package com.hubspot.singularity.s3uploader;

import java.io.IOException;
import java.nio.file.FileSystem;
import java.nio.file.FileSystems;
import java.nio.file.Files;
import java.nio.file.NoSuchFileException;
import java.nio.file.Path;
import java.nio.file.Paths;
import java.nio.file.StandardWatchEventKinds;
import java.nio.file.WatchEvent.Kind;
import java.util.Collections;
import java.util.Map;
import java.util.Map.Entry;
import java.util.Set;
import java.util.concurrent.Callable;
import java.util.concurrent.ConcurrentHashMap;
import java.util.concurrent.ExecutorService;
import java.util.concurrent.Executors;
import java.util.concurrent.Future;
import java.util.concurrent.ScheduledExecutorService;
import java.util.concurrent.ScheduledFuture;
import java.util.concurrent.TimeUnit;
import java.util.concurrent.locks.Lock;
import java.util.concurrent.locks.ReentrantLock;

import org.slf4j.Logger;
import org.slf4j.LoggerFactory;

import com.amazonaws.auth.BasicAWSCredentials;
import com.google.common.base.Optional;
import com.google.common.base.Predicate;
import com.google.common.base.Throwables;
import com.google.common.collect.ImmutableList;
import com.google.common.collect.ImmutableMap;
import com.google.common.collect.Iterables;
import com.google.common.collect.Maps;
import com.google.common.collect.Sets;
<<<<<<< HEAD
=======
import com.google.common.io.Closeables;
import com.google.common.util.concurrent.FutureCallback;
import com.google.common.util.concurrent.Futures;
import com.google.common.util.concurrent.ListenableFuture;
import com.google.common.util.concurrent.MoreExecutors;
>>>>>>> fa75fffd
import com.google.common.util.concurrent.ThreadFactoryBuilder;
import com.google.inject.Inject;
import com.google.inject.name.Named;
import com.hubspot.mesos.JavaUtils;
import com.hubspot.singularity.runner.base.config.MissingConfigException;
import com.hubspot.singularity.runner.base.config.SingularityRunnerBaseModule;
import com.hubspot.singularity.runner.base.configuration.SingularityRunnerBaseConfiguration;
import com.hubspot.singularity.runner.base.sentry.SingularityRunnerExceptionNotifier;
import com.hubspot.singularity.runner.base.shared.JsonObjectFileHelper;
import com.hubspot.singularity.runner.base.shared.ProcessUtils;
import com.hubspot.singularity.runner.base.shared.S3UploadMetadata;
import com.hubspot.singularity.runner.base.shared.SingularityDriver;
import com.hubspot.singularity.runner.base.shared.WatchServiceHelper;
import com.hubspot.singularity.s3.base.config.SingularityS3Configuration;
import com.hubspot.singularity.s3uploader.config.SingularityS3UploaderConfiguration;

public class SingularityS3UploaderDriver extends WatchServiceHelper implements SingularityDriver {

  private static final Logger LOG = LoggerFactory.getLogger(SingularityS3UploaderDriver.class);

  private final SingularityRunnerBaseConfiguration baseConfiguration;
  private final SingularityS3Configuration s3Configuration;
  private final SingularityS3UploaderConfiguration configuration;
  private final ScheduledExecutorService scheduler;
  private final Map<S3UploadMetadata, SingularityS3Uploader> metadataToUploader;
  private final Map<SingularityS3Uploader, Long> uploaderLastHadFilesAt;
  private final Lock runLock;
  private final ExecutorService executorService;
  private final FileSystem fileSystem;
  private final Set<SingularityS3Uploader> expiring;
  private final SingularityS3UploaderMetrics metrics;
  private final JsonObjectFileHelper jsonObjectFileHelper;
  private final ProcessUtils processUtils;
  private final String hostname;
  private final SingularityRunnerExceptionNotifier exceptionNotifier;

  private ScheduledFuture<?> future;

  @Inject
  public SingularityS3UploaderDriver(SingularityRunnerBaseConfiguration baseConfiguration, SingularityS3UploaderConfiguration configuration, SingularityS3Configuration s3Configuration,
      SingularityS3UploaderMetrics metrics, JsonObjectFileHelper jsonObjectFileHelper, @Named(SingularityRunnerBaseModule.HOST_NAME_PROPERTY) String hostname, SingularityRunnerExceptionNotifier exceptionNotifier) {
    super(configuration.getPollForShutDownMillis(), Paths.get(baseConfiguration.getS3UploaderMetadataDirectory()), ImmutableList.of(StandardWatchEventKinds.ENTRY_CREATE, StandardWatchEventKinds.ENTRY_MODIFY, StandardWatchEventKinds.ENTRY_DELETE));

    this.baseConfiguration = baseConfiguration;
    this.s3Configuration = s3Configuration;
    this.metrics = metrics;

    this.fileSystem = FileSystems.getDefault();

    this.jsonObjectFileHelper = jsonObjectFileHelper;
    this.configuration = configuration;

    this.metadataToUploader = Maps.newHashMap();
    this.uploaderLastHadFilesAt = Maps.newHashMap();
    this.expiring = Sets.newHashSet();

    this.metrics.setExpiringCollection(expiring);

    this.runLock = new ReentrantLock();

    this.processUtils = new ProcessUtils(LOG);

    this.executorService = JavaUtils.newFixedTimingOutThreadPool(configuration.getExecutorMaxUploadThreads(), TimeUnit.SECONDS.toMillis(30), "SingularityS3Uploader-%d");
    this.scheduler = Executors.newScheduledThreadPool(1, new ThreadFactoryBuilder().setNameFormat("SingularityS3Driver-%d").build());
    this.hostname = hostname;
    this.exceptionNotifier = exceptionNotifier;
  }

  private void readInitialFiles() throws IOException {
    final long start = System.currentTimeMillis();
    LOG.info("Scanning for metadata files (*{}) in {}", baseConfiguration.getS3UploaderMetadataSuffix(), baseConfiguration.getS3UploaderMetadataDirectory());

    int foundFiles = 0;

    for (Path file : JavaUtils.iterable(Paths.get(baseConfiguration.getS3UploaderMetadataDirectory()))) {
      if (!isS3MetadataFile(file)) {
        continue;
      }

      if (handleNewOrModifiedS3Metadata(file)) {
        foundFiles++;
      }
    }

    LOG.info("Found {} file(s) in {}", foundFiles, JavaUtils.duration(start));
  }

  @Override
  public void startAndWait() {
    if (!configuration.getS3AccessKey().or(s3Configuration.getS3AccessKey()).isPresent()) {
      throw new MissingConfigException("s3AccessKey not set in any s3 configs!");
    }
    if (!configuration.getS3SecretKey().or(s3Configuration.getS3SecretKey()).isPresent()) {
      throw new MissingConfigException("s3SecretKey not set in any s3 configs!");
    }

    try {
      readInitialFiles();
    } catch (Throwable t) {
      throw Throwables.propagate(t);
    }

    future = this.scheduler.scheduleAtFixedRate(new Runnable() {

      @Override
      public void run() {
        final long start = System.currentTimeMillis();

        runLock.lock();

        if (isStopped()) {
          LOG.warn("Driver is stopped, not checking uploads");
          return;
        }

        int uploads = 0;
        final int uploaders = metadataToUploader.size();
        metrics.startUploads();

        try {
          uploads = checkUploads();
        } catch (Throwable t) {
          LOG.error("Uncaught exception while checking {} upload(s)", uploaders, t);
          exceptionNotifier.notify(String.format("Error checking uploads (%s)", t.getMessage()), t, Collections.<String, String>emptyMap());
        } finally {
          runLock.unlock();
          metrics.finishUploads();
          LOG.info("Found {} items from {} uploader(s) in {}", uploads, uploaders, JavaUtils.duration(start));
        }
      }
    }, configuration.getCheckUploadsEverySeconds(), configuration.getCheckUploadsEverySeconds(), TimeUnit.SECONDS);

    try {
      super.watch();
    } catch (Throwable t) {
      throw Throwables.propagate(t);
    }
  }

  @Override
  public void shutdown() {
    final long start = System.currentTimeMillis();
    LOG.info("Gracefully shutting down S3Uploader, this may take a few moments...");

    runLock.lock();
    try {
      if (!super.stop()) {
        LOG.info("Already shutting down, ignoring request");
        return;
      }
    } finally {
      runLock.unlock();
    }

    if (future != null) {
      future.cancel(false);
    }

    scheduler.shutdown();
    executorService.shutdown();

    LOG.info("Shut down in {}", JavaUtils.duration(start));
  }

  private int checkUploads() {
    if (metadataToUploader.isEmpty()) {
      return 0;
    }

    final Set<Path> filesToUpload = Collections.newSetFromMap(new ConcurrentHashMap<Path, Boolean>(metadataToUploader.size() * 2, 0.75f, metadataToUploader.size()));
    final Map<SingularityS3Uploader, Future<Integer>> futures = Maps.newHashMapWithExpectedSize(metadataToUploader.size());
    final Map<SingularityS3Uploader, Boolean> finishing = Maps.newHashMapWithExpectedSize(metadataToUploader.size());

    for (final SingularityS3Uploader uploader : metadataToUploader.values()) {
      final boolean isFinished = isFinished(uploader);
      // do this here so we run at least once with isFinished = true
      finishing.put(uploader, isFinished);

      futures.put(uploader, executorService.submit(new Callable<Integer>() {

        @Override
        public Integer call() {

          Integer returnValue = 0;
          try {
            returnValue = uploader.upload(filesToUpload, isFinished);
          } catch (Throwable t) {
            metrics.error();
            LOG.error("Error while processing uploader {}", uploader, t);
            exceptionNotifier.notify(String.format("Error processing uploader (%s)", t.getMessage()), t, ImmutableMap.of("metadataPath", uploader.getMetadataPath().toString()));
          }
          return returnValue;
        }
      }));
    }

    LOG.info("Waiting on {} future(s)", futures.size());
    int totesUploads = 0;

    final long now = System.currentTimeMillis();
    final Set<SingularityS3Uploader> expiredUploaders = Sets.newHashSetWithExpectedSize(metadataToUploader.size());

    for (Entry<SingularityS3Uploader, Future<Integer>> uploaderToFuture : futures.entrySet()) {
      final SingularityS3Uploader uploader = uploaderToFuture.getKey();
      try {
        final int foundFiles = uploaderToFuture.getValue().get();
        final boolean isFinished = finishing.get(uploader);

        if (foundFiles == 0) {
          if (shouldExpire(uploader, isFinished)) {
            LOG.info("Expiring {}", uploader);
            expiredUploaders.add(uploader);
          }
        } else {
          LOG.trace("Updating uploader {} last expire time", uploader);
          uploaderLastHadFilesAt.put(uploader, now);
        }

        totesUploads += foundFiles;
      } catch (Throwable t) {
        metrics.error();
        LOG.error("Waiting on future", t);
        exceptionNotifier.notify(String.format("Error waiting on uploader future (%s)", t.getMessage()), t, ImmutableMap.of("metadataPath", uploader.getMetadataPath().toString()));
      }
    }

    for (SingularityS3Uploader expiredUploader : expiredUploaders) {
      metrics.getUploaderCounter().dec();

      metadataToUploader.remove(expiredUploader.getUploadMetadata());
      uploaderLastHadFilesAt.remove(expiredUploader);
      expiring.remove(expiredUploader);

      try {
        LOG.debug("Deleting expired uploader {}", expiredUploader.getMetadataPath());
        Files.delete(expiredUploader.getMetadataPath());
      } catch (NoSuchFileException nfe) {
<<<<<<< HEAD
        LOG.warn("File {} was already deleted", nfe.getFile());
=======
        LOG.warn("File {} was already deleted");
>>>>>>> fa75fffd
      } catch (IOException e) {
        LOG.warn("Couldn't delete {}", expiredUploader.getMetadataPath(), e);
        exceptionNotifier.notify("Could not delete metadata file", e, ImmutableMap.of("metadataPath", expiredUploader.getMetadataPath().toString()));
      }
    }

    return totesUploads;
  }

  private void performImmediateUpload(final SingularityS3Uploader uploader) {
    final Set<Path> filesToUpload = Collections
        .newSetFromMap(new ConcurrentHashMap<Path, Boolean>(metadataToUploader.size() * 2, 0.75f, metadataToUploader.size()));
    LOG.info("Immediately uploading one file");
    ListenableFuture<Integer> immediateUpload = MoreExecutors
        .listeningDecorator(executorService)
        .submit(new Callable<Integer>() {
          @Override
          public Integer call() throws Exception {
            LOG.debug("Uploading files from {}", uploader);
            return uploader.upload(filesToUpload, isFinished(uploader));
          }
        });

    Futures.addCallback(immediateUpload, new FutureCallback<Integer>() {
      @Override
      public void onSuccess(Integer integer) {
        try {
          Closeables.close(uploader, true);
          metrics.getUploadCounter().dec();

          LOG.debug("Deleting uploader {} for immediate upload", uploader.getMetadataPath());
          Files.delete(uploader.getMetadataPath());
        } catch (NoSuchFileException noSuchFileExn) {
          LOG.warn("File {} was already deleted", uploader.getMetadataPath());
        } catch (IOException iex) {
          LOG.warn("Couldn't delete {}", uploader.getMetadataPath());
          exceptionNotifier.notify("Could not delete metadata file", iex,
              ImmutableMap.of("metadataPath",
                  uploader.getMetadataPath().toString()));
        }
      }

      @Override
      public void onFailure(Throwable throwable) {
        metrics.error();
        LOG.error("Error while processing uploader {}", uploader, throwable);
        exceptionNotifier.notify(
            String.format("Error processing uploader (%s)", throwable.getMessage()),
            throwable,
            ImmutableMap.of("metadataPath", uploader.getMetadataPath().toString()));

        // Used to closed down the uploader when finished
        this.onSuccess(0);
      }
    }, executorService);
  }

  private boolean shouldExpire(SingularityS3Uploader uploader, boolean isFinished) {
    if (isFinished) {
      return true;
    }

    if (uploader.getUploadMetadata().getFinishedAfterMillisWithoutNewFile().isPresent()) {
      if (uploader.getUploadMetadata().getFinishedAfterMillisWithoutNewFile().get() < 0) {
        LOG.trace("{} never expires", uploader);
        return false;
      }
    }

    final long durationSinceLastFile = System.currentTimeMillis() - uploaderLastHadFilesAt.get(uploader);

    final long expireAfterMillis = uploader.getUploadMetadata().getFinishedAfterMillisWithoutNewFile().or(configuration.getStopCheckingAfterMillisWithoutNewFile());

    if (durationSinceLastFile > expireAfterMillis) {
      return true;
    } else {
      LOG.trace("Not expiring uploader {}, duration {} (max {}), isFinished: {})", uploader, JavaUtils.durationFromMillis(durationSinceLastFile), JavaUtils.durationFromMillis(expireAfterMillis), isFinished);
    }

    return false;
  }

  private boolean isFinished(SingularityS3Uploader uploader) {
    if (expiring.contains(uploader)) {
      return true;
    }

    if (uploader.getUploadMetadata().getPid().isPresent()) {
      if (!processUtils.doesProcessExist(uploader.getUploadMetadata().getPid().get())) {
        LOG.info("Pid {} not present - expiring uploader {}", uploader.getUploadMetadata().getPid().get(), uploader);
        expiring.add(uploader);
        return true;
      }
    }

    return false;
  }

  private boolean handleNewOrModifiedS3Metadata(Path filename) throws IOException {
    Optional<S3UploadMetadata> maybeMetadata = readS3UploadMetadata(filename);

    if (!maybeMetadata.isPresent()) {
      return false;
    }

    final S3UploadMetadata metadata = maybeMetadata.get();

    SingularityS3Uploader existingUploader = metadataToUploader.get(metadata);

    if (existingUploader != null) {
      if (existingUploader.getUploadMetadata().isFinished() == metadata.isFinished()) {
        LOG.debug("Ignoring metadata {} from {} because there was already one present", metadata, filename);
        return false;
      } else {
        LOG.info("Toggling uploader {} finish state to {}", existingUploader, metadata.isFinished());

        if (metadata.isFinished()) {
          expiring.add(existingUploader);
        } else {
          expiring.remove(existingUploader);
        }

        return true;
      }
    }

    try {
      metrics.getUploaderCounter().inc();

      Optional<BasicAWSCredentials> bucketCreds = Optional.absent();

      if (configuration.getS3BucketCredentials().containsKey(metadata.getS3Bucket())) {
        bucketCreds = Optional.of(configuration.getS3BucketCredentials().get(metadata.getS3Bucket()).toAWSCredentials());
      }

      final BasicAWSCredentials defaultCredentials = new BasicAWSCredentials(configuration.getS3AccessKey().or(s3Configuration.getS3AccessKey()).get(), configuration.getS3SecretKey().or(s3Configuration.getS3SecretKey()).get());

      final SingularityS3Uploader uploader = new SingularityS3Uploader(bucketCreds.or(defaultCredentials), metadata, fileSystem, metrics, filename, configuration, hostname, exceptionNotifier);

      if (metadata.isFinished()) {
        expiring.add(uploader);
      }

      LOG.info("Created new uploader {}", uploader);

      if (metadata.getUploadImmediately().isPresent()
          && metadata.getUploadImmediately().get()) {
        this.performImmediateUpload(uploader);
      } else {
        metadataToUploader.put(metadata, uploader);
        uploaderLastHadFilesAt.put(uploader, System.currentTimeMillis());
      }
      return true;
    } catch (Throwable t) {
      LOG.info("Ignoring metadata {} because uploader couldn't be created", metadata, t);
      return false;
    }
  }

  @Override
  protected boolean processEvent(Kind<?> kind, final Path filename) throws IOException {
    metrics.getFilesystemEventsMeter().mark();

    if (!isS3MetadataFile(filename)) {
      return false;
    }

    runLock.lock();

    try {
      if (isStopped()) {
        LOG.warn("Driver is stopped, ignoring file watch event for {}", filename);
        return false;
      }

      final Path fullPath = Paths.get(baseConfiguration.getS3UploaderMetadataDirectory()).resolve(filename);

      if (kind.equals(StandardWatchEventKinds.ENTRY_DELETE)) {
        Optional<SingularityS3Uploader> found = Iterables.tryFind(metadataToUploader.values(), new Predicate<SingularityS3Uploader>() {
          @Override
          public boolean apply(SingularityS3Uploader input) {
            return input.getMetadataPath().equals(fullPath);
          }
        });

        LOG.trace("Found {} to match deleted path {}", found, filename);

        if (found.isPresent()) {
          expiring.add(found.get());
        }
      } else {
        return handleNewOrModifiedS3Metadata(fullPath);
      }

      return false;
    } finally {
      runLock.unlock();
    }
  }

  private Optional<S3UploadMetadata> readS3UploadMetadata(Path filename) throws IOException {
    try {
      return jsonObjectFileHelper.read(filename, LOG, S3UploadMetadata.class);
    } catch (NoSuchFileException nsfe) {
      LOG.warn("Tried to read {}, but it doesn't exist!", filename);
      return Optional.absent();
    }
  }

  private boolean isS3MetadataFile(Path filename) {
    if (!filename.toString().endsWith(baseConfiguration.getS3UploaderMetadataSuffix())) {
      LOG.trace("Ignoring a file {} without {} suffix", filename, baseConfiguration.getS3UploaderMetadataSuffix());
      return false;
    }

    return true;
  }
}<|MERGE_RESOLUTION|>--- conflicted
+++ resolved
@@ -36,14 +36,11 @@
 import com.google.common.collect.Iterables;
 import com.google.common.collect.Maps;
 import com.google.common.collect.Sets;
-<<<<<<< HEAD
-=======
 import com.google.common.io.Closeables;
 import com.google.common.util.concurrent.FutureCallback;
 import com.google.common.util.concurrent.Futures;
 import com.google.common.util.concurrent.ListenableFuture;
 import com.google.common.util.concurrent.MoreExecutors;
->>>>>>> fa75fffd
 import com.google.common.util.concurrent.ThreadFactoryBuilder;
 import com.google.inject.Inject;
 import com.google.inject.name.Named;
@@ -281,11 +278,7 @@
         LOG.debug("Deleting expired uploader {}", expiredUploader.getMetadataPath());
         Files.delete(expiredUploader.getMetadataPath());
       } catch (NoSuchFileException nfe) {
-<<<<<<< HEAD
         LOG.warn("File {} was already deleted", nfe.getFile());
-=======
-        LOG.warn("File {} was already deleted");
->>>>>>> fa75fffd
       } catch (IOException e) {
         LOG.warn("Couldn't delete {}", expiredUploader.getMetadataPath(), e);
         exceptionNotifier.notify("Could not delete metadata file", e, ImmutableMap.of("metadataPath", expiredUploader.getMetadataPath().toString()));
@@ -313,7 +306,6 @@
       @Override
       public void onSuccess(Integer integer) {
         try {
-          Closeables.close(uploader, true);
           metrics.getUploadCounter().dec();
 
           LOG.debug("Deleting uploader {} for immediate upload", uploader.getMetadataPath());
@@ -503,4 +495,5 @@
 
     return true;
   }
+
 }