package com.hubspot.singularity.s3uploader;

import java.io.IOException;
import java.nio.file.FileSystem;
import java.nio.file.FileSystems;
import java.nio.file.Files;
import java.nio.file.NoSuchFileException;
import java.nio.file.Path;
import java.nio.file.Paths;
import java.nio.file.StandardWatchEventKinds;
import java.nio.file.WatchEvent.Kind;
import java.util.Collections;
import java.util.Map;
import java.util.Map.Entry;
import java.util.Set;
import java.util.concurrent.Callable;
import java.util.concurrent.ConcurrentHashMap;
import java.util.concurrent.ExecutorService;
import java.util.concurrent.Executors;
import java.util.concurrent.Future;
import java.util.concurrent.ScheduledExecutorService;
import java.util.concurrent.ScheduledFuture;
import java.util.concurrent.TimeUnit;
import java.util.concurrent.locks.Lock;
import java.util.concurrent.locks.ReentrantLock;

import org.jets3t.service.security.AWSCredentials;
import org.slf4j.Logger;
import org.slf4j.LoggerFactory;

import com.google.common.base.Optional;
import com.google.common.base.Predicate;
import com.google.common.base.Throwables;
import com.google.common.collect.ImmutableList;
import com.google.common.collect.Iterables;
import com.google.common.collect.Maps;
import com.google.common.collect.Sets;
import com.google.common.io.Closeables;
import com.google.common.util.concurrent.ThreadFactoryBuilder;
import com.google.inject.Inject;
import com.hubspot.mesos.JavaUtils;
import com.hubspot.singularity.runner.base.configuration.SingularityRunnerBaseConfiguration;
import com.hubspot.singularity.runner.base.shared.JsonObjectFileHelper;
import com.hubspot.singularity.runner.base.shared.ProcessUtils;
import com.hubspot.singularity.runner.base.shared.S3UploadMetadata;
import com.hubspot.singularity.runner.base.shared.SingularityDriver;
import com.hubspot.singularity.runner.base.shared.WatchServiceHelper;
import com.hubspot.singularity.s3.base.config.SingularityS3Configuration;
import com.hubspot.singularity.s3uploader.config.SingularityS3UploaderConfiguration;

public class SingularityS3UploaderDriver extends WatchServiceHelper implements SingularityDriver {

  private static final Logger LOG = LoggerFactory.getLogger(SingularityS3UploaderDriver.class);

  private final SingularityRunnerBaseConfiguration baseConfiguration;
  private final SingularityS3UploaderConfiguration configuration;
  private final ScheduledExecutorService scheduler;
  private final Map<S3UploadMetadata, SingularityS3Uploader> metadataToUploader;
  private final Map<SingularityS3Uploader, Long> uploaderLastHadFilesAt;
  private final Lock runLock;
  private final ExecutorService executorService;
  private final FileSystem fileSystem;
  private final Set<SingularityS3Uploader> expiring;
  private final SingularityS3UploaderMetrics metrics;
  private final JsonObjectFileHelper jsonObjectFileHelper;
  private final ProcessUtils processUtils;
  private final AWSCredentials defaultCredentials;

  private ScheduledFuture<?> future;

  @Inject
  public SingularityS3UploaderDriver(SingularityRunnerBaseConfiguration baseConfiguration, SingularityS3UploaderConfiguration configuration, SingularityS3Configuration s3Configuration, SingularityS3UploaderMetrics metrics, JsonObjectFileHelper jsonObjectFileHelper) {
    super(configuration.getPollForShutDownMillis(), Paths.get(baseConfiguration.getS3UploaderMetadataDirectory()), ImmutableList.of(StandardWatchEventKinds.ENTRY_CREATE, StandardWatchEventKinds.ENTRY_MODIFY, StandardWatchEventKinds.ENTRY_DELETE));

    this.baseConfiguration = baseConfiguration;
    this.metrics = metrics;
    this.defaultCredentials = new AWSCredentials(configuration.getS3AccessKey().or(s3Configuration.getS3AccessKey()), configuration.getS3SecretKey().or(s3Configuration.getS3SecretKey()));

    this.fileSystem = FileSystems.getDefault();

    this.jsonObjectFileHelper = jsonObjectFileHelper;
    this.configuration = configuration;

    this.metadataToUploader = Maps.newHashMap();
    this.uploaderLastHadFilesAt = Maps.newHashMap();
    this.expiring = Sets.newHashSet();

    this.metrics.setExpiringCollection(expiring);

    this.runLock = new ReentrantLock();

    this.processUtils = new ProcessUtils(LOG);

    this.executorService = JavaUtils.newFixedTimingOutThreadPool(configuration.getExecutorMaxUploadThreads(), TimeUnit.SECONDS.toMillis(30), "SingularityS3Uploader-%d");
    this.scheduler = Executors.newScheduledThreadPool(1, new ThreadFactoryBuilder().setNameFormat("SingularityS3Driver-%d").build());
  }

  private void readInitialFiles() throws IOException {
    final long start = System.currentTimeMillis();
    LOG.info("Scanning for metadata files (*{}) in {}", baseConfiguration.getS3UploaderMetadataSuffix(), baseConfiguration.getS3UploaderMetadataDirectory());

    int foundFiles = 0;

    for (Path file : JavaUtils.iterable(Paths.get(baseConfiguration.getS3UploaderMetadataDirectory()))) {
      if (!isS3MetadataFile(file)) {
        continue;
      }

      if (handleNewOrModifiedS3Metadata(file)) {
        foundFiles++;
      }
    }

    LOG.info("Found {} file(s) in {}", foundFiles, JavaUtils.duration(start));
  }

  @Override
  public void startAndWait() {
    try {
      readInitialFiles();
    } catch (Throwable t) {
      throw Throwables.propagate(t);
    }

    future = this.scheduler.scheduleAtFixedRate(new Runnable() {

      @Override
      public void run() {
        final long start = System.currentTimeMillis();

        runLock.lock();

        if (isStopped()) {
          LOG.warn("Driver is stopped, not checking uploads");
          return;
        }

        int uploads = 0;
        final int uploaders = metadataToUploader.size();
        metrics.startUploads();

        try {
          uploads = checkUploads();
        } catch (Throwable t) {
          LOG.error("Uncaught exception while checking {} upload(s)", uploaders, t);
        } finally {
          runLock.unlock();
          metrics.finishUploads();
          LOG.info("Found {} items from {} uploader(s) in {}", uploads, uploaders, JavaUtils.duration(start));
        }
      }
    }, configuration.getCheckUploadsEverySeconds(), configuration.getCheckUploadsEverySeconds(), TimeUnit.SECONDS);

    try {
      super.watch();
    } catch (Throwable t) {
      throw Throwables.propagate(t);
    }
  }

  @Override
  public void shutdown() {
    final long start = System.currentTimeMillis();
    LOG.info("Gracefully shutting down S3Uploader, this may take a few moments...");

    runLock.lock();
    try {
      if (!super.stop()) {
        LOG.info("Already shutting down, ignoring request");
        return;
      }
    } finally {
      runLock.unlock();
    }

    future.cancel(false);

    scheduler.shutdown();
    executorService.shutdown();

    LOG.info("Shut down in {}", JavaUtils.duration(start));
  }

  private int checkUploads() {
    if (metadataToUploader.isEmpty()) {
      return 0;
    }

    final Set<Path> filesToUpload = Collections.newSetFromMap(new ConcurrentHashMap<Path, Boolean>(metadataToUploader.size() * 2, 0.75f, metadataToUploader.size()));
    final Map<SingularityS3Uploader, Future<Integer>> futures = Maps.newHashMapWithExpectedSize(metadataToUploader.size());
    final Map<SingularityS3Uploader, Boolean> finishing = Maps.newHashMapWithExpectedSize(metadataToUploader.size());

    for (final SingularityS3Uploader uploader : metadataToUploader.values()) {
      final boolean isFinished = isFinished(uploader);
      // do this here so we run at least once with isFinished = true
      finishing.put(uploader, isFinished);

      futures.put(uploader, executorService.submit(new Callable<Integer>() {

        @Override
        public Integer call() {

          Integer returnValue = 0;
          try {
            returnValue = uploader.upload(filesToUpload, isFinished);
          } catch (Throwable t) {
            metrics.error();
            LOG.error("Error while processing uploader {}", uploader, t);
          }
          return returnValue;
        }
      }));
    }

    LOG.info("Waiting on {} future(s)", futures.size());
    int totesUploads = 0;

    final long now = System.currentTimeMillis();
    final Set<SingularityS3Uploader> expiredUploaders = Sets.newHashSetWithExpectedSize(metadataToUploader.size());

    for (Entry<SingularityS3Uploader, Future<Integer>> uploaderToFuture : futures.entrySet()) {
      final SingularityS3Uploader uploader = uploaderToFuture.getKey();
      try {
        final int foundFiles = uploaderToFuture.getValue().get();
        final boolean isFinished = finishing.get(uploader);

        if (foundFiles == 0) {
          if (shouldExpire(uploader, isFinished)) {
            LOG.info("Expiring {}", uploader);
            expiredUploaders.add(uploader);
          }
        } else {
          LOG.trace("Updating uploader {} last expire time", uploader);
          uploaderLastHadFilesAt.put(uploader, now);
        }

        totesUploads += foundFiles;
      } catch (Throwable t) {
        metrics.error();
        LOG.error("Waiting on future", t);
      }
    }

    for (SingularityS3Uploader expiredUploader : expiredUploaders) {
      metrics.getUploaderCounter().dec();

      metadataToUploader.remove(expiredUploader.getUploadMetadata());
      uploaderLastHadFilesAt.remove(expiredUploader);
      expiring.remove(expiredUploader);

      try {
        Closeables.close(expiredUploader, true);

        LOG.debug("Deleting expired uploader {}", expiredUploader.getMetadataPath());
        Files.delete(expiredUploader.getMetadataPath());
      } catch (IOException e) {
        LOG.warn("Couldn't delete {}", expiredUploader.getMetadataPath(), e);
      }
    }

    return totesUploads;
  }

  private boolean shouldExpire(SingularityS3Uploader uploader, boolean isFinished) {
    if (isFinished) {
      return true;
    }

    if (uploader.getUploadMetadata().getFinishedAfterMillisWithoutNewFile().isPresent()) {
      if (uploader.getUploadMetadata().getFinishedAfterMillisWithoutNewFile().get() < 0) {
        LOG.trace("{} never expires", uploader);
        return false;
      }
    }

    final long durationSinceLastFile = System.currentTimeMillis() - uploaderLastHadFilesAt.get(uploader);

    final long expireAfterMillis = uploader.getUploadMetadata().getFinishedAfterMillisWithoutNewFile().or(configuration.getStopCheckingAfterMillisWithoutNewFile());

    if (durationSinceLastFile > expireAfterMillis) {
      return true;
    } else {
      LOG.trace("Not expiring uploader {}, duration {} (max {}), isFinished: {})", uploader, JavaUtils.durationFromMillis(durationSinceLastFile), JavaUtils.durationFromMillis(expireAfterMillis), isFinished);
    }

    return false;
  }

  private boolean isFinished(SingularityS3Uploader uploader) {
    if (expiring.contains(uploader)) {
      return true;
    }

    if (uploader.getUploadMetadata().getPid().isPresent()) {
      if (!processUtils.doesProcessExist(uploader.getUploadMetadata().getPid().get())) {
        LOG.info("Pid {} not present - expiring uploader {}", uploader.getUploadMetadata().getPid().get(), uploader);
        expiring.add(uploader);
        return true;
      }
    }

    return false;
  }

  private boolean handleNewOrModifiedS3Metadata(Path filename) throws IOException {
    Optional<S3UploadMetadata> maybeMetadata = readS3UploadMetadata(filename);

    if (!maybeMetadata.isPresent()) {
      return false;
    }

    final S3UploadMetadata metadata = maybeMetadata.get();

    SingularityS3Uploader existingUploader = metadataToUploader.get(metadata);

    if (existingUploader != null) {
      if (existingUploader.getUploadMetadata().isFinished() == metadata.isFinished()) {
        LOG.debug("Ignoring metadata {} from {} because there was already one present", metadata, filename);
        return false;
      } else {
        LOG.info("Toggling uploader {} finish state to {}", existingUploader, metadata.isFinished());

        if (metadata.isFinished()) {
          expiring.add(existingUploader);
        } else {
          expiring.remove(existingUploader);
        }

        return true;
      }
    }

    try {
      metrics.getUploaderCounter().inc();

<<<<<<< HEAD
      SingularityS3Uploader uploader = new SingularityS3Uploader(defaultCredentials, metadata, fileSystem, metrics, filename, configuration);
=======
      Optional<AWSCredentials> bucketCreds = Optional.absent();

      if (configuration.getS3BucketCredentials().containsKey(metadata.getS3Bucket())) {
        bucketCreds = Optional.of(configuration.getS3BucketCredentials().get(metadata.getS3Bucket()).toAWSCredentials());
      }

      SingularityS3Uploader uploader = new SingularityS3Uploader(bucketCreds.or(defaultCredentials), metadata, fileSystem, metrics, filename);
>>>>>>> 92e96c4e

      if (metadata.isFinished()) {
        expiring.add(uploader);
      }

      LOG.info("Created new uploader {}", uploader);

      metadataToUploader.put(metadata, uploader);
      uploaderLastHadFilesAt.put(uploader, System.currentTimeMillis());
      return true;
    } catch (Throwable t) {
      LOG.info("Ignoring metadata {} because uploader couldn't be created", metadata, t);
      return false;
    }
  }

  @Override
  protected boolean processEvent(Kind<?> kind, final Path filename) throws IOException {
    metrics.getFilesystemEventsMeter().mark();

    if (!isS3MetadataFile(filename)) {
      return false;
    }

    runLock.lock();

    try {
      if (isStopped()) {
        LOG.warn("Driver is stopped, ignoring file watch event for {}", filename);
        return false;
      }

      final Path fullPath = Paths.get(baseConfiguration.getS3UploaderMetadataDirectory()).resolve(filename);

      if (kind.equals(StandardWatchEventKinds.ENTRY_DELETE)) {
        Optional<SingularityS3Uploader> found = Iterables.tryFind(metadataToUploader.values(), new Predicate<SingularityS3Uploader>() {
          @Override
          public boolean apply(SingularityS3Uploader input) {
            return input.getMetadataPath().equals(fullPath);
          }
        });

        LOG.trace("Found {} to match deleted path {}", found, filename);

        if (found.isPresent()) {
          expiring.add(found.get());
        }
      } else {
        return handleNewOrModifiedS3Metadata(fullPath);
      }

      return false;
    } finally {
      runLock.unlock();
    }
  }

  private Optional<S3UploadMetadata> readS3UploadMetadata(Path filename) throws IOException {
    try {
      return jsonObjectFileHelper.read(filename, LOG, S3UploadMetadata.class);
    } catch (NoSuchFileException nsfe) {
      LOG.warn("Tried to read {}, but it doesn't exist!", filename);
      return Optional.absent();
    }
  }

  private boolean isS3MetadataFile(Path filename) {
    if (!filename.toString().endsWith(baseConfiguration.getS3UploaderMetadataSuffix())) {
      LOG.trace("Ignoring a file {} without {} suffix", filename, baseConfiguration.getS3UploaderMetadataSuffix());
      return false;
    }

    return true;
  }

}<|MERGE_RESOLUTION|>--- conflicted
+++ resolved
@@ -333,17 +333,13 @@
     try {
       metrics.getUploaderCounter().inc();
 
-<<<<<<< HEAD
-      SingularityS3Uploader uploader = new SingularityS3Uploader(defaultCredentials, metadata, fileSystem, metrics, filename, configuration);
-=======
       Optional<AWSCredentials> bucketCreds = Optional.absent();
 
       if (configuration.getS3BucketCredentials().containsKey(metadata.getS3Bucket())) {
         bucketCreds = Optional.of(configuration.getS3BucketCredentials().get(metadata.getS3Bucket()).toAWSCredentials());
       }
 
-      SingularityS3Uploader uploader = new SingularityS3Uploader(bucketCreds.or(defaultCredentials), metadata, fileSystem, metrics, filename);
->>>>>>> 92e96c4e
+      SingularityS3Uploader uploader = new SingularityS3Uploader(bucketCreds.or(defaultCredentials), metadata, fileSystem, metrics, filename, configuration);
 
       if (metadata.isFinished()) {
         expiring.add(uploader);
