package com.hubspot.singularity.s3uploader;

import java.io.IOException;
import java.nio.file.FileSystem;
import java.nio.file.FileSystems;
import java.nio.file.Files;
import java.nio.file.NoSuchFileException;
import java.nio.file.Path;
import java.nio.file.Paths;
import java.nio.file.StandardWatchEventKinds;
import java.nio.file.WatchEvent.Kind;
import java.util.ArrayList;
import java.util.Collections;
import java.util.List;
import java.util.Map;
import java.util.Map.Entry;
import java.util.Set;
import java.util.concurrent.Callable;
import java.util.concurrent.ConcurrentHashMap;
import java.util.concurrent.ConcurrentMap;
import java.util.concurrent.ExecutorService;
import java.util.concurrent.Executors;
import java.util.concurrent.Future;
import java.util.concurrent.ScheduledExecutorService;
import java.util.concurrent.ScheduledFuture;
import java.util.concurrent.TimeUnit;
import java.util.concurrent.locks.Lock;
import java.util.concurrent.locks.ReentrantLock;

import org.slf4j.Logger;
import org.slf4j.LoggerFactory;

import com.amazonaws.auth.BasicAWSCredentials;
import com.google.common.base.Optional;
import com.google.common.base.Predicate;
import com.google.common.base.Throwables;
import com.google.common.collect.ImmutableList;
import com.google.common.collect.ImmutableMap;
import com.google.common.collect.Iterables;
import com.google.common.collect.Maps;
import com.google.common.collect.Sets;
import com.google.common.util.concurrent.ThreadFactoryBuilder;
import com.google.inject.Inject;
import com.google.inject.name.Named;
import com.hubspot.mesos.JavaUtils;
import com.hubspot.singularity.runner.base.config.MissingConfigException;
import com.hubspot.singularity.runner.base.config.SingularityRunnerBaseModule;
import com.hubspot.singularity.runner.base.configuration.SingularityRunnerBaseConfiguration;
import com.hubspot.singularity.runner.base.sentry.SingularityRunnerExceptionNotifier;
import com.hubspot.singularity.runner.base.shared.JsonObjectFileHelper;
import com.hubspot.singularity.runner.base.shared.ProcessUtils;
import com.hubspot.singularity.runner.base.shared.S3UploadMetadata;
import com.hubspot.singularity.runner.base.shared.SingularityDriver;
import com.hubspot.singularity.runner.base.shared.WatchServiceHelper;
import com.hubspot.singularity.s3.base.config.SingularityS3Configuration;
import com.hubspot.singularity.s3uploader.config.SingularityS3UploaderConfiguration;

public class SingularityS3UploaderDriver extends WatchServiceHelper implements SingularityDriver {

  private static final Logger LOG = LoggerFactory.getLogger(SingularityS3UploaderDriver.class);

  private final SingularityRunnerBaseConfiguration baseConfiguration;
  private final SingularityS3Configuration s3Configuration;
  private final SingularityS3UploaderConfiguration configuration;
  private final ScheduledExecutorService scheduler;
  private final Map<S3UploadMetadata, SingularityS3Uploader> metadataToUploader;
  private final Map<SingularityS3Uploader, Long> uploaderLastHadFilesAt;
  private final Lock runLock;
  private final ExecutorService executorService;
  private final FileSystem fileSystem;
  private final Set<SingularityS3Uploader> expiring;
  private final SingularityS3UploaderMetrics metrics;
  private final JsonObjectFileHelper jsonObjectFileHelper;
  private final ProcessUtils processUtils;
  private final String hostname;
  private final SingularityRunnerExceptionNotifier exceptionNotifier;

  private final List<S3UploadMetadata> immediateUploadMetadata;
  private final ReentrantLock lock;
  private final ConcurrentMap<SingularityS3Uploader, Future<Integer>> immediateUploaders;

  private ScheduledFuture<?> future;

  @Inject
  public SingularityS3UploaderDriver(SingularityRunnerBaseConfiguration baseConfiguration, SingularityS3UploaderConfiguration configuration, SingularityS3Configuration s3Configuration,
      SingularityS3UploaderMetrics metrics, JsonObjectFileHelper jsonObjectFileHelper, @Named(SingularityRunnerBaseModule.HOST_NAME_PROPERTY) String hostname, SingularityRunnerExceptionNotifier exceptionNotifier) {
    super(configuration.getPollForShutDownMillis(), Paths.get(baseConfiguration.getS3UploaderMetadataDirectory()), ImmutableList.of(StandardWatchEventKinds.ENTRY_CREATE, StandardWatchEventKinds.ENTRY_MODIFY, StandardWatchEventKinds.ENTRY_DELETE));

    this.baseConfiguration = baseConfiguration;
    this.s3Configuration = s3Configuration;
    this.metrics = metrics;

    this.fileSystem = FileSystems.getDefault();

    this.jsonObjectFileHelper = jsonObjectFileHelper;
    this.configuration = configuration;

    this.metadataToUploader = Maps.newHashMap();
    this.uploaderLastHadFilesAt = Maps.newHashMap();
    this.expiring = Sets.newHashSet();

    this.metrics.setExpiringCollection(expiring);

    this.runLock = new ReentrantLock();

    this.processUtils = new ProcessUtils(LOG);

    this.executorService = JavaUtils.newFixedTimingOutThreadPool(configuration.getExecutorMaxUploadThreads(), TimeUnit.SECONDS.toMillis(30), "SingularityS3Uploader-%d");
    this.scheduler = Executors.newScheduledThreadPool(1, new ThreadFactoryBuilder().setNameFormat("SingularityS3Driver-%d").build());
    this.hostname = hostname;
    this.exceptionNotifier = exceptionNotifier;

    this.immediateUploadMetadata = new ArrayList<>();
    this.lock = new ReentrantLock();
    this.immediateUploaders = Maps.newConcurrentMap();
  }

  private void readInitialFiles() throws IOException {
    final long start = System.currentTimeMillis();
    LOG.info("Scanning for metadata files (*{}) in {}", baseConfiguration.getS3UploaderMetadataSuffix(), baseConfiguration.getS3UploaderMetadataDirectory());

    int foundFiles = 0;

    for (Path file : JavaUtils.iterable(Paths.get(baseConfiguration.getS3UploaderMetadataDirectory()))) {
      if (!isS3MetadataFile(file)) {
        continue;
      }

      if (handleNewOrModifiedS3Metadata(file)) {
        foundFiles++;
      }
    }

    LOG.info("Found {} file(s) in {}", foundFiles, JavaUtils.duration(start));
  }

  @Override
  public void startAndWait() {
    if (!configuration.getS3AccessKey().or(s3Configuration.getS3AccessKey()).isPresent()) {
      throw new MissingConfigException("s3AccessKey not set in any s3 configs!");
    }
    if (!configuration.getS3SecretKey().or(s3Configuration.getS3SecretKey()).isPresent()) {
      throw new MissingConfigException("s3SecretKey not set in any s3 configs!");
    }

    try {
      readInitialFiles();
    } catch (Throwable t) {
      throw Throwables.propagate(t);
    }

    future = this.scheduler.scheduleAtFixedRate(new Runnable() {

      @Override
      public void run() {
        final long start = System.currentTimeMillis();

        runLock.lock();

        if (isStopped()) {
          LOG.warn("Driver is stopped, not checking uploads");
          return;
        }

        int uploads = 0;
        final int uploaders = metadataToUploader.size();
        metrics.startUploads();

        try {
          uploads = checkUploads();
        } catch (Throwable t) {
          LOG.error("Uncaught exception while checking {} upload(s)", uploaders, t);
          exceptionNotifier.notify(String.format("Error checking uploads (%s)", t.getMessage()), t, Collections.<String, String>emptyMap());
        } finally {
          runLock.unlock();
          metrics.finishUploads();
          LOG.info("Found {} items from {} uploader(s) in {}", uploads, uploaders, JavaUtils.duration(start));
        }
      }
    }, configuration.getCheckUploadsEverySeconds(), configuration.getCheckUploadsEverySeconds(), TimeUnit.SECONDS);

    try {
      super.watch();
    } catch (Throwable t) {
      throw Throwables.propagate(t);
    }
  }

  @Override
  public void shutdown() {
    final long start = System.currentTimeMillis();
    LOG.info("Gracefully shutting down S3Uploader, this may take a few moments...");

    runLock.lock();
    try {
      if (!super.stop()) {
        LOG.info("Already shutting down, ignoring request");
        return;
      }
    } finally {
      runLock.unlock();
    }

    if (future != null) {
      future.cancel(false);
    }

    scheduler.shutdown();
    executorService.shutdown();

    LOG.info("Shut down in {}", JavaUtils.duration(start));
  }

  private int checkUploads() {
    if (metadataToUploader.isEmpty() && immediateUploaders.isEmpty()) {
      return 0;
    }

    int totesUploads = 0;

    // Check results of immediate uploaders
    List<SingularityS3Uploader> toRetry = new ArrayList<>();
    List<SingularityS3Uploader> toRemove = new ArrayList<>();
    for (Map.Entry<SingularityS3Uploader, Future<Integer>> entry : immediateUploaders.entrySet()) {
      try {
        int uploadedFiles = entry.getValue().get();
        if (uploadedFiles != -1) {
          totesUploads += uploadedFiles;
          toRemove.add(entry.getKey());
        } else {
          toRetry.add(entry.getKey());
        }
      } catch (Throwable t) {
        metrics.error();
        LOG.error("Waiting on future", t);
        exceptionNotifier.notify(String.format("Error waiting on uploader future (%s)", t.getMessage()), t, ImmutableMap.of("metadataPath", entry.getKey().getMetadataPath().toString()));
        toRetry.add(entry.getKey());
      }
    }

    for (SingularityS3Uploader uploader : toRemove) {
      metrics.getImmediateUploaderCounter().dec();
      immediateUploaders.remove(uploader);
      immediateUploadMetadata.remove(uploader.getUploadMetadata());

      try {
        LOG.debug("Deleting finished immediate uploader {}", uploader.getMetadataPath());
        Files.delete(uploader.getMetadataPath());
      } catch (NoSuchFileException nfe) {
        LOG.warn("File {} was already deleted", nfe.getFile());
      } catch (IOException e) {
        LOG.warn("Couldn't delete {}", uploader.getMetadataPath(), e);
        exceptionNotifier.notify("Could not delete metadata file", e, ImmutableMap.of("metadataPath", uploader.getMetadataPath().toString()));
      }
    }

    for (SingularityS3Uploader uploader : toRetry) {
      LOG.debug("Retrying immediate uploader {}", uploader);
      performImmediateUpload(uploader);
    }

    // Check regular uploaders
    final Set<Path> filesToUpload = Collections.newSetFromMap(new ConcurrentHashMap<Path, Boolean>(metadataToUploader.size() * 2, 0.75f, metadataToUploader.size()));
    final Map<SingularityS3Uploader, Future<Integer>> futures = Maps.newHashMapWithExpectedSize(metadataToUploader.size());
    final Map<SingularityS3Uploader, Boolean> finishing = Maps.newHashMapWithExpectedSize(metadataToUploader.size());

    for (final SingularityS3Uploader uploader : metadataToUploader.values()) {
      final boolean isFinished = isFinished(uploader);
      // do this here so we run at least once with isFinished = true
      finishing.put(uploader, isFinished);

      futures.put(uploader, executorService.submit(performUploadCallable(uploader, filesToUpload, isFinished, false)));
    }

    LOG.info("Waiting on {} future(s)", futures.size());

    final long now = System.currentTimeMillis();
    final Set<SingularityS3Uploader> expiredUploaders = Sets.newHashSetWithExpectedSize(metadataToUploader.size());

    for (Entry<SingularityS3Uploader, Future<Integer>> uploaderToFuture : futures.entrySet()) {
      final SingularityS3Uploader uploader = uploaderToFuture.getKey();
      try {
        final int foundFiles = uploaderToFuture.getValue().get();
        final boolean isFinished = finishing.get(uploader);

        if (foundFiles == 0) {
          if (shouldExpire(uploader, isFinished)) {
            LOG.info("Expiring {}", uploader);
            expiredUploaders.add(uploader);
          }
        } else {
          LOG.trace("Updating uploader {} last expire time", uploader);
          uploaderLastHadFilesAt.put(uploader, now);
        }

        totesUploads += foundFiles;
      } catch (Throwable t) {
        metrics.error();
        LOG.error("Waiting on future", t);
        exceptionNotifier.notify(String.format("Error waiting on uploader future (%s)", t.getMessage()), t, ImmutableMap.of("metadataPath", uploader.getMetadataPath().toString()));
      }
    }

    for (SingularityS3Uploader expiredUploader : expiredUploaders) {
      metrics.getUploaderCounter().dec();

      metadataToUploader.remove(expiredUploader.getUploadMetadata());
      uploaderLastHadFilesAt.remove(expiredUploader);
      expiring.remove(expiredUploader);

      try {
        LOG.debug("Deleting expired uploader {}", expiredUploader.getMetadataPath());
        Files.delete(expiredUploader.getMetadataPath());
      } catch (NoSuchFileException nfe) {
        LOG.warn("File {} was already deleted", nfe.getFile());
      } catch (IOException e) {
        LOG.warn("Couldn't delete {}", expiredUploader.getMetadataPath(), e);
        exceptionNotifier.notify("Could not delete metadata file", e, ImmutableMap.of("metadataPath", expiredUploader.getMetadataPath().toString()));
      }
    }

    return totesUploads;
  }

  private Callable<Integer> performUploadCallable(final SingularityS3Uploader uploader, final Set<Path> filesToUpload, final boolean finished, final boolean immediate) {
    return new Callable<Integer>() {
      @Override
      public Integer call() {

        Integer returnValue = 0;
        try {
          returnValue = uploader.upload(filesToUpload, finished);
        } catch (Throwable t) {
          metrics.error();
          LOG.error("Error while processing uploader {}", uploader, t);
          exceptionNotifier.notify(String.format("Error processing uploader (%s)", t.getMessage()), t, ImmutableMap.of("metadataPath", uploader.getMetadataPath().toString()));
          if (immediate) {
            return -1;
          }
        }
        return returnValue;
      }
    };
  }

  private void performImmediateUpload(final SingularityS3Uploader uploader) {
    final Set<Path> filesToUpload = Collections
        .newSetFromMap(new ConcurrentHashMap<Path, Boolean>(metadataToUploader.size() * 2, 0.75f, metadataToUploader.size()));
    final boolean finished = isFinished(uploader);
    immediateUploaders.put(uploader, executorService.submit(performUploadCallable(uploader, filesToUpload, finished, true)));
  }

  private boolean shouldExpire(SingularityS3Uploader uploader, boolean isFinished) {
    if (isFinished) {
      return true;
    }

    if (uploader.getUploadMetadata().getFinishedAfterMillisWithoutNewFile().isPresent()) {
      if (uploader.getUploadMetadata().getFinishedAfterMillisWithoutNewFile().get() < 0) {
        LOG.trace("{} never expires", uploader);
        return false;
      }
    }

    final long durationSinceLastFile = System.currentTimeMillis() - uploaderLastHadFilesAt.get(uploader);

    final long expireAfterMillis = uploader.getUploadMetadata().getFinishedAfterMillisWithoutNewFile().or(configuration.getStopCheckingAfterMillisWithoutNewFile());

    if (durationSinceLastFile > expireAfterMillis) {
      return true;
    } else {
      LOG.trace("Not expiring uploader {}, duration {} (max {}), isFinished: {})", uploader, JavaUtils.durationFromMillis(durationSinceLastFile), JavaUtils.durationFromMillis(expireAfterMillis), isFinished);
    }

    return false;
  }

  private boolean isFinished(SingularityS3Uploader uploader) {
    if (expiring.contains(uploader)) {
      return true;
    }

    if (uploader.getUploadMetadata().getPid().isPresent()) {
      if (!processUtils.doesProcessExist(uploader.getUploadMetadata().getPid().get())) {
        LOG.info("Pid {} not present - expiring uploader {}", uploader.getUploadMetadata().getPid().get(), uploader);
        expiring.add(uploader);
        return true;
      }
    }

    return false;
  }

  private boolean handleNewOrModifiedS3Metadata(Path filename) throws IOException {
    Optional<S3UploadMetadata> maybeMetadata = readS3UploadMetadata(filename);

    if (!maybeMetadata.isPresent()) {
      return false;
    }

    final S3UploadMetadata metadata = maybeMetadata.get();

    SingularityS3Uploader existingUploader = metadataToUploader.get(metadata);

    if (existingUploader != null) {
      if (metadata.getUploadImmediately().isPresent() && metadata.getUploadImmediately().get()) {
        LOG.debug("Existing metadata {} from {} changed to be immediate, forcing upload", metadata, filename);
        if (canCreateImmediateUploader(metadata)) {
          metrics.getUploaderCounter().dec();
          metrics.getImmediateUploaderCounter().inc();

          metadataToUploader.remove(existingUploader.getUploadMetadata());
          uploaderLastHadFilesAt.remove(existingUploader);
          expiring.remove(existingUploader);
          performImmediateUpload(existingUploader);
          return true;
        } else {
          return false;
        }
      } else if (existingUploader.getUploadMetadata().isFinished() == metadata.isFinished()) {
        LOG.debug("Ignoring metadata {} from {} because there was already one present", metadata, filename);
        return false;
      } else {
        LOG.info("Toggling uploader {} finish state to {}", existingUploader, metadata.isFinished());

        if (metadata.isFinished()) {
          expiring.add(existingUploader);
        } else {
          expiring.remove(existingUploader);
        }

        return true;
      }
    }

    try {
      Optional<BasicAWSCredentials> bucketCreds = Optional.absent();

      if (configuration.getS3BucketCredentials().containsKey(metadata.getS3Bucket())) {
        bucketCreds = Optional.of(configuration.getS3BucketCredentials().get(metadata.getS3Bucket()).toAWSCredentials());
      }

      final BasicAWSCredentials defaultCredentials = new BasicAWSCredentials(configuration.getS3AccessKey().or(s3Configuration.getS3AccessKey()).get(), configuration.getS3SecretKey().or(s3Configuration.getS3SecretKey()).get());

      final SingularityS3Uploader uploader = new SingularityS3Uploader(bucketCreds.or(defaultCredentials), metadata, fileSystem, metrics, filename, configuration, hostname, exceptionNotifier);

      if (metadata.isFinished()) {
        expiring.add(uploader);
      }

      LOG.info("Created new uploader {}", uploader);

      if (metadata.getUploadImmediately().isPresent()
          && metadata.getUploadImmediately().get()) {
        if (canCreateImmediateUploader(metadata)) {
          metrics.getImmediateUploaderCounter().inc();
          this.performImmediateUpload(uploader);
          return true;
        } else {
          return false;
        }
      } else {
        metrics.getUploaderCounter().inc();
        metadataToUploader.put(metadata, uploader);
        uploaderLastHadFilesAt.put(uploader, System.currentTimeMillis());
        return true;
      }
    } catch (Throwable t) {
      LOG.info("Ignoring metadata {} because uploader couldn't be created", metadata, t);
      return false;
    }
  }

  @Override
  protected boolean processEvent(Kind<?> kind, final Path filename) throws IOException {
    metrics.getFilesystemEventsMeter().mark();

    if (!isS3MetadataFile(filename)) {
      return false;
    }

    runLock.lock();

    try {
      if (isStopped()) {
        LOG.warn("Driver is stopped, ignoring file watch event for {}", filename);
        return false;
      }

      final Path fullPath = Paths.get(baseConfiguration.getS3UploaderMetadataDirectory()).resolve(filename);

      if (kind.equals(StandardWatchEventKinds.ENTRY_DELETE)) {
        Optional<SingularityS3Uploader> found = Iterables.tryFind(metadataToUploader.values(), new Predicate<SingularityS3Uploader>() {
          @Override
          public boolean apply(SingularityS3Uploader input) {
            return input.getMetadataPath().equals(fullPath);
          }
        });

        LOG.trace("Found {} to match deleted path {}", found, filename);

        if (found.isPresent()) {
          expiring.add(found.get());
        }
      } else {
        return handleNewOrModifiedS3Metadata(fullPath);
      }

      return false;
    } finally {
      runLock.unlock();
    }
  }

  private Optional<S3UploadMetadata> readS3UploadMetadata(Path filename) throws IOException {
    try {
      return jsonObjectFileHelper.read(filename, LOG, S3UploadMetadata.class);
    } catch (NoSuchFileException nsfe) {
      LOG.warn("Tried to read {}, but it doesn't exist!", filename);
      return Optional.absent();
    }
  }

  private boolean isS3MetadataFile(Path filename) {
    if (!filename.toString().endsWith(baseConfiguration.getS3UploaderMetadataSuffix())) {
      LOG.trace("Ignoring a file {} without {} suffix", filename, baseConfiguration.getS3UploaderMetadataSuffix());
      return false;
    }

    return true;
  }

<<<<<<< HEAD
=======
  private boolean canCreateImmediateUploader(S3UploadMetadata metadata) {
    try {
      if (lock.tryLock(400, TimeUnit.MILLISECONDS)) {
        if (this.immediateUploadMetadata.contains(metadata)) {
          LOG.debug("Already have an immediate uploader for metadata {}.", metadata);
          return false;
        } else {
          LOG.debug("Preparing to create new immediate uploader for metadata {}.", metadata);
          this.immediateUploadMetadata.add(metadata);
          return true;
        }
      } else {
        LOG.debug("Could not acquire lock to create an immediate uploader for metadata {}.", metadata);
        return false;
      }
    } catch (InterruptedException exn) {
      LOG.debug("Interrupted while waiting on a lock to create an immediate uploader for metadata {}.", metadata);
      return false;
    } finally {
      lock.unlock();
    }
  }
>>>>>>> d97339f4
}<|MERGE_RESOLUTION|>--- conflicted
+++ resolved
@@ -530,8 +530,6 @@
     return true;
   }
 
-<<<<<<< HEAD
-=======
   private boolean canCreateImmediateUploader(S3UploadMetadata metadata) {
     try {
       if (lock.tryLock(400, TimeUnit.MILLISECONDS)) {
@@ -554,5 +552,4 @@
       lock.unlock();
     }
   }
->>>>>>> d97339f4
 }