package com.hubspot.singularity.s3uploader;

import java.io.IOException;
import java.nio.file.FileSystem;
import java.nio.file.FileSystems;
import java.nio.file.Files;
import java.nio.file.NoSuchFileException;
import java.nio.file.Path;
import java.nio.file.Paths;
import java.nio.file.StandardWatchEventKinds;
import java.nio.file.WatchEvent.Kind;
import java.util.Collections;
import java.util.Map;
import java.util.Map.Entry;
import java.util.Set;
import java.util.concurrent.Callable;
import java.util.concurrent.ConcurrentHashMap;
import java.util.concurrent.ExecutorService;
import java.util.concurrent.Executors;
import java.util.concurrent.Future;
import java.util.concurrent.ScheduledExecutorService;
import java.util.concurrent.ScheduledFuture;
import java.util.concurrent.TimeUnit;
import java.util.concurrent.locks.Lock;
import java.util.concurrent.locks.ReentrantLock;

import org.jets3t.service.security.AWSCredentials;
import org.slf4j.Logger;
import org.slf4j.LoggerFactory;

import com.google.common.base.Optional;
import com.google.common.base.Preconditions;
import com.google.common.base.Predicate;
import com.google.common.base.Throwables;
import com.google.common.collect.ImmutableList;
import com.google.common.collect.ImmutableMap;
import com.google.common.collect.Iterables;
import com.google.common.collect.Maps;
import com.google.common.collect.Sets;
import com.google.common.io.Closeables;
import com.google.common.util.concurrent.ThreadFactoryBuilder;
import com.google.inject.Inject;
import com.google.inject.name.Named;
import com.hubspot.mesos.JavaUtils;
import com.hubspot.singularity.runner.base.config.MissingConfigException;
import com.hubspot.singularity.runner.base.config.SingularityRunnerBaseModule;
import com.hubspot.singularity.runner.base.configuration.SingularityRunnerBaseConfiguration;
import com.hubspot.singularity.runner.base.sentry.SingularityRunnerExceptionNotifier;
import com.hubspot.singularity.runner.base.shared.JsonObjectFileHelper;
import com.hubspot.singularity.runner.base.shared.ProcessUtils;
import com.hubspot.singularity.runner.base.shared.S3UploadMetadata;
import com.hubspot.singularity.runner.base.shared.SingularityDriver;
import com.hubspot.singularity.runner.base.shared.WatchServiceHelper;
import com.hubspot.singularity.s3.base.config.SingularityS3Configuration;
import com.hubspot.singularity.s3uploader.config.SingularityS3UploaderConfiguration;

public class SingularityS3UploaderDriver extends WatchServiceHelper implements SingularityDriver {

  private static final Logger LOG = LoggerFactory.getLogger(SingularityS3UploaderDriver.class);

  private final SingularityRunnerBaseConfiguration baseConfiguration;
  private final SingularityS3Configuration s3Configuration;
  private final SingularityS3UploaderConfiguration configuration;
  private final ScheduledExecutorService scheduler;
  private final Map<S3UploadMetadata, SingularityS3Uploader> metadataToUploader;
  private final Map<SingularityS3Uploader, Long> uploaderLastHadFilesAt;
  private final Lock runLock;
  private final ExecutorService executorService;
  private final FileSystem fileSystem;
  private final Set<SingularityS3Uploader> expiring;
  private final SingularityS3UploaderMetrics metrics;
  private final JsonObjectFileHelper jsonObjectFileHelper;
  private final ProcessUtils processUtils;
  private final String hostname;
  private final SingularityRunnerExceptionNotifier exceptionNotifier;

  private ScheduledFuture<?> future;

  @Inject
  public SingularityS3UploaderDriver(SingularityRunnerBaseConfiguration baseConfiguration, SingularityS3UploaderConfiguration configuration, SingularityS3Configuration s3Configuration,
      SingularityS3UploaderMetrics metrics, JsonObjectFileHelper jsonObjectFileHelper, @Named(SingularityRunnerBaseModule.HOST_NAME_PROPERTY) String hostname, SingularityRunnerExceptionNotifier exceptionNotifier) {
    super(configuration.getPollForShutDownMillis(), Paths.get(baseConfiguration.getS3UploaderMetadataDirectory()), ImmutableList.of(StandardWatchEventKinds.ENTRY_CREATE, StandardWatchEventKinds.ENTRY_MODIFY, StandardWatchEventKinds.ENTRY_DELETE));

    this.baseConfiguration = baseConfiguration;
    this.s3Configuration = s3Configuration;
    this.metrics = metrics;

    this.fileSystem = FileSystems.getDefault();

    this.jsonObjectFileHelper = jsonObjectFileHelper;
    this.configuration = configuration;

    this.metadataToUploader = Maps.newHashMap();
    this.uploaderLastHadFilesAt = Maps.newHashMap();
    this.expiring = Sets.newHashSet();

    this.metrics.setExpiringCollection(expiring);

    this.runLock = new ReentrantLock();

    this.processUtils = new ProcessUtils(LOG);

    this.executorService = JavaUtils.newFixedTimingOutThreadPool(configuration.getExecutorMaxUploadThreads(), TimeUnit.SECONDS.toMillis(30), "SingularityS3Uploader-%d");
    this.scheduler = Executors.newScheduledThreadPool(1, new ThreadFactoryBuilder().setNameFormat("SingularityS3Driver-%d").build());
    this.hostname = hostname;
    this.exceptionNotifier = exceptionNotifier;
  }

  private void readInitialFiles() throws IOException {
    final long start = System.currentTimeMillis();
    LOG.info("Scanning for metadata files (*{}) in {}", baseConfiguration.getS3UploaderMetadataSuffix(), baseConfiguration.getS3UploaderMetadataDirectory());

    int foundFiles = 0;

    for (Path file : JavaUtils.iterable(Paths.get(baseConfiguration.getS3UploaderMetadataDirectory()))) {
      if (!isS3MetadataFile(file)) {
        continue;
      }

      if (handleNewOrModifiedS3Metadata(file)) {
        foundFiles++;
      }
    }

    LOG.info("Found {} file(s) in {}", foundFiles, JavaUtils.duration(start));
  }

  @Override
  public void startAndWait() {
<<<<<<< HEAD
    Preconditions.checkState(configuration.getS3AccessKey().or(s3Configuration.getS3AccessKey()).isPresent(), "s3AccessKey not set in any s3 configs!");
    Preconditions.checkState(configuration.getS3SecretKey().or(s3Configuration.getS3SecretKey()).isPresent(), "s3SecretKey not set in any s3 configs!");
=======
    if (!configuration.getS3AccessKey().or(s3Configuration.getS3AccessKey()).isPresent()) {
      throw new MissingConfigException("s3AccessKey not set in any s3 configs!");
    }
    if (!configuration.getS3SecretKey().or(s3Configuration.getS3SecretKey()).isPresent()) {
      throw new MissingConfigException("s3SecretKey not set in any s3 configs!");
    }

>>>>>>> eadd54ab
    try {
      readInitialFiles();
    } catch (Throwable t) {
      throw Throwables.propagate(t);
    }

    future = this.scheduler.scheduleAtFixedRate(new Runnable() {

      @Override
      public void run() {
        final long start = System.currentTimeMillis();

        runLock.lock();

        if (isStopped()) {
          LOG.warn("Driver is stopped, not checking uploads");
          return;
        }

        int uploads = 0;
        final int uploaders = metadataToUploader.size();
        metrics.startUploads();

        try {
          uploads = checkUploads();
        } catch (Throwable t) {
          LOG.error("Uncaught exception while checking {} upload(s)", uploaders, t);
          exceptionNotifier.notify(t, Collections.<String, String>emptyMap());
        } finally {
          runLock.unlock();
          metrics.finishUploads();
          LOG.info("Found {} items from {} uploader(s) in {}", uploads, uploaders, JavaUtils.duration(start));
        }
      }
    }, configuration.getCheckUploadsEverySeconds(), configuration.getCheckUploadsEverySeconds(), TimeUnit.SECONDS);

    try {
      super.watch();
    } catch (Throwable t) {
      throw Throwables.propagate(t);
    }
  }

  @Override
  public void shutdown() {
    final long start = System.currentTimeMillis();
    LOG.info("Gracefully shutting down S3Uploader, this may take a few moments...");

    runLock.lock();
    try {
      if (!super.stop()) {
        LOG.info("Already shutting down, ignoring request");
        return;
      }
    } finally {
      runLock.unlock();
    }

    if (future != null) {
      future.cancel(false);
    }

    scheduler.shutdown();
    executorService.shutdown();

    LOG.info("Shut down in {}", JavaUtils.duration(start));
  }

  private int checkUploads() {
    if (metadataToUploader.isEmpty()) {
      return 0;
    }

    final Set<Path> filesToUpload = Collections.newSetFromMap(new ConcurrentHashMap<Path, Boolean>(metadataToUploader.size() * 2, 0.75f, metadataToUploader.size()));
    final Map<SingularityS3Uploader, Future<Integer>> futures = Maps.newHashMapWithExpectedSize(metadataToUploader.size());
    final Map<SingularityS3Uploader, Boolean> finishing = Maps.newHashMapWithExpectedSize(metadataToUploader.size());

    for (final SingularityS3Uploader uploader : metadataToUploader.values()) {
      final boolean isFinished = isFinished(uploader);
      // do this here so we run at least once with isFinished = true
      finishing.put(uploader, isFinished);

      futures.put(uploader, executorService.submit(new Callable<Integer>() {

        @Override
        public Integer call() {

          Integer returnValue = 0;
          try {
            returnValue = uploader.upload(filesToUpload, isFinished);
          } catch (Throwable t) {
            metrics.error();
            LOG.error("Error while processing uploader {}", uploader, t);
            exceptionNotifier.notify(t, ImmutableMap.of("metadataPath", uploader.getMetadataPath().toString()));
          }
          return returnValue;
        }
      }));
    }

    LOG.info("Waiting on {} future(s)", futures.size());
    int totesUploads = 0;

    final long now = System.currentTimeMillis();
    final Set<SingularityS3Uploader> expiredUploaders = Sets.newHashSetWithExpectedSize(metadataToUploader.size());

    for (Entry<SingularityS3Uploader, Future<Integer>> uploaderToFuture : futures.entrySet()) {
      final SingularityS3Uploader uploader = uploaderToFuture.getKey();
      try {
        final int foundFiles = uploaderToFuture.getValue().get();
        final boolean isFinished = finishing.get(uploader);

        if (foundFiles == 0) {
          if (shouldExpire(uploader, isFinished)) {
            LOG.info("Expiring {}", uploader);
            expiredUploaders.add(uploader);
          }
        } else {
          LOG.trace("Updating uploader {} last expire time", uploader);
          uploaderLastHadFilesAt.put(uploader, now);
        }

        totesUploads += foundFiles;
      } catch (Throwable t) {
        metrics.error();
        LOG.error("Waiting on future", t);
        exceptionNotifier.notify(t, ImmutableMap.of("metadataPath", uploader.getMetadataPath().toString()));
      }
    }

    for (SingularityS3Uploader expiredUploader : expiredUploaders) {
      metrics.getUploaderCounter().dec();

      metadataToUploader.remove(expiredUploader.getUploadMetadata());
      uploaderLastHadFilesAt.remove(expiredUploader);
      expiring.remove(expiredUploader);

      try {
        Closeables.close(expiredUploader, true);

        LOG.debug("Deleting expired uploader {}", expiredUploader.getMetadataPath());
        Files.delete(expiredUploader.getMetadataPath());
      } catch (IOException e) {
        LOG.warn("Couldn't delete {}", expiredUploader.getMetadataPath(), e);
        exceptionNotifier.notify(e, ImmutableMap.of("metadataPath", expiredUploader.getMetadataPath().toString()));
      }
    }

    return totesUploads;
  }

  private boolean shouldExpire(SingularityS3Uploader uploader, boolean isFinished) {
    if (isFinished) {
      return true;
    }

    if (uploader.getUploadMetadata().getFinishedAfterMillisWithoutNewFile().isPresent()) {
      if (uploader.getUploadMetadata().getFinishedAfterMillisWithoutNewFile().get() < 0) {
        LOG.trace("{} never expires", uploader);
        return false;
      }
    }

    final long durationSinceLastFile = System.currentTimeMillis() - uploaderLastHadFilesAt.get(uploader);

    final long expireAfterMillis = uploader.getUploadMetadata().getFinishedAfterMillisWithoutNewFile().or(configuration.getStopCheckingAfterMillisWithoutNewFile());

    if (durationSinceLastFile > expireAfterMillis) {
      return true;
    } else {
      LOG.trace("Not expiring uploader {}, duration {} (max {}), isFinished: {})", uploader, JavaUtils.durationFromMillis(durationSinceLastFile), JavaUtils.durationFromMillis(expireAfterMillis), isFinished);
    }

    return false;
  }

  private boolean isFinished(SingularityS3Uploader uploader) {
    if (expiring.contains(uploader)) {
      return true;
    }

    if (uploader.getUploadMetadata().getPid().isPresent()) {
      if (!processUtils.doesProcessExist(uploader.getUploadMetadata().getPid().get())) {
        LOG.info("Pid {} not present - expiring uploader {}", uploader.getUploadMetadata().getPid().get(), uploader);
        expiring.add(uploader);
        return true;
      }
    }

    return false;
  }

  private boolean handleNewOrModifiedS3Metadata(Path filename) throws IOException {
    Optional<S3UploadMetadata> maybeMetadata = readS3UploadMetadata(filename);

    if (!maybeMetadata.isPresent()) {
      return false;
    }

    final S3UploadMetadata metadata = maybeMetadata.get();

    SingularityS3Uploader existingUploader = metadataToUploader.get(metadata);

    if (existingUploader != null) {
      if (existingUploader.getUploadMetadata().isFinished() == metadata.isFinished()) {
        LOG.debug("Ignoring metadata {} from {} because there was already one present", metadata, filename);
        return false;
      } else {
        LOG.info("Toggling uploader {} finish state to {}", existingUploader, metadata.isFinished());

        if (metadata.isFinished()) {
          expiring.add(existingUploader);
        } else {
          expiring.remove(existingUploader);
        }

        return true;
      }
    }

    try {
      metrics.getUploaderCounter().inc();

      Optional<AWSCredentials> bucketCreds = Optional.absent();

      if (configuration.getS3BucketCredentials().containsKey(metadata.getS3Bucket())) {
        bucketCreds = Optional.of(configuration.getS3BucketCredentials().get(metadata.getS3Bucket()).toAWSCredentials());
      }

      final AWSCredentials defaultCredentials = new AWSCredentials(configuration.getS3AccessKey().or(s3Configuration.getS3AccessKey()).get(), configuration.getS3SecretKey().or(s3Configuration.getS3SecretKey()).get());

      SingularityS3Uploader uploader = new SingularityS3Uploader(bucketCreds.or(defaultCredentials), metadata, fileSystem, metrics, filename, configuration, hostname, exceptionNotifier);

      if (metadata.isFinished()) {
        expiring.add(uploader);
      }

      LOG.info("Created new uploader {}", uploader);

      metadataToUploader.put(metadata, uploader);
      uploaderLastHadFilesAt.put(uploader, System.currentTimeMillis());
      return true;
    } catch (Throwable t) {
      LOG.info("Ignoring metadata {} because uploader couldn't be created", metadata, t);
      return false;
    }
  }

  @Override
  protected boolean processEvent(Kind<?> kind, final Path filename) throws IOException {
    metrics.getFilesystemEventsMeter().mark();

    if (!isS3MetadataFile(filename)) {
      return false;
    }

    runLock.lock();

    try {
      if (isStopped()) {
        LOG.warn("Driver is stopped, ignoring file watch event for {}", filename);
        return false;
      }

      final Path fullPath = Paths.get(baseConfiguration.getS3UploaderMetadataDirectory()).resolve(filename);

      if (kind.equals(StandardWatchEventKinds.ENTRY_DELETE)) {
        Optional<SingularityS3Uploader> found = Iterables.tryFind(metadataToUploader.values(), new Predicate<SingularityS3Uploader>() {
          @Override
          public boolean apply(SingularityS3Uploader input) {
            return input.getMetadataPath().equals(fullPath);
          }
        });

        LOG.trace("Found {} to match deleted path {}", found, filename);

        if (found.isPresent()) {
          expiring.add(found.get());
        }
      } else {
        return handleNewOrModifiedS3Metadata(fullPath);
      }

      return false;
    } finally {
      runLock.unlock();
    }
  }

  private Optional<S3UploadMetadata> readS3UploadMetadata(Path filename) throws IOException {
    try {
      return jsonObjectFileHelper.read(filename, LOG, S3UploadMetadata.class);
    } catch (NoSuchFileException nsfe) {
      LOG.warn("Tried to read {}, but it doesn't exist!", filename);
      return Optional.absent();
    }
  }

  private boolean isS3MetadataFile(Path filename) {
    if (!filename.toString().endsWith(baseConfiguration.getS3UploaderMetadataSuffix())) {
      LOG.trace("Ignoring a file {} without {} suffix", filename, baseConfiguration.getS3UploaderMetadataSuffix());
      return false;
    }

    return true;
  }

}<|MERGE_RESOLUTION|>--- conflicted
+++ resolved
@@ -127,10 +127,6 @@
 
   @Override
   public void startAndWait() {
-<<<<<<< HEAD
-    Preconditions.checkState(configuration.getS3AccessKey().or(s3Configuration.getS3AccessKey()).isPresent(), "s3AccessKey not set in any s3 configs!");
-    Preconditions.checkState(configuration.getS3SecretKey().or(s3Configuration.getS3SecretKey()).isPresent(), "s3SecretKey not set in any s3 configs!");
-=======
     if (!configuration.getS3AccessKey().or(s3Configuration.getS3AccessKey()).isPresent()) {
       throw new MissingConfigException("s3AccessKey not set in any s3 configs!");
     }
@@ -138,7 +134,6 @@
       throw new MissingConfigException("s3SecretKey not set in any s3 configs!");
     }
 
->>>>>>> eadd54ab
     try {
       readInitialFiles();
     } catch (Throwable t) {
