--- conflicted
+++ resolved
@@ -287,11 +287,8 @@
 
     if (uploader.getUploadMetadata().getPid().isPresent()) {
       if (!processUtils.doesProcessExist(uploader.getUploadMetadata().getPid().get())) {
-<<<<<<< HEAD
-=======
         LOG.info("Pid {} not present - expiring uploader {}", uploader.getUploadMetadata().getPid().get(), uploader);
         expiring.add(uploader);
->>>>>>> e24ffe44
         return true;
       }
     }
