package com.hubspot.singularity.s3uploader;

import java.io.IOException;
import java.nio.file.FileSystem;
import java.nio.file.FileSystems;
import java.nio.file.Files;
import java.nio.file.NoSuchFileException;
import java.nio.file.Path;
import java.nio.file.Paths;
import java.nio.file.StandardWatchEventKinds;
import java.nio.file.WatchEvent.Kind;
import java.util.Collections;
import java.util.Map;
import java.util.Map.Entry;
import java.util.Set;
import java.util.concurrent.Callable;
import java.util.concurrent.ConcurrentHashMap;
import java.util.concurrent.ExecutorService;
import java.util.concurrent.Executors;
import java.util.concurrent.Future;
import java.util.concurrent.ScheduledExecutorService;
import java.util.concurrent.ScheduledFuture;
import java.util.concurrent.TimeUnit;
import java.util.concurrent.locks.Lock;
import java.util.concurrent.locks.ReentrantLock;

import org.slf4j.Logger;
import org.slf4j.LoggerFactory;

import com.amazonaws.auth.BasicAWSCredentials;
import com.google.common.base.Optional;
import com.google.common.base.Predicate;
import com.google.common.base.Throwables;
import com.google.common.collect.ImmutableList;
import com.google.common.collect.ImmutableMap;
import com.google.common.collect.Iterables;
import com.google.common.collect.Maps;
import com.google.common.collect.Sets;
<<<<<<< HEAD
=======
import com.google.common.util.concurrent.FutureCallback;
import com.google.common.util.concurrent.Futures;
import com.google.common.util.concurrent.ListenableFuture;
import com.google.common.util.concurrent.MoreExecutors;
>>>>>>> 2e4eb79b
import com.google.common.util.concurrent.ThreadFactoryBuilder;
import com.google.inject.Inject;
import com.google.inject.name.Named;
import com.hubspot.mesos.JavaUtils;
import com.hubspot.singularity.runner.base.config.MissingConfigException;
import com.hubspot.singularity.runner.base.config.SingularityRunnerBaseModule;
import com.hubspot.singularity.runner.base.configuration.SingularityRunnerBaseConfiguration;
import com.hubspot.singularity.runner.base.sentry.SingularityRunnerExceptionNotifier;
import com.hubspot.singularity.runner.base.shared.JsonObjectFileHelper;
import com.hubspot.singularity.runner.base.shared.ProcessUtils;
import com.hubspot.singularity.runner.base.shared.S3UploadMetadata;
import com.hubspot.singularity.runner.base.shared.SingularityDriver;
import com.hubspot.singularity.runner.base.shared.WatchServiceHelper;
import com.hubspot.singularity.s3.base.config.SingularityS3Configuration;
import com.hubspot.singularity.s3uploader.config.SingularityS3UploaderConfiguration;

public class SingularityS3UploaderDriver extends WatchServiceHelper implements SingularityDriver {

  private static final Logger LOG = LoggerFactory.getLogger(SingularityS3UploaderDriver.class);

  private final SingularityRunnerBaseConfiguration baseConfiguration;
  private final SingularityS3Configuration s3Configuration;
  private final SingularityS3UploaderConfiguration configuration;
  private final ScheduledExecutorService scheduler;
  private final Map<S3UploadMetadata, SingularityS3Uploader> metadataToUploader;
  private final Map<SingularityS3Uploader, Long> uploaderLastHadFilesAt;
  private final Lock runLock;
  private final ExecutorService executorService;
  private final FileSystem fileSystem;
  private final Set<SingularityS3Uploader> expiring;
  private final SingularityS3UploaderMetrics metrics;
  private final JsonObjectFileHelper jsonObjectFileHelper;
  private final ProcessUtils processUtils;
  private final String hostname;
  private final SingularityRunnerExceptionNotifier exceptionNotifier;

  private ScheduledFuture<?> future;

  @Inject
  public SingularityS3UploaderDriver(SingularityRunnerBaseConfiguration baseConfiguration, SingularityS3UploaderConfiguration configuration, SingularityS3Configuration s3Configuration,
      SingularityS3UploaderMetrics metrics, JsonObjectFileHelper jsonObjectFileHelper, @Named(SingularityRunnerBaseModule.HOST_NAME_PROPERTY) String hostname, SingularityRunnerExceptionNotifier exceptionNotifier) {
    super(configuration.getPollForShutDownMillis(), Paths.get(baseConfiguration.getS3UploaderMetadataDirectory()), ImmutableList.of(StandardWatchEventKinds.ENTRY_CREATE, StandardWatchEventKinds.ENTRY_MODIFY, StandardWatchEventKinds.ENTRY_DELETE));

    this.baseConfiguration = baseConfiguration;
    this.s3Configuration = s3Configuration;
    this.metrics = metrics;

    this.fileSystem = FileSystems.getDefault();

    this.jsonObjectFileHelper = jsonObjectFileHelper;
    this.configuration = configuration;

    this.metadataToUploader = Maps.newHashMap();
    this.uploaderLastHadFilesAt = Maps.newHashMap();
    this.expiring = Sets.newHashSet();

    this.metrics.setExpiringCollection(expiring);

    this.runLock = new ReentrantLock();

    this.processUtils = new ProcessUtils(LOG);

    this.executorService = JavaUtils.newFixedTimingOutThreadPool(configuration.getExecutorMaxUploadThreads(), TimeUnit.SECONDS.toMillis(30), "SingularityS3Uploader-%d");
    this.scheduler = Executors.newScheduledThreadPool(1, new ThreadFactoryBuilder().setNameFormat("SingularityS3Driver-%d").build());
    this.hostname = hostname;
    this.exceptionNotifier = exceptionNotifier;
  }

  private void readInitialFiles() throws IOException {
    final long start = System.currentTimeMillis();
    LOG.info("Scanning for metadata files (*{}) in {}", baseConfiguration.getS3UploaderMetadataSuffix(), baseConfiguration.getS3UploaderMetadataDirectory());

    int foundFiles = 0;

    for (Path file : JavaUtils.iterable(Paths.get(baseConfiguration.getS3UploaderMetadataDirectory()))) {
      if (!isS3MetadataFile(file)) {
        continue;
      }

      if (handleNewOrModifiedS3Metadata(file)) {
        foundFiles++;
      }
    }

    LOG.info("Found {} file(s) in {}", foundFiles, JavaUtils.duration(start));
  }

  @Override
  public void startAndWait() {
    if (!configuration.getS3AccessKey().or(s3Configuration.getS3AccessKey()).isPresent()) {
      throw new MissingConfigException("s3AccessKey not set in any s3 configs!");
    }
    if (!configuration.getS3SecretKey().or(s3Configuration.getS3SecretKey()).isPresent()) {
      throw new MissingConfigException("s3SecretKey not set in any s3 configs!");
    }

    try {
      readInitialFiles();
    } catch (Throwable t) {
      throw Throwables.propagate(t);
    }

    future = this.scheduler.scheduleAtFixedRate(new Runnable() {

      @Override
      public void run() {
        final long start = System.currentTimeMillis();

        runLock.lock();

        if (isStopped()) {
          LOG.warn("Driver is stopped, not checking uploads");
          return;
        }

        int uploads = 0;
        final int uploaders = metadataToUploader.size();
        metrics.startUploads();

        try {
          uploads = checkUploads();
        } catch (Throwable t) {
          LOG.error("Uncaught exception while checking {} upload(s)", uploaders, t);
          exceptionNotifier.notify(String.format("Error checking uploads (%s)", t.getMessage()), t, Collections.<String, String>emptyMap());
        } finally {
          runLock.unlock();
          metrics.finishUploads();
          LOG.info("Found {} items from {} uploader(s) in {}", uploads, uploaders, JavaUtils.duration(start));
        }
      }
    }, configuration.getCheckUploadsEverySeconds(), configuration.getCheckUploadsEverySeconds(), TimeUnit.SECONDS);

    try {
      super.watch();
    } catch (Throwable t) {
      throw Throwables.propagate(t);
    }
  }

  @Override
  public void shutdown() {
    final long start = System.currentTimeMillis();
    LOG.info("Gracefully shutting down S3Uploader, this may take a few moments...");

    runLock.lock();
    try {
      if (!super.stop()) {
        LOG.info("Already shutting down, ignoring request");
        return;
      }
    } finally {
      runLock.unlock();
    }

    if (future != null) {
      future.cancel(false);
    }

    scheduler.shutdown();
    executorService.shutdown();

    LOG.info("Shut down in {}", JavaUtils.duration(start));
  }

  private int checkUploads() {
    if (metadataToUploader.isEmpty()) {
      return 0;
    }

    final Set<Path> filesToUpload = Collections.newSetFromMap(new ConcurrentHashMap<Path, Boolean>(metadataToUploader.size() * 2, 0.75f, metadataToUploader.size()));
    final Map<SingularityS3Uploader, Future<Integer>> futures = Maps.newHashMapWithExpectedSize(metadataToUploader.size());
    final Map<SingularityS3Uploader, Boolean> finishing = Maps.newHashMapWithExpectedSize(metadataToUploader.size());

    for (final SingularityS3Uploader uploader : metadataToUploader.values()) {
      final boolean isFinished = isFinished(uploader);
      // do this here so we run at least once with isFinished = true
      finishing.put(uploader, isFinished);

      futures.put(uploader, executorService.submit(new Callable<Integer>() {

        @Override
        public Integer call() {

          Integer returnValue = 0;
          try {
            returnValue = uploader.upload(filesToUpload, isFinished);
          } catch (Throwable t) {
            metrics.error();
            LOG.error("Error while processing uploader {}", uploader, t);
            exceptionNotifier.notify(String.format("Error processing uploader (%s)", t.getMessage()), t, ImmutableMap.of("metadataPath", uploader.getMetadataPath().toString()));
          }
          return returnValue;
        }
      }));
    }

    LOG.info("Waiting on {} future(s)", futures.size());
    int totesUploads = 0;

    final long now = System.currentTimeMillis();
    final Set<SingularityS3Uploader> expiredUploaders = Sets.newHashSetWithExpectedSize(metadataToUploader.size());

    for (Entry<SingularityS3Uploader, Future<Integer>> uploaderToFuture : futures.entrySet()) {
      final SingularityS3Uploader uploader = uploaderToFuture.getKey();
      try {
        final int foundFiles = uploaderToFuture.getValue().get();
        final boolean isFinished = finishing.get(uploader);

        if (foundFiles == 0) {
          if (shouldExpire(uploader, isFinished)) {
            LOG.info("Expiring {}", uploader);
            expiredUploaders.add(uploader);
          }
        } else {
          LOG.trace("Updating uploader {} last expire time", uploader);
          uploaderLastHadFilesAt.put(uploader, now);
        }

        totesUploads += foundFiles;
      } catch (Throwable t) {
        metrics.error();
        LOG.error("Waiting on future", t);
        exceptionNotifier.notify(String.format("Error waiting on uploader future (%s)", t.getMessage()), t, ImmutableMap.of("metadataPath", uploader.getMetadataPath().toString()));
      }
    }

    for (SingularityS3Uploader expiredUploader : expiredUploaders) {
      metrics.getUploaderCounter().dec();

      metadataToUploader.remove(expiredUploader.getUploadMetadata());
      uploaderLastHadFilesAt.remove(expiredUploader);
      expiring.remove(expiredUploader);

      try {
        LOG.debug("Deleting expired uploader {}", expiredUploader.getMetadataPath());
        Files.delete(expiredUploader.getMetadataPath());
      } catch (NoSuchFileException nfe) {
<<<<<<< HEAD
        LOG.warn("File {} was already deleted", nfe.getFile());
=======
        LOG.warn("File {} was already deleted");
>>>>>>> 2e4eb79b
      } catch (IOException e) {
        LOG.warn("Couldn't delete {}", expiredUploader.getMetadataPath(), e);
        exceptionNotifier.notify("Could not delete metadata file", e, ImmutableMap.of("metadataPath", expiredUploader.getMetadataPath().toString()));
      }
    }

    return totesUploads;
  }

  private void performImmediateUpload(final SingularityS3Uploader uploader) {
    final Set<Path> filesToUpload = Collections
        .newSetFromMap(new ConcurrentHashMap<Path, Boolean>(metadataToUploader.size() * 2, 0.75f, metadataToUploader.size()));
    LOG.info("Immediately uploading one file");
    ListenableFuture<Integer> immediateUpload = MoreExecutors
        .listeningDecorator(executorService)
        .submit(new Callable<Integer>() {
          @Override
          public Integer call() throws Exception {
            LOG.debug("Uploading files from {}", uploader);
            return uploader.upload(filesToUpload, isFinished(uploader));
          }
        });

    Futures.addCallback(immediateUpload, new FutureCallback<Integer>() {
      @Override
      public void onSuccess(Integer integer) {
        try {
          Closeables.close(uploader, true);
          metrics.getUploadCounter().dec();
          expiring.remove(uploader);
          metadataToUploader.remove(uploader.getUploadMetadata());

          LOG.debug("Deleting uploader {} for immediate upload", uploader.getMetadataPath());
          Files.delete(uploader.getMetadataPath());
        } catch (NoSuchFileException noSuchFileExn) {
          LOG.warn("File {} was already deleted", uploader.getMetadataPath());
        } catch (IOException iex) {
          LOG.warn("Couldn't delete {}", uploader.getMetadataPath());
          exceptionNotifier.notify("Could not delete metadata file", iex,
              ImmutableMap.of("metadataPath",
                  uploader.getMetadataPath().toString()));
        }
      }

      @Override
      public void onFailure(Throwable throwable) {
        metrics.error();
        LOG.error("Error while processing uploader {}", uploader, throwable);
        exceptionNotifier.notify(
            String.format("Error processing uploader (%s)", throwable.getMessage()),
            throwable,
            ImmutableMap.of("metadataPath", uploader.getMetadataPath().toString()));

        // Used to closed down the uploader when finished
        this.onSuccess(0);
      }
    }, executorService);
  }

  private boolean shouldExpire(SingularityS3Uploader uploader, boolean isFinished) {
    if (isFinished) {
      return true;
    }

    if (uploader.getUploadMetadata().getFinishedAfterMillisWithoutNewFile().isPresent()) {
      if (uploader.getUploadMetadata().getFinishedAfterMillisWithoutNewFile().get() < 0) {
        LOG.trace("{} never expires", uploader);
        return false;
      }
    }

    final long durationSinceLastFile = System.currentTimeMillis() - uploaderLastHadFilesAt.get(uploader);

    final long expireAfterMillis = uploader.getUploadMetadata().getFinishedAfterMillisWithoutNewFile().or(configuration.getStopCheckingAfterMillisWithoutNewFile());

    if (durationSinceLastFile > expireAfterMillis) {
      return true;
    } else {
      LOG.trace("Not expiring uploader {}, duration {} (max {}), isFinished: {})", uploader, JavaUtils.durationFromMillis(durationSinceLastFile), JavaUtils.durationFromMillis(expireAfterMillis), isFinished);
    }

    return false;
  }

  private boolean isFinished(SingularityS3Uploader uploader) {
    if (expiring.contains(uploader)) {
      return true;
    }

    if (uploader.getUploadMetadata().getPid().isPresent()) {
      if (!processUtils.doesProcessExist(uploader.getUploadMetadata().getPid().get())) {
        LOG.info("Pid {} not present - expiring uploader {}", uploader.getUploadMetadata().getPid().get(), uploader);
        expiring.add(uploader);
        return true;
      }
    }

    return false;
  }

  private boolean handleNewOrModifiedS3Metadata(Path filename) throws IOException {
    Optional<S3UploadMetadata> maybeMetadata = readS3UploadMetadata(filename);

    if (!maybeMetadata.isPresent()) {
      return false;
    }

    final S3UploadMetadata metadata = maybeMetadata.get();

    SingularityS3Uploader existingUploader = metadataToUploader.get(metadata);

    if (existingUploader != null) {
      if (metadata.getUploadImmediately().isPresent() && metadata.getUploadImmediately().get()) {
        LOG.debug("Existing metadata {} from {} changed to be immediate, forcing upload", metadata, filename);
        performImmediateUpload(existingUploader);
      } else if (existingUploader.getUploadMetadata().isFinished() == metadata.isFinished()) {
        LOG.debug("Ignoring metadata {} from {} because there was already one present", metadata, filename);
        return false;
      } else {
        LOG.info("Toggling uploader {} finish state to {}", existingUploader, metadata.isFinished());

        if (metadata.isFinished()) {
          expiring.add(existingUploader);
        } else {
          expiring.remove(existingUploader);
        }

        return true;
      }
    }

    try {
      metrics.getUploaderCounter().inc();

      Optional<BasicAWSCredentials> bucketCreds = Optional.absent();

      if (configuration.getS3BucketCredentials().containsKey(metadata.getS3Bucket())) {
        bucketCreds = Optional.of(configuration.getS3BucketCredentials().get(metadata.getS3Bucket()).toAWSCredentials());
      }

      final BasicAWSCredentials defaultCredentials = new BasicAWSCredentials(configuration.getS3AccessKey().or(s3Configuration.getS3AccessKey()).get(), configuration.getS3SecretKey().or(s3Configuration.getS3SecretKey()).get());

      final SingularityS3Uploader uploader = new SingularityS3Uploader(bucketCreds.or(defaultCredentials), metadata, fileSystem, metrics, filename, configuration, hostname, exceptionNotifier);

      if (metadata.isFinished()) {
        expiring.add(uploader);
      }

      LOG.info("Created new uploader {}", uploader);

      if (metadata.getUploadImmediately().isPresent()
          && metadata.getUploadImmediately().get()) {
        this.performImmediateUpload(uploader);
      } else {
        metadataToUploader.put(metadata, uploader);
        uploaderLastHadFilesAt.put(uploader, System.currentTimeMillis());
      }
      return true;
    } catch (Throwable t) {
      LOG.info("Ignoring metadata {} because uploader couldn't be created", metadata, t);
      return false;
    }
  }

  @Override
  protected boolean processEvent(Kind<?> kind, final Path filename) throws IOException {
    metrics.getFilesystemEventsMeter().mark();

    if (!isS3MetadataFile(filename)) {
      return false;
    }

    runLock.lock();

    try {
      if (isStopped()) {
        LOG.warn("Driver is stopped, ignoring file watch event for {}", filename);
        return false;
      }

      final Path fullPath = Paths.get(baseConfiguration.getS3UploaderMetadataDirectory()).resolve(filename);

      if (kind.equals(StandardWatchEventKinds.ENTRY_DELETE)) {
        Optional<SingularityS3Uploader> found = Iterables.tryFind(metadataToUploader.values(), new Predicate<SingularityS3Uploader>() {
          @Override
          public boolean apply(SingularityS3Uploader input) {
            return input.getMetadataPath().equals(fullPath);
          }
        });

        LOG.trace("Found {} to match deleted path {}", found, filename);

        if (found.isPresent()) {
          expiring.add(found.get());
        }
      } else {
        return handleNewOrModifiedS3Metadata(fullPath);
      }

      return false;
    } finally {
      runLock.unlock();
    }
  }

  private Optional<S3UploadMetadata> readS3UploadMetadata(Path filename) throws IOException {
    try {
      return jsonObjectFileHelper.read(filename, LOG, S3UploadMetadata.class);
    } catch (NoSuchFileException nsfe) {
      LOG.warn("Tried to read {}, but it doesn't exist!", filename);
      return Optional.absent();
    }
  }

  private boolean isS3MetadataFile(Path filename) {
    if (!filename.toString().endsWith(baseConfiguration.getS3UploaderMetadataSuffix())) {
      LOG.trace("Ignoring a file {} without {} suffix", filename, baseConfiguration.getS3UploaderMetadataSuffix());
      return false;
    }

    return true;
  }
}<|MERGE_RESOLUTION|>--- conflicted
+++ resolved
@@ -36,13 +36,10 @@
 import com.google.common.collect.Iterables;
 import com.google.common.collect.Maps;
 import com.google.common.collect.Sets;
-<<<<<<< HEAD
-=======
 import com.google.common.util.concurrent.FutureCallback;
 import com.google.common.util.concurrent.Futures;
 import com.google.common.util.concurrent.ListenableFuture;
 import com.google.common.util.concurrent.MoreExecutors;
->>>>>>> 2e4eb79b
 import com.google.common.util.concurrent.ThreadFactoryBuilder;
 import com.google.inject.Inject;
 import com.google.inject.name.Named;
@@ -280,11 +277,7 @@
         LOG.debug("Deleting expired uploader {}", expiredUploader.getMetadataPath());
         Files.delete(expiredUploader.getMetadataPath());
       } catch (NoSuchFileException nfe) {
-<<<<<<< HEAD
         LOG.warn("File {} was already deleted", nfe.getFile());
-=======
-        LOG.warn("File {} was already deleted");
->>>>>>> 2e4eb79b
       } catch (IOException e) {
         LOG.warn("Couldn't delete {}", expiredUploader.getMetadataPath(), e);
         exceptionNotifier.notify("Could not delete metadata file", e, ImmutableMap.of("metadataPath", expiredUploader.getMetadataPath().toString()));
@@ -312,7 +305,6 @@
       @Override
       public void onSuccess(Integer integer) {
         try {
-          Closeables.close(uploader, true);
           metrics.getUploadCounter().dec();
           expiring.remove(uploader);
           metadataToUploader.remove(uploader.getUploadMetadata());
@@ -507,4 +499,5 @@
 
     return true;
   }
+
 }