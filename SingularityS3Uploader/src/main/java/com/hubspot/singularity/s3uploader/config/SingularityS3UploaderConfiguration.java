package com.hubspot.singularity.s3uploader.config;

import java.util.HashMap;
import java.util.Map;
import java.util.Properties;
import java.util.concurrent.TimeUnit;

import javax.validation.constraints.Min;
import javax.validation.constraints.NotNull;

import com.fasterxml.jackson.annotation.JsonProperty;
import com.google.common.base.Optional;
import com.hubspot.singularity.runner.base.configuration.BaseRunnerConfiguration;
import com.hubspot.singularity.runner.base.configuration.Configuration;
import com.hubspot.singularity.runner.base.jackson.Obfuscate;
import com.hubspot.singularity.s3.base.config.SingularityS3Configuration;
import com.hubspot.singularity.s3.base.config.SingularityS3Credentials;

@Configuration("/etc/singularity.s3uploader.yaml")
public class SingularityS3UploaderConfiguration extends BaseRunnerConfiguration {
  public static final String POLL_MILLIS = "s3uploader.poll.for.shutdown.millis";

  public static final String CHECK_FOR_UPLOADS_EVERY_SECONDS = "s3uploader.check.uploads.every.seconds";
  public static final String STOP_CHECKING_AFTER_HOURS_WITHOUT_NEW_FILE = "s3uploader.stop.checking.after.hours.without.new.file";

  public static final String EXECUTOR_MAX_UPLOAD_THREADS = "s3uploader.max.upload.threads";

  public static final String MAX_SINGLE_UPLOAD_BYTES = "s3uploader.max.single.upload.size";
  public static final String UPLOAD_PART_SIZE = "s3uploader.upload.part.size";
  public static final String RETRY_WAIT_MS = "s3uploader.retry.wait.ms";
  public static final String RETRY_COUNT = "s3uploader.retry.count";

  public static final String CHECK_FOR_OPEN_FILES = "s3uploader.check.for.open.files";

  @Min(0)
  @JsonProperty
  private long pollForShutDownMillis = 1000;

  @Min(1)
  @JsonProperty
  private int executorMaxUploadThreads = 25;

  @Min(1)
  @JsonProperty
  private long checkUploadsEverySeconds = 600;

  @Min(1)
  @JsonProperty
  private long stopCheckingAfterMillisWithoutNewFile = TimeUnit.HOURS.toMillis(168);

  @NotNull
  @JsonProperty
  @Obfuscate
  private Optional<String> s3AccessKey = Optional.absent();

  @NotNull
  @JsonProperty
  @Obfuscate
  private Optional<String> s3SecretKey = Optional.absent();

  @JsonProperty
  private long maxSingleUploadSizeBytes = 5368709120L;

  @JsonProperty
  private long uploadPartSize = 20971520L;

  @JsonProperty
  private int retryWaitMs = 1000;

  @JsonProperty
  private int retryCount = 2;

  @JsonProperty
  private boolean checkForOpenFiles = true;

  @NotNull
  @JsonProperty
  private Map<String, SingularityS3Credentials> s3BucketCredentials = new HashMap<>();

  public SingularityS3UploaderConfiguration() {
    super(Optional.of("singularity-s3uploader.log"));
  }

  public long getPollForShutDownMillis() {
    return pollForShutDownMillis;
  }

  public void setPollForShutDownMillis(long pollForShutDownMillis) {
    this.pollForShutDownMillis = pollForShutDownMillis;
  }

  public int getExecutorMaxUploadThreads() {
    return executorMaxUploadThreads;
  }

  public void setExecutorMaxUploadThreads(int executorMaxUploadThreads) {
    this.executorMaxUploadThreads = executorMaxUploadThreads;
  }

  public long getCheckUploadsEverySeconds() {
    return checkUploadsEverySeconds;
  }

  public void setCheckUploadsEverySeconds(long checkUploadsEverySeconds) {
    this.checkUploadsEverySeconds = checkUploadsEverySeconds;
  }

  public long getStopCheckingAfterMillisWithoutNewFile() {
    return stopCheckingAfterMillisWithoutNewFile;
  }

  public void setStopCheckingAfterMillisWithoutNewFile(long stopCheckingAfterMillisWithoutNewFile) {
    this.stopCheckingAfterMillisWithoutNewFile = stopCheckingAfterMillisWithoutNewFile;
  }

  public Optional<String> getS3AccessKey() {
    return s3AccessKey;
  }

  public void setS3AccessKey(Optional<String> s3AccessKey) {
    this.s3AccessKey = s3AccessKey;
  }

  public Optional<String> getS3SecretKey() {
    return s3SecretKey;
  }

  public void setS3SecretKey(Optional<String> s3SecretKey) {
    this.s3SecretKey = s3SecretKey;
  }

<<<<<<< HEAD
  public int getRetryWaitMs() {
    return retryWaitMs;
  }

  public void setRetryWaitMs(int retryWaitMs) {
    this.retryWaitMs = retryWaitMs;
  }

  public int getRetryCount() {
    return retryCount;
  }

  public void setRetryCount(int retryCount) {
    this.retryCount = retryCount;
  }

=======
>>>>>>> 7fde47d3
  public long getMaxSingleUploadSizeBytes() {
    return maxSingleUploadSizeBytes;
  }

  public void setMaxSingleUploadSizeBytes(long maxSingleUploadSizeBytes) {
    this.maxSingleUploadSizeBytes = maxSingleUploadSizeBytes;
  }

  public long getUploadPartSize() {
    return uploadPartSize;
  }

  public void setUploadPartSize(long uploadPartSize) {
    this.uploadPartSize = uploadPartSize;
  }

  public int getRetryCount() {
    return retryCount;
  }

  public void setRetryCount(int retryCount) {
    this.retryCount = retryCount;
  }

  public int getRetryWaitMs() {
    return retryWaitMs;
  }

  public void setRetryWaitMs(int retryWaitMs) {
    this.retryWaitMs = retryWaitMs;
  }

  public boolean isCheckForOpenFiles() {
    return checkForOpenFiles;
  }

  public void setCheckForOpenFiles(boolean checkForOpenFiles) {
    this.checkForOpenFiles = checkForOpenFiles;
  }

  public Map<String, SingularityS3Credentials> getS3BucketCredentials() {
    return s3BucketCredentials;
  }

  public void setS3BucketCredentials(Map<String, SingularityS3Credentials> s3BucketCredentials) {
    this.s3BucketCredentials = s3BucketCredentials;
  }

  @Override
  public String toString() {
    return "SingularityS3UploaderConfiguration[" +
            "pollForShutDownMillis=" + pollForShutDownMillis +
            ", executorMaxUploadThreads=" + executorMaxUploadThreads +
            ", checkUploadsEverySeconds=" + checkUploadsEverySeconds +
            ", stopCheckingAfterMillisWithoutNewFile=" + stopCheckingAfterMillisWithoutNewFile +
<<<<<<< HEAD
            ", s3AccessKey=" + obfuscateValue(s3AccessKey) +
            ", s3SecretKey=" + obfuscateValue(s3SecretKey) +
            ", retryWaitMs=" + retryWaitMs +
            ", retryCount=" + retryCount +
            ", maxSingleUploadSizeBytes=" + maxSingleUploadSizeBytes +
            ", uploadPartSize=" + uploadPartSize +
=======
            ", s3AccessKey=" + s3AccessKey +
            ", s3SecretKey=" + s3SecretKey +
            ", maxSingleUploadSizeBytes=" + maxSingleUploadSizeBytes +
            ", uploadPartSize=" + uploadPartSize +
            ", retryWaitMs=" + retryWaitMs +
            ", retryCount=" + retryCount +
>>>>>>> 7fde47d3
            ", checkForOpenFiles=" + checkForOpenFiles +
            ", s3BucketCredentials=" + s3BucketCredentials +
            ']';
  }

  @Override
  public void updateFromProperties(Properties properties) {
    if (properties.containsKey(POLL_MILLIS)) {
      setPollForShutDownMillis(Long.parseLong(properties.getProperty(POLL_MILLIS)));
    }

    if (properties.containsKey(CHECK_FOR_UPLOADS_EVERY_SECONDS)) {
      setCheckUploadsEverySeconds(Long.parseLong(properties.getProperty(CHECK_FOR_UPLOADS_EVERY_SECONDS)));
    }

    if (properties.containsKey(STOP_CHECKING_AFTER_HOURS_WITHOUT_NEW_FILE)) {
      setStopCheckingAfterMillisWithoutNewFile(Long.parseLong(properties.getProperty(STOP_CHECKING_AFTER_HOURS_WITHOUT_NEW_FILE)));
    }

    if (properties.containsKey(EXECUTOR_MAX_UPLOAD_THREADS)) {
      setExecutorMaxUploadThreads(Integer.parseInt(properties.getProperty(EXECUTOR_MAX_UPLOAD_THREADS)));
    }

    if (properties.containsKey(SingularityS3Configuration.S3_ACCESS_KEY)) {
      setS3AccessKey(Optional.of(properties.getProperty(SingularityS3Configuration.S3_ACCESS_KEY)));
    }

    if (properties.containsKey(SingularityS3Configuration.S3_SECRET_KEY)) {
      setS3SecretKey(Optional.of(properties.getProperty(SingularityS3Configuration.S3_SECRET_KEY)));
    }
    if (properties.containsKey(MAX_SINGLE_UPLOAD_BYTES)) {
      setMaxSingleUploadSizeBytes(Long.parseLong(properties.getProperty(MAX_SINGLE_UPLOAD_BYTES)));
    }
    if (properties.containsKey(UPLOAD_PART_SIZE)) {
      setUploadPartSize(Long.parseLong(properties.getProperty(UPLOAD_PART_SIZE)));
    }
    if (properties.containsKey(RETRY_COUNT)) {
      setRetryCount(Integer.parseInt(properties.getProperty(RETRY_COUNT)));
    }
    if (properties.containsKey(RETRY_WAIT_MS)) {
      setRetryWaitMs(Integer.parseInt(RETRY_WAIT_MS));
    }
    if (properties.containsKey(CHECK_FOR_OPEN_FILES)) {
      setCheckForOpenFiles(Boolean.parseBoolean(properties.getProperty(CHECK_FOR_OPEN_FILES)));
    }
  }
}<|MERGE_RESOLUTION|>--- conflicted
+++ resolved
@@ -129,7 +129,6 @@
     this.s3SecretKey = s3SecretKey;
   }
 
-<<<<<<< HEAD
   public int getRetryWaitMs() {
     return retryWaitMs;
   }
@@ -146,8 +145,6 @@
     this.retryCount = retryCount;
   }
 
-=======
->>>>>>> 7fde47d3
   public long getMaxSingleUploadSizeBytes() {
     return maxSingleUploadSizeBytes;
   }
@@ -164,22 +161,6 @@
     this.uploadPartSize = uploadPartSize;
   }
 
-  public int getRetryCount() {
-    return retryCount;
-  }
-
-  public void setRetryCount(int retryCount) {
-    this.retryCount = retryCount;
-  }
-
-  public int getRetryWaitMs() {
-    return retryWaitMs;
-  }
-
-  public void setRetryWaitMs(int retryWaitMs) {
-    this.retryWaitMs = retryWaitMs;
-  }
-
   public boolean isCheckForOpenFiles() {
     return checkForOpenFiles;
   }
@@ -198,29 +179,20 @@
 
   @Override
   public String toString() {
-    return "SingularityS3UploaderConfiguration[" +
-            "pollForShutDownMillis=" + pollForShutDownMillis +
-            ", executorMaxUploadThreads=" + executorMaxUploadThreads +
-            ", checkUploadsEverySeconds=" + checkUploadsEverySeconds +
-            ", stopCheckingAfterMillisWithoutNewFile=" + stopCheckingAfterMillisWithoutNewFile +
-<<<<<<< HEAD
-            ", s3AccessKey=" + obfuscateValue(s3AccessKey) +
-            ", s3SecretKey=" + obfuscateValue(s3SecretKey) +
-            ", retryWaitMs=" + retryWaitMs +
-            ", retryCount=" + retryCount +
-            ", maxSingleUploadSizeBytes=" + maxSingleUploadSizeBytes +
-            ", uploadPartSize=" + uploadPartSize +
-=======
-            ", s3AccessKey=" + s3AccessKey +
-            ", s3SecretKey=" + s3SecretKey +
-            ", maxSingleUploadSizeBytes=" + maxSingleUploadSizeBytes +
-            ", uploadPartSize=" + uploadPartSize +
-            ", retryWaitMs=" + retryWaitMs +
-            ", retryCount=" + retryCount +
->>>>>>> 7fde47d3
-            ", checkForOpenFiles=" + checkForOpenFiles +
-            ", s3BucketCredentials=" + s3BucketCredentials +
-            ']';
+    return "SingularityS3UploaderConfiguration{" +
+      "pollForShutDownMillis=" + pollForShutDownMillis +
+      ", executorMaxUploadThreads=" + executorMaxUploadThreads +
+      ", checkUploadsEverySeconds=" + checkUploadsEverySeconds +
+      ", stopCheckingAfterMillisWithoutNewFile=" + stopCheckingAfterMillisWithoutNewFile +
+      ", s3AccessKey=" + s3AccessKey +
+      ", s3SecretKey=" + s3SecretKey +
+      ", maxSingleUploadSizeBytes=" + maxSingleUploadSizeBytes +
+      ", uploadPartSize=" + uploadPartSize +
+      ", retryWaitMs=" + retryWaitMs +
+      ", retryCount=" + retryCount +
+      ", checkForOpenFiles=" + checkForOpenFiles +
+      ", s3BucketCredentials=" + s3BucketCredentials +
+      '}';
   }
 
   @Override
