--- conflicted
+++ resolved
@@ -26,13 +26,10 @@
 
   public static final String MAX_SINGLE_UPLOAD_BYTES = "s3uploader.max.single.upload.size";
   public static final String UPLOAD_PART_SIZE = "s3uploader.upload.part.size";
-<<<<<<< HEAD
   public static final String RETRY_WAIT_MS = "s3uploader.retry.wait.ms";
   public static final String RETRY_COUNT = "s3uploader.retry.count";
-=======
 
   public static final String CHECK_FOR_OPEN_FILES = "s3uploader.check.for.open.files";
->>>>>>> 1cad0981
 
   @Min(0)
   @JsonProperty
@@ -67,14 +64,13 @@
   private long uploadPartSize = 20971520L;
 
   @JsonProperty
-<<<<<<< HEAD
   private int retryWaitMs = 1000;
 
   @JsonProperty
   private int retryCount = 2;
-=======
+
+  @JsonProperty
   private boolean checkForOpenFiles = true;
->>>>>>> 1cad0981
 
   public SingularityS3UploaderConfiguration() {
     super(Optional.of("singularity-s3uploader.log"));
@@ -144,7 +140,6 @@
     this.uploadPartSize = uploadPartSize;
   }
 
-<<<<<<< HEAD
   public int getRetryCount() {
     return retryCount;
   }
@@ -159,14 +154,14 @@
 
   public void setRetryWaitMs(int retryWaitMs) {
     this.retryWaitMs = retryWaitMs;
-=======
+  }
+
   public boolean isCheckForOpenFiles() {
     return checkForOpenFiles;
   }
 
   public void setCheckForOpenFiles(boolean checkForOpenFiles) {
     this.checkForOpenFiles = checkForOpenFiles;
->>>>>>> 1cad0981
   }
 
   @Override
@@ -180,12 +175,9 @@
             ", s3SecretKey=" + (s3SecretKey.isPresent() ? obfuscateValue(s3SecretKey.get()) : "(blank)") +
             ", maxSingleUploadSizeBytes=" + maxSingleUploadSizeBytes +
             ", uploadPartSize=" + uploadPartSize +
-<<<<<<< HEAD
             ", retryWaitMs=" + retryWaitMs +
             ", retryCount=" + retryCount +
-=======
             ", chkecForOpenFiles=" + checkForOpenFiles +
->>>>>>> 1cad0981
             ']';
   }
 
@@ -220,16 +212,14 @@
     if (properties.containsKey(UPLOAD_PART_SIZE)) {
       setUploadPartSize(Long.parseLong(properties.getProperty(UPLOAD_PART_SIZE)));
     }
-<<<<<<< HEAD
     if (properties.containsKey(RETRY_COUNT)) {
       setRetryCount(Integer.parseInt(properties.getProperty(RETRY_COUNT)));
     }
     if (properties.containsKey(RETRY_WAIT_MS)) {
       setRetryWaitMs(Integer.parseInt(RETRY_WAIT_MS));
-=======
+    }
     if (properties.containsKey(CHECK_FOR_OPEN_FILES)) {
       setCheckForOpenFiles(Boolean.parseBoolean(properties.getProperty(CHECK_FOR_OPEN_FILES)));
->>>>>>> 1cad0981
     }
   }
 }