package com.hubspot.singularity.s3uploader.config;

import java.util.Properties;
import java.util.concurrent.TimeUnit;

import javax.validation.constraints.Min;
import javax.validation.constraints.NotNull;

import com.fasterxml.jackson.annotation.JsonProperty;
import com.google.common.base.Optional;
import com.hubspot.singularity.runner.base.configuration.BaseRunnerConfiguration;
import com.hubspot.singularity.runner.base.configuration.Configuration;
import com.hubspot.singularity.runner.base.jackson.Obfuscate;
import com.hubspot.singularity.s3.base.config.SingularityS3Configuration;

import static com.hubspot.singularity.runner.base.jackson.ObfuscateAnnotationIntrospector.ObfuscateSerializer.obfuscateValue;

@Configuration("/etc/singularity.s3uploader.yaml")
public class SingularityS3UploaderConfiguration extends BaseRunnerConfiguration {
  public static final String POLL_MILLIS = "s3uploader.poll.for.shutdown.millis";

  public static final String CHECK_FOR_UPLOADS_EVERY_SECONDS = "s3uploader.check.uploads.every.seconds";
  public static final String STOP_CHECKING_AFTER_HOURS_WITHOUT_NEW_FILE = "s3uploader.stop.checking.after.hours.without.new.file";

  public static final String EXECUTOR_MAX_UPLOAD_THREADS = "s3uploader.max.upload.threads";

<<<<<<< HEAD
  public static final String RETRY_WAIT_MS = "s3uploader.retry.wait.ms";
  public static final String RETRY_COUNT = "s3uploader.retry.count";
=======
  public static final String MAX_SINGLE_UPLOAD_BYTES = "s3uploader.max.single.upload.size";
  public static final String UPLOAD_PART_SIZE = "s3uploader.upload.part.size";
>>>>>>> 42e96c15

  @Min(0)
  @JsonProperty
  private long pollForShutDownMillis = 1000;

  @Min(1)
  @JsonProperty
  private int executorMaxUploadThreads = 25;

  @Min(1)
  @JsonProperty
  private long checkUploadsEverySeconds = 600;

  @Min(1)
  @JsonProperty
  private long stopCheckingAfterMillisWithoutNewFile = TimeUnit.HOURS.toMillis(168);

  @NotNull
  @JsonProperty
  @Obfuscate
  private Optional<String> s3AccessKey = Optional.absent();

  @NotNull
  @JsonProperty
  @Obfuscate
  private Optional<String> s3SecretKey = Optional.absent();

  @JsonProperty
<<<<<<< HEAD
  private int retryWaitMs = 1000;

  @JsonProperty
  private int retryCount = 2;
=======
  private long maxSingleUploadSizeBytes = 5368709120L;

  @JsonProperty
  private long uploadPartSize = 20971520L;
>>>>>>> 42e96c15

  public SingularityS3UploaderConfiguration() {
    super(Optional.of("singularity-s3uploader.log"));
  }

  public long getPollForShutDownMillis() {
    return pollForShutDownMillis;
  }

  public void setPollForShutDownMillis(long pollForShutDownMillis) {
    this.pollForShutDownMillis = pollForShutDownMillis;
  }

  public int getExecutorMaxUploadThreads() {
    return executorMaxUploadThreads;
  }

  public void setExecutorMaxUploadThreads(int executorMaxUploadThreads) {
    this.executorMaxUploadThreads = executorMaxUploadThreads;
  }

  public long getCheckUploadsEverySeconds() {
    return checkUploadsEverySeconds;
  }

  public void setCheckUploadsEverySeconds(long checkUploadsEverySeconds) {
    this.checkUploadsEverySeconds = checkUploadsEverySeconds;
  }

  public long getStopCheckingAfterMillisWithoutNewFile() {
    return stopCheckingAfterMillisWithoutNewFile;
  }

  public void setStopCheckingAfterMillisWithoutNewFile(long stopCheckingAfterMillisWithoutNewFile) {
    this.stopCheckingAfterMillisWithoutNewFile = stopCheckingAfterMillisWithoutNewFile;
  }

  public Optional<String> getS3AccessKey() {
    return s3AccessKey;
  }

  public void setS3AccessKey(Optional<String> s3AccessKey) {
    this.s3AccessKey = s3AccessKey;
  }

  public Optional<String> getS3SecretKey() {
    return s3SecretKey;
  }

  public void setS3SecretKey(Optional<String> s3SecretKey) {
    this.s3SecretKey = s3SecretKey;
  }

<<<<<<< HEAD
  public int getRetryCount() {
    return retryCount;
  }

  public void setRetryCount(int retryCount) {
    this.retryCount = retryCount;
  }

  public int getRetryWaitMs() {
    return retryWaitMs;
  }

  public void setRetryWaitMs(int retryWaitMs) {
    this.retryWaitMs = retryWaitMs;
=======
  public long getMaxSingleUploadSizeBytes() {
    return maxSingleUploadSizeBytes;
  }

  public void setMaxSingleUploadSizeBytes(long maxSingleUploadSizeBytes) {
    this.maxSingleUploadSizeBytes = maxSingleUploadSizeBytes;
  }

  public long getUploadPartSize() {
    return uploadPartSize;
  }

  public void setUploadPartSize(long uploadPartSize) {
    this.uploadPartSize = uploadPartSize;
>>>>>>> 42e96c15
  }

  @Override
  public String toString() {
    return "SingularityS3UploaderConfiguration[" +
            "pollForShutDownMillis=" + pollForShutDownMillis +
            ", executorMaxUploadThreads=" + executorMaxUploadThreads +
            ", checkUploadsEverySeconds=" + checkUploadsEverySeconds +
            ", stopCheckingAfterMillisWithoutNewFile=" + stopCheckingAfterMillisWithoutNewFile +
            ", s3AccessKey=" + (s3AccessKey.isPresent() ? obfuscateValue(s3AccessKey.get()) : "(blank)") +
            ", s3SecretKey=" + (s3SecretKey.isPresent() ? obfuscateValue(s3SecretKey.get()) : "(blank)") +
<<<<<<< HEAD
            ", retryWaitMs=" + retryWaitMs +
            ", retryCount=" + retryCount +
=======
            ", maxSingleUploadSizeBytes=" + maxSingleUploadSizeBytes +
            ", uploadPartSize=" + uploadPartSize +
>>>>>>> 42e96c15
            ']';
  }

  @Override
  public void updateFromProperties(Properties properties) {
    if (properties.containsKey(POLL_MILLIS)) {
      setPollForShutDownMillis(Long.parseLong(properties.getProperty(POLL_MILLIS)));
    }

    if (properties.containsKey(CHECK_FOR_UPLOADS_EVERY_SECONDS)) {
      setCheckUploadsEverySeconds(Long.parseLong(properties.getProperty(CHECK_FOR_UPLOADS_EVERY_SECONDS)));
    }

    if (properties.containsKey(STOP_CHECKING_AFTER_HOURS_WITHOUT_NEW_FILE)) {
      setStopCheckingAfterMillisWithoutNewFile(Long.parseLong(properties.getProperty(STOP_CHECKING_AFTER_HOURS_WITHOUT_NEW_FILE)));
    }

    if (properties.containsKey(EXECUTOR_MAX_UPLOAD_THREADS)) {
      setExecutorMaxUploadThreads(Integer.parseInt(properties.getProperty(EXECUTOR_MAX_UPLOAD_THREADS)));
    }

    if (properties.containsKey(SingularityS3Configuration.S3_ACCESS_KEY)) {
      setS3AccessKey(Optional.of(properties.getProperty(SingularityS3Configuration.S3_ACCESS_KEY)));
    }

    if (properties.containsKey(SingularityS3Configuration.S3_SECRET_KEY)) {
      setS3SecretKey(Optional.of(properties.getProperty(SingularityS3Configuration.S3_SECRET_KEY)));
    }
<<<<<<< HEAD
    if (properties.containsKey(RETRY_COUNT)) {
      setRetryCount(Integer.parseInt(properties.getProperty(RETRY_COUNT)));
    }
    if (properties.containsKey(RETRY_WAIT_MS)) {
      setRetryWaitMs(Integer.parseInt(RETRY_WAIT_MS));
=======
    if (properties.containsKey(MAX_SINGLE_UPLOAD_BYTES)) {
      setMaxSingleUploadSizeBytes(Long.parseLong(properties.getProperty(MAX_SINGLE_UPLOAD_BYTES)));
    }
    if (properties.containsKey(UPLOAD_PART_SIZE)) {
      setUploadPartSize(Long.parseLong(properties.getProperty(UPLOAD_PART_SIZE)));
>>>>>>> 42e96c15
    }
  }
}<|MERGE_RESOLUTION|>--- conflicted
+++ resolved
@@ -24,13 +24,10 @@
 
   public static final String EXECUTOR_MAX_UPLOAD_THREADS = "s3uploader.max.upload.threads";
 
-<<<<<<< HEAD
   public static final String RETRY_WAIT_MS = "s3uploader.retry.wait.ms";
   public static final String RETRY_COUNT = "s3uploader.retry.count";
-=======
   public static final String MAX_SINGLE_UPLOAD_BYTES = "s3uploader.max.single.upload.size";
   public static final String UPLOAD_PART_SIZE = "s3uploader.upload.part.size";
->>>>>>> 42e96c15
 
   @Min(0)
   @JsonProperty
@@ -59,17 +56,16 @@
   private Optional<String> s3SecretKey = Optional.absent();
 
   @JsonProperty
-<<<<<<< HEAD
   private int retryWaitMs = 1000;
 
   @JsonProperty
   private int retryCount = 2;
-=======
+
+  @JsonProperty
   private long maxSingleUploadSizeBytes = 5368709120L;
 
   @JsonProperty
   private long uploadPartSize = 20971520L;
->>>>>>> 42e96c15
 
   public SingularityS3UploaderConfiguration() {
     super(Optional.of("singularity-s3uploader.log"));
@@ -123,7 +119,6 @@
     this.s3SecretKey = s3SecretKey;
   }
 
-<<<<<<< HEAD
   public int getRetryCount() {
     return retryCount;
   }
@@ -138,7 +133,8 @@
 
   public void setRetryWaitMs(int retryWaitMs) {
     this.retryWaitMs = retryWaitMs;
-=======
+  }
+
   public long getMaxSingleUploadSizeBytes() {
     return maxSingleUploadSizeBytes;
   }
@@ -153,7 +149,6 @@
 
   public void setUploadPartSize(long uploadPartSize) {
     this.uploadPartSize = uploadPartSize;
->>>>>>> 42e96c15
   }
 
   @Override
@@ -165,13 +160,10 @@
             ", stopCheckingAfterMillisWithoutNewFile=" + stopCheckingAfterMillisWithoutNewFile +
             ", s3AccessKey=" + (s3AccessKey.isPresent() ? obfuscateValue(s3AccessKey.get()) : "(blank)") +
             ", s3SecretKey=" + (s3SecretKey.isPresent() ? obfuscateValue(s3SecretKey.get()) : "(blank)") +
-<<<<<<< HEAD
             ", retryWaitMs=" + retryWaitMs +
             ", retryCount=" + retryCount +
-=======
             ", maxSingleUploadSizeBytes=" + maxSingleUploadSizeBytes +
             ", uploadPartSize=" + uploadPartSize +
->>>>>>> 42e96c15
             ']';
   }
 
@@ -200,19 +192,17 @@
     if (properties.containsKey(SingularityS3Configuration.S3_SECRET_KEY)) {
       setS3SecretKey(Optional.of(properties.getProperty(SingularityS3Configuration.S3_SECRET_KEY)));
     }
-<<<<<<< HEAD
     if (properties.containsKey(RETRY_COUNT)) {
       setRetryCount(Integer.parseInt(properties.getProperty(RETRY_COUNT)));
     }
     if (properties.containsKey(RETRY_WAIT_MS)) {
       setRetryWaitMs(Integer.parseInt(RETRY_WAIT_MS));
-=======
+    }
     if (properties.containsKey(MAX_SINGLE_UPLOAD_BYTES)) {
       setMaxSingleUploadSizeBytes(Long.parseLong(properties.getProperty(MAX_SINGLE_UPLOAD_BYTES)));
     }
     if (properties.containsKey(UPLOAD_PART_SIZE)) {
       setUploadPartSize(Long.parseLong(properties.getProperty(UPLOAD_PART_SIZE)));
->>>>>>> 42e96c15
     }
   }
 }