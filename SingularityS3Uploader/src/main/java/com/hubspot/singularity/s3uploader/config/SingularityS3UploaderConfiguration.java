package com.hubspot.singularity.s3uploader.config;

import static com.hubspot.mesos.JavaUtils.obfuscateValue;

import java.util.HashMap;
import java.util.Map;
import java.util.Properties;
import java.util.concurrent.TimeUnit;

import javax.validation.constraints.Min;
import javax.validation.constraints.NotNull;

import com.fasterxml.jackson.annotation.JsonProperty;
import com.google.common.base.Optional;
import com.hubspot.singularity.runner.base.configuration.BaseRunnerConfiguration;
import com.hubspot.singularity.runner.base.configuration.Configuration;
import com.hubspot.singularity.runner.base.jackson.Obfuscate;
import com.hubspot.singularity.s3.base.config.SingularityS3Configuration;
import com.hubspot.singularity.s3.base.config.SingularityS3Credentials;

@Configuration("/etc/singularity.s3uploader.yaml")
public class SingularityS3UploaderConfiguration extends BaseRunnerConfiguration {
  public static final String POLL_MILLIS = "s3uploader.poll.for.shutdown.millis";

  public static final String CHECK_FOR_UPLOADS_EVERY_SECONDS = "s3uploader.check.uploads.every.seconds";
  public static final String STOP_CHECKING_AFTER_HOURS_WITHOUT_NEW_FILE = "s3uploader.stop.checking.after.hours.without.new.file";

  public static final String EXECUTOR_MAX_UPLOAD_THREADS = "s3uploader.max.upload.threads";

  public static final String RETRY_WAIT_MS = "s3uploader.retry.wait.ms";
  public static final String RETRY_COUNT = "s3uploader.retry.count";
  public static final String MAX_SINGLE_UPLOAD_BYTES = "s3uploader.max.single.upload.size";
  public static final String UPLOAD_PART_SIZE = "s3uploader.upload.part.size";

  public static final String CHECK_FOR_OPEN_FILES = "s3uploader.check.for.open.files";

  @Min(0)
  @JsonProperty
  private long pollForShutDownMillis = 1000;

  @Min(1)
  @JsonProperty
  private int executorMaxUploadThreads = 25;

  @Min(1)
  @JsonProperty
  private long checkUploadsEverySeconds = 600;

  @Min(1)
  @JsonProperty
  private long stopCheckingAfterMillisWithoutNewFile = TimeUnit.HOURS.toMillis(168);

  @NotNull
  @JsonProperty
  @Obfuscate
  private Optional<String> s3AccessKey = Optional.absent();

  @NotNull
  @JsonProperty
  @Obfuscate
  private Optional<String> s3SecretKey = Optional.absent();

  @JsonProperty
  private long maxSingleUploadSizeBytes = 5368709120L;

  @JsonProperty
  private long uploadPartSize = 20971520L;

  @JsonProperty
  private int retryWaitMs = 1000;

  @JsonProperty
  private int retryCount = 2;

  @NotNull
  @JsonProperty
  private Map<String, SingularityS3Credentials> s3BucketCredentials = new HashMap<>();

  @JsonProperty
  private boolean checkForOpenFiles = true;

  @NotNull
  @JsonProperty
  private Map<String, SingularityS3Credentials> s3BucketCredentials = new HashMap<>();

  public SingularityS3UploaderConfiguration() {
    super(Optional.of("singularity-s3uploader.log"));
  }

  public long getPollForShutDownMillis() {
    return pollForShutDownMillis;
  }

  public void setPollForShutDownMillis(long pollForShutDownMillis) {
    this.pollForShutDownMillis = pollForShutDownMillis;
  }

  public int getExecutorMaxUploadThreads() {
    return executorMaxUploadThreads;
  }

  public void setExecutorMaxUploadThreads(int executorMaxUploadThreads) {
    this.executorMaxUploadThreads = executorMaxUploadThreads;
  }

  public long getCheckUploadsEverySeconds() {
    return checkUploadsEverySeconds;
  }

  public void setCheckUploadsEverySeconds(long checkUploadsEverySeconds) {
    this.checkUploadsEverySeconds = checkUploadsEverySeconds;
  }

  public long getStopCheckingAfterMillisWithoutNewFile() {
    return stopCheckingAfterMillisWithoutNewFile;
  }

  public void setStopCheckingAfterMillisWithoutNewFile(long stopCheckingAfterMillisWithoutNewFile) {
    this.stopCheckingAfterMillisWithoutNewFile = stopCheckingAfterMillisWithoutNewFile;
  }

  public Optional<String> getS3AccessKey() {
    return s3AccessKey;
  }

  public void setS3AccessKey(Optional<String> s3AccessKey) {
    this.s3AccessKey = s3AccessKey;
  }

  public Optional<String> getS3SecretKey() {
    return s3SecretKey;
  }

  public void setS3SecretKey(Optional<String> s3SecretKey) {
    this.s3SecretKey = s3SecretKey;
  }

  public long getMaxSingleUploadSizeBytes() {
    return maxSingleUploadSizeBytes;
  }

  public void setMaxSingleUploadSizeBytes(long maxSingleUploadSizeBytes) {
    this.maxSingleUploadSizeBytes = maxSingleUploadSizeBytes;
  }

  public long getUploadPartSize() {
    return uploadPartSize;
  }

  public void setUploadPartSize(long uploadPartSize) {
    this.uploadPartSize = uploadPartSize;
  }

  public int getRetryWaitMs() {
    return retryWaitMs;
  }

  public void setRetryWaitMs(int retryWaitMs) {
    this.retryWaitMs = retryWaitMs;
  }

  public int getRetryCount() {
    return retryCount;
  }

  public void setRetryCount(int retryCount) {
    this.retryCount = retryCount;
  }

  public Map<String, SingularityS3Credentials> getS3BucketCredentials() {
    return s3BucketCredentials;
  }

  public void setS3BucketCredentials(Map<String, SingularityS3Credentials> s3BucketCredentials) {
    this.s3BucketCredentials = s3BucketCredentials;
  }

  public boolean isCheckForOpenFiles() {
    return checkForOpenFiles;
  }

  public void setCheckForOpenFiles(boolean checkForOpenFiles) {
    this.checkForOpenFiles = checkForOpenFiles;
  }

  public Map<String, SingularityS3Credentials> getS3BucketCredentials() {
    return s3BucketCredentials;
  }

  public void setS3BucketCredentials(Map<String, SingularityS3Credentials> s3BucketCredentials) {
    this.s3BucketCredentials = s3BucketCredentials;
  }

  @Override
  public String toString() {
    return "SingularityS3UploaderConfiguration[" +
            "pollForShutDownMillis=" + pollForShutDownMillis +
            ", executorMaxUploadThreads=" + executorMaxUploadThreads +
            ", checkUploadsEverySeconds=" + checkUploadsEverySeconds +
            ", stopCheckingAfterMillisWithoutNewFile=" + stopCheckingAfterMillisWithoutNewFile +
            ", s3AccessKey=" + obfuscateValue(s3AccessKey) +
            ", s3SecretKey=" + obfuscateValue(s3SecretKey) +
            ", maxSingleUploadSizeBytes=" + maxSingleUploadSizeBytes +
            ", uploadPartSize=" + uploadPartSize +
            ", retryWaitMs=" + retryWaitMs +
            ", retryCount=" + retryCount +
            ", maxSingleUploadSizeBytes=" + maxSingleUploadSizeBytes +
            ", s3BucketCredentials=" + s3BucketCredentials +
            ", uploadPartSize=" + uploadPartSize +
<<<<<<< HEAD
            ", checkForOpenFiles=" + checkForOpenFiles +
=======
            ", chkecForOpenFiles=" + checkForOpenFiles +
            ", s3AccessKey=" + s3AccessKey +
            ", s3SecretKey=" + s3SecretKey +
            ", s3BucketCredentials=" + s3BucketCredentials +
>>>>>>> fc4edd98
            ']';
  }

  @Override
  public void updateFromProperties(Properties properties) {
    if (properties.containsKey(POLL_MILLIS)) {
      setPollForShutDownMillis(Long.parseLong(properties.getProperty(POLL_MILLIS)));
    }

    if (properties.containsKey(CHECK_FOR_UPLOADS_EVERY_SECONDS)) {
      setCheckUploadsEverySeconds(Long.parseLong(properties.getProperty(CHECK_FOR_UPLOADS_EVERY_SECONDS)));
    }

    if (properties.containsKey(STOP_CHECKING_AFTER_HOURS_WITHOUT_NEW_FILE)) {
      setStopCheckingAfterMillisWithoutNewFile(Long.parseLong(properties.getProperty(STOP_CHECKING_AFTER_HOURS_WITHOUT_NEW_FILE)));
    }

    if (properties.containsKey(EXECUTOR_MAX_UPLOAD_THREADS)) {
      setExecutorMaxUploadThreads(Integer.parseInt(properties.getProperty(EXECUTOR_MAX_UPLOAD_THREADS)));
    }

    if (properties.containsKey(SingularityS3Configuration.S3_ACCESS_KEY)) {
      setS3AccessKey(Optional.of(properties.getProperty(SingularityS3Configuration.S3_ACCESS_KEY)));
    }

    if (properties.containsKey(SingularityS3Configuration.S3_SECRET_KEY)) {
      setS3SecretKey(Optional.of(properties.getProperty(SingularityS3Configuration.S3_SECRET_KEY)));
    }
    if (properties.containsKey(RETRY_COUNT)) {
      setRetryCount(Integer.parseInt(properties.getProperty(RETRY_COUNT)));
    }
    if (properties.containsKey(RETRY_WAIT_MS)) {
      setRetryWaitMs(Integer.parseInt(RETRY_WAIT_MS));
    }
    if (properties.containsKey(MAX_SINGLE_UPLOAD_BYTES)) {
      setMaxSingleUploadSizeBytes(Long.parseLong(properties.getProperty(MAX_SINGLE_UPLOAD_BYTES)));
    }
    if (properties.containsKey(UPLOAD_PART_SIZE)) {
      setUploadPartSize(Long.parseLong(properties.getProperty(UPLOAD_PART_SIZE)));
    }
    if (properties.containsKey(CHECK_FOR_OPEN_FILES)) {
      setCheckForOpenFiles(Boolean.parseBoolean(properties.getProperty(CHECK_FOR_OPEN_FILES)));
    }
  }
}<|MERGE_RESOLUTION|>--- conflicted
+++ resolved
@@ -72,10 +72,6 @@
   @JsonProperty
   private int retryCount = 2;
 
-  @NotNull
-  @JsonProperty
-  private Map<String, SingularityS3Credentials> s3BucketCredentials = new HashMap<>();
-
   @JsonProperty
   private boolean checkForOpenFiles = true;
 
@@ -165,14 +161,6 @@
 
   public void setRetryCount(int retryCount) {
     this.retryCount = retryCount;
-  }
-
-  public Map<String, SingularityS3Credentials> getS3BucketCredentials() {
-    return s3BucketCredentials;
-  }
-
-  public void setS3BucketCredentials(Map<String, SingularityS3Credentials> s3BucketCredentials) {
-    this.s3BucketCredentials = s3BucketCredentials;
   }
 
   public boolean isCheckForOpenFiles() {
@@ -204,17 +192,9 @@
             ", uploadPartSize=" + uploadPartSize +
             ", retryWaitMs=" + retryWaitMs +
             ", retryCount=" + retryCount +
-            ", maxSingleUploadSizeBytes=" + maxSingleUploadSizeBytes +
             ", s3BucketCredentials=" + s3BucketCredentials +
-            ", uploadPartSize=" + uploadPartSize +
-<<<<<<< HEAD
             ", checkForOpenFiles=" + checkForOpenFiles +
-=======
-            ", chkecForOpenFiles=" + checkForOpenFiles +
-            ", s3AccessKey=" + s3AccessKey +
-            ", s3SecretKey=" + s3SecretKey +
             ", s3BucketCredentials=" + s3BucketCredentials +
->>>>>>> fc4edd98
             ']';
   }
 
