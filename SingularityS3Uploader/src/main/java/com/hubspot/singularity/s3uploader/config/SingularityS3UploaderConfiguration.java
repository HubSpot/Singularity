package com.hubspot.singularity.s3uploader.config;

import java.util.HashMap;
import java.util.Map;
import java.util.Properties;
import java.util.concurrent.TimeUnit;

import javax.validation.constraints.Min;
import javax.validation.constraints.NotNull;

import com.fasterxml.jackson.annotation.JsonProperty;
import com.google.common.base.Optional;
import com.hubspot.singularity.runner.base.configuration.BaseRunnerConfiguration;
import com.hubspot.singularity.runner.base.configuration.Configuration;
import com.hubspot.singularity.runner.base.jackson.Obfuscate;
import com.hubspot.singularity.s3.base.config.SingularityS3Configuration;
import com.hubspot.singularity.s3.base.config.SingularityS3Credentials;

@Configuration("/etc/singularity.s3uploader.yaml")
public class SingularityS3UploaderConfiguration extends BaseRunnerConfiguration {
  public static final String POLL_MILLIS = "s3uploader.poll.for.shutdown.millis";

  public static final String CHECK_FOR_UPLOADS_EVERY_SECONDS = "s3uploader.check.uploads.every.seconds";
  public static final String STOP_CHECKING_AFTER_HOURS_WITHOUT_NEW_FILE = "s3uploader.stop.checking.after.hours.without.new.file";

  public static final String EXECUTOR_MAX_UPLOAD_THREADS = "s3uploader.max.upload.threads";

  public static final String MAX_SINGLE_UPLOAD_BYTES = "s3uploader.max.single.upload.size";
  public static final String UPLOAD_PART_SIZE = "s3uploader.upload.part.size";
  public static final String RETRY_WAIT_MS = "s3uploader.retry.wait.ms";
  public static final String RETRY_COUNT = "s3uploader.retry.count";

  @Min(0)
  @JsonProperty
  private long pollForShutDownMillis = 1000;

  @Min(1)
  @JsonProperty
  private int executorMaxUploadThreads = 25;

  @Min(1)
  @JsonProperty
  private long checkUploadsEverySeconds = 600;

  @Min(1)
  @JsonProperty
  private long stopCheckingAfterMillisWithoutNewFile = TimeUnit.HOURS.toMillis(168);

  @NotNull
  @JsonProperty
  @Obfuscate
  private Optional<String> s3AccessKey = Optional.absent();

  @NotNull
  @JsonProperty
  @Obfuscate
  private Optional<String> s3SecretKey = Optional.absent();

<<<<<<< HEAD
  @JsonProperty
  private long maxSingleUploadSizeBytes = 5368709120L;

  @JsonProperty
  private long uploadPartSize = 20971520L;

  @JsonProperty
  private int retryWaitMs = 1000;

  @JsonProperty
  private int retryCount = 2;
=======
  @NotNull
  @JsonProperty
  private Map<String, SingularityS3Credentials> s3BucketCredentials = new HashMap<>();
>>>>>>> 92e96c4e

  public SingularityS3UploaderConfiguration() {
    super(Optional.of("singularity-s3uploader.log"));
  }

  public long getPollForShutDownMillis() {
    return pollForShutDownMillis;
  }

  public void setPollForShutDownMillis(long pollForShutDownMillis) {
    this.pollForShutDownMillis = pollForShutDownMillis;
  }

  public int getExecutorMaxUploadThreads() {
    return executorMaxUploadThreads;
  }

  public void setExecutorMaxUploadThreads(int executorMaxUploadThreads) {
    this.executorMaxUploadThreads = executorMaxUploadThreads;
  }

  public long getCheckUploadsEverySeconds() {
    return checkUploadsEverySeconds;
  }

  public void setCheckUploadsEverySeconds(long checkUploadsEverySeconds) {
    this.checkUploadsEverySeconds = checkUploadsEverySeconds;
  }

  public long getStopCheckingAfterMillisWithoutNewFile() {
    return stopCheckingAfterMillisWithoutNewFile;
  }

  public void setStopCheckingAfterMillisWithoutNewFile(long stopCheckingAfterMillisWithoutNewFile) {
    this.stopCheckingAfterMillisWithoutNewFile = stopCheckingAfterMillisWithoutNewFile;
  }

  public Optional<String> getS3AccessKey() {
    return s3AccessKey;
  }

  public void setS3AccessKey(Optional<String> s3AccessKey) {
    this.s3AccessKey = s3AccessKey;
  }

  public Optional<String> getS3SecretKey() {
    return s3SecretKey;
  }

  public void setS3SecretKey(Optional<String> s3SecretKey) {
    this.s3SecretKey = s3SecretKey;
  }

<<<<<<< HEAD
  public long getMaxSingleUploadSizeBytes() {
    return maxSingleUploadSizeBytes;
  }

  public void setMaxSingleUploadSizeBytes(long maxSingleUploadSizeBytes) {
    this.maxSingleUploadSizeBytes = maxSingleUploadSizeBytes;
  }

  public long getUploadPartSize() {
    return uploadPartSize;
  }

  public void setUploadPartSize(long uploadPartSize) {
    this.uploadPartSize = uploadPartSize;
  }

  public int getRetryCount() {
    return retryCount;
  }

  public void setRetryCount(int retryCount) {
    this.retryCount = retryCount;
  }

  public int getRetryWaitMs() {
    return retryWaitMs;
  }

  public void setRetryWaitMs(int retryWaitMs) {
    this.retryWaitMs = retryWaitMs;
=======
  public Map<String, SingularityS3Credentials> getS3BucketCredentials() {
    return s3BucketCredentials;
  }

  public void setS3BucketCredentials(Map<String, SingularityS3Credentials> s3BucketCredentials) {
    this.s3BucketCredentials = s3BucketCredentials;
>>>>>>> 92e96c4e
  }

  @Override
  public String toString() {
    return "SingularityS3UploaderConfiguration[" +
            "pollForShutDownMillis=" + pollForShutDownMillis +
            ", executorMaxUploadThreads=" + executorMaxUploadThreads +
            ", checkUploadsEverySeconds=" + checkUploadsEverySeconds +
            ", stopCheckingAfterMillisWithoutNewFile=" + stopCheckingAfterMillisWithoutNewFile +
<<<<<<< HEAD
            ", s3AccessKey=" + (s3AccessKey.isPresent() ? obfuscateValue(s3AccessKey.get()) : "(blank)") +
            ", s3SecretKey=" + (s3SecretKey.isPresent() ? obfuscateValue(s3SecretKey.get()) : "(blank)") +
            ", maxSingleUploadSizeBytes=" + maxSingleUploadSizeBytes +
            ", uploadPartSize=" + uploadPartSize +
            ", retryWaitMs=" + retryWaitMs +
            ", retryCount=" + retryCount +
=======
            ", s3AccessKey=" + s3AccessKey +
            ", s3SecretKey=" + s3SecretKey +
            ", s3BucketCredentials=" + s3BucketCredentials +
>>>>>>> 92e96c4e
            ']';
  }

  @Override
  public void updateFromProperties(Properties properties) {
    if (properties.containsKey(POLL_MILLIS)) {
      setPollForShutDownMillis(Long.parseLong(properties.getProperty(POLL_MILLIS)));
    }

    if (properties.containsKey(CHECK_FOR_UPLOADS_EVERY_SECONDS)) {
      setCheckUploadsEverySeconds(Long.parseLong(properties.getProperty(CHECK_FOR_UPLOADS_EVERY_SECONDS)));
    }

    if (properties.containsKey(STOP_CHECKING_AFTER_HOURS_WITHOUT_NEW_FILE)) {
      setStopCheckingAfterMillisWithoutNewFile(Long.parseLong(properties.getProperty(STOP_CHECKING_AFTER_HOURS_WITHOUT_NEW_FILE)));
    }

    if (properties.containsKey(EXECUTOR_MAX_UPLOAD_THREADS)) {
      setExecutorMaxUploadThreads(Integer.parseInt(properties.getProperty(EXECUTOR_MAX_UPLOAD_THREADS)));
    }

    if (properties.containsKey(SingularityS3Configuration.S3_ACCESS_KEY)) {
      setS3AccessKey(Optional.of(properties.getProperty(SingularityS3Configuration.S3_ACCESS_KEY)));
    }

    if (properties.containsKey(SingularityS3Configuration.S3_SECRET_KEY)) {
      setS3SecretKey(Optional.of(properties.getProperty(SingularityS3Configuration.S3_SECRET_KEY)));
    }
    if (properties.containsKey(MAX_SINGLE_UPLOAD_BYTES)) {
      setMaxSingleUploadSizeBytes(Long.parseLong(properties.getProperty(MAX_SINGLE_UPLOAD_BYTES)));
    }
    if (properties.containsKey(UPLOAD_PART_SIZE)) {
      setUploadPartSize(Long.parseLong(properties.getProperty(UPLOAD_PART_SIZE)));
    }
    if (properties.containsKey(RETRY_COUNT)) {
      setRetryCount(Integer.parseInt(properties.getProperty(RETRY_COUNT)));
    }
    if (properties.containsKey(RETRY_WAIT_MS)) {
      setRetryWaitMs(Integer.parseInt(RETRY_WAIT_MS));
    }
  }
}<|MERGE_RESOLUTION|>--- conflicted
+++ resolved
@@ -56,7 +56,6 @@
   @Obfuscate
   private Optional<String> s3SecretKey = Optional.absent();
 
-<<<<<<< HEAD
   @JsonProperty
   private long maxSingleUploadSizeBytes = 5368709120L;
 
@@ -68,11 +67,10 @@
 
   @JsonProperty
   private int retryCount = 2;
-=======
+
   @NotNull
   @JsonProperty
   private Map<String, SingularityS3Credentials> s3BucketCredentials = new HashMap<>();
->>>>>>> 92e96c4e
 
   public SingularityS3UploaderConfiguration() {
     super(Optional.of("singularity-s3uploader.log"));
@@ -126,7 +124,6 @@
     this.s3SecretKey = s3SecretKey;
   }
 
-<<<<<<< HEAD
   public long getMaxSingleUploadSizeBytes() {
     return maxSingleUploadSizeBytes;
   }
@@ -157,14 +154,14 @@
 
   public void setRetryWaitMs(int retryWaitMs) {
     this.retryWaitMs = retryWaitMs;
-=======
+  }
+
   public Map<String, SingularityS3Credentials> getS3BucketCredentials() {
     return s3BucketCredentials;
   }
 
   public void setS3BucketCredentials(Map<String, SingularityS3Credentials> s3BucketCredentials) {
     this.s3BucketCredentials = s3BucketCredentials;
->>>>>>> 92e96c4e
   }
 
   @Override
@@ -174,18 +171,13 @@
             ", executorMaxUploadThreads=" + executorMaxUploadThreads +
             ", checkUploadsEverySeconds=" + checkUploadsEverySeconds +
             ", stopCheckingAfterMillisWithoutNewFile=" + stopCheckingAfterMillisWithoutNewFile +
-<<<<<<< HEAD
-            ", s3AccessKey=" + (s3AccessKey.isPresent() ? obfuscateValue(s3AccessKey.get()) : "(blank)") +
-            ", s3SecretKey=" + (s3SecretKey.isPresent() ? obfuscateValue(s3SecretKey.get()) : "(blank)") +
+            ", s3AccessKey=" + s3AccessKey +
+            ", s3SecretKey=" + s3SecretKey +
             ", maxSingleUploadSizeBytes=" + maxSingleUploadSizeBytes +
             ", uploadPartSize=" + uploadPartSize +
             ", retryWaitMs=" + retryWaitMs +
             ", retryCount=" + retryCount +
-=======
-            ", s3AccessKey=" + s3AccessKey +
-            ", s3SecretKey=" + s3SecretKey +
             ", s3BucketCredentials=" + s3BucketCredentials +
->>>>>>> 92e96c4e
             ']';
   }
 
