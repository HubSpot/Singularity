--- conflicted
+++ resolved
@@ -1,14 +1,9 @@
 package com.hubspot.singularity.s3uploader.config;
 
-<<<<<<< HEAD
-import static com.hubspot.singularity.runner.base.jackson.ObfuscateAnnotationIntrospector.ObfuscateSerializer.obfuscateValue;
-
-=======
 import static com.hubspot.mesos.JavaUtils.obfuscateValue;
 
 import java.util.HashMap;
 import java.util.Map;
->>>>>>> 6aec52a2
 import java.util.Properties;
 import java.util.concurrent.TimeUnit;
 
@@ -21,10 +16,7 @@
 import com.hubspot.singularity.runner.base.configuration.Configuration;
 import com.hubspot.singularity.runner.base.jackson.Obfuscate;
 import com.hubspot.singularity.s3.base.config.SingularityS3Configuration;
-<<<<<<< HEAD
-=======
 import com.hubspot.singularity.s3.base.config.SingularityS3Credentials;
->>>>>>> 6aec52a2
 
 @Configuration("/etc/singularity.s3uploader.yaml")
 public class SingularityS3UploaderConfiguration extends BaseRunnerConfiguration {
@@ -194,20 +186,14 @@
             ", executorMaxUploadThreads=" + executorMaxUploadThreads +
             ", checkUploadsEverySeconds=" + checkUploadsEverySeconds +
             ", stopCheckingAfterMillisWithoutNewFile=" + stopCheckingAfterMillisWithoutNewFile +
-            ", s3AccessKey=" + (s3AccessKey.isPresent() ? obfuscateValue(s3AccessKey.get()) : "(blank)") +
-            ", s3SecretKey=" + (s3SecretKey.isPresent() ? obfuscateValue(s3SecretKey.get()) : "(blank)") +
+            ", s3AccessKey=" + obfuscateValue(s3AccessKey) +
+            ", s3SecretKey=" + obfuscateValue(s3SecretKey) +
             ", retryWaitMs=" + retryWaitMs +
             ", retryCount=" + retryCount +
             ", maxSingleUploadSizeBytes=" + maxSingleUploadSizeBytes +
             ", uploadPartSize=" + uploadPartSize +
-<<<<<<< HEAD
             ", checkForOpenFiles=" + checkForOpenFiles +
-=======
-            ", chkecForOpenFiles=" + checkForOpenFiles +
-            ", s3AccessKey=" + s3AccessKey +
-            ", s3SecretKey=" + s3SecretKey +
             ", s3BucketCredentials=" + s3BucketCredentials +
->>>>>>> 6aec52a2
             ']';
   }
 
