package com.hubspot.singularity.s3uploader.config;

import java.util.ArrayList;
import java.util.HashMap;
import java.util.List;
import java.util.Map;
import java.util.concurrent.TimeUnit;

import javax.validation.Valid;
import javax.validation.constraints.Max;
import javax.validation.constraints.Min;
import javax.validation.constraints.NotNull;

import com.fasterxml.jackson.annotation.JsonProperty;
import com.google.common.base.Optional;
import com.hubspot.singularity.runner.base.configuration.BaseRunnerConfiguration;
import com.hubspot.singularity.runner.base.configuration.Configuration;
import com.hubspot.singularity.runner.base.jackson.Obfuscate;
import com.hubspot.singularity.s3.base.config.SingularityS3Credentials;

@Configuration(filename = "/etc/singularity.s3uploader.yaml", consolidatedField = "s3uploader")
public class SingularityS3UploaderConfiguration extends BaseRunnerConfiguration {
  @Min(0)
  @JsonProperty
  private long pollForShutDownMillis = 1000;

  @Min(1)
  @JsonProperty
  private int executorMaxUploadThreads = 25;

  @Min(1)
  @JsonProperty
  private long checkUploadsEverySeconds = 600;

  @Min(1)
  @JsonProperty
  private long stopCheckingAfterMillisWithoutNewFile = TimeUnit.HOURS.toMillis(168);

  @NotNull
  @JsonProperty
  @Obfuscate
  private Optional<String> s3AccessKey = Optional.absent();

  @NotNull
  @JsonProperty
  @Obfuscate
  private Optional<String> s3SecretKey = Optional.absent();

  @Max(5368709120L)
  @Min(5242880L)
  @JsonProperty
  private long maxSingleUploadSizeBytes = 5368709120L;

  @Min(5242880L)
  @JsonProperty
  private long uploadPartSize = 20971520L;

  @Min(0)
  @JsonProperty
  private int retryWaitMs = 1000;

  @Min(0)
  @JsonProperty
  private int retryCount = 2;

  @JsonProperty
  private boolean checkForOpenFiles = true;

  @NotNull
  @JsonProperty
  private Map<String, SingularityS3Credentials> s3BucketCredentials = new HashMap<>();

  @NotNull
  @Valid
  @JsonProperty
  private List<SingularityS3UploaderContentHeaders> s3ContentHeaders = new ArrayList<>();

  public SingularityS3UploaderConfiguration() {
    super(Optional.of("singularity-s3uploader.log"));
  }

  public long getPollForShutDownMillis() {
    return pollForShutDownMillis;
  }

  public void setPollForShutDownMillis(long pollForShutDownMillis) {
    this.pollForShutDownMillis = pollForShutDownMillis;
  }

  public int getExecutorMaxUploadThreads() {
    return executorMaxUploadThreads;
  }

  public void setExecutorMaxUploadThreads(int executorMaxUploadThreads) {
    this.executorMaxUploadThreads = executorMaxUploadThreads;
  }

  public long getCheckUploadsEverySeconds() {
    return checkUploadsEverySeconds;
  }

  public void setCheckUploadsEverySeconds(long checkUploadsEverySeconds) {
    this.checkUploadsEverySeconds = checkUploadsEverySeconds;
  }

  public long getStopCheckingAfterMillisWithoutNewFile() {
    return stopCheckingAfterMillisWithoutNewFile;
  }

  public void setStopCheckingAfterMillisWithoutNewFile(long stopCheckingAfterMillisWithoutNewFile) {
    this.stopCheckingAfterMillisWithoutNewFile = stopCheckingAfterMillisWithoutNewFile;
  }

  public Optional<String> getS3AccessKey() {
    return s3AccessKey;
  }

  public void setS3AccessKey(Optional<String> s3AccessKey) {
    this.s3AccessKey = s3AccessKey;
  }

  public Optional<String> getS3SecretKey() {
    return s3SecretKey;
  }

  public void setS3SecretKey(Optional<String> s3SecretKey) {
    this.s3SecretKey = s3SecretKey;
  }

  public int getRetryWaitMs() {
    return retryWaitMs;
  }

  public void setRetryWaitMs(int retryWaitMs) {
    this.retryWaitMs = retryWaitMs;
  }

  public int getRetryCount() {
    return retryCount;
  }

  public void setRetryCount(int retryCount) {
    this.retryCount = retryCount;
  }

  public long getMaxSingleUploadSizeBytes() {
    return maxSingleUploadSizeBytes;
  }

  public void setMaxSingleUploadSizeBytes(long maxSingleUploadSizeBytes) {
    this.maxSingleUploadSizeBytes = maxSingleUploadSizeBytes;
  }

  public long getUploadPartSize() {
    return uploadPartSize;
  }

  public void setUploadPartSize(long uploadPartSize) {
    this.uploadPartSize = uploadPartSize;
  }

  public boolean isCheckForOpenFiles() {
    return checkForOpenFiles;
  }

  public void setCheckForOpenFiles(boolean checkForOpenFiles) {
    this.checkForOpenFiles = checkForOpenFiles;
  }

  public Map<String, SingularityS3Credentials> getS3BucketCredentials() {
    return s3BucketCredentials;
  }

  public void setS3BucketCredentials(Map<String, SingularityS3Credentials> s3BucketCredentials) {
    this.s3BucketCredentials = s3BucketCredentials;
  }

  public List<SingularityS3UploaderContentHeaders> getS3ContentHeaders() {
    return s3ContentHeaders;
  }

  public void setS3ContentHeaders(List<SingularityS3UploaderContentHeaders> s3ContentHeaders) {
    this.s3ContentHeaders = s3ContentHeaders;
  }

  @Override
  public String toString() {
<<<<<<< HEAD
    return "SingularityS3UploaderConfiguration{" +
      "pollForShutDownMillis=" + pollForShutDownMillis +
      ", executorMaxUploadThreads=" + executorMaxUploadThreads +
      ", checkUploadsEverySeconds=" + checkUploadsEverySeconds +
      ", stopCheckingAfterMillisWithoutNewFile=" + stopCheckingAfterMillisWithoutNewFile +
      ", s3AccessKey=" + s3AccessKey +
      ", s3SecretKey=" + s3SecretKey +
      ", maxSingleUploadSizeBytes=" + maxSingleUploadSizeBytes +
      ", uploadPartSize=" + uploadPartSize +
      ", retryWaitMs=" + retryWaitMs +
      ", retryCount=" + retryCount +
      ", checkForOpenFiles=" + checkForOpenFiles +
      ", s3BucketCredentials=" + s3BucketCredentials +
      '}';
=======
    return "SingularityS3UploaderConfiguration[" +
            "pollForShutDownMillis=" + pollForShutDownMillis +
            ", executorMaxUploadThreads=" + executorMaxUploadThreads +
            ", checkUploadsEverySeconds=" + checkUploadsEverySeconds +
            ", stopCheckingAfterMillisWithoutNewFile=" + stopCheckingAfterMillisWithoutNewFile +
            ", s3AccessKey=" + s3AccessKey +
            ", s3SecretKey=" + s3SecretKey +
            ", maxSingleUploadSizeBytes=" + maxSingleUploadSizeBytes +
            ", uploadPartSize=" + uploadPartSize +
            ", retryWaitMs=" + retryWaitMs +
            ", retryCount=" + retryCount +
            ", checkForOpenFiles=" + checkForOpenFiles +
            ", s3BucketCredentials=" + s3BucketCredentials +
            ", s3ContentHeaders=" + s3ContentHeaders +
            ']';
>>>>>>> 24b4a741
  }
}<|MERGE_RESOLUTION|>--- conflicted
+++ resolved
@@ -185,22 +185,6 @@
 
   @Override
   public String toString() {
-<<<<<<< HEAD
-    return "SingularityS3UploaderConfiguration{" +
-      "pollForShutDownMillis=" + pollForShutDownMillis +
-      ", executorMaxUploadThreads=" + executorMaxUploadThreads +
-      ", checkUploadsEverySeconds=" + checkUploadsEverySeconds +
-      ", stopCheckingAfterMillisWithoutNewFile=" + stopCheckingAfterMillisWithoutNewFile +
-      ", s3AccessKey=" + s3AccessKey +
-      ", s3SecretKey=" + s3SecretKey +
-      ", maxSingleUploadSizeBytes=" + maxSingleUploadSizeBytes +
-      ", uploadPartSize=" + uploadPartSize +
-      ", retryWaitMs=" + retryWaitMs +
-      ", retryCount=" + retryCount +
-      ", checkForOpenFiles=" + checkForOpenFiles +
-      ", s3BucketCredentials=" + s3BucketCredentials +
-      '}';
-=======
     return "SingularityS3UploaderConfiguration[" +
             "pollForShutDownMillis=" + pollForShutDownMillis +
             ", executorMaxUploadThreads=" + executorMaxUploadThreads +
@@ -216,6 +200,5 @@
             ", s3BucketCredentials=" + s3BucketCredentials +
             ", s3ContentHeaders=" + s3ContentHeaders +
             ']';
->>>>>>> 24b4a741
   }
 }