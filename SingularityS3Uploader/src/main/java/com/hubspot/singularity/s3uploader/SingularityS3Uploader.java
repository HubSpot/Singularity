package com.hubspot.singularity.s3uploader;

import java.io.File;
import java.nio.file.FileSystem;
import java.nio.file.Files;
import java.nio.file.Path;
import java.util.ArrayList;
import java.util.List;
import java.util.Objects;
import java.util.concurrent.TimeUnit;

import com.amazonaws.auth.BasicAWSCredentials;
import com.amazonaws.services.s3.AmazonS3;
import com.amazonaws.services.s3.AmazonS3Client;
import com.amazonaws.services.s3.model.AbortMultipartUploadRequest;
import com.amazonaws.services.s3.model.AmazonS3Exception;
import com.amazonaws.services.s3.model.CompleteMultipartUploadRequest;
import com.amazonaws.services.s3.model.InitiateMultipartUploadRequest;
import com.amazonaws.services.s3.model.InitiateMultipartUploadResult;
import com.amazonaws.services.s3.model.ObjectMetadata;
import com.amazonaws.services.s3.model.PartETag;
import com.amazonaws.services.s3.model.PutObjectRequest;
import com.amazonaws.services.s3.model.StorageClass;
import com.amazonaws.services.s3.model.UploadPartRequest;
import com.github.rholder.retry.Retryer;
import com.github.rholder.retry.RetryerBuilder;
import com.github.rholder.retry.StopStrategies;
import com.github.rholder.retry.WaitStrategies;
import com.google.common.base.Optional;
import com.google.common.base.Throwables;
import com.hubspot.mesos.JavaUtils;
import com.hubspot.singularity.SingularityS3FormatHelper;
import com.hubspot.singularity.SingularityS3Log;
import com.hubspot.singularity.runner.base.sentry.SingularityRunnerExceptionNotifier;
import com.hubspot.singularity.runner.base.shared.S3UploadMetadata;
import com.hubspot.singularity.s3uploader.config.SingularityS3UploaderConfiguration;
import com.hubspot.singularity.s3uploader.config.SingularityS3UploaderContentHeaders;

public class SingularityS3Uploader extends SingularityUploader {
  private final AmazonS3 s3Client;

  SingularityS3Uploader(BasicAWSCredentials defaultCredentials, S3UploadMetadata uploadMetadata, FileSystem fileSystem, SingularityS3UploaderMetrics metrics, Path metadataPath,
                        SingularityS3UploaderConfiguration configuration, String hostname, SingularityRunnerExceptionNotifier exceptionNotifier) {
    super(uploadMetadata, fileSystem, metrics, metadataPath, configuration, hostname, exceptionNotifier);
    BasicAWSCredentials credentials = defaultCredentials;

    if (uploadMetadata.getS3SecretKey().isPresent() && uploadMetadata.getS3AccessKey().isPresent()) {
      credentials = new BasicAWSCredentials(uploadMetadata.getS3AccessKey().get(), uploadMetadata.getS3SecretKey().get());
    }

    this.s3Client = new AmazonS3Client(credentials);
  }

  @Override
  public String toString() {
    return "SingularityS3Uploader [uploadMetadata=" + uploadMetadata + ", metadataPath=" + metadataPath + "]";
  }

<<<<<<< HEAD
  public int upload(Set<Path> synchronizedToUpload, boolean isFinished) throws IOException {
    final List<Path> toUpload = Lists.newArrayList();

    final Path directory = Paths.get(fileDirectory);

    if (!Files.exists(directory)) {
      LOG.info("Path {} doesn't exist", fileDirectory);
      return 0;
    }

    int found = handleDirectory(directory, isFinished, synchronizedToUpload, toUpload);

    if (toUpload.isEmpty()) {
      return found;
    }

    uploadBatch(toUpload);

    return found;
  }


  private int handleDirectory(Path directory, boolean isFinished, Set<Path> synchronizedToUpload, List<Path> toUpload) throws IOException {
    List<Path> filesToCheck = new ArrayList<>();
    List<Path> dirsToCheck = new ArrayList<>();

    dirsToCheck.add(directory);

    while (!dirsToCheck.isEmpty()) {
      Path toCheck = dirsToCheck.remove(0);
      for (Path path : JavaUtils.iterable(toCheck)) {
        if (Files.isDirectory(path, LinkOption.NOFOLLOW_LINKS)) {
          dirsToCheck.add(path);
        } else {
          filesToCheck.add(path);
        }
      }
    }

    int found = 0;
    for (Path file : filesToCheck) {
      found += checkFile(file, isFinished, synchronizedToUpload, toUpload);
    }

    return found;
  }

  private int checkFile(Path file, boolean isFinished, Set<Path> synchronizedToUpload, List<Path> toUpload) throws IOException {
    if (!pathMatcher.matches(file.getFileName())) {
      if (!isFinished || !finishedPathMatcher.isPresent() || !finishedPathMatcher.get().matches(file.getFileName())) {
        LOG.trace("{} Skipping {} because it doesn't match {}", logIdentifier, file, uploadMetadata.getFileGlob());
        return 0;
      } else {
        LOG.trace("Not skipping file {} because it matched finish glob {}", file, uploadMetadata.getOnFinishGlob().get());
      }
    }

    if (Files.size(file) == 0) {
      LOG.trace("{} Skipping {} because its size is 0", logIdentifier, file);
      return 0;
    }

    if (synchronizedToUpload.add(file)) {
      toUpload.add(file);
    } else {
      LOG.debug("{} Another uploader already added {}", logIdentifier, file);
    }
    return 1;
  }

  private void uploadBatch(List<Path> toUpload) {
    final long start = System.currentTimeMillis();
    LOG.info("{} Uploading {} item(s)", logIdentifier, toUpload.size());

    int success = 0;

    for (int i = 0; i < toUpload.size(); i++) {
      final Context context = metrics.getUploadTimer().time();
      final Path file = toUpload.get(i);
      if (!configuration.isCheckForOpenFiles() || !fileOpen(file)) {
        try {
          uploadSingle(i, file);
          metrics.upload();
          success++;
          Files.delete(file);
        } catch (AmazonS3Exception se) {
          metrics.error();
          LOG.warn("{} Couldn't upload {} due to {} - {}", logIdentifier, file, se.getErrorCode(), se.getErrorMessage(), se);
          exceptionNotifier.notify(String.format("S3ServiceException during upload (%s)", se.getMessage()), se, ImmutableMap.of("logIdentifier", logIdentifier, "file", file.toString(), "errorCode", se.getErrorCode(), "errorMessage", se.getErrorMessage()));
        } catch (RetryException re) {
          metrics.error();
          LOG.warn("{} Couldn't upload or delete {}", logIdentifier, file, re);
          exceptionNotifier.notify(String.format("%s exception during upload", re.getCause().getClass()), re.getCause(), ImmutableMap.of("logIdentifier", logIdentifier, "file", file.toString(), "failedAttempts", Integer.toString(re.getNumberOfFailedAttempts())));
        } catch (Exception e) {
          metrics.error();
          LOG.warn("{} Couldn't upload or delete {}", logIdentifier, file, e);
          exceptionNotifier.notify(String.format("Error during upload (%s)", e.getMessage()), e, ImmutableMap.of("logIdentifier", logIdentifier, "file", file.toString()));
        } finally {
          context.stop();
        }
      } else {
        LOG.info("{} is in use by another process, will retry upload later", file);
      }
    }

    LOG.info("{} Uploaded {} out of {} item(s) in {}", logIdentifier, success, toUpload.size(), JavaUtils.duration(start));
  }

  private void uploadSingle(int sequence, Path file) throws Exception {
    Callable<Boolean> uploader = new Uploader(sequence, file);

=======
  protected void uploadSingle(int sequence, Path file) throws Exception {
>>>>>>> e1a7909b
    Retryer<Boolean> retryer = RetryerBuilder.<Boolean>newBuilder()
      .retryIfExceptionOfType(AmazonS3Exception.class)
      .retryIfRuntimeException()
      .withWaitStrategy(WaitStrategies.fixedWait(configuration.getRetryWaitMs(), TimeUnit.MILLISECONDS))
      .withStopStrategy(StopStrategies.stopAfterAttempt(configuration.getRetryCount()))
      .build();

    retryer.call(() -> {
      final long start = System.currentTimeMillis();

      final String key = SingularityS3FormatHelper.getKey(uploadMetadata.getS3KeyFormat(), sequence, Files.getLastModifiedTime(file).toMillis(), Objects.toString(file.getFileName()), hostname);

      long fileSizeBytes = Files.size(file);
      LOG.info("{} Uploading {} to {}/{} (size {})", logIdentifier, file, bucketName, key, fileSizeBytes);

      try {
        ObjectMetadata objectMetadata = new ObjectMetadata();

        UploaderFileAttributes fileAttributes = getFileAttributes(file);

        if (fileAttributes.getStartTime().isPresent()) {
          objectMetadata.addUserMetadata(SingularityS3Log.LOG_START_S3_ATTR, fileAttributes.getStartTime().get().toString());
          LOG.debug("Added extra metadata for object ({}:{})", SingularityS3Log.LOG_START_S3_ATTR, fileAttributes.getStartTime().get());
        }
        if (fileAttributes.getEndTime().isPresent()) {
          objectMetadata.addUserMetadata(SingularityS3Log.LOG_END_S3_ATTR, fileAttributes.getEndTime().get().toString());
          LOG.debug("Added extra metadata for object ({}:{})", SingularityS3Log.LOG_END_S3_ATTR, fileAttributes.getEndTime().get());
        }

        for (SingularityS3UploaderContentHeaders contentHeaders : configuration.getS3ContentHeaders()) {
          if (file.toString().endsWith(contentHeaders.getFilenameEndsWith())) {
            LOG.debug("{} Using content headers {} for file {}", logIdentifier, contentHeaders, file);
            if (contentHeaders.getContentType().isPresent()) {
              objectMetadata.setContentType(contentHeaders.getContentType().get());
            }
            if (contentHeaders.getContentEncoding().isPresent()) {
              objectMetadata.setContentEncoding(contentHeaders.getContentEncoding().get());
            }
            break;
          }
        }

        Optional<StorageClass> maybeStorageClass = Optional.absent();

        if (shouldApplyStorageClass(fileSizeBytes, uploadMetadata.getS3StorageClass())) {
          LOG.debug("{} adding storage class {} to {}", logIdentifier, uploadMetadata.getS3StorageClass().get(), file);
          maybeStorageClass = Optional.of(StorageClass.fromValue(uploadMetadata.getS3StorageClass().get()));
        }

        LOG.debug("Uploading object with metadata {}", objectMetadata);

        if (fileSizeBytes > configuration.getMaxSingleUploadSizeBytes()) {
          multipartUpload(key, file.toFile(), objectMetadata, maybeStorageClass);
        } else {
          PutObjectRequest putObjectRequest = new PutObjectRequest(bucketName, key, file.toFile()).withMetadata(objectMetadata);
          if (maybeStorageClass.isPresent()) {
            putObjectRequest.setStorageClass(maybeStorageClass.get());
          }
          s3Client.putObject(putObjectRequest);
        }
      } catch (AmazonS3Exception se) {
        LOG.warn("{} Couldn't upload {} due to {} - {}", logIdentifier, file, se.getErrorCode(), se.getErrorMessage(), se);
        throw se;
      } catch (Exception e) {
        LOG.warn("Exception uploading {}", file, e);
        throw e;
      }

      LOG.info("{} Uploaded {} in {}", logIdentifier, key, JavaUtils.duration(start));

      return true;
    });
  }

  private void multipartUpload(String key, File file, ObjectMetadata objectMetadata, Optional<StorageClass> maybeStorageClass) throws Exception {
    List<PartETag> partETags = new ArrayList<>();
    InitiateMultipartUploadRequest initRequest = new InitiateMultipartUploadRequest(bucketName, key, objectMetadata);
    if (maybeStorageClass.isPresent()) {
      initRequest.setStorageClass(maybeStorageClass.get());
    }
    InitiateMultipartUploadResult initResponse = s3Client.initiateMultipartUpload(initRequest);

    long contentLength = file.length();
    long partSize = configuration.getUploadPartSize();

    try {
      long filePosition = 0;
      for (int i = 1; filePosition < contentLength; i++) {
        partSize = Math.min(partSize, (contentLength - filePosition));
        UploadPartRequest uploadRequest = new UploadPartRequest()
            .withBucketName(bucketName)
            .withKey(key)
            .withUploadId(initResponse.getUploadId())
            .withPartNumber(i)
            .withFileOffset(filePosition)
            .withFile(file)
            .withPartSize(partSize);
        partETags.add(s3Client.uploadPart(uploadRequest).getPartETag());
        filePosition += partSize;
      }

      CompleteMultipartUploadRequest completeRequest = new CompleteMultipartUploadRequest(bucketName, key, initResponse.getUploadId(), partETags);
      s3Client.completeMultipartUpload(completeRequest);
    } catch (Exception e) {
      s3Client.abortMultipartUpload(new AbortMultipartUploadRequest(bucketName, key, initResponse.getUploadId()));
      Throwables.propagate(e);
    }
  }
}<|MERGE_RESOLUTION|>--- conflicted
+++ resolved
@@ -39,9 +39,16 @@
 public class SingularityS3Uploader extends SingularityUploader {
   private final AmazonS3 s3Client;
 
-  SingularityS3Uploader(BasicAWSCredentials defaultCredentials, S3UploadMetadata uploadMetadata, FileSystem fileSystem, SingularityS3UploaderMetrics metrics, Path metadataPath,
-                        SingularityS3UploaderConfiguration configuration, String hostname, SingularityRunnerExceptionNotifier exceptionNotifier) {
+  SingularityS3Uploader(BasicAWSCredentials defaultCredentials,
+                        S3UploadMetadata uploadMetadata,
+                        FileSystem fileSystem,
+                        SingularityS3UploaderMetrics metrics,
+                        Path metadataPath,
+                        SingularityS3UploaderConfiguration configuration,
+                        String hostname,
+                        SingularityRunnerExceptionNotifier exceptionNotifier) {
     super(uploadMetadata, fileSystem, metrics, metadataPath, configuration, hostname, exceptionNotifier);
+
     BasicAWSCredentials credentials = defaultCredentials;
 
     if (uploadMetadata.getS3SecretKey().isPresent() && uploadMetadata.getS3AccessKey().isPresent()) {
@@ -56,121 +63,7 @@
     return "SingularityS3Uploader [uploadMetadata=" + uploadMetadata + ", metadataPath=" + metadataPath + "]";
   }
 
-<<<<<<< HEAD
-  public int upload(Set<Path> synchronizedToUpload, boolean isFinished) throws IOException {
-    final List<Path> toUpload = Lists.newArrayList();
-
-    final Path directory = Paths.get(fileDirectory);
-
-    if (!Files.exists(directory)) {
-      LOG.info("Path {} doesn't exist", fileDirectory);
-      return 0;
-    }
-
-    int found = handleDirectory(directory, isFinished, synchronizedToUpload, toUpload);
-
-    if (toUpload.isEmpty()) {
-      return found;
-    }
-
-    uploadBatch(toUpload);
-
-    return found;
-  }
-
-
-  private int handleDirectory(Path directory, boolean isFinished, Set<Path> synchronizedToUpload, List<Path> toUpload) throws IOException {
-    List<Path> filesToCheck = new ArrayList<>();
-    List<Path> dirsToCheck = new ArrayList<>();
-
-    dirsToCheck.add(directory);
-
-    while (!dirsToCheck.isEmpty()) {
-      Path toCheck = dirsToCheck.remove(0);
-      for (Path path : JavaUtils.iterable(toCheck)) {
-        if (Files.isDirectory(path, LinkOption.NOFOLLOW_LINKS)) {
-          dirsToCheck.add(path);
-        } else {
-          filesToCheck.add(path);
-        }
-      }
-    }
-
-    int found = 0;
-    for (Path file : filesToCheck) {
-      found += checkFile(file, isFinished, synchronizedToUpload, toUpload);
-    }
-
-    return found;
-  }
-
-  private int checkFile(Path file, boolean isFinished, Set<Path> synchronizedToUpload, List<Path> toUpload) throws IOException {
-    if (!pathMatcher.matches(file.getFileName())) {
-      if (!isFinished || !finishedPathMatcher.isPresent() || !finishedPathMatcher.get().matches(file.getFileName())) {
-        LOG.trace("{} Skipping {} because it doesn't match {}", logIdentifier, file, uploadMetadata.getFileGlob());
-        return 0;
-      } else {
-        LOG.trace("Not skipping file {} because it matched finish glob {}", file, uploadMetadata.getOnFinishGlob().get());
-      }
-    }
-
-    if (Files.size(file) == 0) {
-      LOG.trace("{} Skipping {} because its size is 0", logIdentifier, file);
-      return 0;
-    }
-
-    if (synchronizedToUpload.add(file)) {
-      toUpload.add(file);
-    } else {
-      LOG.debug("{} Another uploader already added {}", logIdentifier, file);
-    }
-    return 1;
-  }
-
-  private void uploadBatch(List<Path> toUpload) {
-    final long start = System.currentTimeMillis();
-    LOG.info("{} Uploading {} item(s)", logIdentifier, toUpload.size());
-
-    int success = 0;
-
-    for (int i = 0; i < toUpload.size(); i++) {
-      final Context context = metrics.getUploadTimer().time();
-      final Path file = toUpload.get(i);
-      if (!configuration.isCheckForOpenFiles() || !fileOpen(file)) {
-        try {
-          uploadSingle(i, file);
-          metrics.upload();
-          success++;
-          Files.delete(file);
-        } catch (AmazonS3Exception se) {
-          metrics.error();
-          LOG.warn("{} Couldn't upload {} due to {} - {}", logIdentifier, file, se.getErrorCode(), se.getErrorMessage(), se);
-          exceptionNotifier.notify(String.format("S3ServiceException during upload (%s)", se.getMessage()), se, ImmutableMap.of("logIdentifier", logIdentifier, "file", file.toString(), "errorCode", se.getErrorCode(), "errorMessage", se.getErrorMessage()));
-        } catch (RetryException re) {
-          metrics.error();
-          LOG.warn("{} Couldn't upload or delete {}", logIdentifier, file, re);
-          exceptionNotifier.notify(String.format("%s exception during upload", re.getCause().getClass()), re.getCause(), ImmutableMap.of("logIdentifier", logIdentifier, "file", file.toString(), "failedAttempts", Integer.toString(re.getNumberOfFailedAttempts())));
-        } catch (Exception e) {
-          metrics.error();
-          LOG.warn("{} Couldn't upload or delete {}", logIdentifier, file, e);
-          exceptionNotifier.notify(String.format("Error during upload (%s)", e.getMessage()), e, ImmutableMap.of("logIdentifier", logIdentifier, "file", file.toString()));
-        } finally {
-          context.stop();
-        }
-      } else {
-        LOG.info("{} is in use by another process, will retry upload later", file);
-      }
-    }
-
-    LOG.info("{} Uploaded {} out of {} item(s) in {}", logIdentifier, success, toUpload.size(), JavaUtils.duration(start));
-  }
-
-  private void uploadSingle(int sequence, Path file) throws Exception {
-    Callable<Boolean> uploader = new Uploader(sequence, file);
-
-=======
   protected void uploadSingle(int sequence, Path file) throws Exception {
->>>>>>> e1a7909b
     Retryer<Boolean> retryer = RetryerBuilder.<Boolean>newBuilder()
       .retryIfExceptionOfType(AmazonS3Exception.class)
       .retryIfRuntimeException()
@@ -245,7 +138,7 @@
     });
   }
 
-  private void multipartUpload(String key, File file, ObjectMetadata objectMetadata, Optional<StorageClass> maybeStorageClass) throws Exception {
+  private void multipartUpload(String key, File file, ObjectMetadata objectMetadata, Optional<StorageClass> maybeStorageClass) {
     List<PartETag> partETags = new ArrayList<>();
     InitiateMultipartUploadRequest initRequest = new InitiateMultipartUploadRequest(bucketName, key, objectMetadata);
     if (maybeStorageClass.isPresent()) {
