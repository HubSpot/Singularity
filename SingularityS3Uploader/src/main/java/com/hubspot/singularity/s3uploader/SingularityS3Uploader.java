--- conflicted
+++ resolved
@@ -44,11 +44,8 @@
 import com.google.common.collect.Lists;
 import com.google.common.collect.Sets;
 import com.hubspot.mesos.JavaUtils;
-<<<<<<< HEAD
-=======
 import com.hubspot.singularity.SingularityS3Log;
 import com.hubspot.singularity.s3uploader.config.SingularityS3UploaderContentHeaders;
->>>>>>> 79ae94f7
 import com.hubspot.singularity.SingularityS3FormatHelper;
 import com.hubspot.singularity.runner.base.sentry.SingularityRunnerExceptionNotifier;
 import com.hubspot.singularity.runner.base.shared.S3UploadMetadata;
@@ -294,14 +291,12 @@
           }
         }
 
-<<<<<<< HEAD
         if (shouldApplyStorageClass(fileSizeBytes)) {
           LOG.debug("{} adding storage class {} to {}", logIdentifier, uploadMetadata.getS3StorageClass().get(), file);
           object.addMetadata("x-amz-storage-class", uploadMetadata.getS3StorageClass().get());
         }
-=======
+
         LOG.debug("Uploading object with metadata {}", object.getMetadataMap());
->>>>>>> 79ae94f7
 
         if (fileSizeBytes > configuration.getMaxSingleUploadSizeBytes()) {
           multipartUpload(object);
