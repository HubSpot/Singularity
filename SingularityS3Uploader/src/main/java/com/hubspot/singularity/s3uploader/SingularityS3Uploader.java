package com.hubspot.singularity.s3uploader;

import java.io.File;
import java.io.IOException;
import java.nio.ByteBuffer;
import java.nio.charset.Charset;
import java.nio.file.FileSystem;
import java.nio.file.FileSystems;
import java.nio.file.Files;
import java.nio.file.Path;
import java.nio.file.PathMatcher;
import java.nio.file.Paths;
import java.nio.file.attribute.UserDefinedFileAttributeView;
import java.util.ArrayList;
import java.util.List;
import java.util.Objects;
import java.util.Set;
import java.util.concurrent.Callable;
import java.util.concurrent.TimeUnit;

import org.slf4j.Logger;
import org.slf4j.LoggerFactory;

import com.amazonaws.auth.BasicAWSCredentials;
import com.amazonaws.services.s3.AmazonS3;
import com.amazonaws.services.s3.AmazonS3Client;
import com.amazonaws.services.s3.model.AbortMultipartUploadRequest;
import com.amazonaws.services.s3.model.AmazonS3Exception;
import com.amazonaws.services.s3.model.CompleteMultipartUploadRequest;
import com.amazonaws.services.s3.model.InitiateMultipartUploadRequest;
import com.amazonaws.services.s3.model.InitiateMultipartUploadResult;
import com.amazonaws.services.s3.model.ObjectMetadata;
import com.amazonaws.services.s3.model.PartETag;
import com.amazonaws.services.s3.model.PutObjectRequest;
import com.amazonaws.services.s3.model.StorageClass;
import com.amazonaws.services.s3.model.UploadPartRequest;
import com.codahale.metrics.Timer.Context;
import com.github.rholder.retry.RetryException;
import com.github.rholder.retry.Retryer;
import com.github.rholder.retry.RetryerBuilder;
import com.github.rholder.retry.StopStrategies;
import com.github.rholder.retry.WaitStrategies;
import com.google.common.base.Optional;
import com.google.common.base.Strings;
import com.google.common.base.Throwables;
import com.google.common.collect.ImmutableList;
import com.google.common.collect.ImmutableMap;
import com.google.common.collect.Lists;
import com.google.common.collect.Sets;
import com.hubspot.mesos.JavaUtils;
import com.hubspot.singularity.SingularityS3FormatHelper;
import com.hubspot.singularity.SingularityS3Log;
import com.hubspot.singularity.runner.base.sentry.SingularityRunnerExceptionNotifier;
import com.hubspot.singularity.runner.base.shared.S3UploadMetadata;
import com.hubspot.singularity.runner.base.shared.SimpleProcessManager;
import com.hubspot.singularity.s3uploader.config.SingularityS3UploaderConfiguration;
import com.hubspot.singularity.s3uploader.config.SingularityS3UploaderContentHeaders;

public class SingularityS3Uploader {

  private static final Logger LOG = LoggerFactory.getLogger(SingularityS3Uploader.class);
  private static final String LOG_START_TIME_ATTR = "logstart";
  private static final String LOG_END_TIME_ATTR = "logend";


  private final S3UploadMetadata uploadMetadata;
  private final PathMatcher pathMatcher;
  private final Optional<PathMatcher> finishedPathMatcher;
  private final String fileDirectory;
  private final AmazonS3 s3Client;
  private final String s3BucketName;
  private final Path metadataPath;
  private final SingularityS3UploaderMetrics metrics;
  private final String logIdentifier;
  private final String hostname;
  private final SingularityS3UploaderConfiguration configuration;
  private final SingularityRunnerExceptionNotifier exceptionNotifier;

  public SingularityS3Uploader(BasicAWSCredentials defaultCredentials, S3UploadMetadata uploadMetadata, FileSystem fileSystem, SingularityS3UploaderMetrics metrics, Path metadataPath,
                               SingularityS3UploaderConfiguration configuration, String hostname, SingularityRunnerExceptionNotifier exceptionNotifier) {
    BasicAWSCredentials credentials = defaultCredentials;

    if (uploadMetadata.getS3SecretKey().isPresent() && uploadMetadata.getS3AccessKey().isPresent()) {
      credentials = new BasicAWSCredentials(uploadMetadata.getS3AccessKey().get(), uploadMetadata.getS3SecretKey().get());
    }

    this.s3Client = new AmazonS3Client(credentials);
    this.metrics = metrics;
    this.uploadMetadata = uploadMetadata;
    this.fileDirectory = uploadMetadata.getDirectory();
    this.pathMatcher = fileSystem.getPathMatcher("glob:" + uploadMetadata.getFileGlob());

    if (uploadMetadata.getOnFinishGlob().isPresent()) {
      finishedPathMatcher = Optional.of(fileSystem.getPathMatcher("glob:" + uploadMetadata.getOnFinishGlob().get()));
    } else {
      finishedPathMatcher = Optional.<PathMatcher> absent();
    }

    this.hostname = hostname;
    this.s3BucketName = uploadMetadata.getS3Bucket();
    this.metadataPath = metadataPath;
    this.logIdentifier = String.format("[%s]", metadataPath.getFileName());
    this.configuration = configuration;
    this.exceptionNotifier = exceptionNotifier;
  }

  public Path getMetadataPath() {
    return metadataPath;
  }

  public S3UploadMetadata getUploadMetadata() {
    return uploadMetadata;
  }

  @Override
  public String toString() {
    return "SingularityS3Uploader [uploadMetadata=" + uploadMetadata + ", metadataPath=" + metadataPath + "]";
  }

  public int upload(Set<Path> synchronizedToUpload, boolean isFinished) throws IOException {
    final List<Path> toUpload = Lists.newArrayList();
    int found = 0;

    final Path directory = Paths.get(fileDirectory);

    if (!Files.exists(directory)) {
      LOG.info("Path {} doesn't exist", fileDirectory);
      return found;
    }

    for (Path file : JavaUtils.iterable(directory)) {
      if (!pathMatcher.matches(file.getFileName())) {
        if (!isFinished || !finishedPathMatcher.isPresent() || !finishedPathMatcher.get().matches(file.getFileName())) {
          LOG.trace("{} Skipping {} because it doesn't match {}", logIdentifier, file, uploadMetadata.getFileGlob());
          continue;
        } else {
          LOG.trace("Not skipping file {} because it matched finish glob {}", file, uploadMetadata.getOnFinishGlob().get());
        }
      }

      if (Files.size(file) == 0) {
        LOG.trace("{} Skipping {} because its size is 0", logIdentifier, file);
        continue;
      }

      found++;

      if (synchronizedToUpload.add(file)) {
        toUpload.add(file);
      } else {
        LOG.debug("{} Another uploader already added {}", logIdentifier, file);
      }
    }

    if (toUpload.isEmpty()) {
      return found;
    }

    uploadBatch(toUpload);

    return found;
  }

  private void uploadBatch(List<Path> toUpload) {
    final long start = System.currentTimeMillis();
    LOG.info("{} Uploading {} item(s)", logIdentifier, toUpload.size());

    int success = 0;

    for (int i = 0; i < toUpload.size(); i++) {
      final Context context = metrics.getUploadTimer().time();
      final Path file = toUpload.get(i);
      if (!configuration.isCheckForOpenFiles() || !fileOpen(file)) {
        try {
          uploadSingle(i, file);
          metrics.upload();
          success++;
          Files.delete(file);
        } catch (AmazonS3Exception se) {
          metrics.error();
          LOG.warn("{} Couldn't upload {} due to {} - {}", logIdentifier, file, se.getErrorCode(), se.getErrorMessage(), se);
          exceptionNotifier.notify(String.format("S3ServiceException during upload (%s)", se.getMessage()), se, ImmutableMap.of("logIdentifier", logIdentifier, "file", file.toString(), "errorCode", se.getErrorCode(), "errorMessage", se.getErrorMessage()));
        } catch (RetryException re) {
          metrics.error();
          LOG.warn("{} Couldn't upload or delete {}", logIdentifier, file, re);
          exceptionNotifier.notify(String.format("%s exception during upload", re.getCause().getClass()), re.getCause(), ImmutableMap.of("logIdentifier", logIdentifier, "file", file.toString(), "failedAttempts", Integer.toString(re.getNumberOfFailedAttempts())));
        } catch (Exception e) {
          metrics.error();
          LOG.warn("{} Couldn't upload or delete {}", logIdentifier, file, e);
          exceptionNotifier.notify(String.format("Error during upload (%s)", e.getMessage()), e, ImmutableMap.of("logIdentifier", logIdentifier, "file", file.toString()));
        } finally {
          context.stop();
        }
      } else {
        LOG.info("{} is in use by another process, will retry upload later", file);
      }
    }

    LOG.info("{} Uploaded {} out of {} item(s) in {}", logIdentifier, success, toUpload.size(), JavaUtils.duration(start));
  }

  private void uploadSingle(int sequence, Path file) throws Exception {
    Callable<Boolean> uploader = new Uploader(sequence, file);

    Retryer<Boolean> retryer = RetryerBuilder.<Boolean>newBuilder()
      .retryIfExceptionOfType(AmazonS3Exception.class)
      .retryIfRuntimeException()
      .withWaitStrategy(WaitStrategies.fixedWait(configuration.getRetryWaitMs(), TimeUnit.MILLISECONDS))
      .withStopStrategy(StopStrategies.stopAfterAttempt(configuration.getRetryCount()))
      .build();
    retryer.call(uploader);
  }

  class Uploader implements Callable<Boolean> {
    private final int sequence;
    private final Path file;

    public Uploader(int sequence, Path file) {
      this.file = file;
      this.sequence = sequence;
    }

    private boolean shouldApplyStorageClass(long fileSizeBytes) {
      if (!uploadMetadata.getS3StorageClass().isPresent()) {
        return false;
      }

      if (!uploadMetadata.getApplyStorageClassIfOverBytes().isPresent()) {
        return true;
      }

      return fileSizeBytes > uploadMetadata.getApplyStorageClassIfOverBytes().get();
    }

    @Override
    public Boolean call() throws Exception {
      final long start = System.currentTimeMillis();

      final String key = SingularityS3FormatHelper.getKey(uploadMetadata.getS3KeyFormat(), sequence, Files.getLastModifiedTime(file).toMillis(), Objects.toString(file.getFileName()), hostname);

      long fileSizeBytes = Files.size(file);
      LOG.info("{} Uploading {} to {}/{} (size {})", logIdentifier, file, s3BucketName, key, fileSizeBytes);

      try {
        ObjectMetadata objectMetadata = new ObjectMetadata();

        Set<String> supportedViews = FileSystems.getDefault().supportedFileAttributeViews();
        LOG.trace("Supported attribute views are {}", supportedViews);
        if (supportedViews.contains("user")) {
          try {
            UserDefinedFileAttributeView view = Files.getFileAttributeView(file, UserDefinedFileAttributeView.class);
            List<String> attributes = view.list();
            LOG.debug("Found file attributes {} for file {}", attributes, file);
            Optional<Long> maybeStartTime = readFileAttributeAsLong(LOG_START_TIME_ATTR, view, attributes);
            if (maybeStartTime.isPresent()) {
              objectMetadata.addUserMetadata(SingularityS3Log.LOG_START_S3_ATTR, maybeStartTime.get().toString());
              LOG.debug("Added extra metadata for object ({}:{})", SingularityS3Log.LOG_START_S3_ATTR, maybeStartTime.get());
            }
            Optional<Long> maybeEndTime = readFileAttributeAsLong(LOG_END_TIME_ATTR, view, attributes);
            if (maybeEndTime.isPresent()) {
              objectMetadata.addUserMetadata(SingularityS3Log.LOG_END_S3_ATTR, maybeEndTime.get().toString());
              LOG.debug("Added extra metadata for object ({}:{})", SingularityS3Log.LOG_END_S3_ATTR, maybeEndTime.get());
            }
          } catch (Exception e) {
            LOG.error("Could not get extra file metadata for {}", file, e);
          }
        }

        for (SingularityS3UploaderContentHeaders contentHeaders : configuration.getS3ContentHeaders()) {
          if (file.toString().endsWith(contentHeaders.getFilenameEndsWith())) {
            LOG.debug("{} Using content headers {} for file {}", logIdentifier, contentHeaders, file);
            if (contentHeaders.getContentType().isPresent()) {
              objectMetadata.setContentType(contentHeaders.getContentType().get());
            }
            if (contentHeaders.getContentEncoding().isPresent()) {
              objectMetadata.setContentEncoding(contentHeaders.getContentEncoding().get());
            }
            break;
          }
        }

<<<<<<< HEAD
        if (shouldApplyStorageClass(fileSizeBytes)) {
          LOG.debug("{} adding storage class {} to {}", logIdentifier, uploadMetadata.getS3StorageClass().get(), file);
          object.addMetadata("x-amz-storage-class", uploadMetadata.getS3StorageClass().get());
        }

        LOG.debug("Uploading object with metadata {}", object.getMetadataMap());
=======
        Optional<StorageClass> maybeStorageClass = Optional.absent();

        if (shouldApplyStorageClass(fileSizeBytes)) {
          LOG.debug("{} adding storage class {} to {}", logIdentifier, uploadMetadata.getS3StorageClass().get(), file);
          maybeStorageClass = Optional.of(StorageClass.fromValue(uploadMetadata.getS3StorageClass().get()));
        }

        LOG.debug("Uploading object with metadata {}", objectMetadata);
>>>>>>> 9db459b3

        if (fileSizeBytes > configuration.getMaxSingleUploadSizeBytes()) {
          multipartUpload(key, file.toFile(), objectMetadata, maybeStorageClass);
        } else {
          PutObjectRequest putObjectRequest = new PutObjectRequest(s3BucketName, key, file.toFile());
          if (maybeStorageClass.isPresent()) {
            putObjectRequest.setStorageClass(maybeStorageClass.get());
          }
          s3Client.putObject(putObjectRequest);
        }
      } catch (Exception e) {
        LOG.warn("Exception uploading {}", file, e);
        throw e;
      }

      LOG.info("{} Uploaded {} in {}", logIdentifier, key, JavaUtils.duration(start));

      return true;
    }

    private Optional<Long> readFileAttributeAsLong(String attribute, UserDefinedFileAttributeView view, List<String> knownAttributes) {
      if (knownAttributes.contains(attribute)) {
        try {
          LOG.trace("Attempting to read attribute {}, from file {}", attribute, file);
          ByteBuffer buf = ByteBuffer.allocate(view.size(attribute));
          view.read(attribute, buf);
          buf.flip();
          String value = Charset.defaultCharset().decode(buf).toString();
          if (Strings.isNullOrEmpty(value)) {
            LOG.debug("No attrbiute {} found for file {}", attribute, file);
            return Optional.absent();
          }
          return Optional.of(Long.parseLong(value));
        } catch (Exception e) {
          LOG.error("Error getting extra file metadata for {}", file, e);
          return Optional.absent();
        }
      } else {
        return Optional.absent();
      }
    }
  }

  public static boolean fileOpen(Path path) {
    try {
      SimpleProcessManager lsof = new SimpleProcessManager(LOG);
      List<String> cmd = ImmutableList.of("lsof", path.toAbsolutePath().toString());
      List<String> output = lsof.runCommandWithOutput(cmd, Sets.newHashSet(0, 1));
      for (String line : output) {
        if (line.contains(path.toAbsolutePath().toString())) {
          return true;
        }
      }
    } catch (Exception e) {
      LOG.error("Could not determine if file {} was in use, skipping", path, e);
      return true;
    }
    return false;
  }

  private void multipartUpload(String key, File file, ObjectMetadata objectMetadata, Optional<StorageClass> maybeStorageClass) throws Exception {
    List<PartETag> partETags = new ArrayList<>();
    InitiateMultipartUploadRequest initRequest = new InitiateMultipartUploadRequest(s3BucketName, key, objectMetadata);
    if (maybeStorageClass.isPresent()) {
      initRequest.setStorageClass(maybeStorageClass.get());
    }
    InitiateMultipartUploadResult initResponse = s3Client.initiateMultipartUpload(initRequest);

    long contentLength = file.length();
    long partSize = configuration.getUploadPartSize();

    try {
      long filePosition = 0;
      for (int i = 1; filePosition < contentLength; i++) {
        partSize = Math.min(partSize, (contentLength - filePosition));
        UploadPartRequest uploadRequest = new UploadPartRequest()
            .withBucketName(s3BucketName)
            .withUploadId(initResponse.getUploadId())
            .withPartNumber(i)
            .withFileOffset(filePosition)
            .withPartSize(partSize);
        partETags.add(s3Client.uploadPart(uploadRequest).getPartETag());
        filePosition += partSize;
      }

      CompleteMultipartUploadRequest completeRequest = new CompleteMultipartUploadRequest(s3BucketName, key, initResponse.getUploadId(), partETags);
      s3Client.completeMultipartUpload(completeRequest);
    } catch (Exception e) {
      s3Client.abortMultipartUpload(new AbortMultipartUploadRequest(s3BucketName, key, initResponse.getUploadId()));
      Throwables.propagate(e);
    }
  }

}<|MERGE_RESOLUTION|>--- conflicted
+++ resolved
@@ -48,13 +48,13 @@
 import com.google.common.collect.Lists;
 import com.google.common.collect.Sets;
 import com.hubspot.mesos.JavaUtils;
+import com.hubspot.singularity.s3uploader.config.SingularityS3UploaderContentHeaders;
 import com.hubspot.singularity.SingularityS3FormatHelper;
 import com.hubspot.singularity.SingularityS3Log;
 import com.hubspot.singularity.runner.base.sentry.SingularityRunnerExceptionNotifier;
 import com.hubspot.singularity.runner.base.shared.S3UploadMetadata;
 import com.hubspot.singularity.runner.base.shared.SimpleProcessManager;
 import com.hubspot.singularity.s3uploader.config.SingularityS3UploaderConfiguration;
-import com.hubspot.singularity.s3uploader.config.SingularityS3UploaderContentHeaders;
 
 public class SingularityS3Uploader {
 
@@ -279,14 +279,6 @@
           }
         }
 
-<<<<<<< HEAD
-        if (shouldApplyStorageClass(fileSizeBytes)) {
-          LOG.debug("{} adding storage class {} to {}", logIdentifier, uploadMetadata.getS3StorageClass().get(), file);
-          object.addMetadata("x-amz-storage-class", uploadMetadata.getS3StorageClass().get());
-        }
-
-        LOG.debug("Uploading object with metadata {}", object.getMetadataMap());
-=======
         Optional<StorageClass> maybeStorageClass = Optional.absent();
 
         if (shouldApplyStorageClass(fileSizeBytes)) {
@@ -295,7 +287,6 @@
         }
 
         LOG.debug("Uploading object with metadata {}", objectMetadata);
->>>>>>> 9db459b3
 
         if (fileSizeBytes > configuration.getMaxSingleUploadSizeBytes()) {
           multipartUpload(key, file.toFile(), objectMetadata, maybeStorageClass);
