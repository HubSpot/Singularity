--- conflicted
+++ resolved
@@ -62,11 +62,7 @@
   private final SingularityRunnerExceptionNotifier exceptionNotifier;
 
   public SingularityS3Uploader(AWSCredentials defaultCredentials, S3UploadMetadata uploadMetadata, FileSystem fileSystem, SingularityS3UploaderMetrics metrics, Path metadataPath,
-<<<<<<< HEAD
-      SingularityS3UploaderConfiguration configuration, String hostname) {
-=======
       SingularityS3UploaderConfiguration configuration, String hostname, SingularityRunnerExceptionNotifier exceptionNotifier) {
->>>>>>> 870e4add
     AWSCredentials credentials = defaultCredentials;
 
     if (uploadMetadata.getS3SecretKey().isPresent() && uploadMetadata.getS3AccessKey().isPresent()) {
