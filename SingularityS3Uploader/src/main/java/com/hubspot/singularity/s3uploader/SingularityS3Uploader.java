--- conflicted
+++ resolved
@@ -10,19 +10,16 @@
 import java.util.Arrays;
 import java.util.List;
 import java.util.Set;
+
 import java.util.concurrent.Callable;
 import java.util.concurrent.TimeUnit;
 import com.github.rholder.retry.Retryer;
 import com.github.rholder.retry.RetryerBuilder;
 import com.github.rholder.retry.StopStrategies;
 import com.github.rholder.retry.WaitStrategies;
-
-<<<<<<< HEAD
-=======
 import com.google.common.collect.ImmutableList;
 import com.google.common.collect.Sets;
 import com.hubspot.singularity.runner.base.shared.SimpleProcessManager;
->>>>>>> aacf4db6
 import com.hubspot.singularity.s3uploader.config.SingularityS3UploaderConfiguration;
 import org.jets3t.service.S3Service;
 import org.jets3t.service.S3ServiceException;
@@ -238,8 +235,6 @@
     }
   }
 
-<<<<<<< HEAD
-=======
   public static boolean fileOpen(Path path) {
     try {
       SimpleProcessManager lsof = new SimpleProcessManager(LOG);
@@ -257,7 +252,6 @@
     return false;
   }
 
->>>>>>> aacf4db6
   private void multipartUpload(S3Object object) throws Exception {
 
     List objectsToUploadAsMultipart = Arrays.asList(object);
