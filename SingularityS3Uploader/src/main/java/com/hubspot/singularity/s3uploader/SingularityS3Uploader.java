--- conflicted
+++ resolved
@@ -10,16 +10,13 @@
 import java.util.Arrays;
 import java.util.List;
 import java.util.Set;
-<<<<<<< HEAD
-
-=======
+
 import java.util.concurrent.Callable;
 import java.util.concurrent.TimeUnit;
 import com.github.rholder.retry.Retryer;
 import com.github.rholder.retry.RetryerBuilder;
 import com.github.rholder.retry.StopStrategies;
 import com.github.rholder.retry.WaitStrategies;
->>>>>>> 065d4585
 import com.hubspot.singularity.s3uploader.config.SingularityS3UploaderConfiguration;
 import org.jets3t.service.S3Service;
 import org.jets3t.service.S3ServiceException;
@@ -202,31 +199,23 @@
       this.sequence = sequence;
     }
 
-<<<<<<< HEAD
-    long fileSizeBytes = Files.size(file);
-    LOG.info("{} Uploading {} to {}/{} (size {})", logIdentifier, file, s3Bucket.getName(), key, fileSizeBytes);
-=======
     @Override
     public Boolean call() throws Exception {
       final long start = System.currentTimeMillis();
->>>>>>> 065d4585
 
       final String key = SingularityS3FormatHelper.getKey(uploadMetadata.getS3KeyFormat(), sequence, Files.getLastModifiedTime(file).toMillis(), file.getFileName().toString(), Optional.of(hostname));
 
-<<<<<<< HEAD
-    if (fileSizeBytes > configuration.getMaxSingleUploadSizeBytes()) {
-      multipartUpload(object);
-    } else {
-      s3Service.putObject(s3Bucket, object);
-    }
-=======
-      LOG.info("{} Uploading {} to {}/{} (size {})", logIdentifier, file, s3Bucket.getName(), key, Files.size(file));
->>>>>>> 065d4585
+      long fileSizeBytes = Files.size(file);
+      LOG.info("{} Uploading {} to {}/{} (size {})", logIdentifier, file, s3Bucket.getName(), key, fileSizeBytes);
 
       S3Object object = new S3Object(s3Bucket, file.toFile());
       object.setKey(key);
 
-      s3Service.putObject(s3Bucket, object);
+      if (fileSizeBytes > configuration.getMaxSingleUploadSizeBytes()) {
+        multipartUpload(object);
+      } else {
+        s3Service.putObject(s3Bucket, object);
+      }
 
       LOG.info("{} Uploaded {} in {}", logIdentifier, key, JavaUtils.duration(start));
 
