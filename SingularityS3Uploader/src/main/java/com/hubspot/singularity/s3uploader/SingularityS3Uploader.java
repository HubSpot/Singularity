package com.hubspot.singularity.s3uploader;

import java.io.Closeable;
import java.io.IOException;
import java.nio.file.FileSystem;
import java.nio.file.Files;
import java.nio.file.Path;
import java.nio.file.PathMatcher;
import java.nio.file.Paths;
import java.util.List;
import java.util.Set;

import org.jets3t.service.S3Service;
import org.jets3t.service.S3ServiceException;
import org.jets3t.service.ServiceException;
import org.jets3t.service.impl.rest.httpclient.RestS3Service;
import org.jets3t.service.model.S3Bucket;
import org.jets3t.service.model.S3Object;
import org.jets3t.service.security.AWSCredentials;
import org.slf4j.Logger;
import org.slf4j.LoggerFactory;

import com.codahale.metrics.Timer.Context;
import com.google.common.base.Optional;
import com.google.common.base.Throwables;
import com.google.common.collect.Lists;
import com.hubspot.mesos.JavaUtils;
import com.hubspot.singularity.SingularityS3FormatHelper;
import com.hubspot.singularity.runner.base.shared.S3UploadMetadata;

public class SingularityS3Uploader implements Closeable {

  private static final Logger LOG = LoggerFactory.getLogger(SingularityS3Uploader.class);

  private final S3UploadMetadata uploadMetadata;
  private final PathMatcher pathMatcher;
  private final Optional<PathMatcher> finishedPathMatcher;
  private final String fileDirectory;
  private final S3Service s3Service;
  private final S3Bucket s3Bucket;
  private final Path metadataPath;
  private final SingularityS3UploaderMetrics metrics;
  private final String logIdentifier;

  public SingularityS3Uploader(AWSCredentials defaultCredentials, S3UploadMetadata uploadMetadata, FileSystem fileSystem, SingularityS3UploaderMetrics metrics, Path metadataPath) {
    AWSCredentials credentials = defaultCredentials;

    if (uploadMetadata.getS3SecretKey().isPresent() && uploadMetadata.getS3AccessKey().isPresent()) {
      credentials = new AWSCredentials(uploadMetadata.getS3AccessKey().get(), uploadMetadata.getS3SecretKey().get());
    }

    try {
      this.s3Service = new RestS3Service(credentials);
    } catch (S3ServiceException e) {
      throw Throwables.propagate(e);
    }

    this.metrics = metrics;
    this.uploadMetadata = uploadMetadata;
    this.fileDirectory = uploadMetadata.getDirectory();
    this.pathMatcher = fileSystem.getPathMatcher("glob:" + uploadMetadata.getFileGlob());

    if (uploadMetadata.getOnFinishGlob().isPresent()) {
      finishedPathMatcher = Optional.of(fileSystem.getPathMatcher("glob:" + uploadMetadata.getOnFinishGlob().get()));
    } else {
      finishedPathMatcher = Optional.<PathMatcher> absent();
    }

    this.s3Bucket = new S3Bucket(uploadMetadata.getS3Bucket());
    this.metadataPath = metadataPath;
    this.logIdentifier = String.format("[%s]", metadataPath.getFileName());
  }

  public Path getMetadataPath() {
    return metadataPath;
  }

  public S3UploadMetadata getUploadMetadata() {
    return uploadMetadata;
  }

  @Override
  public void close() throws IOException {
    try {
      s3Service.shutdown();
    } catch (ServiceException e) {
      throw new IOException(e);
    }
  }

  @Override
  public String toString() {
    return "SingularityS3Uploader [uploadMetadata=" + uploadMetadata + ", metadataPath=" + metadataPath + "]";
  }

  public int upload(Set<Path> synchronizedToUpload, boolean isFinished) throws IOException {
    final List<Path> toUpload = Lists.newArrayList();
    int found = 0;

    final Path directory = Paths.get(fileDirectory);

    if (!Files.exists(directory)) {
      LOG.info("Path {} doesn't exist", fileDirectory);
      return found;
    }

    for (Path file : JavaUtils.iterable(directory)) {
      if (!pathMatcher.matches(file.getFileName())) {
<<<<<<< HEAD
        LOG.trace("{} Skipping {} because it doesn't match {}", logIdentifier, file, uploadMetadata.getFileGlob());
        continue;
      }

      if (Files.size(file) == 0) {
        LOG.trace("{} Skipping {} because its size is 0", logIdentifier, file);
        continue;
=======
        if (!isFinished || !finishedPathMatcher.isPresent() || !finishedPathMatcher.get().matches(file.getFileName())) {
          LOG.trace("{} Skipping {} because it didn't match {}", logIdentifier, file, uploadMetadata.getFileGlob());
          continue;
        } else {
          LOG.trace("Not skipping file {} because it matched finish glob {}", file, uploadMetadata.getOnFinishGlob().get());
        }
>>>>>>> 0b977194
      }

      found++;

      if (synchronizedToUpload.add(file)) {
        toUpload.add(file);
      } else {
        LOG.debug("{} Another uploader already added {}", logIdentifier, file);
      }
    }

    if (toUpload.isEmpty()) {
      return found;
    }

    uploadBatch(toUpload);

    return found;
  }

  private void uploadBatch(List<Path> toUpload) {
    final long start = System.currentTimeMillis();
    LOG.info("{} Uploading {} item(s)", logIdentifier, toUpload.size());

    int success = 0;

    for (int i = 0; i < toUpload.size(); i++) {
      final Context context = metrics.getUploadTimer().time();
      final Path file = toUpload.get(i);
      try {
        uploadSingle(i, file);
        metrics.upload();
        success++;
        Files.delete(file);
      } catch (S3ServiceException se) {
        metrics.error();
        LOG.warn("{} Couldn't upload {} due to {} ({}) - {}", logIdentifier, file, se.getErrorCode(), se.getResponseCode(), se.getErrorMessage(), se);
      } catch (Exception e) {
        metrics.error();
        LOG.warn("{} Couldn't upload or delete {}", logIdentifier, file, e);
      } finally {
        context.stop();
      }
    }

    LOG.info("{} Uploaded {} out of {} item(s) in {}", logIdentifier, success, toUpload.size(), JavaUtils.duration(start));
  }

  private void uploadSingle(int sequence, Path file) throws Exception {
    final long start = System.currentTimeMillis();

    final String key = SingularityS3FormatHelper.getKey(uploadMetadata.getS3KeyFormat(), sequence, Files.getLastModifiedTime(file).toMillis(), file.getFileName().toString());

    LOG.info("{} Uploading {} to {}/{} (size {})", logIdentifier, file, s3Bucket.getName(), key, Files.size(file));

    S3Object object = new S3Object(s3Bucket, file.toFile());
    object.setKey(key);

    s3Service.putObject(s3Bucket, object);

    LOG.info("{} Uploaded {} in {}", logIdentifier, key, JavaUtils.duration(start));
  }

}<|MERGE_RESOLUTION|>--- conflicted
+++ resolved
@@ -106,22 +106,17 @@
 
     for (Path file : JavaUtils.iterable(directory)) {
       if (!pathMatcher.matches(file.getFileName())) {
-<<<<<<< HEAD
-        LOG.trace("{} Skipping {} because it doesn't match {}", logIdentifier, file, uploadMetadata.getFileGlob());
-        continue;
+        if (!isFinished || !finishedPathMatcher.isPresent() || !finishedPathMatcher.get().matches(file.getFileName())) {
+          LOG.trace("{} Skipping {} because it doesn't match {}", logIdentifier, file, uploadMetadata.getFileGlob());
+          continue;
+        } else {
+          LOG.trace("Not skipping file {} because it matched finish glob {}", file, uploadMetadata.getOnFinishGlob().get());
+        }
       }
 
       if (Files.size(file) == 0) {
         LOG.trace("{} Skipping {} because its size is 0", logIdentifier, file);
         continue;
-=======
-        if (!isFinished || !finishedPathMatcher.isPresent() || !finishedPathMatcher.get().matches(file.getFileName())) {
-          LOG.trace("{} Skipping {} because it didn't match {}", logIdentifier, file, uploadMetadata.getFileGlob());
-          continue;
-        } else {
-          LOG.trace("Not skipping file {} because it matched finish glob {}", file, uploadMetadata.getOnFinishGlob().get());
-        }
->>>>>>> 0b977194
       }
 
       found++;
