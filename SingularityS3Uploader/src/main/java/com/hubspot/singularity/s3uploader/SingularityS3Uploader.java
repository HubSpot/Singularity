package com.hubspot.singularity.s3uploader;

import java.io.Closeable;
import java.io.IOException;
import java.nio.file.FileSystem;
import java.nio.file.Files;
import java.nio.file.Path;
import java.nio.file.PathMatcher;
import java.nio.file.Paths;
import java.util.Arrays;
import java.util.List;
import java.util.Set;
<<<<<<< HEAD

import com.google.common.collect.ImmutableList;
import com.google.common.collect.Sets;
import com.hubspot.singularity.runner.base.shared.SimpleProcessManager;
=======
import java.util.concurrent.Callable;
import java.util.concurrent.TimeUnit;
import com.github.rholder.retry.Retryer;
import com.github.rholder.retry.RetryerBuilder;
import com.github.rholder.retry.StopStrategies;
import com.github.rholder.retry.WaitStrategies;

>>>>>>> 63fecddf
import com.hubspot.singularity.s3uploader.config.SingularityS3UploaderConfiguration;
import org.jets3t.service.S3Service;
import org.jets3t.service.S3ServiceException;
import org.jets3t.service.ServiceException;
import org.jets3t.service.impl.rest.httpclient.RestS3Service;
import org.jets3t.service.model.S3Bucket;
import org.jets3t.service.model.S3Object;
import org.jets3t.service.security.AWSCredentials;
import org.jets3t.service.utils.MultipartUtils;
import org.slf4j.Logger;
import org.slf4j.LoggerFactory;

import com.codahale.metrics.Timer.Context;
import com.google.common.base.Optional;
import com.google.common.base.Throwables;
import com.google.common.collect.Lists;
import com.hubspot.mesos.JavaUtils;
import com.hubspot.singularity.SingularityS3FormatHelper;
import com.hubspot.singularity.runner.base.shared.S3UploadMetadata;

public class SingularityS3Uploader implements Closeable {

  private static final Logger LOG = LoggerFactory.getLogger(SingularityS3Uploader.class);

  private final S3UploadMetadata uploadMetadata;
  private final PathMatcher pathMatcher;
  private final Optional<PathMatcher> finishedPathMatcher;
  private final String fileDirectory;
  private final S3Service s3Service;
  private final S3Bucket s3Bucket;
  private final Path metadataPath;
  private final SingularityS3UploaderMetrics metrics;
  private final String logIdentifier;
  private final String hostname;
  private final SingularityS3UploaderConfiguration configuration;

  public SingularityS3Uploader(AWSCredentials defaultCredentials, S3UploadMetadata uploadMetadata, FileSystem fileSystem, SingularityS3UploaderMetrics metrics, Path metadataPath, SingularityS3UploaderConfiguration configuration) {
    AWSCredentials credentials = defaultCredentials;

    if (uploadMetadata.getS3SecretKey().isPresent() && uploadMetadata.getS3AccessKey().isPresent()) {
      credentials = new AWSCredentials(uploadMetadata.getS3AccessKey().get(), uploadMetadata.getS3SecretKey().get());
    }

    try {
      this.s3Service = new RestS3Service(credentials);
    } catch (S3ServiceException e) {
      throw Throwables.propagate(e);
    }

    this.metrics = metrics;
    this.uploadMetadata = uploadMetadata;
    this.fileDirectory = uploadMetadata.getDirectory();
    this.pathMatcher = fileSystem.getPathMatcher("glob:" + uploadMetadata.getFileGlob());

    if (uploadMetadata.getOnFinishGlob().isPresent()) {
      finishedPathMatcher = Optional.of(fileSystem.getPathMatcher("glob:" + uploadMetadata.getOnFinishGlob().get()));
    } else {
      finishedPathMatcher = Optional.<PathMatcher> absent();
    }

    this.hostname = JavaUtils.getHostName().or("unknownhost");
    this.s3Bucket = new S3Bucket(uploadMetadata.getS3Bucket());
    this.metadataPath = metadataPath;
    this.logIdentifier = String.format("[%s]", metadataPath.getFileName());
    this.configuration = configuration;
  }

  public Path getMetadataPath() {
    return metadataPath;
  }

  public S3UploadMetadata getUploadMetadata() {
    return uploadMetadata;
  }

  @Override
  public void close() throws IOException {
    try {
      s3Service.shutdown();
    } catch (ServiceException e) {
      throw new IOException(e);
    }
  }

  @Override
  public String toString() {
    return "SingularityS3Uploader [uploadMetadata=" + uploadMetadata + ", metadataPath=" + metadataPath + "]";
  }

  public int upload(Set<Path> synchronizedToUpload, boolean isFinished) throws IOException {
    final List<Path> toUpload = Lists.newArrayList();
    int found = 0;

    final Path directory = Paths.get(fileDirectory);

    if (!Files.exists(directory)) {
      LOG.info("Path {} doesn't exist", fileDirectory);
      return found;
    }

    for (Path file : JavaUtils.iterable(directory)) {
      if (!pathMatcher.matches(file.getFileName())) {
        if (!isFinished || !finishedPathMatcher.isPresent() || !finishedPathMatcher.get().matches(file.getFileName())) {
          LOG.trace("{} Skipping {} because it doesn't match {}", logIdentifier, file, uploadMetadata.getFileGlob());
          continue;
        } else {
          LOG.trace("Not skipping file {} because it matched finish glob {}", file, uploadMetadata.getOnFinishGlob().get());
        }
      }

      if (Files.size(file) == 0) {
        LOG.trace("{} Skipping {} because its size is 0", logIdentifier, file);
        continue;
      }

      found++;

      if (synchronizedToUpload.add(file)) {
        toUpload.add(file);
      } else {
        LOG.debug("{} Another uploader already added {}", logIdentifier, file);
      }
    }

    if (toUpload.isEmpty()) {
      return found;
    }

    uploadBatch(toUpload);

    return found;
  }

  private void uploadBatch(List<Path> toUpload) {
    final long start = System.currentTimeMillis();
    LOG.info("{} Uploading {} item(s)", logIdentifier, toUpload.size());

    int success = 0;

    for (int i = 0; i < toUpload.size(); i++) {
      final Context context = metrics.getUploadTimer().time();
      final Path file = toUpload.get(i);
      if (!configuration.isCheckForOpenFiles() || !fileOpen(file)) {
        try {
          uploadSingle(i, file);
          metrics.upload();
          success++;
          Files.delete(file);
        } catch (S3ServiceException se) {
          metrics.error();
          LOG.warn("{} Couldn't upload {} due to {} ({}) - {}", logIdentifier, file, se.getErrorCode(), se.getResponseCode(), se.getErrorMessage(), se);
        } catch (Exception e) {
          metrics.error();
          LOG.warn("{} Couldn't upload or delete {}", logIdentifier, file, e);
        } finally {
          context.stop();
        }
      } else {
        LOG.info("{} is in use by another process, will retry upload later", file);
      }
    }

    LOG.info("{} Uploaded {} out of {} item(s) in {}", logIdentifier, success, toUpload.size(), JavaUtils.duration(start));
  }

  private void uploadSingle(int sequence, Path file) throws Exception {
    Callable<Boolean> uploader = new Uploader(sequence, file);

    Retryer<Boolean> retryer = RetryerBuilder.<Boolean>newBuilder()
      .retryIfExceptionOfType(S3ServiceException.class)
      .retryIfRuntimeException()
      .withWaitStrategy(WaitStrategies.fixedWait(configuration.getRetryWaitMs(), TimeUnit.MILLISECONDS))
      .withStopStrategy(StopStrategies.stopAfterAttempt(configuration.getRetryCount()))
      .build();
      retryer.call(uploader);
  }

  class Uploader implements Callable<Boolean> {
    private int sequence;
    private Path file;

    public Uploader(int sequence, Path file) {
      this.file = file;
      this.sequence = sequence;
    }

    @Override
    public Boolean call() throws Exception {
      final long start = System.currentTimeMillis();

      final String key = SingularityS3FormatHelper.getKey(uploadMetadata.getS3KeyFormat(), sequence, Files.getLastModifiedTime(file).toMillis(), file.getFileName().toString(), Optional.of(hostname));

      long fileSizeBytes = Files.size(file);
      LOG.info("{} Uploading {} to {}/{} (size {})", logIdentifier, file, s3Bucket.getName(), key, fileSizeBytes);

      try {
        S3Object object = new S3Object(s3Bucket, file.toFile());
        object.setKey(key);

<<<<<<< HEAD
    long fileSizeBytes = Files.size(file);
    LOG.info("{} Uploading {} to {}/{} (size {})", logIdentifier, file, s3Bucket.getName(), key, fileSizeBytes);
=======
        if (fileSizeBytes > configuration.getMaxSingleUploadSizeBytes()) {
          multipartUpload(object);
        } else {
          s3Service.putObject(s3Bucket, object);
        }
      } catch (Exception e) {
        LOG.warn("Exception uploading {}", file, e);
        throw e;
      }

      LOG.info("{} Uploaded {} in {}", logIdentifier, key, JavaUtils.duration(start));

      return true;
    }
  }
>>>>>>> 63fecddf

  private void multipartUpload(S3Object object) throws Exception {

<<<<<<< HEAD
    if (fileSizeBytes > configuration.getMaxSingleUploadSizeBytes()) {
      multipartUpload(object);
    } else {
      s3Service.putObject(s3Bucket, object);
    }
=======
    List objectsToUploadAsMultipart = Arrays.asList(object);
>>>>>>> 63fecddf

    MultipartUtils mpUtils = new MultipartUtils(configuration.getUploadPartSize());
    mpUtils.uploadObjects(s3Bucket.getName(), s3Service, objectsToUploadAsMultipart, null);
  }

  public static boolean fileOpen(Path path) {
    try {
      SimpleProcessManager lsof = new SimpleProcessManager(LOG);
      List<String> cmd = ImmutableList.of("lsof", path.toAbsolutePath().toString());
      List<String> output = lsof.runCommandWithOutput(cmd, Sets.newHashSet(0, 1));
      for (String line : output) {
        if (line.contains(path.toAbsolutePath().toString())) {
          return true;
        }
      }
    } catch (Exception e) {
      LOG.error("Could not determine if file {} was in use, skipping", path, e);
      return true;
    }
    return false;
  }

  private void multipartUpload(S3Object object) throws Exception {

    List objectsToUploadAsMultipart = Arrays.asList(object);

    MultipartUtils mpUtils = new MultipartUtils(configuration.getUploadPartSize());
    mpUtils.uploadObjects(s3Bucket.getName(), s3Service, objectsToUploadAsMultipart, null);
  }

}<|MERGE_RESOLUTION|>--- conflicted
+++ resolved
@@ -10,12 +10,6 @@
 import java.util.Arrays;
 import java.util.List;
 import java.util.Set;
-<<<<<<< HEAD
-
-import com.google.common.collect.ImmutableList;
-import com.google.common.collect.Sets;
-import com.hubspot.singularity.runner.base.shared.SimpleProcessManager;
-=======
 import java.util.concurrent.Callable;
 import java.util.concurrent.TimeUnit;
 import com.github.rholder.retry.Retryer;
@@ -23,7 +17,9 @@
 import com.github.rholder.retry.StopStrategies;
 import com.github.rholder.retry.WaitStrategies;
 
->>>>>>> 63fecddf
+import com.google.common.collect.ImmutableList;
+import com.google.common.collect.Sets;
+import com.hubspot.singularity.runner.base.shared.SimpleProcessManager;
 import com.hubspot.singularity.s3uploader.config.SingularityS3UploaderConfiguration;
 import org.jets3t.service.S3Service;
 import org.jets3t.service.S3ServiceException;
@@ -223,10 +219,6 @@
         S3Object object = new S3Object(s3Bucket, file.toFile());
         object.setKey(key);
 
-<<<<<<< HEAD
-    long fileSizeBytes = Files.size(file);
-    LOG.info("{} Uploading {} to {}/{} (size {})", logIdentifier, file, s3Bucket.getName(), key, fileSizeBytes);
-=======
         if (fileSizeBytes > configuration.getMaxSingleUploadSizeBytes()) {
           multipartUpload(object);
         } else {
@@ -241,23 +233,6 @@
 
       return true;
     }
-  }
->>>>>>> 63fecddf
-
-  private void multipartUpload(S3Object object) throws Exception {
-
-<<<<<<< HEAD
-    if (fileSizeBytes > configuration.getMaxSingleUploadSizeBytes()) {
-      multipartUpload(object);
-    } else {
-      s3Service.putObject(s3Bucket, object);
-    }
-=======
-    List objectsToUploadAsMultipart = Arrays.asList(object);
->>>>>>> 63fecddf
-
-    MultipartUtils mpUtils = new MultipartUtils(configuration.getUploadPartSize());
-    mpUtils.uploadObjects(s3Bucket.getName(), s3Service, objectsToUploadAsMultipart, null);
   }
 
   public static boolean fileOpen(Path path) {
