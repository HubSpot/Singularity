zk:
  image: bobrik/zookeeper
  net: host
  environment:
    ZK_CONFIG: tickTime=2000,initLimit=10,syncLimit=5,maxClientCnxns=128,forceSync=no,clientPort=2181
    ZK_ID: 1

master:
  image: mesosphere/mesos-master:0.21.1-1.1.ubuntu1404
  net: host
  environment:
    MESOS_ZK: zk://localhost:2181/mesos
    MESOS_HOSTNAME: localhost
    MESOS_IP: 127.0.0.1
    MESOS_QUORUM: 1
    MESOS_CLUSTER: docker-compose
    MESOS_WORK_DIR: /var/lib/mesos

slave:
  image: hubspot/singularityexecutorslave:0.4.3-SNAPSHOT
  command: mesos-slave
  net: host
  environment:
    MESOS_MASTER: zk://localhost:2181/mesos
    MESOS_HOSTNAME: localhost
    MESOS_IP: 127.0.0.1
    MESOS_CONTAINERIZERS: mesos
  volumes:
<<<<<<< HEAD
    - /sys/:/sys/
    - /var/run/docker.sock:/var/run/docker.sock
=======
    - /sys:/sys
>>>>>>> b3c3e266

scheduler:
  image: hubspot/singularityservice:0.4.3-SNAPSHOT
  net: host
  environment:
    - DOCKER_HOST
    - LOAD_BALANCER_URI=http://localhost:8080/baragon/v2/request

baragonservice:
  image: hubspot/baragonservice:0.1.8
  net: host
  environment:
    BARAGON_TYPE: service
    BARAGON_PORT: 8080

baragonagent:
  image: hubspot/baragonagent:0.1.8
  net: host
  environment:
    BARAGON_TYPE: agent
    NGINX_PORT: 80
    BARAGON_PORT: 8882
    BARAGON_AGENT_GROUP: test<|MERGE_RESOLUTION|>--- conflicted
+++ resolved
@@ -26,12 +26,8 @@
     MESOS_IP: 127.0.0.1
     MESOS_CONTAINERIZERS: mesos
   volumes:
-<<<<<<< HEAD
-    - /sys/:/sys/
     - /var/run/docker.sock:/var/run/docker.sock
-=======
     - /sys:/sys
->>>>>>> b3c3e266
 
 scheduler:
   image: hubspot/singularityservice:0.4.3-SNAPSHOT
