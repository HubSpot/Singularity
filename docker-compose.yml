--- conflicted
+++ resolved
@@ -17,11 +17,7 @@
     MESOS_WORK_DIR: /var/lib/mesos
 
 slave:
-<<<<<<< HEAD
-  image: hubspot/singularityexecutorslave:0.12.0
-=======
   image: hubspot/singularityexecutorslave:0.14.0
->>>>>>> e0ab710f
   command: mesos-slave
   net: host
   environment:
@@ -35,11 +31,7 @@
     - /sys:/sys
 
 scheduler:
-<<<<<<< HEAD
-  image: hubspot/singularityservice:0.12.0
-=======
   image: hubspot/singularityservice:0.14.0
->>>>>>> e0ab710f
   net: host
   environment:
     - DOCKER_HOST
