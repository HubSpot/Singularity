source 'https://supermarket.getchef.com'

metadata

<<<<<<< HEAD
cookbook 'mesos',
         github: 'everpeace/cookbook-mesos',
         ref: '85d4a8f5c441402844775d56b165919c99f8a546'
=======
cookbook 'zookeeper'
>>>>>>> 05cbdb1e
<|MERGE_RESOLUTION|>--- conflicted
+++ resolved
@@ -2,10 +2,7 @@
 
 metadata
 
-<<<<<<< HEAD
 cookbook 'mesos',
          github: 'everpeace/cookbook-mesos',
          ref: '85d4a8f5c441402844775d56b165919c99f8a546'
-=======
-cookbook 'zookeeper'
->>>>>>> 05cbdb1e
+cookbook 'zookeeper'