template "#{node[:singularity][:conf_dir]}/singularity.yaml" do
  source 'singularity.yaml.erb'
  owner  'root'
  group  'root'
  mode   0644
  variables(baragon_url:
    'http://localhost:' \
    "#{node['baragon']['service_yaml']['server']['connector']['port']}" \
    '/baragon/v2')
end

execute 'migrate_singularity_db' do
  command "#{node[:java][:java_home]}/bin/java " \
          "-jar #{node[:singularity][:home]}/bin/singularity.jar " \
          "db migrate #{node[:singularity][:conf_dir]}/singularity.yaml " \
          "--migrations #{Chef::Config[:file_cache_path]}/Singularity/mysql/" \
          'migrations.sql ' \
          "&& touch #{node[:singularity][:conf_dir]}/migration_ran"
  action  :nothing
end

<<<<<<< HEAD
remote_file "#{Chef::Config[:file_cache_path]}/Singularity/mysql/migrations.sql" do
=======
remote_file "#{node[:singularity][:home]}/mysql/migrations.sql" do
  source   "#{Chef::Config[:file_cache_path]}/Singularity/mysql/migrations.sql"
>>>>>>> 522c9b51
  owner    'root'
  group    'root'
  mode     0644
  notifies :restart, 'mysql_service[default]', :immediately
  notifies :run, 'execute[migrate_singularity_db]'
end

template '/etc/init/singularity.conf' do
  source 'singularity-init.erb'
  owner  'root'
  group  'root'
  mode   0644
end

service 'singularity' do
  provider Chef::Provider::Service::Upstart
  supports status: true, restart: true
  action   [:enable, :start]
  subscribes :restart,
             "remote_file[#{node[:singularity][:home]}/bin/singularity.jar]"
end<|MERGE_RESOLUTION|>--- conflicted
+++ resolved
@@ -19,12 +19,8 @@
   action  :nothing
 end
 
-<<<<<<< HEAD
-remote_file "#{Chef::Config[:file_cache_path]}/Singularity/mysql/migrations.sql" do
-=======
 remote_file "#{node[:singularity][:home]}/mysql/migrations.sql" do
   source   "#{Chef::Config[:file_cache_path]}/Singularity/mysql/migrations.sql"
->>>>>>> 522c9b51
   owner    'root'
   group    'root'
   mode     0644
