--- conflicted
+++ resolved
@@ -20,11 +20,7 @@
 end
 
 remote_file "#{node[:singularity][:home]}/mysql/migrations.sql" do
-<<<<<<< HEAD
-  source   "#{Chef::Config[:file_cache_path]}/Singularity/mysql/migrations.sql"
-=======
   source   "file:///#{Chef::Config[:file_cache_path]}/Singularity/mysql/migrations.sql"
->>>>>>> a0df53e8
   owner    'root'
   group    'root'
   mode     0644
