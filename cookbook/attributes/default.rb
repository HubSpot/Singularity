--- conflicted
+++ resolved
@@ -26,7 +26,7 @@
                                  :password => "9thlevel" }
 }
 
-<<<<<<< HEAD
+default['singularity']['install_type'] = 'package'
 default[:singularity][:home] = '/usr/local/singularity'
 default[:singularity][:log_level] = 'INFO'
 default[:singularity][:mesos_framework_name] = 'Singularity'
@@ -34,9 +34,6 @@
 
 default[:singularity][:s3uploader][:metadata_dir] = '.'
 default[:singularity][:logwatcher][:metadata_dir] = '.'
-=======
-default['singularity']['install_type'] = 'package'
->>>>>>> cad76711
 
 default[:mesos] = {
   :package_version => "0.21.0-1.0.ubuntu1404",
