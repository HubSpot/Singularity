--- conflicted
+++ resolved
@@ -10,10 +10,7 @@
   :user => 'singularity',
   :group => 'singularity',
   :git_ref => 'd3bd662e0179ada5f12068b45499d33c09a86dbd',
-<<<<<<< HEAD
-=======
   :version => '0.4.2',
->>>>>>> bc7a01ea
   :database => {
     :db_name => "singularity",
     :username => "singularity",
