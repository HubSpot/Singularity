if node[:network][:interfaces][:eth1]
  private_ip = node[:network][:interfaces][:eth1][:addresses].detect{|k,v| v[:family] == "inet" }.first
else
  private_ip = node[:network][:interfaces][:eth0][:addresses].find do |_k, v|
    v[:family] == 'inet'
  end.first
end

default[:singularity] = {
  :user                     => 'singularity',
  :group                    => 'singularity',
  :git_ref                  => 'e2405eb5ca1a1ba006a89a27bdb3299433ae96d5',
  :version                  => '0.4.2',
  :data_dir                 => '/var/lib/singularity',
  :log_dir                  => '/var/log/singularity',
  :conf_dir                 => '/etc/singularity',
  :base_url                 => "http://#{node[:fqdn]}:7099/singularity",
  :app_mysql_defaults       => { 'adapter' => 'mysql2',
                                 'pool' => 20,
                                 'timeout' => 5000 },
  :database                 => { :db_name => "singularity",
                                 :username => "singularity",
                                 :password => "9thlevel" }
}

<<<<<<< HEAD
default[:singularity][:home] = '/usr/local/singularity'
=======
default[:home][:singularity] = '/usr/local/singularity'
default[:singularity][:log_level] = 'INFO'

default[:mesos] = {
  :package_version => "0.21.0-1.0.ubuntu1404",
  :common => {
    :ip => private_ip,
  },
  :master => {
    :cluster => 'vagrant-singularity',
  },
  :slave => {
    :containerizers => 'docker,mesos',
    :switch_user => 'false'
  },
  :slave_resources => {},
  :slave_attributes => {}
}
>>>>>>> 8548a9f6

set[:mesos][:type] = 'mesosphere'
set[:mesos][:mesosphere][:with_zookeeper] = true

default[:mesos][:master][:zk] = 'zk://localhost:2181/mesos'
default[:mesos][:slave][:master] = 'zk://localhost:2181/mesos'

default[:docker][:enabled] = true

default[:mysql] = {
  :port => '3306',
  :bind_address => '0.0.0.0',
  :version => '5.5',
}

default['baragon']['service_yaml']['server']['connector']['port'] = 8088

override['java']['install_flavor'] = "oracle"
override['java']['jdk_version'] = "7"
override['java']['oracle']['accept_oracle_download_terms'] = true
override['java']['set_default'] = true
set['java']['ark_timeout'] = 10
set['java']['ark_retries'] = 3<|MERGE_RESOLUTION|>--- conflicted
+++ resolved
@@ -23,28 +23,8 @@
                                  :password => "9thlevel" }
 }
 
-<<<<<<< HEAD
 default[:singularity][:home] = '/usr/local/singularity'
-=======
-default[:home][:singularity] = '/usr/local/singularity'
 default[:singularity][:log_level] = 'INFO'
-
-default[:mesos] = {
-  :package_version => "0.21.0-1.0.ubuntu1404",
-  :common => {
-    :ip => private_ip,
-  },
-  :master => {
-    :cluster => 'vagrant-singularity',
-  },
-  :slave => {
-    :containerizers => 'docker,mesos',
-    :switch_user => 'false'
-  },
-  :slave_resources => {},
-  :slave_attributes => {}
-}
->>>>>>> 8548a9f6
 
 set[:mesos][:type] = 'mesosphere'
 set[:mesos][:mesosphere][:with_zookeeper] = true
