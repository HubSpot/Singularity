--- conflicted
+++ resolved
@@ -7,11 +7,10 @@
 end
 
 default[:singularity] = {
-<<<<<<< HEAD
   :user                     => 'singularity',
   :group                    => 'singularity',
-  :git_ref                  => 'e2405eb5ca1a1ba006a89a27bdb3299433ae96d5',
-  :version                  => '0.4.2',
+  :git_ref                  => 'Singularity-0.4.1',
+  :version                  => '0.4.1',
   :data_dir                 => '/var/lib/singularity',
   :log_dir                  => '/var/log/singularity',
   :conf_dir                 => '/etc/singularity',
@@ -24,39 +23,10 @@
                                  :password => "9thlevel" }
 }
 
+default['singularity']['install_type'] = 'package'
+
 default[:singularity][:home] = '/usr/local/singularity'
 default[:singularity][:log_level] = 'INFO'
-=======
-  :user => 'singularity',
-  :group => 'singularity',
-  :git_ref => 'Singularity-0.4.1',
-  :version => '0.4.1',
-  :home => '/home/singularity',
-  :database => {
-    :db_name => "singularity",
-    :username => "singularity",
-    :password => "9thlevel"
-  },
-}
-
-default['singularity']['install_type'] = 'package'
-
-default[:mesos] = {
-  :package_version => "0.21.0-1.0.ubuntu1404",
-  :common => {
-    :ip => private_ip,
-  },
-  :master => {
-    :cluster => 'vagrant-singularity',
-  },
-  :slave => {
-    :containerizers => 'docker,mesos',
-    :switch_user => 'false'
-  },
-  :slave_resources => {},
-  :slave_attributes => {}
-}
->>>>>>> fe121acc
 
 set[:mesos][:type] = 'mesosphere'
 set[:mesos][:mesosphere][:with_zookeeper] = true
