if node[:network][:interfaces][:eth1]
  private_ip = node[:network][:interfaces][:eth1][:addresses].detect{|k,v| v[:family] == "inet" }.first
else
  private_ip = node[:network][:interfaces][:eth0][:addresses].find do |_k, v|
    v[:family] == 'inet'
  end.first
end

default[:singularity][:port] = 7099

default[:singularity] = {
<<<<<<< HEAD
  :user                     => 'singularity',
  :group                    => 'singularity',
  :git_ref                  => 'e2405eb5ca1a1ba006a89a27bdb3299433ae96d5',
  :version                  => '0.4.2',
  :data_dir                 => '/var/lib/singularity',
  :log_dir                  => '/var/log/singularity',
  :conf_dir                 => '/etc/singularity',
  :base_url                 =>
    "http://#{node[:fqdn]}:#{node[:singularity][:port]}/singularity",
  :app_mysql_defaults       => { 'adapter' => 'mysql2',
                                 'pool' => 20,
                                 'timeout' => 5000 },
  :database                 => { :db_name => "singularity",
                                 :username => "singularity",
                                 :password => "9thlevel" }
=======
  :user => 'singularity',
  :group => 'singularity',
  :git_ref => 'e2405eb5ca1a1ba006a89a27bdb3299433ae96d5',
  :version => '0.4.1',
  :home => '/home/singularity',
  :database => {
    :db_name => "singularity",
    :username => "singularity",
    :password => "9thlevel"
  },
>>>>>>> 7153127d
}

default[:singularity][:home] = '/usr/local/singularity'
default[:singularity][:log_level] = 'INFO'
default[:singularity][:mesos_framework_name] = 'Singularity'
default[:singularity][:zk_namespace] = 'singularity'

default[:singularity][:s3uploader][:metadata_dir] = '.'
default[:singularity][:logwatcher][:metadata_dir] = '.'

default[:mesos] = {
  :package_version => "0.21.0-1.0.ubuntu1404",
  :common => {
    :ip => private_ip,
  },
  :master => {
    :cluster => 'vagrant-singularity',
  },
  :slave => {
    :containerizers => 'docker,mesos',
    :switch_user => 'false'
  },
  :slave_resources => {},
  :slave_attributes => {}
}

default[:mesos][:apt_key] = 'E56151BF'
default[:mesos][:apt_key_server] = 'keyserver.ubuntu.com'
default[:mesos][:prefix] = '/usr/local'

default[:docker] = {
  :enabled => true,
  :package_version => "1.0.1~dfsg1-0ubuntu1~ubuntu0.14.04.1",
}

default[:mysql] = {
  :port => '3306',
  :bind_address => '0.0.0.0',
  :version => '5.5',
}

default['baragon']['service_yaml']['server']['connector']['port'] = 8088

override['java']['install_flavor'] = "oracle"
override['java']['jdk_version'] = "7"
override['java']['oracle']['accept_oracle_download_terms'] = true
override['java']['set_default'] = true
set['java']['ark_timeout'] = 10
set['java']['ark_retries'] = 3<|MERGE_RESOLUTION|>--- conflicted
+++ resolved
@@ -9,11 +9,10 @@
 default[:singularity][:port] = 7099
 
 default[:singularity] = {
-<<<<<<< HEAD
   :user                     => 'singularity',
   :group                    => 'singularity',
   :git_ref                  => 'e2405eb5ca1a1ba006a89a27bdb3299433ae96d5',
-  :version                  => '0.4.2',
+  :version                  => '0.4.1',
   :data_dir                 => '/var/lib/singularity',
   :log_dir                  => '/var/log/singularity',
   :conf_dir                 => '/etc/singularity',
@@ -25,18 +24,6 @@
   :database                 => { :db_name => "singularity",
                                  :username => "singularity",
                                  :password => "9thlevel" }
-=======
-  :user => 'singularity',
-  :group => 'singularity',
-  :git_ref => 'e2405eb5ca1a1ba006a89a27bdb3299433ae96d5',
-  :version => '0.4.1',
-  :home => '/home/singularity',
-  :database => {
-    :db_name => "singularity",
-    :username => "singularity",
-    :password => "9thlevel"
-  },
->>>>>>> 7153127d
 }
 
 default[:singularity][:home] = '/usr/local/singularity'
