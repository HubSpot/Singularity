--- conflicted
+++ resolved
@@ -7,14 +7,10 @@
 end
 
 default[:singularity] = {
-<<<<<<< HEAD
   :user                     => 'singularity',
   :group                    => 'singularity',
   :git_ref                  => 'e2405eb5ca1a1ba006a89a27bdb3299433ae96d5',
   :version                  => '0.4.2',
-  :home                     => '/usr/local/singularity',
-=======
->>>>>>> 7939dd9b
   :data_dir                 => '/var/lib/singularity',
   :log_dir                  => '/var/log/singularity',
   :conf_dir                 => '/etc/singularity',
@@ -27,27 +23,7 @@
                                  :password => "9thlevel" }
 }
 
-<<<<<<< HEAD
 default[:singularity][:home] = '/usr/local/singularity'
-=======
-default[:home][:singularity] = '/usr/local/singularity'
-
-default[:mesos] = {
-  :package_version => "0.21.0-1.0.ubuntu1404",
-  :common => {
-    :ip => private_ip,
-  },
-  :master => {
-    :cluster => 'vagrant-singularity',
-  },
-  :slave => {
-    :containerizers => 'docker,mesos',
-    :switch_user => 'false'
-  },
-  :slave_resources => {},
-  :slave_attributes => {}
-}
->>>>>>> 7939dd9b
 
 set[:mesos][:type] = 'mesosphere'
 set[:mesos][:mesosphere][:with_zookeeper] = true
