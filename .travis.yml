language: java
jdk:
  - oraclejdk7
  - openjdk7
  - oraclejdk8

<<<<<<< HEAD
install: mvn -Pbuild-swagger-documentation -DskipTests=true -B -q -fae install
script: mvn -B -q -fae verify
=======
install: true
script: mvn -B -q verify
>>>>>>> 1cae17d6

git:
  depth: 100

sudo: false

before_install:
  - wget https://archive.apache.org/dist/maven/maven-3/3.3.9/binaries/apache-maven-3.3.9-bin.zip
  - unzip -qq apache-maven-3.3.9-bin.zip
  - export M2_HOME=$PWD/apache-maven-3.3.9
  - export PATH=$M2_HOME/bin:$PATH

cache:
  directories:
  - $HOME/.m2<|MERGE_RESOLUTION|>--- conflicted
+++ resolved
@@ -4,13 +4,8 @@
   - openjdk7
   - oraclejdk8
 
-<<<<<<< HEAD
-install: mvn -Pbuild-swagger-documentation -DskipTests=true -B -q -fae install
-script: mvn -B -q -fae verify
-=======
 install: true
 script: mvn -B -q verify
->>>>>>> 1cae17d6
 
 git:
   depth: 100
