language: java
jdk:
  - oraclejdk7
  - openjdk7
  - oraclejdk8
<<<<<<< HEAD

=======
>>>>>>> 5ef83527
install: mvn -Pbuild-swagger-documentation -DskipTests=true -DskipSingularityWebUI -B -q -fae install
script: mvn -DskipSingularityWebUI -B -q -fae verify

git:
  depth: 100

sudo: false

before_install:
  - wget https://archive.apache.org/dist/maven/maven-3/3.3.9/binaries/apache-maven-3.3.9-bin.zip
  - unzip -qq apache-maven-3.3.9-bin.zip
  - export M2_HOME=$PWD/apache-maven-3.3.9
  - export PATH=$M2_HOME/bin:$PATH

cache:
  directories:
  - $HOME/.m2<|MERGE_RESOLUTION|>--- conflicted
+++ resolved
@@ -3,10 +3,7 @@
   - oraclejdk7
   - openjdk7
   - oraclejdk8
-<<<<<<< HEAD
 
-=======
->>>>>>> 5ef83527
 install: mvn -Pbuild-swagger-documentation -DskipTests=true -DskipSingularityWebUI -B -q -fae install
 script: mvn -DskipSingularityWebUI -B -q -fae verify
 
