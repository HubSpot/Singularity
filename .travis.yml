--- conflicted
+++ resolved
@@ -10,12 +10,9 @@
   depth: 100
 
 sudo: false
-<<<<<<< HEAD
-=======
 
 cache:
   directories:
   - $HOME/.m2
   - SingularityUI/bower_components
-  - SingularityUI/node_modules
->>>>>>> 41987a1f
+  - SingularityUI/node_modules