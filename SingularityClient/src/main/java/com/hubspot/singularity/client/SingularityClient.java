--- conflicted
+++ resolved
@@ -882,17 +882,13 @@
     return getCollection(requestUri, String.format("active tasks on slave %s", slaveId), TASKS_COLLECTION);
   }
 
-<<<<<<< HEAD
-  public Optional<SingularityTaskCleanup> killTask(String taskId, Optional<SingularityKillTaskRequest> killTaskRequest) {
-=======
   public Collection<SingularityTaskId> getActiveTaskIdsOnSlave(final String slaveId) {
     final Function<String, String> requestUri = (host) -> String.format(TASKS_GET_ACTIVE_IDS_ON_SLAVE_FORMAT, getApiBase(host), slaveId);
 
     return getCollection(requestUri, String.format("active tasks on slave %s", slaveId), TASK_IDS_COLLECTION);
   }
 
-  public Optional<SingularityTaskCleanupResult> killTask(String taskId, Optional<SingularityKillTaskRequest> killTaskRequest) {
->>>>>>> 0b28e591
+    public Optional<SingularityTaskCleanup> killTask(String taskId, Optional<SingularityKillTaskRequest> killTaskRequest) {
     final Function<String, String> requestUri = (host) -> String.format(TASKS_KILL_TASK_FORMAT, getApiBase(host), taskId);
 
     return delete(requestUri, "task", taskId, killTaskRequest, Optional.of(SingularityTaskCleanup.class));
