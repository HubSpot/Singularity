package com.hubspot.singularity.client;

import static com.google.common.base.Preconditions.checkNotNull;

import java.util.Arrays;
import java.util.Collection;
import java.util.List;
import java.util.Map;
import java.util.Map.Entry;
import java.util.Random;

import javax.inject.Provider;

import org.slf4j.Logger;
import org.slf4j.LoggerFactory;

import com.fasterxml.jackson.core.type.TypeReference;
import com.google.common.base.Optional;
import com.google.common.collect.ImmutableList;
import com.google.common.collect.ImmutableMap;
import com.google.common.collect.ImmutableMap.Builder;
import com.google.inject.Inject;
import com.google.inject.name.Named;
import com.hubspot.horizon.HttpClient;
import com.hubspot.horizon.HttpRequest;
import com.hubspot.horizon.HttpRequest.Method;
import com.hubspot.horizon.HttpResponse;
import com.hubspot.mesos.json.MesosFileChunkObject;
import com.hubspot.singularity.MachineState;
import com.hubspot.singularity.SingularityClientCredentials;
import com.hubspot.singularity.SingularityCreateResult;
import com.hubspot.singularity.SingularityDeleteResult;
import com.hubspot.singularity.SingularityDeploy;
import com.hubspot.singularity.SingularityDeployHistory;
import com.hubspot.singularity.SingularityDeployKey;
import com.hubspot.singularity.SingularityDeployUpdate;
import com.hubspot.singularity.SingularityPendingRequest;
import com.hubspot.singularity.SingularityRack;
import com.hubspot.singularity.SingularityRequest;
import com.hubspot.singularity.SingularityRequestCleanup;
import com.hubspot.singularity.SingularityRequestHistory;
import com.hubspot.singularity.SingularityRequestParent;
import com.hubspot.singularity.SingularityS3Log;
import com.hubspot.singularity.SingularitySandbox;
import com.hubspot.singularity.SingularitySlave;
import com.hubspot.singularity.SingularityState;
import com.hubspot.singularity.SingularityTask;
import com.hubspot.singularity.SingularityTaskCleanupResult;
import com.hubspot.singularity.SingularityTaskHistory;
import com.hubspot.singularity.SingularityTaskHistoryUpdate;
import com.hubspot.singularity.SingularityTaskIdHistory;
import com.hubspot.singularity.SingularityTaskRequest;
import com.hubspot.singularity.SingularityWebhook;
import com.hubspot.singularity.api.SingularityBounceRequest;
import com.hubspot.singularity.api.SingularityDeleteRequestRequest;
import com.hubspot.singularity.api.SingularityDeployRequest;
import com.hubspot.singularity.api.SingularityExitCooldownRequest;
import com.hubspot.singularity.api.SingularityKillTaskRequest;
import com.hubspot.singularity.api.SingularityPauseRequest;
import com.hubspot.singularity.api.SingularityRunNowRequest;
import com.hubspot.singularity.api.SingularityScaleRequest;
import com.hubspot.singularity.api.SingularityUnpauseRequest;

public class SingularityClient {

  private static final Logger LOG = LoggerFactory.getLogger(SingularityClient.class);

  private static final String STATE_FORMAT = "http://%s/%s/state";

  private static final String RACKS_FORMAT = "http://%s/%s/racks";
  private static final String RACKS_GET_ACTIVE_FORMAT = RACKS_FORMAT + "/active";
  private static final String RACKS_GET_DEAD_FORMAT = RACKS_FORMAT + "/dead";
  private static final String RACKS_GET_DECOMISSIONING_FORMAT = RACKS_FORMAT + "/decomissioning";
  private static final String RACKS_DECOMISSION_FORMAT = RACKS_FORMAT + "/rack/%s/decomission";
  private static final String RACKS_DELETE_DEAD_FORMAT = RACKS_FORMAT + "/rack/%s/dead";
  private static final String RACKS_DELETE_DECOMISSIONING_FORMAT = RACKS_FORMAT + "/rack/%s/decomissioning";

  private static final String SLAVES_FORMAT = "http://%s/%s/slaves";
  private static final String SLAVES_DECOMISSION_FORMAT = SLAVES_FORMAT + "/slave/%s/decommission";
  private static final String SLAVES_DELETE_FORMAT = SLAVES_FORMAT + "/slave/%s/decomissioning";

  private static final String TASKS_FORMAT = "http://%s/%s/tasks";
  private static final String TASKS_KILL_TASK_FORMAT = TASKS_FORMAT + "/task/%s";
  private static final String TASKS_GET_ACTIVE_FORMAT = TASKS_FORMAT + "/active";
  private static final String TASKS_GET_ACTIVE_ON_SLAVE_FORMAT = TASKS_FORMAT + "/active/slave/%s";
  private static final String TASKS_GET_SCHEDULED_FORMAT = TASKS_FORMAT + "/scheduled";

  private static final String HISTORY_FORMAT = "http://%s/%s/history";
  private static final String TASK_HISTORY_FORMAT = HISTORY_FORMAT + "/task/%s";
  private static final String REQUEST_HISTORY_FORMAT = HISTORY_FORMAT + "/request/%s/requests";
  private static final String TASK_HISTORY_BY_RUN_ID_FORMAT = HISTORY_FORMAT + "/request/%s/run/%s";
  private static final String REQUEST_ACTIVE_TASKS_HISTORY_FORMAT = HISTORY_FORMAT + "/request/%s/tasks/active";
  private static final String REQUEST_INACTIVE_TASKS_HISTORY_FORMAT = HISTORY_FORMAT + "/request/%s/tasks";
  private static final String REQUEST_DEPLOY_HISTORY_FORMAT = HISTORY_FORMAT + "/request/%s/deploy/%s";

  private static final String REQUESTS_FORMAT = "http://%s/%s/requests";
  private static final String REQUESTS_GET_ACTIVE_FORMAT = REQUESTS_FORMAT + "/active";
  private static final String REQUESTS_GET_PAUSED_FORMAT = REQUESTS_FORMAT + "/paused";
  private static final String REQUESTS_GET_COOLDOWN_FORMAT = REQUESTS_FORMAT + "/cooldown";
  private static final String REQUESTS_GET_PENDING_FORMAT = REQUESTS_FORMAT + "/queued/pending";
  private static final String REQUESTS_GET_CLEANUP_FORMAT = REQUESTS_FORMAT + "/queued/cleanup";

  private static final String REQUEST_GET_FORMAT = REQUESTS_FORMAT + "/request/%s";
  private static final String REQUEST_CREATE_OR_UPDATE_FORMAT = REQUESTS_FORMAT;
  private static final String REQUEST_DELETE_ACTIVE_FORMAT = REQUESTS_FORMAT + "/request/%s";
  private static final String REQUEST_BOUNCE_FORMAT = REQUESTS_FORMAT + "/request/%s/bounce";
  private static final String REQUEST_PAUSE_FORMAT = REQUESTS_FORMAT + "/request/%s/pause";
  private static final String REQUEST_UNPAUSE_FORMAT = REQUESTS_FORMAT + "/request/%s/unpause";
  private static final String REQUEST_SCALE_FORMAT = REQUESTS_FORMAT + "/request/%s/scale";
  private static final String REQUEST_RUN_FORMAT = REQUESTS_FORMAT + "/request/%s/run";
  private static final String REQUEST_EXIT_COOLDOWN_FORMAT = REQUESTS_FORMAT + "/request/%s/exit-cooldown";

  private static final String DEPLOYS_FORMAT = "http://%s/%s/deploys";
  private static final String DELETE_DEPLOY_FORMAT = DEPLOYS_FORMAT + "/deploy/%s/request/%s";

  private static final String WEBHOOKS_FORMAT = "http://%s/%s/webhooks";
  private static final String WEBHOOKS_DELETE_FORMAT = WEBHOOKS_FORMAT +"/%s";
  private static final String WEBHOOKS_GET_QUEUED_DEPLOY_UPDATES_FORMAT = WEBHOOKS_FORMAT + "/deploy/%s";
  private static final String WEBHOOKS_GET_QUEUED_REQUEST_UPDATES_FORMAT = WEBHOOKS_FORMAT + "/request/%s";
  private static final String WEBHOOKS_GET_QUEUED_TASK_UPDATES_FORMAT = WEBHOOKS_FORMAT + "/task/%s";

  private static final String SANDBOX_FORMAT = "http://%s/%s/sandbox";
  private static final String SANDBOX_BROWSE_FORMAT = SANDBOX_FORMAT + "/%s/browse";
  private static final String SANDBOX_READ_FILE_FORMAT = SANDBOX_FORMAT + "/%s/read";

  private static final String S3_LOG_FORMAT = "http://%s/%s/logs";
  private static final String S3_LOG_GET_TASK_LOGS = S3_LOG_FORMAT + "/task/%s";
  private static final String S3_LOG_GET_REQUEST_LOGS = S3_LOG_FORMAT + "/request/%s";
  private static final String S3_LOG_GET_DEPLOY_LOGS = S3_LOG_FORMAT + "/request/%s/deploy/%s";

  private static final TypeReference<Collection<SingularityRequestParent>> REQUESTS_COLLECTION = new TypeReference<Collection<SingularityRequestParent>>() {};
  private static final TypeReference<Collection<SingularityPendingRequest>> PENDING_REQUESTS_COLLECTION = new TypeReference<Collection<SingularityPendingRequest>>() {};
  private static final TypeReference<Collection<SingularityRequestCleanup>> CLEANUP_REQUESTS_COLLECTION = new TypeReference<Collection<SingularityRequestCleanup>>() {};
  private static final TypeReference<Collection<SingularityTask>> TASKS_COLLECTION = new TypeReference<Collection<SingularityTask>>() {};
  private static final TypeReference<Collection<SingularityTaskIdHistory>> TASKID_HISTORY_COLLECTION = new TypeReference<Collection<SingularityTaskIdHistory>>() {};
  private static final TypeReference<Collection<SingularityRack>> RACKS_COLLECTION = new TypeReference<Collection<SingularityRack>>() {};
  private static final TypeReference<Collection<SingularitySlave>> SLAVES_COLLECTION = new TypeReference<Collection<SingularitySlave>>() {};
  private static final TypeReference<Collection<SingularityWebhook>> WEBHOOKS_COLLECTION = new TypeReference<Collection<SingularityWebhook>>() {};
  private static final TypeReference<Collection<SingularityDeployUpdate>> DEPLOY_UPDATES_COLLECTION = new TypeReference<Collection<SingularityDeployUpdate>>() {};
  private static final TypeReference<Collection<SingularityRequestHistory>> REQUEST_UPDATES_COLLECTION = new TypeReference<Collection<SingularityRequestHistory>>() {};
  private static final TypeReference<Collection<SingularityTaskHistoryUpdate>> TASK_UPDATES_COLLECTION = new TypeReference<Collection<SingularityTaskHistoryUpdate>>() {};
  private static final TypeReference<Collection<SingularityTaskRequest>> TASKS_REQUEST_COLLECTION = new TypeReference<Collection<SingularityTaskRequest>>() {};
  private static final TypeReference<Collection<SingularityS3Log>> S3_LOG_COLLECTION = new TypeReference<Collection<SingularityS3Log>>() {};
  private static final TypeReference<Collection<SingularityRequestHistory>> REQUEST_HISTORY_COLLECTION = new TypeReference<Collection<SingularityRequestHistory>>() {};

  private final Random random;
  private final Provider<List<String>> hostsProvider;
  private final String contextPath;

  private final HttpClient httpClient;
  private final Optional<SingularityClientCredentials> credentials;

  @Inject
  @Deprecated
  public SingularityClient(@Named(SingularityClientModule.CONTEXT_PATH) String contextPath, @Named(SingularityClientModule.HTTP_CLIENT_NAME) HttpClient httpClient, @Named(SingularityClientModule.HOSTS_PROPERTY_NAME) String hosts) {
    this(contextPath, httpClient, Arrays.asList(hosts.split(",")), Optional.<SingularityClientCredentials>absent());
  }

  public SingularityClient(String contextPath, HttpClient httpClient, List<String> hosts, Optional<SingularityClientCredentials> credentials) {
    this(contextPath, httpClient, ProviderUtils.<List<String>>of(ImmutableList.copyOf(hosts)), credentials);
  }

  public SingularityClient(String contextPath, HttpClient httpClient, Provider<List<String>> hostsProvider, Optional<SingularityClientCredentials> credentials) {
    this.httpClient = httpClient;
    this.contextPath = contextPath;

    this.hostsProvider = hostsProvider;
    this.random = new Random();

    this.credentials = credentials;
  }

  private String getHost() {
    final List<String> hosts = hostsProvider.get();
    return hosts.get(random.nextInt(hosts.size()));
  }

  private void checkResponse(String type, HttpResponse response) {
    if (response.isError()) {
      throw fail(type, response);
    }
  }

  private SingularityClientException fail(String type, HttpResponse response) {
    String body = "";

    try {
      body = response.getAsString();
    } catch (Exception e) {
      LOG.warn("Unable to read body", e);
    }

    String uri = "";

    try {
      uri = response.getRequest().getUrl().toString();
    } catch (Exception e) {
      LOG.warn("Unable to read uri", e);
    }

    throw new SingularityClientException(String.format("Failed '%s' action on Singularity (%s) - code: %s, %s", type, uri, response.getStatusCode(), body), response.getStatusCode());
  }

  private <T> Optional<T> getSingle(String uri, String type, String id, Class<T> clazz) {
    return getSingleWithParams(uri, type, id, Optional.<Map<String, Object>>absent(), clazz);
  }

  private <T> Optional<T> getSingleWithParams(String uri, String type, String id, Optional<Map<String, Object>> queryParams, Class<T> clazz) {
    checkNotNull(id, String.format("Provide a %s id", type));

    LOG.info("Getting {} {} from {}", type, id, uri);

    final long start = System.currentTimeMillis();

    HttpRequest.Builder requestBuilder = HttpRequest.newBuilder()
      .setUrl(uri);

    if (queryParams.isPresent()) {
      addQueryParams(requestBuilder, queryParams.get());
    }

    addCredentials(requestBuilder);

    HttpResponse response = httpClient.execute(requestBuilder.build());

    if (response.getStatusCode() == 404) {
      return Optional.absent();
    }

    checkResponse(type, response);

    LOG.info("Got {} {} in {}ms", type, id, System.currentTimeMillis() - start);

    return Optional.fromNullable(response.getAs(clazz));
  }

  private <T> Collection<T> getCollection(String uri, String type, TypeReference<Collection<T>> typeReference) {
    return getCollectionWithParams(uri, type, Optional.<Map<String, Object>>absent(), typeReference);
  }

  private <T> Collection<T> getCollectionWithParams(String uri, String type, Optional<Map<String, Object>> queryParams, TypeReference<Collection<T>> typeReference) {
    LOG.info("Getting all {} from {}", type, uri);

    final long start = System.currentTimeMillis();

    HttpRequest.Builder requestBuilder = HttpRequest.newBuilder()
      .setUrl(uri);

    if (queryParams.isPresent()) {
      addQueryParams(requestBuilder, queryParams.get());
    }

    addCredentials(requestBuilder);

    HttpResponse response = httpClient.execute(requestBuilder.build());

    if (response.getStatusCode() == 404) {
      return ImmutableList.of();
    }

    checkResponse(type, response);

    LOG.info("Got {} in {}ms", type, System.currentTimeMillis() - start);

    return response.getAs(typeReference);
  }

  private void addQueryParams(HttpRequest.Builder requestBuilder, Map<String, Object> queryParams) {
    for (Entry<String, Object> queryParamEntry : queryParams.entrySet()) {
      if (queryParamEntry.getValue() instanceof String) {
        requestBuilder.setQueryParam(queryParamEntry.getKey()).to((String) queryParamEntry.getValue());
      } else if (queryParamEntry.getValue() instanceof Integer) {
        requestBuilder.setQueryParam(queryParamEntry.getKey()).to((Integer) queryParamEntry.getValue());
      } else if (queryParamEntry.getValue() instanceof Long) {
        requestBuilder.setQueryParam(queryParamEntry.getKey()).to((Long) queryParamEntry.getValue());
      } else if (queryParamEntry.getValue() instanceof Boolean) {
        requestBuilder.setQueryParam(queryParamEntry.getKey()).to((Boolean) queryParamEntry.getValue());
      } else {
        throw new RuntimeException(String.format("The type '%s' of query param %s is not supported. Only String, long, int and boolean values are supported",
          queryParamEntry.getValue().getClass().getName(), queryParamEntry.getKey()));
      }
    }
  }

  private void addCredentials(HttpRequest.Builder requestBuilder) {
    if (credentials.isPresent()) {
      requestBuilder.addHeader(credentials.get().getHeaderName(), credentials.get().getToken());
    }
  }

  private <T> void delete(String uri, String type, String id) {
    delete(uri, type, id, Optional.absent());
  }

  private <T> void delete(String uri, String type, String id, Optional<?> body) {
    delete(uri, type, id, body, Optional.<Class<T>> absent());
  }

  private <T> Optional<T> delete(String uri, String type, String id, Optional<?> body, Optional<Class<T>> clazz) {
    LOG.info("Deleting {} {} from {}", type, id, uri);

    final long start = System.currentTimeMillis();

    HttpRequest.Builder request = HttpRequest.newBuilder().setUrl(uri).setMethod(Method.DELETE);

    if (body.isPresent()) {
      request.setBody(body.get());
    }

    addCredentials(request);

    HttpResponse response = httpClient.execute(request.build());

    if (response.getStatusCode() == 404) {
      LOG.info("{} ({}) was not found", type, id);
      return Optional.absent();
    }

    checkResponse(type, response);

    LOG.info("Deleted {} ({}) from Singularity in %sms", type, id, System.currentTimeMillis() - start);

    if (clazz.isPresent()) {
      return Optional.of(response.getAs(clazz.get()));
    }

    return Optional.absent();
  }

  private HttpResponse put(String uri, String type, Optional<?> body) {
    return executeRequest(uri, type, body, Method.PUT);
  }

  private <T> Optional<T> post(String uri, String type, Optional<?> body, Optional<Class<T>> clazz) {
    try {
      HttpResponse response = executeRequest(uri, type, body, Method.POST);

      if (clazz.isPresent()) {
        return Optional.of(response.getAs(clazz.get()));
      }
    } catch (Exception e) {
      LOG.warn("Http post failed", e);
    }

    return Optional.<T>absent();
  }

  private HttpResponse post(String uri, String type, Optional<?> body) {
    return executeRequest(uri, type, body, Method.POST);
  }

  private HttpResponse executeRequest(String uri, String type, Optional<?> body, Method method) {

    final long start = System.currentTimeMillis();

    HttpRequest.Builder request = HttpRequest.newBuilder().setUrl(uri).setMethod(method);

    if (body.isPresent()) {
      request.setBody(body.get());
    }

    addCredentials(request);

    HttpResponse response = httpClient.execute(request.build());

    checkResponse(type, response);

    LOG.info("Successfully {}ed {} in {}ms", method, type, System.currentTimeMillis() - start);

    return response;
  }

  //
  // GLOBAL
  //

  public SingularityState getState(Optional<Boolean> skipCache, Optional<Boolean> includeRequestIds) {
    final String uri = String.format(STATE_FORMAT, getHost(), contextPath);

    LOG.info("Fetching state from {}", uri);

    final long start = System.currentTimeMillis();

    HttpRequest.Builder request = HttpRequest.newBuilder().setUrl(uri);

    if (skipCache.isPresent()) {
      request.setQueryParam("skipCache").to(skipCache.get().booleanValue());
    }
    if (includeRequestIds.isPresent()) {
      request.setQueryParam("includeRequestIds").to(includeRequestIds.get().booleanValue());
    }

    addCredentials(request);

    HttpResponse response = httpClient.execute(request.build());

    checkResponse("state", response);

    LOG.info("Got state in {}ms", System.currentTimeMillis() - start);

    return response.getAs(SingularityState.class);
  }

  //
  // ACTIONS ON A SINGLE SINGULARITY REQUEST
  //

  public Optional<SingularityRequestParent> getSingularityRequest(String requestId) {
    final String singularityApiRequestUri = String.format(REQUEST_GET_FORMAT, getHost(), contextPath, requestId);

    return getSingle(singularityApiRequestUri, "request", requestId, SingularityRequestParent.class);
  }

  public void createOrUpdateSingularityRequest(SingularityRequest request) {
    checkNotNull(request.getId(), "A posted Singularity Request must have an id");

    final String requestUri = String.format(REQUEST_CREATE_OR_UPDATE_FORMAT, getHost(), contextPath);

    post(requestUri, String.format("request %s", request.getId()), Optional.of(request));
  }

  /**
   * Delete a singularity request .
   * If the deletion is successful the deleted singularity request is returned.
   * If the request to be deleted is not found {code Optional.absent()} is returned
   * If an error occurs during deletion an exception is returned
   * If the singularity request to be deleted is paused the deletion will fail with an exception
   * If you want to delete a paused singularity request use the provided {@link SingularityClient#deletePausedSingularityRequest}
   *
   * @param requestId
   *      the id of the singularity request to delete
   * @param user
   *      the ...
   * @return
   *      the singularity request that was deleted
   */
  public Optional<SingularityRequest> deleteSingularityRequest(String requestId, Optional<SingularityDeleteRequestRequest> deleteRequest) {
    final String requestUri = String.format(REQUEST_DELETE_ACTIVE_FORMAT, getHost(), contextPath, requestId);

    return delete(requestUri, "active request", requestId, deleteRequest, Optional.of(SingularityRequest.class));
  }

  public void pauseSingularityRequest(String requestId, Optional<SingularityPauseRequest> pauseRequest) {
    final String requestUri = String.format(REQUEST_PAUSE_FORMAT, getHost(), contextPath, requestId);

    post(requestUri, String.format("pause of request %s", requestId), pauseRequest);
  }

  public void unpauseSingularityRequest(String requestId, Optional<SingularityUnpauseRequest> unpauseRequest) {
    final String requestUri = String.format(REQUEST_UNPAUSE_FORMAT, getHost(), contextPath, requestId);

    post(requestUri, String.format("unpause of request %s", requestId), unpauseRequest);
  }

  public void scaleSingularityRequest(String requestId, SingularityScaleRequest scaleRequest) {
    final String requestUri = String.format(REQUEST_SCALE_FORMAT, getHost(), contextPath, requestId);
    put(requestUri, String.format("Scale of Request %s", requestId), Optional.of(scaleRequest));
  }

  public void runSingularityRequest(String requestId, Optional<SingularityRunNowRequest> runNowRequest) {
    final String requestUri = String.format(REQUEST_RUN_FORMAT, getHost(), contextPath, requestId);

    post(requestUri, String.format("run of request %s", requestId), runNowRequest);
  }

  public void bounceSingularityRequest(String requestId, Optional<SingularityBounceRequest> bounceOptions) {
    final String requestUri = String.format(REQUEST_BOUNCE_FORMAT, getHost(), contextPath, requestId);

    post(requestUri, String.format("bounce of request %s", requestId), bounceOptions);
  }

  public void exitCooldown(String requestId, Optional<SingularityExitCooldownRequest> exitCooldownRequest) {
    final String requestUri = String.format(REQUEST_EXIT_COOLDOWN_FORMAT, getHost(), contextPath, requestId);

    post(requestUri, String.format("exit cooldown of request %s", requestId), exitCooldownRequest);
  }

  //
  // ACTIONS ON A DEPLOY FOR A SINGULARITY REQUEST
  //

  public SingularityRequestParent createDeployForSingularityRequest(String requestId, SingularityDeploy pendingDeploy, Optional<Boolean> deployUnpause, Optional<String> message) {
    return createDeployForSingularityRequest(requestId, pendingDeploy, deployUnpause, message, Optional.<SingularityRequest>absent());
  }

  public SingularityRequestParent createDeployForSingularityRequest(String requestId, SingularityDeploy pendingDeploy, Optional<Boolean> deployUnpause, Optional<String> message, Optional<SingularityRequest> updatedRequest) {
    final String requestUri = String.format(DEPLOYS_FORMAT, getHost(), contextPath);

    HttpResponse response = post(requestUri, String.format("new deploy %s", new SingularityDeployKey(requestId, pendingDeploy.getId())),
<<<<<<< HEAD
      Optional.of(new SingularityDeployRequest(pendingDeploy, deployUnpause, message)));
=======
        Optional.of(new SingularityDeployRequest(pendingDeploy, deployUnpause, message, updatedRequest)));
>>>>>>> e3cafa8b

    return getAndLogRequestAndDeployStatus(response.getAs(SingularityRequestParent.class));
  }

  private SingularityRequestParent getAndLogRequestAndDeployStatus(SingularityRequestParent singularityRequestParent) {
    String activeDeployId = singularityRequestParent.getActiveDeploy().isPresent() ? singularityRequestParent.getActiveDeploy().get().getId() : "No Active Deploy";
    String pendingDeployId = singularityRequestParent.getPendingDeploy().isPresent() ? singularityRequestParent.getPendingDeploy().get().getId() : "No Pending deploy";
    LOG.info("Deploy status: Singularity request {} -> pending deploy: '{}', active deploy: '{}'", singularityRequestParent.getRequest().getId(), pendingDeployId, activeDeployId);

    return singularityRequestParent;
  }

  public SingularityRequestParent cancelPendingDeployForSingularityRequest(String requestId, String deployId) {
    final String requestUri = String.format(DELETE_DEPLOY_FORMAT, getHost(), contextPath, deployId, requestId);

    SingularityRequestParent singularityRequestParent = delete(requestUri, "pending deploy", new SingularityDeployKey(requestId, deployId).getId(), Optional.absent(),
      Optional.of(SingularityRequestParent.class)).get();

    return getAndLogRequestAndDeployStatus(singularityRequestParent);
  }

  /**
   * Get all singularity requests that their state is either ACTIVE, PAUSED or COOLDOWN
   *
   * For the requests that are pending to become ACTIVE use:
   *    {@link SingularityClient#getPendingSingularityRequests()}
   *
   * For the requests that are cleaning up use:
   *    {@link SingularityClient#getCleanupSingularityRequests()}
   *
   *
   * Use {@link SingularityClient#getActiveSingularityRequests()}, {@link SingularityClient#getPausedSingularityRequests()},
   * {@link SingularityClient#getCoolDownSingularityRequests()} respectively to get only the ACTIVE, PAUSED or COOLDOWN requests.
   *
   * @return
   *    returns all the [ACTIVE, PAUSED, COOLDOWN] {@link SingularityRequestParent} instances.
   *
   */
  public Collection<SingularityRequestParent> getSingularityRequests() {
    final String requestUri = String.format(REQUESTS_FORMAT, getHost(), contextPath);

    return getCollection(requestUri, "[ACTIVE, PAUSED, COOLDOWN] requests", REQUESTS_COLLECTION);
  }

  /**
   * Get all requests that their state is ACTIVE
   *
   * @return
   *    All ACTIVE {@link SingularityRequestParent} instances
   */
  public Collection<SingularityRequestParent> getActiveSingularityRequests() {
    final String requestUri = String.format(REQUESTS_GET_ACTIVE_FORMAT, getHost(), contextPath);

    return getCollection(requestUri, "ACTIVE requests", REQUESTS_COLLECTION);
  }

  /**
   * Get all requests that their state is PAUSED
   * ACTIVE requests are paused by users, which is equivalent to stop their tasks from running without undeploying them
   *
   * @return
   *    All PAUSED {@link SingularityRequestParent} instances
   */
  public Collection<SingularityRequestParent> getPausedSingularityRequests() {
    final String requestUri = String.format(REQUESTS_GET_PAUSED_FORMAT, getHost(), contextPath);

    return getCollection(requestUri, "PAUSED requests", REQUESTS_COLLECTION);
  }

  /**
   * Get all requests that has been set to a COOLDOWN state by singularity
   *
   * @return
   *    All {@link SingularityRequestParent} instances that their state is COOLDOWN
   */
  public Collection<SingularityRequestParent> getCoolDownSingularityRequests() {
    final String requestUri = String.format(REQUESTS_GET_COOLDOWN_FORMAT, getHost(), contextPath);

    return getCollection(requestUri, "COOLDOWN requests", REQUESTS_COLLECTION);
  }

  /**
   * Get all requests that are pending to become ACTIVE
   *
   * @return
   *    A collection of {@link SingularityPendingRequest} instances that hold information about the singularity requests that are pending to become ACTIVE
   */
  public Collection<SingularityPendingRequest> getPendingSingularityRequests() {
    final String requestUri = String.format(REQUESTS_GET_PENDING_FORMAT, getHost(), contextPath);

    return getCollection(requestUri, "pending requests", PENDING_REQUESTS_COLLECTION);
  }

  /**
   * Get all requests that are cleaning up
   * Requests that are cleaning up are those that have been marked for removal and their tasks are being stopped/removed
   * before they are being removed. So after their have been cleaned up, these request cease to exist in Singularity.
   *
   * @return
   *    A collection of {@link SingularityRequestCleanup} instances that hold information about all singularity requests
   *    that are marked for deletion and are currently cleaning up.
   */
  public Collection<SingularityRequestCleanup> getCleanupSingularityRequests() {
    final String requestUri = String.format(REQUESTS_GET_CLEANUP_FORMAT, getHost(), contextPath);

    return getCollection(requestUri, "cleaning requests", CLEANUP_REQUESTS_COLLECTION);
  }

  //
  // SINGULARITY TASK COLLECTIONS
  //

  //
  // ACTIVE TASKS
  //

  public Collection<SingularityTask> getActiveTasks() {
    final String requestUri = String.format(TASKS_GET_ACTIVE_FORMAT, getHost(), contextPath);

    return getCollection(requestUri, "active tasks", TASKS_COLLECTION);
  }

  public Collection<SingularityTask> getActiveTasksOnSlave(final String slaveId) {
    final String requestUri = String.format(TASKS_GET_ACTIVE_ON_SLAVE_FORMAT, getHost(), contextPath, slaveId);

    return getCollection(requestUri, String.format("active tasks on slave %s", slaveId), TASKS_COLLECTION);
  }

  public Optional<SingularityTaskCleanupResult> killTask(String taskId, Optional<SingularityKillTaskRequest> killTaskRequest) {
    final String requestUri = String.format(TASKS_KILL_TASK_FORMAT, getHost(), contextPath, taskId);

    return delete(requestUri, "task", taskId, killTaskRequest, Optional.of(SingularityTaskCleanupResult.class));
  }

  //
  // SCHEDULED TASKS
  //

  public Collection<SingularityTaskRequest> getScheduledTasks() {
    final String requestUri = String.format(TASKS_GET_SCHEDULED_FORMAT, getHost(), contextPath);

    return getCollection(requestUri, "scheduled tasks", TASKS_REQUEST_COLLECTION);
  }

  //
  // RACKS
  //

  public Collection<SingularityRack> getActiveRacks() {
    return getRacks(RACKS_GET_ACTIVE_FORMAT, "active");
  }

  public Collection<SingularityRack> getDeadRacks() {
    return getRacks(RACKS_GET_DEAD_FORMAT, "dead");
  }

  public Collection<SingularityRack> getDecomissioningRacks() {
    return getRacks(RACKS_GET_DECOMISSIONING_FORMAT, "decomissioning");
  }

  private Collection<SingularityRack> getRacks(String format, String type) {
    final String requestUri = String.format(format, getHost(), contextPath);

    return getCollection(requestUri, String.format("%s racks", type), RACKS_COLLECTION);
  }

  public void decomissionRack(String rackId) {
    final String requestUri = String.format(RACKS_DECOMISSION_FORMAT, getHost(), contextPath, rackId);

    post(requestUri, String.format("decomission rack %s", rackId), Optional.absent());
  }

  public void deleteDecomissioningRack(String rackId) {
    final String requestUri = String.format(RACKS_DELETE_DECOMISSIONING_FORMAT, getHost(), contextPath, rackId);

    delete(requestUri, "rack", rackId);
  }

  public void deleteDeadRack(String rackId) {
    final String requestUri = String.format(RACKS_DELETE_DEAD_FORMAT, getHost(), contextPath, rackId);

    delete(requestUri, "dead rack", rackId);
  }

  //
  // SLAVES
  //

  /**
   * Use {@link getSlaves} specifying the desired slave state to filter by
   *
   */
  @Deprecated
  public Collection<SingularitySlave> getActiveSlaves() {
    return getSlaves(Optional.of(MachineState.ACTIVE));
  }

  /**
   * Use {@link getSlaves} specifying the desired slave state to filter by
   *
   */
  @Deprecated
  public Collection<SingularitySlave> getDeadSlaves() {
    return getSlaves(Optional.of(MachineState.DEAD));
  }

  /**
   * Use {@link getSlaves} specifying the desired slave state to filter by
   *
   */
  @Deprecated
  public Collection<SingularitySlave> getDecomissioningSlaves() {
    return getSlaves(Optional.of(MachineState.DECOMMISSIONING));
  }

  /**
   * Retrieve the list of all known slaves, optionally filtering by a particular slave state
   *
   * @param slaveState
   *    Optionally specify a particular state to filter slaves by
   * @return
   *    A collection of {@link SingularitySlave}
   */
  public Collection<SingularitySlave> getSlaves(Optional<MachineState> slaveState) {
    final String requestUri = String.format(SLAVES_FORMAT, getHost(), contextPath);

    Optional<Map<String, Object>> maybeQueryParams = Optional.<Map<String, Object>>absent();

    String type = "slaves";

    if (slaveState.isPresent()) {
      maybeQueryParams = Optional.<Map<String, Object>>of(ImmutableMap.<String, Object>of("state", slaveState.get().toString()));

      type = String.format("%s slaves", slaveState.get().toString());
    }

    return getCollectionWithParams(requestUri, type, maybeQueryParams, SLAVES_COLLECTION);
  }

  public void decomissionSlave(String slaveId) {
    final String requestUri = String.format(SLAVES_DECOMISSION_FORMAT, getHost(), contextPath, slaveId);

    post(requestUri, String.format("decomission slave %s", slaveId), Optional.absent());
  }

  public void deleteSlave(String slaveId) {
    final String requestUri = String.format(SLAVES_DELETE_FORMAT, getHost(), contextPath, slaveId);

    delete(requestUri, "deleting slave", slaveId);
  }

  //
  // REQUEST HISTORY
  //

  /**
   * Retrieve a paged list of updates for a particular {@link SingularityRequest}
   *
   * @param requestId
   *    Request ID to look up
   * @param count
   *    Number of items to return per page
   * @param page
   *    Which page of items to return
   * @return
   *    A list of {@link SingularityRequestHistory}
   */
  public Collection<SingularityRequestHistory> getHistoryForRequest(String requestId,  Optional<Integer> count, Optional<Integer> page) {
    final String requestUri = String.format(REQUEST_HISTORY_FORMAT, getHost(), contextPath, requestId);

    Optional<Map<String, Object>> maybeQueryParams = Optional.<Map<String, Object>>absent();

    ImmutableMap.Builder<String, Object> queryParamsBuilder = ImmutableMap.<String, Object>builder();

    if (count.isPresent() ) {
      queryParamsBuilder.put("count", count.get());
    }

    if (page.isPresent()) {
      queryParamsBuilder.put("page", page.get());
    }

    Map<String, Object> queryParams = queryParamsBuilder.build();
    if (!queryParams.isEmpty()) {
      maybeQueryParams = Optional.of(queryParams);
    }

    return getCollectionWithParams(requestUri, "request history", maybeQueryParams, REQUEST_HISTORY_COLLECTION);
  }

  //
  // TASK HISTORY
  //

  public Optional<SingularityTaskHistory> getHistoryForTask(String taskId) {
    final String requestUri = String.format(TASK_HISTORY_FORMAT, getHost(), contextPath, taskId);

    return getSingle(requestUri, "task history", taskId, SingularityTaskHistory.class);
  }

  public Collection<SingularityTaskIdHistory> getActiveTaskHistoryForRequest(String requestId) {
    final String requestUri = String.format(REQUEST_ACTIVE_TASKS_HISTORY_FORMAT, getHost(), contextPath, requestId);

    final String type = String.format("active task history for %s", requestId);

    return getCollection(requestUri, type, TASKID_HISTORY_COLLECTION);
  }

  public Collection<SingularityTaskIdHistory> getInactiveTaskHistoryForRequest(String requestId) {
    final String requestUri = String.format(REQUEST_INACTIVE_TASKS_HISTORY_FORMAT, getHost(), contextPath, requestId);

    final String type = String.format("inactive (failed, killed, lost) task history for request %s", requestId);

    return getCollection(requestUri, type, TASKID_HISTORY_COLLECTION);
  }

  public Optional<SingularityDeployHistory> getHistoryForRequestDeploy(String requestId, String deployId) {
    final String requestUri = String.format(REQUEST_DEPLOY_HISTORY_FORMAT, getHost(), contextPath, requestId, deployId);

    return getSingle(requestUri, "deploy history", new SingularityDeployKey(requestId, deployId).getId(), SingularityDeployHistory.class);
  }

  public Optional<SingularityTaskIdHistory> getHistoryForTask(String requestId, String runId) {
    final String requestUri = String.format(TASK_HISTORY_BY_RUN_ID_FORMAT, getHost(), contextPath, requestId, runId);

    return getSingle(requestUri, "task history", requestId, SingularityTaskIdHistory.class);
  }

  //
  // WEBHOOKS
  //

  public Optional<SingularityCreateResult> addWebhook(SingularityWebhook webhook) {
    final String requestUri = String.format(WEBHOOKS_FORMAT, getHost(), contextPath);

    return post(requestUri, String.format("webhook %s", webhook.getUri()), Optional.of(webhook), Optional.of(SingularityCreateResult.class));
  }

  public Optional<SingularityDeleteResult> deleteWebhook(String webhookId) {
    final String requestUri = String.format(WEBHOOKS_DELETE_FORMAT, getHost(), contextPath, webhookId);

    return delete(requestUri, String.format("webhook with id %s", webhookId), webhookId, Optional.absent(), Optional.of(SingularityDeleteResult.class));
  }

  public Collection<SingularityWebhook> getActiveWebhook() {
    final String requestUri = String.format(WEBHOOKS_FORMAT, getHost(), contextPath);

    return getCollection(requestUri, "active webhooks", WEBHOOKS_COLLECTION);
  }

  public Collection<SingularityDeployUpdate> getQueuedDeployUpdates(String webhookId) {
    final String requestUri = String.format(WEBHOOKS_GET_QUEUED_DEPLOY_UPDATES_FORMAT, getHost(), contextPath, webhookId);

    return getCollection(requestUri, "deploy updates", DEPLOY_UPDATES_COLLECTION);
  }

  public Collection<SingularityRequestHistory> getQueuedRequestUpdates(String webhookId) {
    final String requestUri = String.format(WEBHOOKS_GET_QUEUED_REQUEST_UPDATES_FORMAT, getHost(), contextPath, webhookId);

    return getCollection(requestUri, "request updates", REQUEST_UPDATES_COLLECTION);
  }

  public Collection<SingularityTaskHistoryUpdate> getQueuedTaskUpdates(String webhookId) {
    final String requestUri = String.format(WEBHOOKS_GET_QUEUED_TASK_UPDATES_FORMAT, getHost(), contextPath, webhookId);

    return getCollection(requestUri, "request updates", TASK_UPDATES_COLLECTION);
  }

  //
  // SANDBOX
  //

  /**
   * Retrieve information about a specific task's sandbox
   *
   * @param taskId
   *    The task ID to browse
   * @param path
   *    The path to browse from.
   *    if not specified it will browse from the sandbox root.
   * @return
   *    A {@link SingularitySandbox} object that captures the information for the path to a specific task's Mesos sandbox
   */
  public Optional<SingularitySandbox> browseTaskSandBox(String taskId, String path) {
    final String requestUrl = String.format(SANDBOX_BROWSE_FORMAT, getHost(), contextPath, taskId);

    return getSingleWithParams(requestUrl, "browse sandbox for task", taskId, Optional.<Map<String, Object>>of(ImmutableMap.<String, Object>of("path", path)), SingularitySandbox.class);

  }

  /**
   * Retrieve part of the contents of a file in a specific task's sandbox.
   *
   * @param taskId
   *    The task ID of the sandbox to read from
   * @param path
   *    The path to the file to be read. Relative to the sandbox root (without a leading slash)
   * @param grep
   *    Optional string to grep for
   * @param offset
   *    Byte offset to start reading from
   * @param length
   *    Maximum number of bytes to read
   * @return
   *    A {@link MesosFileChunkObject} that contains the requested partial file contents
   */
  public Optional<MesosFileChunkObject> readSandBoxFile(String taskId, String path, Optional<String> grep, Optional<Long> offset, Optional<Long> length) {
    final String requestUrl = String.format(SANDBOX_READ_FILE_FORMAT, getHost(), contextPath, taskId);

    Builder<String, Object> queryParamBuider = ImmutableMap.<String, Object>builder().put("path", path);

    if (grep.isPresent()) {
      queryParamBuider.put("grep", grep.get());
    }
    if (offset.isPresent()) {
      queryParamBuider.put("offset", offset.get());
    }
    if (length.isPresent()) {
      queryParamBuider.put("length", length.get());
    }

    return getSingleWithParams(requestUrl, "Read sandbox file for task", taskId, Optional.<Map<String, Object>>of(queryParamBuider.build()), MesosFileChunkObject.class);
  }

  //
  // S3 LOGS
  //

  /**
   * Retrieve the list of logs stored in S3 for a specific task
   *
   * @param taskId
   *    The task ID to search for
   *
   * @return
   *    A collection of {@link SingularityS3Log}
   */
  public Collection<SingularityS3Log> getTaskLogs(String taskId) {
    final String requestUri = String.format(S3_LOG_GET_TASK_LOGS, getHost(), contextPath, taskId);

    final String type = String.format("S3 logs for task %s", taskId);

    return getCollection(requestUri, type, S3_LOG_COLLECTION);
  }

  /**
   * Retrieve the list of logs stored in S3 for a specific request
   *
   * @param requestId
   *    The request ID to search for
   *
   * @return
   *     A collection of {@link SingularityS3Log}
   */
  public Collection<SingularityS3Log> getRequestLogs(String requestId) {
    final String requestUri = String.format(S3_LOG_GET_REQUEST_LOGS, getHost(), contextPath, requestId);

    final String type = String.format("S3 logs for request %s", requestId);

    return getCollection(requestUri, type, S3_LOG_COLLECTION);
  }

  /**
   * Retrieve the list of logs stored in S3 for a specific deploy if a singularity request
   *
   * @param requestId
   *    The request ID to search for
   * @param deployId
   *    The deploy ID (within the specified request) to search for
   *
   * @return
   *    A collection of {@link SingularityS3Log}
   */
  public Collection<SingularityS3Log> getDeployLogs(String requestId, String deployId) {
    final String requestUri = String.format(S3_LOG_GET_DEPLOY_LOGS, getHost(), contextPath, requestId, deployId);

    final String type = String.format("S3 logs for deploy %s of request %s", deployId, requestId);

    return getCollection(requestUri, type, S3_LOG_COLLECTION);
  }

}<|MERGE_RESOLUTION|>--- conflicted
+++ resolved
@@ -487,11 +487,7 @@
     final String requestUri = String.format(DEPLOYS_FORMAT, getHost(), contextPath);
 
     HttpResponse response = post(requestUri, String.format("new deploy %s", new SingularityDeployKey(requestId, pendingDeploy.getId())),
-<<<<<<< HEAD
-      Optional.of(new SingularityDeployRequest(pendingDeploy, deployUnpause, message)));
-=======
         Optional.of(new SingularityDeployRequest(pendingDeploy, deployUnpause, message, updatedRequest)));
->>>>>>> e3cafa8b
 
     return getAndLogRequestAndDeployStatus(response.getAs(SingularityRequestParent.class));
   }
