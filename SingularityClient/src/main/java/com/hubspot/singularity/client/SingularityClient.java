--- conflicted
+++ resolved
@@ -2,57 +2,40 @@
 
 import static com.google.common.base.Preconditions.checkNotNull;
 
+import java.io.IOException;
+import java.net.MalformedURLException;
 import java.util.Collection;
-import java.util.List;
 import java.util.Random;
 
-import org.apache.commons.lang3.tuple.Pair;
 import org.slf4j.Logger;
 import org.slf4j.LoggerFactory;
 
 import com.fasterxml.jackson.core.type.TypeReference;
+import com.fasterxml.jackson.databind.ObjectMapper;
 import com.google.common.base.Optional;
+import com.google.common.base.Throwables;
 import com.google.common.collect.ImmutableList;
-import com.google.common.collect.Lists;
 import com.google.inject.Inject;
 import com.google.inject.name.Named;
-import com.hubspot.horizon.HttpClient;
-import com.hubspot.horizon.HttpRequest;
-import com.hubspot.horizon.HttpRequest.Method;
-import com.hubspot.horizon.HttpResponse;
-import com.hubspot.singularity.SingularityCreateResult;
-import com.hubspot.singularity.SingularityDeleteResult;
 import com.hubspot.singularity.SingularityDeploy;
 import com.hubspot.singularity.SingularityDeployHistory;
-import com.hubspot.singularity.SingularityDeployKey;
-import com.hubspot.singularity.SingularityDeployWebhook;
 import com.hubspot.singularity.SingularityPendingRequest;
 import com.hubspot.singularity.SingularityRack;
 import com.hubspot.singularity.SingularityRequest;
 import com.hubspot.singularity.SingularityRequestCleanup;
-import com.hubspot.singularity.SingularityRequestHistory;
 import com.hubspot.singularity.SingularityRequestParent;
 import com.hubspot.singularity.SingularitySlave;
-import com.hubspot.singularity.SingularityState;
 import com.hubspot.singularity.SingularityTask;
 import com.hubspot.singularity.SingularityTaskCleanupResult;
 import com.hubspot.singularity.SingularityTaskHistory;
-import com.hubspot.singularity.SingularityTaskHistoryUpdate;
 import com.hubspot.singularity.SingularityTaskIdHistory;
-<<<<<<< HEAD
-import com.hubspot.singularity.SingularityWebhook;
-import com.hubspot.singularity.api.SingularityDeployRequest;
-=======
 import com.hubspot.singularity.SingularityTaskRequest;
 import com.ning.http.client.AsyncHttpClient;
 import com.ning.http.client.Response;
->>>>>>> d00b12f6
 
 public class SingularityClient {
 
   private static final Logger LOG = LoggerFactory.getLogger(SingularityClient.class);
-
-  private static final String STATE_FORMAT = "http://%s/%s/state";
 
   private static final String RACKS_FORMAT = "http://%s/%s/racks";
   private static final String RACKS_GET_ACTIVE_FORMAT = RACKS_FORMAT + "/active";
@@ -95,15 +78,13 @@
   private static final String REQUEST_DELETE_PAUSED_FORMAT = REQUESTS_FORMAT + "/request/%s/paused";
   private static final String REQUEST_BOUNCE_FORMAT = REQUESTS_FORMAT + "/request/%s/bounce";
   private static final String REQUEST_PAUSE_FORMAT = REQUESTS_FORMAT + "/request/%s/pause";
-
-  private static final String DEPLOYS_FORMAT = "http://%s/%s/deploys";
-  private static final String DELETE_DEPLOY_FORMAT = DEPLOYS_FORMAT + "/deploy/%s/request/%s";
-
-  private static final String WEBHOOKS_FORMAT = "http://%s/%s/webhooks";
-  private static final String WEBHOOKS_DELETE_FORMAT = WEBHOOKS_FORMAT +"/%s";
-  private static final String WEBHOOKS_GET_QUEUED_DEPLOY_UPDATES_FORMAT = WEBHOOKS_FORMAT + "/deploy/%s";
-  private static final String WEBHOOKS_GET_QUEUED_REQUEST_UPDATES_FORMAT = WEBHOOKS_FORMAT + "/request/%s";
-  private static final String WEBHOOKS_GET_QUEUED_TASK_UPDATES_FORMAT = WEBHOOKS_FORMAT + "/task/%s";
+  private static final String REQUEST_CREATE_DEPLOY_FORMAT = REQUESTS_FORMAT + "/request/%s/deploy";
+  private static final String REQUEST_DELETE_DEPLOY_FORMAT = REQUESTS_FORMAT + "/request/%s/deploy/%s";
+
+  private static final String QUERY_PARAM_USER_FORMAT = "%s?user=%s";
+
+  private static final String CONTENT_TYPE_JSON = "application/json";
+  private static final String HEADER_CONTENT_TYPE = "Content-Type";
 
   private static final TypeReference<Collection<SingularityRequest>> REQUESTS_COLLECTION = new TypeReference<Collection<SingularityRequest>>() {};
   private static final TypeReference<Collection<SingularityPendingRequest>> PENDING_REQUESTS_COLLECTION = new TypeReference<Collection<SingularityPendingRequest>>() {};
@@ -113,20 +94,18 @@
   private static final TypeReference<Collection<SingularityTaskIdHistory>> TASKID_HISTORY_COLLECTION = new TypeReference<Collection<SingularityTaskIdHistory>>() {};
   private static final TypeReference<Collection<SingularityRack>> RACKS_COLLECTION = new TypeReference<Collection<SingularityRack>>() {};
   private static final TypeReference<Collection<SingularitySlave>> SLAVES_COLLECTION = new TypeReference<Collection<SingularitySlave>>() {};
-  private static final TypeReference<Collection<SingularityWebhook>> WEBHOOKS_COLLECTION = new TypeReference<Collection<SingularityWebhook>>() {};
-  private static final TypeReference<Collection<SingularityDeployWebhook>> DEPLOY_UPDATES_COLLECTION = new TypeReference<Collection<SingularityDeployWebhook>>() {};
-  private static final TypeReference<Collection<SingularityRequestHistory>> REQUEST_UPDATES_COLLECTION = new TypeReference<Collection<SingularityRequestHistory>>() {};
-  private static final TypeReference<Collection<SingularityTaskHistoryUpdate>> TASK_UPDATES_COLLECTION = new TypeReference<Collection<SingularityTaskHistoryUpdate>>() {};
 
   private final Random random;
   private final String[] hosts;
   private final String contextPath;
 
-  private final HttpClient httpClient;
+  private final ObjectMapper objectMapper;
+  private final AsyncHttpClient httpClient;
 
   @Inject
-  public SingularityClient(@Named(SingularityClientModule.CONTEXT_PATH) String contextPath, @Named(SingularityClientModule.HTTP_CLIENT_NAME) HttpClient httpClient, @Named(SingularityClientModule.HOSTS_PROPERTY_NAME) String hosts) {
+  public SingularityClient(@Named(SingularityClientModule.CONTEXT_PATH) String contextPath, @Named(SingularityClientModule.HTTP_CLIENT_NAME) AsyncHttpClient httpClient, @Named(SingularityClientModule.OBJECT_MAPPER_NAME) ObjectMapper objectMapper, @Named(SingularityClientModule.HOSTS_PROPERTY_NAME) String hosts) {
     this.httpClient = httpClient;
+    this.objectMapper = objectMapper;
     this.contextPath = contextPath;
 
     this.hosts = hosts.split(",");
@@ -137,187 +116,121 @@
     return hosts[random.nextInt(hosts.length)];
   }
 
-  private void checkResponse(String type, HttpResponse response) {
-    if (response.isError()) {
+  private void checkResponse(String type, Response response) {
+    if (!isSuccess(response)) {
       throw fail(type, response);
     }
   }
 
-  private SingularityClientException fail(String type, HttpResponse response) {
+  private SingularityClientException fail(String type, Response response) {
     String body = "";
 
     try {
-      body = response.getAsString();
-    } catch (Exception e) {
-      LOG.warn("Unable to read body", e);
+      body = response.getResponseBody();
+    } catch (IOException ioe) {
+      LOG.warn("Unable to read body", ioe);
     }
 
     String uri = "";
 
     try {
-      uri = response.getRequest().getUrl().toString();
-    } catch (Exception e) {
-      LOG.warn("Unable to read uri", e);
+      uri = response.getUri().toString();
+    } catch (MalformedURLException wtf) {
+      LOG.warn("Unable to read uri", wtf);
     }
 
     throw new SingularityClientException(String.format("Failed '%s' action on Singularity (%s) - code: %s, %s", type, uri, response.getStatusCode(), body), response.getStatusCode());
   }
 
-  private <T> Optional<T> getSingle(String uri, String type, String id, Class<T> clazz) {
-    checkNotNull(id, String.format("Provide a %s id", type));
-
-    LOG.info("Getting {} {} from {}", type, id, uri);
-
-    final long start = System.currentTimeMillis();
-
-    HttpResponse response = httpClient.execute(HttpRequest.newBuilder().setUrl(uri).build());
-
-    if (response.getStatusCode() == 404) {
-      return Optional.absent();
-    }
-
-    checkResponse(type, response);
-
-    LOG.info("Got {} {} in {}ms", type, id, System.currentTimeMillis() - start);
-
-    return Optional.fromNullable(response.getAs(clazz));
-  }
-
-  private <T> Collection<T> getCollection(String uri, String type, TypeReference<Collection<T>> typeReference) {
-    LOG.info("Getting all {} from {}", type, uri);
-
-    final long start = System.currentTimeMillis();
-
-    HttpResponse response = httpClient.execute(HttpRequest.newBuilder().setUrl(uri).build());
-
-    if (response.getStatusCode() == 404) {
-      return ImmutableList.of();
-    }
-
-    checkResponse(type, response);
-
-    LOG.info("Got {} in {}ms", type, System.currentTimeMillis() - start);
-
-    return response.getAs(typeReference);
-  }
-
-  private <T> void delete(String uri, String type, String id, Optional<String> user) {
-    delete(uri, type, id, user, Optional.<Class<T>> absent());
-  }
-
-  private <T> Optional<T> delete(String uri, String type, String id, Optional<String> user, Optional<Class<T>> clazz) {
-    LOG.info("Deleting {} {} from {}", type, id, uri);
-
-    final long start = System.currentTimeMillis();
-
-    HttpRequest.Builder request = HttpRequest.newBuilder().setUrl(uri).setMethod(Method.DELETE);
-
-    if (user.isPresent()) {
-      request.addQueryParam("user", user.get());
-    }
-
-    HttpResponse response = httpClient.execute(request.build());
-
-    if (response.isSuccess()) {
-      LOG.info("Deleted {} ({}) from Singularity in %sms", type, id, System.currentTimeMillis() - start);
-
-      if (clazz.isPresent()) {
-        return Optional.of(response.getAs(clazz.get()));
+  private boolean isSuccess(Response response) {
+    return response.getStatusCode() >= 200 && response.getStatusCode() < 300;
+  }
+
+  private Response deleteUri(String requestUri) {
+    try {
+      return httpClient.prepareDelete(requestUri).execute().get();
+    } catch (Exception e) {
+      throw new SingularityClientException("DELETE request to Singularity failed due to exception", e);
+    }
+  }
+
+  private Response getUri(String requestUri) {
+    try {
+      return httpClient.prepareGet(requestUri).execute().get();
+    } catch (Exception e) {
+      throw new SingularityClientException("GET request to Singularity failed due to exception", e);
+    }
+  }
+
+  private Response postUri(String requestUri) {
+    try {
+      return httpClient.preparePost(requestUri).execute().get();
+    } catch (Exception e) {
+      throw new SingularityClientException("POST request to Singularity failed due to exception", e);
+    }
+  }
+
+  private Response postUri(String requestUri, Object data) {
+    try {
+      return httpClient.preparePost(requestUri)
+          .addHeader(HEADER_CONTENT_TYPE, CONTENT_TYPE_JSON)
+          .setBody(objectMapper.writeValueAsBytes(data))
+          .execute().get();
+    } catch (Exception e) {
+      throw new SingularityClientException("POST request to Singularity failed due to exception", e);
+    }
+  }
+
+  private String finishUri(String uri, Optional<String> user) {
+    if (!user.isPresent()) {
+      return uri;
+    }
+
+    return String.format(QUERY_PARAM_USER_FORMAT, uri, user.get());
+  }
+
+  //
+  // ACTIONS ON A SINGLE SINGULARITY REQUEST
+  //
+
+  public Optional<SingularityRequestParent> getSingularityRequest(String requestId) {
+    checkNotNull(requestId, "You should provide a request id");
+    final String singularityApiRequestUri = String.format(REQUEST_GET_FORMAT, getHost(), contextPath, requestId);
+
+    LOG.info(String.format("Getting request with id: %s", requestId));
+
+    final long start = System.currentTimeMillis();
+
+    Response getResponse = getUri(singularityApiRequestUri);
+
+    if (isSuccess(getResponse)) {
+      LOG.info(String.format("Successfully got Singularity Request with id: '%s', in %sms", requestId, System.currentTimeMillis() - start));
+      try {
+        return Optional.fromNullable(objectMapper.readValue(getResponse.getResponseBodyAsStream(), SingularityRequestParent.class));
+      } catch (Exception e) {
+        throw Throwables.propagate(e);
       }
+    } else if (getResponse.getStatusCode() == 404) {
+      return Optional.<SingularityRequestParent>absent();
     } else {
-      try {
-        LOG.warn("Failed to delete {} {} - ({})", type, id, response.getAsString());
-      } catch (Exception e) {
-        LOG.warn("Failed to delete {} {}, and couldn't read response", type, id, e);
-      }
-    }
-
-    return Optional.absent();
-  }
-
-  private <T> Optional<T> post(String uri, String type, Optional<?> body, Optional<String> user, Optional<Class<T>> clazz) {
-    try {
-      HttpResponse response = post(uri, type, body, user);
-
-      if (clazz.isPresent()) {
-        return Optional.of(response.getAs(clazz.get()));
-      }
-    } catch (Exception e) {
-      LOG.warn("Http post failed", e);
-    }
-
-    return Optional.<T>absent();
-  }
-
-  private HttpResponse post(String uri, String type, Optional<?> body, Optional<String> user) {
-    LOG.info("Posting {} to {}", type, uri);
-
-    final long start = System.currentTimeMillis();
-
-    HttpRequest.Builder request = HttpRequest.newBuilder().setUrl(uri).setMethod(Method.POST);
-
-    if (user.isPresent()) {
-      request.addQueryParam("user", user.get());
-    }
-
-    if (body.isPresent()) {
-      request.setBody(body.get());
-    }
-
-    HttpResponse response = httpClient.execute(request.build());
-
-    checkResponse(type, response);
-
-    LOG.info("Successfully posted {} in {}ms", type, System.currentTimeMillis() - start);
-
-    return response;
-  }
-
-  //
-  // GLOBAL
-  //
-
-  public SingularityState getState(Optional<Boolean> skipCache, Optional<Boolean> includeRequestIds) {
-    final String uri = String.format(STATE_FORMAT, getHost(), contextPath);
-
-    LOG.info("Fetching state from {}", uri);
-
-    final long start = System.currentTimeMillis();
-
-    HttpRequest.Builder request = HttpRequest.newBuilder().setUrl(uri);
-
-    if (skipCache.isPresent()) {
-      request.addQueryParam("skipCache", skipCache.get().booleanValue());
-    }
-    if (includeRequestIds.isPresent()) {
-      request.addQueryParam("includeRequestIds", includeRequestIds.get().booleanValue());
-    }
-
-    HttpResponse response = httpClient.execute(request.build());
-
-    checkResponse("state", response);
-
-    LOG.info("Got state in {}ms", System.currentTimeMillis() - start);
-
-    return response.getAs(SingularityState.class);
-  }
-
-  //
-  // ACTIONS ON A SINGLE SINGULARITY REQUEST
-  //
-
-  public Optional<SingularityRequestParent> getSingularityRequest(String requestId) {
-    final String singularityApiRequestUri = String.format(REQUEST_GET_FORMAT, getHost(), contextPath, requestId);
-
-    return getSingle(singularityApiRequestUri, "request", requestId, SingularityRequestParent.class);
+      throw fail("Get 'Singularity Request' failed", getResponse);
+    }
+
   }
 
   public void createOrUpdateSingularityRequest(SingularityRequest request, Optional<String> user) {
-    checkNotNull(request.getId(), "A posted Singularity Request must have an id");
-
-    final String requestUri = String.format(REQUEST_CREATE_OR_UPDATE_FORMAT, getHost(), contextPath);
-
-    post(requestUri, String.format("request %s", request.getId()), Optional.of(request), user);
+    checkNotNull(request.getId(), "A posted Singularity Request should have an id");
+    final String singularityApiRequestsUri = finishUri(String.format(REQUEST_CREATE_OR_UPDATE_FORMAT, getHost(), contextPath), user);
+
+    LOG.info(String.format("Posting new or updating request with id: %s", request.getId()));
+
+    final long start = System.currentTimeMillis();
+
+    Response postResponse = postUri(singularityApiRequestsUri, request);
+
+    checkResponse("create or update a SingularityRequest instance", postResponse);
+
+    LOG.info(String.format("Successfully posted Singularity Request with id: '%s', in %sms", request.getId(), System.currentTimeMillis() - start));
   }
 
   /**
@@ -335,66 +248,169 @@
    *      the singularity request that was deleted
    */
   public Optional<SingularityRequest> deleteActiveSingularityRequest(String requestId, Optional<String> user) {
-    final String requestUri = String.format(REQUEST_DELETE_ACTIVE_FORMAT, getHost(), contextPath, requestId);
-
-    return delete(requestUri, "active request", requestId, user, Optional.of(SingularityRequest.class));
+    final String requestUri = finishUri(String.format(REQUEST_DELETE_ACTIVE_FORMAT, getHost(), contextPath, requestId), user);
+
+    LOG.info(String.format("Deleting active singularity request with id: '%s' - (DELETE %s)", requestId, requestUri));
+
+    final long start = System.currentTimeMillis();
+
+    Response deleteResponse = deleteUri(requestUri);
+
+    if (deleteResponse.getStatusCode() == 404) {
+      return Optional.absent();
+    }
+
+    checkResponse("delete active singularity request", deleteResponse);
+
+    LOG.info(String.format("Successfully deleted active singularity request with id: '%s' from Singularity in %sms", requestId, System.currentTimeMillis() - start));
+
+    try {
+      return Optional.of(objectMapper.readValue(deleteResponse.getResponseBodyAsStream(), SingularityRequest.class));
+    } catch (Exception e) {
+      throw Throwables.propagate(e);
+    }
+  }
+
+  /**
+   * use instead {@link SingularityClient#deleteActiveSingularityRequest(String, Optional)}
+   */
+  @Deprecated
+  public Optional<SingularityRequest> removeActiveRequest(String id, Optional<String> user) {
+    return deleteActiveSingularityRequest(id, user);
   }
 
   public Optional<SingularityRequest> deletePausedSingularityRequest(String requestId, Optional<String> user) {
-    final String requestUri = String.format(REQUEST_DELETE_PAUSED_FORMAT, getHost(), contextPath, requestId);
-
-    return delete(requestUri, "paused request", requestId, user, Optional.of(SingularityRequest.class));
+    final String requestUri = finishUri(String.format(REQUEST_DELETE_PAUSED_FORMAT, getHost(), contextPath, requestId), user);
+
+    LOG.info(String.format("Deleting paused singularity request with id: '%s' - (DELETE %s)", requestId, requestUri));
+
+    final long start = System.currentTimeMillis();
+
+    Response deleteResponse = deleteUri(requestUri);
+
+    if (deleteResponse.getStatusCode() == 404) {
+      return Optional.absent();
+    }
+
+    checkResponse("delete paused singularity request", deleteResponse);
+
+    LOG.info(String.format("Successfully deleted paused singularity request with id: '%s' from Singularity in %sms", requestId, System.currentTimeMillis() - start));
+
+    try {
+      return Optional.of(objectMapper.readValue(deleteResponse.getResponseBodyAsStream(), SingularityRequest.class));
+    } catch (Exception e) {
+      throw Throwables.propagate(e);
+    }
+  }
+
+  /**
+   * use instead {@link SingularityClient#deletePausedSingularityRequest(String, Optional)}
+   */
+  @Deprecated
+  public Optional<SingularityRequest> removePausedRequest(String id, Optional<String> user) {
+    return deletePausedSingularityRequest(id, user);
   }
 
   public void pauseSingularityRequest(String requestId, Optional<String> user) {
-    final String requestUri = String.format(REQUEST_PAUSE_FORMAT, getHost(), contextPath, requestId);
-
-    post(requestUri, String.format("pause of request %s", requestId), Optional.absent(), user);
-  }
-
-  public void bounceSingularityRequest(String requestId, Optional<String> user) {
+    final String requestUri = finishUri(String.format(REQUEST_PAUSE_FORMAT, getHost(), contextPath, requestId), user);
+
+    LOG.info(String.format("Pausing singularity request with id:  '%s' - (POST %s)", requestId, requestUri));
+
+    final long start = System.currentTimeMillis();
+
+    Response postResponse = postUri(requestUri);
+
+    checkResponse("pause singularity request", postResponse);
+
+    LOG.info(String.format("Successfully paused singularity request with id: '%s' in %sms", requestId, System.currentTimeMillis() - start));
+  }
+
+  /**
+   * use instead {@link SingularityClient#pauseSingularityRequest(String, Optional)}
+   */
+  @Deprecated
+  public void pauseRequest(String id, Optional<String> user) {
+    pauseSingularityRequest(id, user);
+  }
+
+  public void bounceSingularityRequest(String requestId) {
     final String requestUri = String.format(REQUEST_BOUNCE_FORMAT, getHost(), contextPath, requestId);
 
-    post(requestUri, String.format("bounce of request %s", requestId), Optional.absent(), user);
+    LOG.info(String.format("Bouncing singularity request with id: '%s' - (POST %s)", requestId, requestUri));
+
+    final long start = System.currentTimeMillis();
+
+    Response response = postUri(requestUri);
+
+    checkResponse("bounce", response);
+
+    LOG.info(String.format("Successfully bounced singularity request with id: '%s' in %sms", requestId, System.currentTimeMillis() - start));
+  }
+
+  /**
+   * use instead {@link SingularityClient#bounceSingularityRequest(String)}
+   */
+  @Deprecated
+  public void bounce(String requestId) {
+    bounceSingularityRequest(requestId);
   }
 
   //
   // ACTIONS ON A DEPLOY FOR A SINGULARITY REQUEST
   //
 
-  public SingularityRequestParent createDeployForSingularityRequest(String requestId, SingularityDeploy pendingDeploy, Optional<Boolean> deployUnpause, Optional<String> user) {
-    final String requestUri = String.format(DEPLOYS_FORMAT, getHost(), contextPath);
-
-    List<Pair<String, String>> queryParams = Lists.newArrayList();
-
-    if (user.isPresent()) {
-      queryParams.add(Pair.of("user", user.get()));
-    }
-
-    if (deployUnpause.isPresent()) {
-      queryParams.add(Pair.of("deployUnpause", Boolean.toString(deployUnpause.get())));
-    }
-
-    HttpResponse response = post(requestUri, String.format("new deploy %s", new SingularityDeployKey(requestId, pendingDeploy.getId())),
-        Optional.of(new SingularityDeployRequest(pendingDeploy, user, deployUnpause)), Optional.<String> absent());
-
-    return getAndLogRequestAndDeployStatus(response.getAs(SingularityRequestParent.class));
-  }
-
-  private SingularityRequestParent getAndLogRequestAndDeployStatus(SingularityRequestParent singularityRequestParent) {
-    String activeDeployId = (singularityRequestParent.getActiveDeploy().isPresent()) ? singularityRequestParent.getActiveDeploy().get().getId() : "No Active Deploy";
-    String pendingDeployId = (singularityRequestParent.getPendingDeploy().isPresent()) ? singularityRequestParent.getPendingDeploy().get().getId() : "No Pending deploy";
-    LOG.info("Deploy status: Singularity request {} -> pending deploy: '{}', active deploy: '{}'", singularityRequestParent.getRequest().getId(), pendingDeployId, activeDeployId);
-
-    return singularityRequestParent;
+  public SingularityRequestParent createDeployForSingularityRequest(String requestId, SingularityDeploy pendingDeploy, Optional<String> user) {
+    final String requestUri = finishUri(String.format(REQUEST_CREATE_DEPLOY_FORMAT, getHost(), contextPath, requestId), user);
+
+    LOG.info(String.format("Creating a new deploy instance in singularity request with id: '%s' - (POST %s)", requestId, requestUri));
+
+    final long start = System.currentTimeMillis();
+
+    Response response = postUri(requestUri, pendingDeploy);
+
+    checkResponse("create deploy for singularity request", response);
+
+    LOG.info(String.format("Successfully created new deploy for singularity request with id: '%s', in %sms", requestId, System.currentTimeMillis() - start));
+
+    try {
+      SingularityRequestParent singularityRequestParent = objectMapper.readValue(response.getResponseBodyAsStream(), SingularityRequestParent.class);
+
+      String activeDeployId = (singularityRequestParent.getActiveDeploy().isPresent()) ? singularityRequestParent.getActiveDeploy().get().getId() : "No Active Deploy yet";
+      String pendingDeployId = (singularityRequestParent.getPendingDeploy().isPresent()) ? singularityRequestParent.getPendingDeploy().get().getId() : "No Pending deploy (deploys for Scheduled requests become instantly active)";
+      LOG.info(String.format("The status for the new deploy is the following: Singularity request id: '%s' -> pending deploy id: '%s', active deploy id: '%s'",
+          requestId, pendingDeployId, activeDeployId));
+
+      return singularityRequestParent;
+    } catch (Exception e) {
+      throw Throwables.propagate(e);
+    }
   }
 
   public SingularityRequestParent cancelPendingDeployForSingularityRequest(String requestId, String deployId, Optional<String> user) {
-    final String requestUri = String.format(DELETE_DEPLOY_FORMAT, getHost(), contextPath, deployId, requestId);
-
-    SingularityRequestParent singularityRequestParent = delete(requestUri, "pending deploy", new SingularityDeployKey(requestId, deployId).getId(), user, Optional.of(SingularityRequestParent.class)).get();
-
-    return getAndLogRequestAndDeployStatus(singularityRequestParent);
+    final String requestUri = finishUri(String.format(REQUEST_DELETE_DEPLOY_FORMAT, getHost(), contextPath, requestId, deployId), user);
+
+    LOG.info(String.format("Canceling pending deploy with id: '%s' for singularity request with id: '%s' - (DELETE %s)", deployId, requestId, requestUri));
+
+    final long start = System.currentTimeMillis();
+
+    Response response = deleteUri(requestUri);
+
+    checkResponse("cancel pending deploy", response);
+
+    LOG.info(String.format("Successfully canceled pending deploy with id: '%s' for singularity request with id: '%s', in %sms", deployId, requestId, System.currentTimeMillis() - start));
+
+    try {
+      SingularityRequestParent singularityRequestParent = objectMapper.readValue(response.getResponseBodyAsStream(), SingularityRequestParent.class);
+
+      String activeDeployId = (singularityRequestParent.getActiveDeploy().isPresent()) ? singularityRequestParent.getActiveDeploy().get().getId() : "No Active Deploy";
+      String pendingDeployId = (singularityRequestParent.getPendingDeploy().isPresent()) ? singularityRequestParent.getPendingDeploy().get().getId() : "No Pending deploy";
+      LOG.info(String.format("The status for the canceled deploy is the following: Singularity request id: '%s' -> pending deploy id: '%s', active deploy id: '%s'",
+          requestId, pendingDeployId, activeDeployId));
+
+      return singularityRequestParent;
+    } catch (Exception e) {
+      throw Throwables.propagate(e);
+    }
   }
 
   /**
@@ -417,7 +433,21 @@
   public Collection<SingularityRequest> getSingularityRequests() {
     final String requestUri = String.format(REQUESTS_FORMAT, getHost(), contextPath);
 
-    return getCollection(requestUri, "[ACTIVE, PAUSED, COOLDOWN] requests", REQUESTS_COLLECTION);
+    LOG.info(String.format("Getting all [ACTIVE, PAUSED, COOLDOWN] requests - (%s)", requestUri));
+
+    final long start = System.currentTimeMillis();
+
+    Response getResponse = getUri(requestUri);
+
+    checkResponse("get all [ACTIVE, PAUSED, COOLDOWN] requests", getResponse);
+
+    LOG.info(String.format("Successfully got all [ACTIVE, PAUSED, COOLDOWN] requests from Singularity in %sms", System.currentTimeMillis() - start));
+
+    try {
+      return objectMapper.readValue(getResponse.getResponseBodyAsStream(), REQUESTS_COLLECTION);
+    } catch (Exception e) {
+      throw Throwables.propagate(e);
+    }
   }
 
   /**
@@ -429,7 +459,29 @@
   public Collection<SingularityRequest> getActiveSingularityRequests() {
     final String requestUri = String.format(REQUESTS_GET_ACTIVE_FORMAT, getHost(), contextPath);
 
-    return getCollection(requestUri, "ACTIVE requests", REQUESTS_COLLECTION);
+    LOG.info(String.format("Getting requests in ACTIVE state - (%s)", requestUri));
+
+    final long start = System.currentTimeMillis();
+
+    Response getResponse = getUri(requestUri);
+
+    checkResponse("get requests in ACTIVE state", getResponse);
+
+    LOG.info(String.format("Successfully got ACTIVE requests from Singularity in %sms", System.currentTimeMillis() - start));
+
+    try {
+      return objectMapper.readValue(getResponse.getResponseBodyAsStream(), REQUESTS_COLLECTION);
+    } catch (Exception e) {
+      throw Throwables.propagate(e);
+    }
+  }
+
+  /**
+   * use instead {@link SingularityClient#getActiveSingularityRequests()}
+   */
+  @Deprecated
+  public Collection<SingularityRequest> getActiveRequests() {
+    return getActiveSingularityRequests();
   }
 
   /**
@@ -442,7 +494,29 @@
   public Collection<SingularityRequest> getPausedSingularityRequests() {
     final String requestUri = String.format(REQUESTS_GET_PAUSED_FORMAT, getHost(), contextPath);
 
-    return getCollection(requestUri, "PAUSED requests", REQUESTS_COLLECTION);
+    LOG.info(String.format("Getting requests in PAUSED state - (%s)", requestUri));
+
+    final long start = System.currentTimeMillis();
+
+    Response getResponse = getUri(requestUri);
+
+    checkResponse("get requests in PAUSED state", getResponse);
+
+    LOG.info(String.format("Successfully got PAUSED requests from Singularity in %sms", System.currentTimeMillis() - start));
+
+    try {
+      return objectMapper.readValue(getResponse.getResponseBodyAsStream(), REQUESTS_COLLECTION);
+    } catch (Exception e) {
+      throw Throwables.propagate(e);
+    }
+  }
+
+  /**
+   * use instead {@link SingularityClient#getPausedSingularityRequests()}
+   */
+  @Deprecated
+  public Collection<SingularityRequest> getPausedRequests() {
+    return getPausedSingularityRequests();
   }
 
   /**
@@ -454,7 +528,21 @@
   public Collection<SingularityRequest> getCoolDownSingularityRequests() {
     final String requestUri = String.format(REQUESTS_GET_COOLDOWN_FORMAT, getHost(), contextPath);
 
-    return getCollection(requestUri, "COOLDOWN requests", REQUESTS_COLLECTION);
+    LOG.info(String.format("Getting requests in COOLDOWN state - (%s)", requestUri));
+
+    final long start = System.currentTimeMillis();
+
+    Response getResponse = getUri(requestUri);
+
+    checkResponse("get requests in COOLDOWN state", getResponse);
+
+    LOG.info(String.format("Successfully got COOLDOWN requests from Singularity in %sms", System.currentTimeMillis() - start));
+
+    try {
+      return objectMapper.readValue(getResponse.getResponseBodyAsStream(), REQUESTS_COLLECTION);
+    } catch (Exception e) {
+      throw Throwables.propagate(e);
+    }
   }
 
   /**
@@ -466,7 +554,21 @@
   public Collection<SingularityPendingRequest> getPendingSingularityRequests() {
     final String requestUri = String.format(REQUESTS_GET_PENDING_FORMAT, getHost(), contextPath);
 
-    return getCollection(requestUri, "pending requests", PENDING_REQUESTS_COLLECTION);
+    LOG.info(String.format("Getting requests that are pending to become ACTIVE - (%s)", requestUri));
+
+    final long start = System.currentTimeMillis();
+
+    Response getResponse = getUri(requestUri);
+
+    checkResponse("get requests that are pending to become ACTIVE", getResponse);
+
+    LOG.info(String.format("Successfully got requests that are pending to become ACTIVE in %sms", System.currentTimeMillis() - start));
+
+    try {
+      return objectMapper.readValue(getResponse.getResponseBodyAsStream(), PENDING_REQUESTS_COLLECTION);
+    } catch (Exception e) {
+      throw Throwables.propagate(e);
+    }
   }
 
   /**
@@ -481,7 +583,21 @@
   public Collection<SingularityRequestCleanup> getCleanupSingularityRequests() {
     final String requestUri = String.format(REQUESTS_GET_CLEANUP_FORMAT, getHost(), contextPath);
 
-    return getCollection(requestUri, "cleaning requests", CLEANUP_REQUESTS_COLLECTION);
+    LOG.info(String.format("Getting requests requests that are cleaning up - (%s)", requestUri));
+
+    final long start = System.currentTimeMillis();
+
+    Response getResponse = getUri(requestUri);
+
+    checkResponse("get requests that are cleaning up", getResponse);
+
+    LOG.info(String.format("Successfully got requests that are cleaning up in %sms", System.currentTimeMillis() - start));
+
+    try {
+      return objectMapper.readValue(getResponse.getResponseBodyAsStream(), CLEANUP_REQUESTS_COLLECTION);
+    } catch (Exception e) {
+      throw Throwables.propagate(e);
+    }
   }
 
   //
@@ -495,19 +611,68 @@
   public Collection<SingularityTask> getActiveTasks() {
     final String requestUri = String.format(TASKS_GET_ACTIVE_FORMAT, getHost(), contextPath);
 
-    return getCollection(requestUri, "active tasks", TASKS_COLLECTION);
+    LOG.info(String.format("Getting active tasks - (%s)", requestUri));
+
+    final long start = System.currentTimeMillis();
+
+    Response getResponse = getUri(requestUri);
+
+    checkResponse("get active tasks", getResponse);
+
+    LOG.info(String.format("Successfully got active tasks from Singularity in %sms", System.currentTimeMillis() - start));
+
+    try {
+      return objectMapper.readValue(getResponse.getResponseBodyAsStream(), TASKS_COLLECTION);
+    } catch (Exception e) {
+      throw Throwables.propagate(e);
+    }
   }
 
   public Collection<SingularityTask> getActiveTasks(final String host) {
     final String requestUri = String.format(TASKS_GET_ACTIVE_PER_HOST_FORMAT, getHost(), contextPath, host);
 
-    return getCollection(requestUri, String.format("active tasks on %s", host), TASKS_COLLECTION);
-  }
-
-  public Optional<SingularityTaskCleanupResult> killTask(String taskId, Optional<String> user) {
+    LOG.info(String.format("Getting active tasks - (%s)", requestUri));
+
+    final long start = System.currentTimeMillis();
+
+    Response getResponse = getUri(requestUri);
+
+    checkResponse("get active tasks", getResponse);
+
+    LOG.info(String.format("Successfully got active tasks from Singularity in %sms", System.currentTimeMillis() - start));
+
+    try {
+      return objectMapper.readValue(getResponse.getResponseBodyAsStream(), TASKS_COLLECTION);
+    } catch (Exception e) {
+      throw Throwables.propagate(e);
+    }
+  }
+
+  public Optional<SingularityTaskCleanupResult> killTask(String taskId) {
     final String requestUri = String.format(TASKS_KILL_TASK_FORMAT, getHost(), contextPath, taskId);
 
-    return delete(requestUri, "task", taskId, user, Optional.of(SingularityTaskCleanupResult.class));
+    LOG.info(String.format("Killing task %s - (%s)", taskId, requestUri));
+
+    final long start = System.currentTimeMillis();
+
+    Response response = deleteUri(requestUri);
+
+    LOG.info(String.format("Killed task (%s) from Singularity in %sms", response.getStatusCode(), System.currentTimeMillis() - start));
+
+    if (!isSuccess(response)) {
+      try {
+        LOG.warn(String.format("Failed to kill task - (%s)", response.getResponseBody()));
+      } catch (IOException e) {
+        LOG.warn("Couldn't read response", e);
+      }
+      return Optional.absent();
+    }
+
+    try {
+      return Optional.of(objectMapper.readValue(response.getResponseBodyAsStream(), SingularityTaskCleanupResult.class));
+    } catch (Exception e) {
+      throw Throwables.propagate(e);
+    }
   }
 
   //
@@ -517,25 +682,7 @@
   public Collection<SingularityTaskRequest> getScheduledTasks() {
     final String requestUri = String.format(TASKS_GET_SCHEDULED_FORMAT, getHost(), contextPath);
 
-<<<<<<< HEAD
-    return getCollection(requestUri, "scheduled tasks", TASKS_COLLECTION);
-=======
-    LOG.info(String.format("Getting scheduled tasks - (%s)", requestUri));
-
-    final long start = System.currentTimeMillis();
-
-    Response getResponse = getUri(requestUri);
-
-    checkResponse("get scheduled tasks", getResponse);
-
-    LOG.info(String.format("Successfully got scheduled tasks from Singularity in %sms", System.currentTimeMillis() - start));
-
-    try {
-      return objectMapper.readValue(getResponse.getResponseBodyAsStream(), TASKS_REQUEST_COLLECTION);
-    } catch (Exception e) {
-      throw Throwables.propagate(e);
-    }
->>>>>>> d00b12f6
+    return getCollection(requestUri, "scheduled tasks", TASKS_REQUEST_COLLECTION);
   }
 
   //
@@ -543,39 +690,97 @@
   //
 
   public Collection<SingularityRack> getActiveRacks() {
-    return getRacks(RACKS_GET_ACTIVE_FORMAT, "active");
+    return getRacks(RACKS_GET_ACTIVE_FORMAT);
   }
 
   public Collection<SingularityRack> getDeadRacks() {
-    return getRacks(RACKS_GET_DEAD_FORMAT, "dead");
+    return getRacks(RACKS_GET_DEAD_FORMAT);
   }
 
   public Collection<SingularityRack> getDecomissioningRacks() {
-    return getRacks(RACKS_GET_DECOMISSIONING_FORMAT, "decomissioning");
-  }
-
-  private Collection<SingularityRack> getRacks(String format, String type) {
+    return getRacks(RACKS_GET_DECOMISSIONING_FORMAT);
+  }
+
+  private Collection<SingularityRack> getRacks(String format) {
     final String requestUri = String.format(format, getHost(), contextPath);
 
-    return getCollection(requestUri, String.format("%s racks", type), RACKS_COLLECTION);
+    LOG.info(String.format("Getting racks (%s)", requestUri));
+
+    final long start = System.currentTimeMillis();
+
+    Response getResponse = getUri(requestUri);
+
+    LOG.info(String.format("Got racks from singularity in %sms", System.currentTimeMillis() - start));
+
+    if (getResponse.getStatusCode() == 404) {
+      return ImmutableList.of();
+    }
+
+    try {
+      return objectMapper.readValue(getResponse.getResponseBodyAsStream(), RACKS_COLLECTION);
+    } catch (Exception e) {
+      throw Throwables.propagate(e);
+    }
   }
 
   public void decomissionRack(String rackId, Optional<String> user) {
-    final String requestUri = String.format(RACKS_DECOMISSION_FORMAT, getHost(), contextPath, rackId);
-
-    post(requestUri, String.format("decomission rack %s", rackId), Optional.absent(), user);
+    final String requestUri = finishUri(String.format(RACKS_DECOMISSION_FORMAT, getHost(), contextPath, rackId), user);
+
+    LOG.info(String.format("Decomissioning rack %s - (%s)", rackId, requestUri));
+
+    final long start = System.currentTimeMillis();
+
+    Response response = postUri(requestUri);
+
+    LOG.info(String.format("Decomissioning rack (%s) from Singularity in %sms", response.getStatusCode(), System.currentTimeMillis() - start));
+
+    if (!isSuccess(response)) {
+      try {
+        LOG.warn(String.format("Failed to decomission rack - (%s)", response.getResponseBody()));
+      } catch (IOException e) {
+        LOG.warn("Couldn't read response", e);
+      }
+    }
   }
 
   public void deleteDecomissioningRack(String rackId, Optional<String> user) {
-    final String requestUri = String.format(RACKS_DELETE_DECOMISSIONING_FORMAT, getHost(), contextPath, rackId);
-
-    delete(requestUri, "rack", rackId, user);
+    final String requestUri = finishUri(String.format(RACKS_DELETE_DECOMISSIONING_FORMAT, getHost(), contextPath, rackId), user);
+
+    LOG.info(String.format("Deleting rack %s - (%s)", rackId, requestUri));
+
+    final long start = System.currentTimeMillis();
+
+    Response response = deleteUri(requestUri);
+
+    LOG.info(String.format("Deleting rack (%s) from Singularity in %sms", response.getStatusCode(), System.currentTimeMillis() - start));
+
+    if (!isSuccess(response)) {
+      try {
+        LOG.warn(String.format("Failed to delete rack - (%s)", response.getResponseBody()));
+      } catch (IOException e) {
+        LOG.warn("Couldn't read response", e);
+      }
+    }
   }
 
   public void deleteDeadRack(String rackId, Optional<String> user) {
-    final String requestUri = String.format(RACKS_DELETE_DEAD_FORMAT, getHost(), contextPath, rackId);
-
-    delete(requestUri, "dead rack", rackId, user);
+    final String requestUri = finishUri(String.format(RACKS_DELETE_DEAD_FORMAT, getHost(), contextPath, rackId), user);
+
+    LOG.info(String.format("Deleting rack %s - (%s)", rackId, requestUri));
+
+    final long start = System.currentTimeMillis();
+
+    Response response = deleteUri(requestUri);
+
+    LOG.info(String.format("Deleting rack (%s) from Singularity in %sms", response.getStatusCode(), System.currentTimeMillis() - start));
+
+    if (!isSuccess(response)) {
+      try {
+        LOG.warn(String.format("Failed to delete rack - (%s)", response.getResponseBody()));
+      } catch (IOException e) {
+        LOG.warn("Couldn't read response", e);
+      }
+    }
   }
 
   //
@@ -583,39 +788,97 @@
   //
 
   public Collection<SingularitySlave> getActiveSlaves() {
-    return getSlaves(SLAVES_GET_ACTIVE_FORMAT, "active");
+    return getSlaves(SLAVES_GET_ACTIVE_FORMAT);
   }
 
   public Collection<SingularitySlave> getDeadSlaves() {
-    return getSlaves(SLAVES_GET_DEAD_FORMAT, "dead");
+    return getSlaves(SLAVES_GET_DEAD_FORMAT);
   }
 
   public Collection<SingularitySlave> getDecomissioningSlaves() {
-    return getSlaves(SLAVES_GET_DECOMISSIONING_FORMAT, "decomissioning");
-  }
-
-  private Collection<SingularitySlave> getSlaves(String format, String type) {
+    return getSlaves(SLAVES_GET_DECOMISSIONING_FORMAT);
+  }
+
+  private Collection<SingularitySlave> getSlaves(String format) {
     final String requestUri = String.format(format, getHost(), contextPath);
 
-    return getCollection(requestUri, type, SLAVES_COLLECTION);
+    LOG.info(String.format("Getting racks (%s)", requestUri));
+
+    final long start = System.currentTimeMillis();
+
+    Response getResponse = getUri(requestUri);
+
+    LOG.info(String.format("Got racks from singularity in %sms", System.currentTimeMillis() - start));
+
+    if (getResponse.getStatusCode() == 404) {
+      return ImmutableList.of();
+    }
+
+    try {
+      return objectMapper.readValue(getResponse.getResponseBodyAsStream(), SLAVES_COLLECTION);
+    } catch (Exception e) {
+      throw Throwables.propagate(e);
+    }
   }
 
   public void decomissionSlave(String slaveId, Optional<String> user) {
-    final String requestUri = String.format(SLAVES_DECOMISSION_FORMAT, getHost(), contextPath, slaveId);
-
-    post(requestUri, String.format("decomission slave %s", slaveId), Optional.absent(), user);
+    final String requestUri = finishUri(String.format(SLAVES_DECOMISSION_FORMAT, getHost(), contextPath, slaveId), user);
+
+    LOG.info(String.format("Decomissioning Slave %s - (%s)", slaveId, requestUri));
+
+    final long start = System.currentTimeMillis();
+
+    Response response = postUri(requestUri);
+
+    LOG.info(String.format("Decomissioning Slave (%s) from Singularity in %sms", response.getStatusCode(), System.currentTimeMillis() - start));
+
+    if (!isSuccess(response)) {
+      try {
+        LOG.warn(String.format("Failed to decomission slave - (%s)", response.getResponseBody()));
+      } catch (IOException e) {
+        LOG.warn("Couldn't read response", e);
+      }
+    }
   }
 
   public void deleteDecomissioningSlave(String slaveId, Optional<String> user) {
-    final String requestUri = String.format(SLAVES_DELETE_DECOMISSIONING_FORMAT, getHost(), contextPath, slaveId);
-
-    delete(requestUri, "decomissioning slave", slaveId, user);
+    final String requestUri = finishUri(String.format(SLAVES_DELETE_DECOMISSIONING_FORMAT, getHost(), contextPath, slaveId), user);
+
+    LOG.info(String.format("Deleting Slave %s - (%s)", slaveId, requestUri));
+
+    final long start = System.currentTimeMillis();
+
+    Response response = deleteUri(requestUri);
+
+    LOG.info(String.format("Deleting Slave (%s) from Singularity in %sms", response.getStatusCode(), System.currentTimeMillis() - start));
+
+    if (!isSuccess(response)) {
+      try {
+        LOG.warn(String.format("Failed to delete slave - (%s)", response.getResponseBody()));
+      } catch (IOException e) {
+        LOG.warn("Couldn't read response", e);
+      }
+    }
   }
 
   public void deleteDeadSlave(String slaveId, Optional<String> user) {
-    final String requestUri = String.format(SLAVES_DELETE_DEAD_FORMAT, getHost(), contextPath, slaveId);
-
-    delete(requestUri, "dead slave", slaveId, user);
+    final String requestUri = finishUri(String.format(SLAVES_DELETE_DEAD_FORMAT, getHost(), contextPath, slaveId), user);
+
+    LOG.info(String.format("Deleting Slave %s - (%s)", slaveId, requestUri));
+
+    final long start = System.currentTimeMillis();
+
+    Response response = deleteUri(requestUri);
+
+    LOG.info(String.format("Deleting Slave (%s) from Singularity in %sms", response.getStatusCode(), System.currentTimeMillis() - start));
+
+    if (!isSuccess(response)) {
+      try {
+        LOG.warn(String.format("Failed to delete slave - (%s)", response.getResponseBody()));
+      } catch (IOException e) {
+        LOG.warn("Couldn't read response", e);
+      }
+    }
   }
 
   //
@@ -625,69 +888,87 @@
   public Optional<SingularityTaskHistory> getHistoryForTask(String taskId) {
     final String requestUri = String.format(TASK_HISTORY_FORMAT, getHost(), contextPath, taskId);
 
-    return getSingle(requestUri, "task history", taskId, SingularityTaskHistory.class);
+    LOG.info(String.format("Getting task history for %s - (%s)", taskId, requestUri));
+
+    final long start = System.currentTimeMillis();
+
+    Response getResponse = getUri(requestUri);
+
+    LOG.info(String.format("Got task history from Singularity in %sms", System.currentTimeMillis() - start));
+
+    if (getResponse.getStatusCode() == 404) {
+      return Optional.absent();
+    }
+
+    try {
+      return Optional.of(objectMapper.readValue(getResponse.getResponseBodyAsStream(), SingularityTaskHistory.class));
+    } catch (Exception e) {
+      throw Throwables.propagate(e);
+    }
   }
 
   public Collection<SingularityTaskIdHistory> getActiveTaskHistoryForRequest(String requestId) {
     final String requestUri = String.format(REQUEST_ACTIVE_TASKS_HISTORY_FORMAT, getHost(), contextPath, requestId);
 
-    final String type = String.format("active task history for %s", requestId);
-
-    return getCollection(requestUri, type, TASKID_HISTORY_COLLECTION);
+    LOG.info(String.format("Getting active task history for request %s - (%s)", requestId, requestUri));
+
+    final long start = System.currentTimeMillis();
+
+    Response getResponse = getUri(requestUri);
+
+    LOG.info(String.format("Got active task history from Singularity in %sms", System.currentTimeMillis() - start));
+
+    checkResponse("get active task history", getResponse);
+
+    try {
+      return objectMapper.readValue(getResponse.getResponseBodyAsStream(), TASKID_HISTORY_COLLECTION);
+    } catch (Exception e) {
+      throw Throwables.propagate(e);
+    }
   }
 
   public Collection<SingularityTaskIdHistory> getInactiveTaskHistoryForRequest(String requestId) {
     final String requestUri = String.format(REQUEST_INACTIVE_TASKS_HISTORY_FORMAT, getHost(), contextPath, requestId);
 
-    final String type = String.format("inactive (failed, killed, lost) task history for request %s", requestId);
-
-    return getCollection(requestUri, type, TASKID_HISTORY_COLLECTION);
+    LOG.info(String.format("Getting inactive (failed, killed, lost) task  history for request %s - (%s)", requestId, requestUri));
+
+    final long start = System.currentTimeMillis();
+
+    Response getResponse = getUri(requestUri);
+
+    LOG.info(String.format("Got inactive task history from Singularity in %sms", System.currentTimeMillis() - start));
+
+    checkResponse("get inactive task history", getResponse);
+
+    try {
+      return objectMapper.readValue(getResponse.getResponseBodyAsStream(), TASKID_HISTORY_COLLECTION);
+    } catch (Exception e) {
+      throw Throwables.propagate(e);
+    }
   }
 
   public Optional<SingularityDeployHistory> getHistoryForRequestDeploy(String requestId, String deployId) {
     final String requestUri = String.format(REQUEST_DEPLOY_HISTORY_FORMAT, getHost(), contextPath, requestId, deployId);
 
-    return getSingle(requestUri, "deploy history", new SingularityDeployKey(requestId, deployId).getId(), SingularityDeployHistory.class);
-  }
-
-  //
-  // WEBHOOKS
-  //
-
-  public Optional<SingularityCreateResult> addWebhook(SingularityWebhook webhook, Optional<String> user) {
-    final String requestUri = String.format(WEBHOOKS_FORMAT, getHost(), contextPath);
-
-    return post(requestUri, String.format("webhook %s", webhook.getUri()), Optional.of(webhook), user, Optional.of(SingularityCreateResult.class));
-  }
-
-  public Optional<SingularityDeleteResult> deleteWebhook(String webhookId, Optional<String> user) {
-    final String requestUri = String.format(WEBHOOKS_DELETE_FORMAT, getHost(), contextPath, webhookId);
-
-    return delete(requestUri, String.format("webhook with id %s", webhookId), webhookId, user, Optional.of(SingularityDeleteResult.class));
-  }
-
-  public Collection<SingularityWebhook> getActiveWebhook() {
-    final String requestUri = String.format(WEBHOOKS_FORMAT, getHost(), contextPath);
-
-    return getCollection(requestUri, "active webhooks", WEBHOOKS_COLLECTION);
-  }
-
-  public Collection<SingularityDeployWebhook> getQueuedDeployUpdates(String webhookId) {
-    final String requestUri = String.format(WEBHOOKS_GET_QUEUED_DEPLOY_UPDATES_FORMAT, getHost(), contextPath, webhookId);
-
-    return getCollection(requestUri, "deploy updates", DEPLOY_UPDATES_COLLECTION);
-  }
-
-  public Collection<SingularityRequestHistory> getQueuedRequestUpdates(String webhookId) {
-    final String requestUri = String.format(WEBHOOKS_GET_QUEUED_REQUEST_UPDATES_FORMAT, getHost(), contextPath, webhookId);
-
-    return getCollection(requestUri, "request updates", REQUEST_UPDATES_COLLECTION);
-  }
-
-  public Collection<SingularityTaskHistoryUpdate> getQueuedTaskUpdates(String webhookId) {
-    final String requestUri = String.format(WEBHOOKS_GET_QUEUED_TASK_UPDATES_FORMAT, getHost(), contextPath, webhookId);
-
-    return getCollection(requestUri, "request updates", TASK_UPDATES_COLLECTION);
+    LOG.info(String.format("Getting history for SingularityRequest/Deploy '%s / %s' - (%s)", requestId, deployId, requestUri));
+
+    final long start = System.currentTimeMillis();
+
+    Response getResponse = getUri(requestUri);
+
+    if (isSuccess(getResponse)) {
+      LOG.info(String.format("Got deploy history from Singularity in %sms", System.currentTimeMillis() - start));
+
+      try {
+        return Optional.of(objectMapper.readValue(getResponse.getResponseBodyAsStream(), SingularityDeployHistory.class));
+      } catch (Exception e) {
+        throw Throwables.propagate(e);
+      }
+    } else if (getResponse.getStatusCode() == 404) {
+      return Optional.<SingularityDeployHistory>absent();
+    } else {
+      throw fail("Get 'History for Request Deploy' failed", getResponse);
+    }
   }
 
 }