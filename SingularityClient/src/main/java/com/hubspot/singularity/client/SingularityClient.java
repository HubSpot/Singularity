package com.hubspot.singularity.client;

import static com.google.common.base.Preconditions.checkNotNull;

import java.util.Arrays;
import java.util.Collection;
import java.util.List;
import java.util.Map;
import java.util.Map.Entry;
import java.util.Random;

import javax.inject.Provider;

import org.slf4j.Logger;
import org.slf4j.LoggerFactory;

import com.fasterxml.jackson.core.type.TypeReference;
import com.google.common.base.Optional;
import com.google.common.collect.ImmutableList;
import com.google.common.collect.ImmutableMap;
import com.google.common.collect.ImmutableMap.Builder;
import com.google.inject.Inject;
import com.google.inject.name.Named;
import com.hubspot.horizon.HttpClient;
import com.hubspot.horizon.HttpRequest;
import com.hubspot.horizon.HttpRequest.Method;
import com.hubspot.horizon.HttpResponse;
import com.hubspot.mesos.json.MesosFileChunkObject;
import com.hubspot.singularity.MachineState;
import com.hubspot.singularity.SingularityClientCredentials;
import com.hubspot.singularity.SingularityCreateResult;
import com.hubspot.singularity.SingularityDeleteResult;
import com.hubspot.singularity.SingularityDeploy;
import com.hubspot.singularity.SingularityDeployHistory;
import com.hubspot.singularity.SingularityDeployKey;
import com.hubspot.singularity.SingularityDeployUpdate;
import com.hubspot.singularity.SingularityPendingRequest;
import com.hubspot.singularity.SingularityRack;
import com.hubspot.singularity.SingularityRequest;
import com.hubspot.singularity.SingularityRequestCleanup;
import com.hubspot.singularity.SingularityRequestHistory;
import com.hubspot.singularity.SingularityRequestParent;
import com.hubspot.singularity.SingularityS3Log;
import com.hubspot.singularity.SingularitySandbox;
import com.hubspot.singularity.SingularitySlave;
import com.hubspot.singularity.SingularityState;
import com.hubspot.singularity.SingularityTask;
import com.hubspot.singularity.SingularityTaskCleanupResult;
import com.hubspot.singularity.SingularityTaskHistory;
import com.hubspot.singularity.SingularityTaskHistoryUpdate;
import com.hubspot.singularity.SingularityTaskIdHistory;
import com.hubspot.singularity.SingularityTaskRequest;
import com.hubspot.singularity.SingularityWebhook;
import com.hubspot.singularity.api.SingularityDeployRequest;

public class SingularityClient {

  private static final Logger LOG = LoggerFactory.getLogger(SingularityClient.class);

  private static final String STATE_FORMAT = "http://%s/%s/state";

  private static final String RACKS_FORMAT = "http://%s/%s/racks";
  private static final String RACKS_GET_ACTIVE_FORMAT = RACKS_FORMAT + "/active";
  private static final String RACKS_GET_DEAD_FORMAT = RACKS_FORMAT + "/dead";
  private static final String RACKS_GET_DECOMISSIONING_FORMAT = RACKS_FORMAT + "/decomissioning";
  private static final String RACKS_DECOMISSION_FORMAT = RACKS_FORMAT + "/rack/%s/decomission";
  private static final String RACKS_DELETE_DEAD_FORMAT = RACKS_FORMAT + "/rack/%s/dead";
  private static final String RACKS_DELETE_DECOMISSIONING_FORMAT = RACKS_FORMAT + "/rack/%s/decomissioning";

  private static final String SLAVES_FORMAT = "http://%s/%s/slaves";
  private static final String SLAVES_DECOMISSION_FORMAT = SLAVES_FORMAT + "/slave/%s/decommission";
  private static final String SLAVES_DELETE_FORMAT = SLAVES_FORMAT + "/slave/%s/decomissioning";

  private static final String TASKS_FORMAT = "http://%s/%s/tasks";
  private static final String TASKS_KILL_TASK_FORMAT = TASKS_FORMAT + "/task/%s";
  private static final String TASKS_GET_ACTIVE_FORMAT = TASKS_FORMAT + "/active";
  private static final String TASKS_GET_ACTIVE_ON_SLAVE_FORMAT = TASKS_FORMAT + "/active/slave/%s";
  private static final String TASKS_GET_SCHEDULED_FORMAT = TASKS_FORMAT + "/scheduled";

  private static final String HISTORY_FORMAT = "http://%s/%s/history";
  private static final String TASK_HISTORY_FORMAT = HISTORY_FORMAT + "/task/%s";
  private static final String REQUEST_HISTORY_FORMAT = HISTORY_FORMAT + "/request/%s/requests";
  private static final String TASK_HISTORY_BY_RUN_ID_FORMAT = HISTORY_FORMAT + "/request/%s/run/%s";
  private static final String REQUEST_ACTIVE_TASKS_HISTORY_FORMAT = HISTORY_FORMAT + "/request/%s/tasks/active";
  private static final String REQUEST_INACTIVE_TASKS_HISTORY_FORMAT = HISTORY_FORMAT + "/request/%s/tasks";
  private static final String REQUEST_DEPLOY_HISTORY_FORMAT = HISTORY_FORMAT + "/request/%s/deploy/%s";

  private static final String REQUESTS_FORMAT = "http://%s/%s/requests";
  private static final String REQUESTS_GET_ACTIVE_FORMAT = REQUESTS_FORMAT + "/active";
  private static final String REQUESTS_GET_PAUSED_FORMAT = REQUESTS_FORMAT + "/paused";
  private static final String REQUESTS_GET_COOLDOWN_FORMAT = REQUESTS_FORMAT + "/cooldown";
  private static final String REQUESTS_GET_PENDING_FORMAT = REQUESTS_FORMAT + "/queued/pending";
  private static final String REQUESTS_GET_CLEANUP_FORMAT = REQUESTS_FORMAT + "/queued/cleanup";

  private static final String REQUEST_GET_FORMAT = REQUESTS_FORMAT + "/request/%s";
  private static final String REQUEST_CREATE_OR_UPDATE_FORMAT = REQUESTS_FORMAT;
  private static final String REQUEST_DELETE_ACTIVE_FORMAT = REQUESTS_FORMAT + "/request/%s";
  private static final String REQUEST_DELETE_PAUSED_FORMAT = REQUESTS_FORMAT + "/request/%s/paused";
  private static final String REQUEST_BOUNCE_FORMAT = REQUESTS_FORMAT + "/request/%s/bounce";
  private static final String REQUEST_PAUSE_FORMAT = REQUESTS_FORMAT + "/request/%s/pause";
  private static final String REQUEST_RUN_FORMAT = REQUESTS_FORMAT + "/request/%s/run";
  private static final String REQUEST_EXIT_COOLDOWN_FORMAT = REQUESTS_FORMAT + "/request/%s/exit-cooldown";

  private static final String DEPLOYS_FORMAT = "http://%s/%s/deploys";
  private static final String DELETE_DEPLOY_FORMAT = DEPLOYS_FORMAT + "/deploy/%s/request/%s";

  private static final String WEBHOOKS_FORMAT = "http://%s/%s/webhooks";
  private static final String WEBHOOKS_DELETE_FORMAT = WEBHOOKS_FORMAT +"/%s";
  private static final String WEBHOOKS_GET_QUEUED_DEPLOY_UPDATES_FORMAT = WEBHOOKS_FORMAT + "/deploy/%s";
  private static final String WEBHOOKS_GET_QUEUED_REQUEST_UPDATES_FORMAT = WEBHOOKS_FORMAT + "/request/%s";
  private static final String WEBHOOKS_GET_QUEUED_TASK_UPDATES_FORMAT = WEBHOOKS_FORMAT + "/task/%s";

  private static final String SANDBOX_FORMAT = "http://%s/%s/sandbox";
  private static final String SANDBOX_BROWSE_FORMAT = SANDBOX_FORMAT + "/%s/browse";
  private static final String SANDBOX_READ_FILE_FORMAT = SANDBOX_FORMAT + "/%s/read";

  private static final String S3_LOG_FORMAT = "http://%s/%s/logs";
  private static final String S3_LOG_GET_TASK_LOGS = S3_LOG_FORMAT + "/task/%s";
  private static final String S3_LOG_GET_REQUEST_LOGS = S3_LOG_FORMAT + "/request/%s";
  private static final String S3_LOG_GET_DEPLOY_LOGS = S3_LOG_FORMAT + "/request/%s/deploy/%s";

  private static final TypeReference<Collection<SingularityRequestParent>> REQUESTS_COLLECTION = new TypeReference<Collection<SingularityRequestParent>>() {};
  private static final TypeReference<Collection<SingularityPendingRequest>> PENDING_REQUESTS_COLLECTION = new TypeReference<Collection<SingularityPendingRequest>>() {};
  private static final TypeReference<Collection<SingularityRequestCleanup>> CLEANUP_REQUESTS_COLLECTION = new TypeReference<Collection<SingularityRequestCleanup>>() {};
  private static final TypeReference<Collection<SingularityTask>> TASKS_COLLECTION = new TypeReference<Collection<SingularityTask>>() {};
  private static final TypeReference<Collection<SingularityTaskIdHistory>> TASKID_HISTORY_COLLECTION = new TypeReference<Collection<SingularityTaskIdHistory>>() {};
  private static final TypeReference<Collection<SingularityRack>> RACKS_COLLECTION = new TypeReference<Collection<SingularityRack>>() {};
  private static final TypeReference<Collection<SingularitySlave>> SLAVES_COLLECTION = new TypeReference<Collection<SingularitySlave>>() {};
  private static final TypeReference<Collection<SingularityWebhook>> WEBHOOKS_COLLECTION = new TypeReference<Collection<SingularityWebhook>>() {};
  private static final TypeReference<Collection<SingularityDeployUpdate>> DEPLOY_UPDATES_COLLECTION = new TypeReference<Collection<SingularityDeployUpdate>>() {};
  private static final TypeReference<Collection<SingularityRequestHistory>> REQUEST_UPDATES_COLLECTION = new TypeReference<Collection<SingularityRequestHistory>>() {};
  private static final TypeReference<Collection<SingularityTaskHistoryUpdate>> TASK_UPDATES_COLLECTION = new TypeReference<Collection<SingularityTaskHistoryUpdate>>() {};
  private static final TypeReference<Collection<SingularityTaskRequest>> TASKS_REQUEST_COLLECTION = new TypeReference<Collection<SingularityTaskRequest>>() {};
  private static final TypeReference<Collection<SingularityS3Log>> S3_LOG_COLLECTION = new TypeReference<Collection<SingularityS3Log>>() {};
  private static final TypeReference<Collection<SingularityRequestHistory>> REQUEST_HISTORY_COLLECTION = new TypeReference<Collection<SingularityRequestHistory>>() {};

  private final Random random;
  private final Provider<List<String>> hostsProvider;
  private final String contextPath;

  private final HttpClient httpClient;
  private final Optional<SingularityClientCredentials> credentials;

  @Inject
  @Deprecated
  public SingularityClient(@Named(SingularityClientModule.CONTEXT_PATH) String contextPath, @Named(SingularityClientModule.HTTP_CLIENT_NAME) HttpClient httpClient, @Named(SingularityClientModule.HOSTS_PROPERTY_NAME) String hosts) {
    this(contextPath, httpClient, Arrays.asList(hosts.split(",")), Optional.<SingularityClientCredentials>absent());
  }

  public SingularityClient(String contextPath, HttpClient httpClient, List<String> hosts, Optional<SingularityClientCredentials> credentials) {
    this(contextPath, httpClient, ProviderUtils.<List<String>>of(ImmutableList.copyOf(hosts)), credentials);
  }

  public SingularityClient(String contextPath, HttpClient httpClient, Provider<List<String>> hostsProvider, Optional<SingularityClientCredentials> credentials) {
    this.httpClient = httpClient;
    this.contextPath = contextPath;

    this.hostsProvider = hostsProvider;
    this.random = new Random();

    this.credentials = credentials;
  }

  private String getHost() {
    final List<String> hosts = hostsProvider.get();
    return hosts.get(random.nextInt(hosts.size()));
  }

  private void checkResponse(String type, HttpResponse response) {
    if (response.isError()) {
      throw fail(type, response);
    }
  }

  private SingularityClientException fail(String type, HttpResponse response) {
    String body = "";

    try {
      body = response.getAsString();
    } catch (Exception e) {
      LOG.warn("Unable to read body", e);
    }

    String uri = "";

    try {
      uri = response.getRequest().getUrl().toString();
    } catch (Exception e) {
      LOG.warn("Unable to read uri", e);
    }

    throw new SingularityClientException(String.format("Failed '%s' action on Singularity (%s) - code: %s, %s", type, uri, response.getStatusCode(), body), response.getStatusCode());
  }

  private <T> Optional<T> getSingle(String uri, String type, String id, Class<T> clazz) {
    return getSingleWithParams(uri, type, id, Optional.<Map<String, Object>>absent(), clazz);
  }

  private <T> Optional<T> getSingleWithParams(String uri, String type, String id, Optional<Map<String, Object>> queryParams, Class<T> clazz) {
    checkNotNull(id, String.format("Provide a %s id", type));

    LOG.info("Getting {} {} from {}", type, id, uri);

    final long start = System.currentTimeMillis();

    HttpRequest.Builder requestBuilder = HttpRequest.newBuilder()
        .setUrl(uri);

    if (queryParams.isPresent()) {
      addQueryParams(requestBuilder, queryParams.get());
    }

    addCredentials(requestBuilder);

    HttpResponse response = httpClient.execute(requestBuilder.build());

    if (response.getStatusCode() == 404) {
      return Optional.absent();
    }

    checkResponse(type, response);

    LOG.info("Got {} {} in {}ms", type, id, System.currentTimeMillis() - start);

    return Optional.fromNullable(response.getAs(clazz));
  }

  private <T> Collection<T> getCollection(String uri, String type, TypeReference<Collection<T>> typeReference) {
    return getCollectionWithParams(uri, type, Optional.<Map<String, Object>>absent(), typeReference);
  }

  private <T> Collection<T> getCollectionWithParams(String uri, String type, Optional<Map<String, Object>> queryParams, TypeReference<Collection<T>> typeReference) {
    LOG.info("Getting all {} from {}", type, uri);

    final long start = System.currentTimeMillis();

    HttpRequest.Builder requestBuilder = HttpRequest.newBuilder()
        .setUrl(uri);

    if (queryParams.isPresent()) {
      addQueryParams(requestBuilder, queryParams.get());
    }

    addCredentials(requestBuilder);

    HttpResponse response = httpClient.execute(requestBuilder.build());

    if (response.getStatusCode() == 404) {
      return ImmutableList.of();
    }

    checkResponse(type, response);

    LOG.info("Got {} in {}ms", type, System.currentTimeMillis() - start);

    return response.getAs(typeReference);
  }

  private void addQueryParams(HttpRequest.Builder requestBuilder, Map<String, Object> queryParams) {
    for (Entry<String, Object> queryParamEntry : queryParams.entrySet()) {
      if (queryParamEntry.getValue() instanceof String) {
        requestBuilder.setQueryParam(queryParamEntry.getKey()).to((String) queryParamEntry.getValue());
      } else if (queryParamEntry.getValue() instanceof Integer) {
        requestBuilder.setQueryParam(queryParamEntry.getKey()).to((Integer) queryParamEntry.getValue());
      } else if (queryParamEntry.getValue() instanceof Long) {
        requestBuilder.setQueryParam(queryParamEntry.getKey()).to((Long) queryParamEntry.getValue());
      } else if (queryParamEntry.getValue() instanceof Boolean) {
        requestBuilder.setQueryParam(queryParamEntry.getKey()).to((Boolean) queryParamEntry.getValue());
      } else {
        throw new RuntimeException(String.format("The type '%s' of query param %s is not supported. Only String, long, int and boolean values are supported",
            queryParamEntry.getValue().getClass().getName(), queryParamEntry.getKey()));
      }
    }
  }

  private void addCredentials(HttpRequest.Builder requestBuilder) {
    if (credentials.isPresent()) {
      requestBuilder.addHeader(credentials.get().getHeaderName(), credentials.get().getToken());
    }
  }

  private <T> void delete(String uri, String type, String id, Optional<String> user) {
    delete(uri, type, id, user, Optional.<Class<T>> absent());
  }

  private <T> Optional<T> delete(String uri, String type, String id, Optional<String> user, Optional<Class<T>> clazz) {
    LOG.info("Deleting {} {} from {}", type, id, uri);

    final long start = System.currentTimeMillis();

    HttpRequest.Builder request = HttpRequest.newBuilder().setUrl(uri).setMethod(Method.DELETE);

    if (user.isPresent()) {
      request.setQueryParam("user").to(user.get());
    }

    addCredentials(request);

    HttpResponse response = httpClient.execute(request.build());

    if (response.getStatusCode() == 404) {
      LOG.info("{} ({}) was not found", type, id);
      return Optional.absent();
    }

    checkResponse(type, response);

    LOG.info("Deleted {} ({}) from Singularity in %sms", type, id, System.currentTimeMillis() - start);

    if (clazz.isPresent()) {
      return Optional.of(response.getAs(clazz.get()));
    }

    return Optional.absent();
  }

  private <T> Optional<T> post(String uri, String type, Optional<?> body, Optional<String> user, Optional<Class<T>> clazz) {
    try {
      HttpResponse response = post(uri, type, body, user);

      if (clazz.isPresent()) {
        return Optional.of(response.getAs(clazz.get()));
      }
    } catch (Exception e) {
      LOG.warn("Http post failed", e);
    }

    return Optional.<T>absent();
  }

  private HttpResponse post(String uri, String type, Optional<?> body, Optional<String> user) {
    LOG.info("Posting {} to {}", type, uri);

    final long start = System.currentTimeMillis();

    HttpRequest.Builder request = HttpRequest.newBuilder().setUrl(uri).setMethod(Method.POST);

    if (user.isPresent()) {
      request.setQueryParam("user").to(user.get());
    }

    if (body.isPresent()) {
      request.setBody(body.get());
    }

    addCredentials(request);

    HttpResponse response = httpClient.execute(request.build());

    checkResponse(type, response);

    LOG.info("Successfully posted {} in {}ms", type, System.currentTimeMillis() - start);

    return response;
  }

  //
  // GLOBAL
  //

  public SingularityState getState(Optional<Boolean> skipCache, Optional<Boolean> includeRequestIds) {
    final String uri = String.format(STATE_FORMAT, getHost(), contextPath);

    LOG.info("Fetching state from {}", uri);

    final long start = System.currentTimeMillis();

    HttpRequest.Builder request = HttpRequest.newBuilder().setUrl(uri);

    if (skipCache.isPresent()) {
      request.setQueryParam("skipCache").to(skipCache.get().booleanValue());
    }
    if (includeRequestIds.isPresent()) {
      request.setQueryParam("includeRequestIds").to(includeRequestIds.get().booleanValue());
    }

    addCredentials(request);

    HttpResponse response = httpClient.execute(request.build());

    checkResponse("state", response);

    LOG.info("Got state in {}ms", System.currentTimeMillis() - start);

    return response.getAs(SingularityState.class);
  }

  //
  // ACTIONS ON A SINGLE SINGULARITY REQUEST
  //

  public Optional<SingularityRequestParent> getSingularityRequest(String requestId) {
    final String singularityApiRequestUri = String.format(REQUEST_GET_FORMAT, getHost(), contextPath, requestId);

    return getSingle(singularityApiRequestUri, "request", requestId, SingularityRequestParent.class);
  }

  public void createOrUpdateSingularityRequest(SingularityRequest request, Optional<String> user) {
    checkNotNull(request.getId(), "A posted Singularity Request must have an id");

    final String requestUri = String.format(REQUEST_CREATE_OR_UPDATE_FORMAT, getHost(), contextPath);

    post(requestUri, String.format("request %s", request.getId()), Optional.of(request), user);
  }

  /**
   * Delete a singularity request that is active.
   * If the deletion is successful the deleted singularity request is returned.
   * If the request to be deleted is not found {code Optional.absent()} is returned
   * If an error occurs during deletion an exception is returned
   * If the singularity request to be deleted is paused the deletion will fail with an exception
   * If you want to delete a paused singularity request use the provided {@link SingularityClient#deletePausedSingularityRequest}
   *
   * @param requestId
   *      the id of the singularity request to delete
   * @param user
   *      the ...
   * @return
   *      the singularity request that was deleted
   */
  public Optional<SingularityRequest> deleteActiveSingularityRequest(String requestId, Optional<String> user) {
    final String requestUri = String.format(REQUEST_DELETE_ACTIVE_FORMAT, getHost(), contextPath, requestId);

    return delete(requestUri, "active request", requestId, user, Optional.of(SingularityRequest.class));
  }

  public Optional<SingularityRequest> deletePausedSingularityRequest(String requestId, Optional<String> user) {
    final String requestUri = String.format(REQUEST_DELETE_PAUSED_FORMAT, getHost(), contextPath, requestId);

    return delete(requestUri, "paused request", requestId, user, Optional.of(SingularityRequest.class));
  }

  public void pauseSingularityRequest(String requestId, Optional<String> user) {
    final String requestUri = String.format(REQUEST_PAUSE_FORMAT, getHost(), contextPath, requestId);

    post(requestUri, String.format("pause of request %s", requestId), Optional.absent(), user);
  }

  public void runSingularityRequest(String requestId, Optional<String> user, Optional<List<String>> additionalArgs) {
    final String requestUri = String.format(REQUEST_RUN_FORMAT, getHost(), contextPath, requestId);

    post(requestUri, String.format("run of request %s", requestId), additionalArgs, user);
  }

  public void bounceSingularityRequest(String requestId, Optional<String> user) {
    final String requestUri = String.format(REQUEST_BOUNCE_FORMAT, getHost(), contextPath, requestId);

    post(requestUri, String.format("bounce of request %s", requestId), Optional.absent(), user);
  }

  public void exitCooldown(String requestId, Optional<String> user) {
    final String requestUri = String.format(REQUEST_EXIT_COOLDOWN_FORMAT, getHost(), contextPath, requestId);

    post(requestUri, String.format("exit cooldown of request %s", requestId), Optional.absent(), user);
  }

  //
  // ACTIONS ON A DEPLOY FOR A SINGULARITY REQUEST
  //

<<<<<<< HEAD
  public SingularityRequestParent createDeployForSingularityRequest(String requestId, SingularityDeploy pendingDeploy, Optional<Boolean> deployUnpause) {
    final String requestUri = String.format(DEPLOYS_FORMAT, getHost(), contextPath);

    HttpResponse response = post(requestUri, String.format("new deploy %s", new SingularityDeployKey(requestId, pendingDeploy.getId())),
        Optional.of(new SingularityDeployRequest(pendingDeploy, deployUnpause)), Optional.<String> absent());
=======
  public SingularityRequestParent createDeployForSingularityRequest(String requestId, SingularityDeploy pendingDeploy, Optional<Boolean> deployUnpause, Optional<String> message) {
    final String requestUri = String.format(DEPLOYS_FORMAT, getHost(), contextPath);

    HttpResponse response = post(requestUri, String.format("new deploy %s", new SingularityDeployKey(requestId, pendingDeploy.getId())),
        Optional.of(new SingularityDeployRequest(pendingDeploy, deployUnpause, message)), Optional.<String> absent());
>>>>>>> 16ad8fb9

    return getAndLogRequestAndDeployStatus(response.getAs(SingularityRequestParent.class));
  }

  private SingularityRequestParent getAndLogRequestAndDeployStatus(SingularityRequestParent singularityRequestParent) {
    String activeDeployId = singularityRequestParent.getActiveDeploy().isPresent() ? singularityRequestParent.getActiveDeploy().get().getId() : "No Active Deploy";
    String pendingDeployId = singularityRequestParent.getPendingDeploy().isPresent() ? singularityRequestParent.getPendingDeploy().get().getId() : "No Pending deploy";
    LOG.info("Deploy status: Singularity request {} -> pending deploy: '{}', active deploy: '{}'", singularityRequestParent.getRequest().getId(), pendingDeployId, activeDeployId);

    return singularityRequestParent;
  }

  public SingularityRequestParent cancelPendingDeployForSingularityRequest(String requestId, String deployId, Optional<String> user) {
    final String requestUri = String.format(DELETE_DEPLOY_FORMAT, getHost(), contextPath, deployId, requestId);

    SingularityRequestParent singularityRequestParent = delete(requestUri, "pending deploy", new SingularityDeployKey(requestId, deployId).getId(), user, Optional.of(SingularityRequestParent.class)).get();

    return getAndLogRequestAndDeployStatus(singularityRequestParent);
  }

  /**
   * Get all singularity requests that their state is either ACTIVE, PAUSED or COOLDOWN
   *
   * For the requests that are pending to become ACTIVE use:
   *    {@link SingularityClient#getPendingSingularityRequests()}
   *
   * For the requests that are cleaning up use:
   *    {@link SingularityClient#getCleanupSingularityRequests()}
   *
   *
   * Use {@link SingularityClient#getActiveSingularityRequests()}, {@link SingularityClient#getPausedSingularityRequests()},
   * {@link SingularityClient#getCoolDownSingularityRequests()} respectively to get only the ACTIVE, PAUSED or COOLDOWN requests.
   *
   * @return
   *    returns all the [ACTIVE, PAUSED, COOLDOWN] {@link SingularityRequestParent} instances.
   *
   */
  public Collection<SingularityRequestParent> getSingularityRequests() {
    final String requestUri = String.format(REQUESTS_FORMAT, getHost(), contextPath);

    return getCollection(requestUri, "[ACTIVE, PAUSED, COOLDOWN] requests", REQUESTS_COLLECTION);
  }

  /**
   * Get all requests that their state is ACTIVE
   *
   * @return
   *    All ACTIVE {@link SingularityRequestParent} instances
   */
  public Collection<SingularityRequestParent> getActiveSingularityRequests() {
    final String requestUri = String.format(REQUESTS_GET_ACTIVE_FORMAT, getHost(), contextPath);

    return getCollection(requestUri, "ACTIVE requests", REQUESTS_COLLECTION);
  }

  /**
   * Get all requests that their state is PAUSED
   * ACTIVE requests are paused by users, which is equivalent to stop their tasks from running without undeploying them
   *
   * @return
   *    All PAUSED {@link SingularityRequestParent} instances
   */
  public Collection<SingularityRequestParent> getPausedSingularityRequests() {
    final String requestUri = String.format(REQUESTS_GET_PAUSED_FORMAT, getHost(), contextPath);

    return getCollection(requestUri, "PAUSED requests", REQUESTS_COLLECTION);
  }

  /**
   * Get all requests that has been set to a COOLDOWN state by singularity
   *
   * @return
   *    All {@link SingularityRequestParent} instances that their state is COOLDOWN
   */
  public Collection<SingularityRequestParent> getCoolDownSingularityRequests() {
    final String requestUri = String.format(REQUESTS_GET_COOLDOWN_FORMAT, getHost(), contextPath);

    return getCollection(requestUri, "COOLDOWN requests", REQUESTS_COLLECTION);
  }

  /**
   * Get all requests that are pending to become ACTIVE
   *
   * @return
   *    A collection of {@link SingularityPendingRequest} instances that hold information about the singularity requests that are pending to become ACTIVE
   */
  public Collection<SingularityPendingRequest> getPendingSingularityRequests() {
    final String requestUri = String.format(REQUESTS_GET_PENDING_FORMAT, getHost(), contextPath);

    return getCollection(requestUri, "pending requests", PENDING_REQUESTS_COLLECTION);
  }

  /**
   * Get all requests that are cleaning up
   * Requests that are cleaning up are those that have been marked for removal and their tasks are being stopped/removed
   * before they are being removed. So after their have been cleaned up, these request cease to exist in Singularity.
   *
   * @return
   *    A collection of {@link SingularityRequestCleanup} instances that hold information about all singularity requests
   *    that are marked for deletion and are currently cleaning up.
   */
  public Collection<SingularityRequestCleanup> getCleanupSingularityRequests() {
    final String requestUri = String.format(REQUESTS_GET_CLEANUP_FORMAT, getHost(), contextPath);

    return getCollection(requestUri, "cleaning requests", CLEANUP_REQUESTS_COLLECTION);
  }

  //
  // SINGULARITY TASK COLLECTIONS
  //

  //
  // ACTIVE TASKS
  //

  public Collection<SingularityTask> getActiveTasks() {
    final String requestUri = String.format(TASKS_GET_ACTIVE_FORMAT, getHost(), contextPath);

    return getCollection(requestUri, "active tasks", TASKS_COLLECTION);
  }

  public Collection<SingularityTask> getActiveTasksOnSlave(final String slaveId) {
    final String requestUri = String.format(TASKS_GET_ACTIVE_ON_SLAVE_FORMAT, getHost(), contextPath, slaveId);

    return getCollection(requestUri, String.format("active tasks on slave %s", slaveId), TASKS_COLLECTION);
  }

  public Optional<SingularityTaskCleanupResult> killTask(String taskId, Optional<String> user) {
    final String requestUri = String.format(TASKS_KILL_TASK_FORMAT, getHost(), contextPath, taskId);

    return delete(requestUri, "task", taskId, user, Optional.of(SingularityTaskCleanupResult.class));
  }

  //
  // SCHEDULED TASKS
  //

  public Collection<SingularityTaskRequest> getScheduledTasks() {
    final String requestUri = String.format(TASKS_GET_SCHEDULED_FORMAT, getHost(), contextPath);

    return getCollection(requestUri, "scheduled tasks", TASKS_REQUEST_COLLECTION);
  }

  //
  // RACKS
  //

  public Collection<SingularityRack> getActiveRacks() {
    return getRacks(RACKS_GET_ACTIVE_FORMAT, "active");
  }

  public Collection<SingularityRack> getDeadRacks() {
    return getRacks(RACKS_GET_DEAD_FORMAT, "dead");
  }

  public Collection<SingularityRack> getDecomissioningRacks() {
    return getRacks(RACKS_GET_DECOMISSIONING_FORMAT, "decomissioning");
  }

  private Collection<SingularityRack> getRacks(String format, String type) {
    final String requestUri = String.format(format, getHost(), contextPath);

    return getCollection(requestUri, String.format("%s racks", type), RACKS_COLLECTION);
  }

  public void decomissionRack(String rackId, Optional<String> user) {
    final String requestUri = String.format(RACKS_DECOMISSION_FORMAT, getHost(), contextPath, rackId);

    post(requestUri, String.format("decomission rack %s", rackId), Optional.absent(), user);
  }

  public void deleteDecomissioningRack(String rackId, Optional<String> user) {
    final String requestUri = String.format(RACKS_DELETE_DECOMISSIONING_FORMAT, getHost(), contextPath, rackId);

    delete(requestUri, "rack", rackId, user);
  }

  public void deleteDeadRack(String rackId, Optional<String> user) {
    final String requestUri = String.format(RACKS_DELETE_DEAD_FORMAT, getHost(), contextPath, rackId);

    delete(requestUri, "dead rack", rackId, user);
  }

  //
  // SLAVES
  //

  /**
   * Use {@link getSlaves} specifying the desired slave state to filter by
   *
   */
  @Deprecated
  public Collection<SingularitySlave> getActiveSlaves() {
    return getSlaves(Optional.of(MachineState.ACTIVE));
  }

  /**
   * Use {@link getSlaves} specifying the desired slave state to filter by
   *
   */
  @Deprecated
  public Collection<SingularitySlave> getDeadSlaves() {
    return getSlaves(Optional.of(MachineState.DEAD));
  }

  /**
   * Use {@link getSlaves} specifying the desired slave state to filter by
   *
   */
  @Deprecated
  public Collection<SingularitySlave> getDecomissioningSlaves() {
    return getSlaves(Optional.of(MachineState.DECOMMISSIONING));
  }

  /**
   * Retrieve the list of all known slaves, optionally filtering by a particular slave state
   *
   * @param slaveState
   *    Optionally specify a particular state to filter slaves by
   * @return
   *    A collection of {@link SingularitySlave}
   */
  public Collection<SingularitySlave> getSlaves(Optional<MachineState> slaveState) {
    final String requestUri = String.format(SLAVES_FORMAT, getHost(), contextPath);

    Optional<Map<String, Object>> maybeQueryParams = Optional.<Map<String, Object>>absent();

    String type = "slaves";

    if (slaveState.isPresent()) {
      maybeQueryParams = Optional.<Map<String, Object>>of(ImmutableMap.<String, Object>of("state", slaveState.get().toString()));

      type = String.format("%s slaves", slaveState.get().toString());
    }

    return getCollectionWithParams(requestUri, type, maybeQueryParams, SLAVES_COLLECTION);
  }

  public void decomissionSlave(String slaveId, Optional<String> user) {
    final String requestUri = String.format(SLAVES_DECOMISSION_FORMAT, getHost(), contextPath, slaveId);

    post(requestUri, String.format("decomission slave %s", slaveId), Optional.absent(), user);
  }

  public void deleteSlave(String slaveId, Optional<String> user) {
    final String requestUri = String.format(SLAVES_DELETE_FORMAT, getHost(), contextPath, slaveId);

    delete(requestUri, "deleting slave", slaveId, user);
  }

  //
  // REQUEST HISTORY
  //

  /**
   * Retrieve a paged list of updates for a particular {@link SingularityRequest}
   *
   * @param requestId
   *    Request ID to look up
   * @param count
   *    Number of items to return per page
   * @param page
   *    Which page of items to return
   * @return
   *    A list of {@link SingularityRequestHistory}
   */
  public Collection<SingularityRequestHistory> getHistoryForRequest(String requestId,  Optional<Integer> count, Optional<Integer> page) {
    final String requestUri = String.format(REQUEST_HISTORY_FORMAT, getHost(), contextPath, requestId);

    Optional<Map<String, Object>> maybeQueryParams = Optional.<Map<String, Object>>absent();

    ImmutableMap.Builder<String, Object> queryParamsBuilder = ImmutableMap.<String, Object>builder();

    if (count.isPresent() ) {
      queryParamsBuilder.put("count", count.get());
    }

    if (page.isPresent()) {
      queryParamsBuilder.put("page", page.get());
    }

    Map<String, Object> queryParams = queryParamsBuilder.build();
    if (!queryParams.isEmpty()) {
      maybeQueryParams = Optional.of(queryParams);
    }

    return getCollectionWithParams(requestUri, "request history", maybeQueryParams, REQUEST_HISTORY_COLLECTION);
  }

  //
  // TASK HISTORY
  //

  public Optional<SingularityTaskHistory> getHistoryForTask(String taskId) {
    final String requestUri = String.format(TASK_HISTORY_FORMAT, getHost(), contextPath, taskId);

    return getSingle(requestUri, "task history", taskId, SingularityTaskHistory.class);
  }

  public Collection<SingularityTaskIdHistory> getActiveTaskHistoryForRequest(String requestId) {
    final String requestUri = String.format(REQUEST_ACTIVE_TASKS_HISTORY_FORMAT, getHost(), contextPath, requestId);

    final String type = String.format("active task history for %s", requestId);

    return getCollection(requestUri, type, TASKID_HISTORY_COLLECTION);
  }

  public Collection<SingularityTaskIdHistory> getInactiveTaskHistoryForRequest(String requestId) {
    final String requestUri = String.format(REQUEST_INACTIVE_TASKS_HISTORY_FORMAT, getHost(), contextPath, requestId);

    final String type = String.format("inactive (failed, killed, lost) task history for request %s", requestId);

    return getCollection(requestUri, type, TASKID_HISTORY_COLLECTION);
  }

  public Optional<SingularityDeployHistory> getHistoryForRequestDeploy(String requestId, String deployId) {
    final String requestUri = String.format(REQUEST_DEPLOY_HISTORY_FORMAT, getHost(), contextPath, requestId, deployId);

    return getSingle(requestUri, "deploy history", new SingularityDeployKey(requestId, deployId).getId(), SingularityDeployHistory.class);
  }

  public Optional<SingularityTaskIdHistory> getHistoryForTask(String requestId, String runId) {
    final String requestUri = String.format(TASK_HISTORY_BY_RUN_ID_FORMAT, getHost(), contextPath, requestId, runId);

    return getSingle(requestUri, "task history", requestId, SingularityTaskIdHistory.class);
  }

  //
  // WEBHOOKS
  //

  public Optional<SingularityCreateResult> addWebhook(SingularityWebhook webhook, Optional<String> user) {
    final String requestUri = String.format(WEBHOOKS_FORMAT, getHost(), contextPath);

    return post(requestUri, String.format("webhook %s", webhook.getUri()), Optional.of(webhook), user, Optional.of(SingularityCreateResult.class));
  }

  public Optional<SingularityDeleteResult> deleteWebhook(String webhookId, Optional<String> user) {
    final String requestUri = String.format(WEBHOOKS_DELETE_FORMAT, getHost(), contextPath, webhookId);

    return delete(requestUri, String.format("webhook with id %s", webhookId), webhookId, user, Optional.of(SingularityDeleteResult.class));
  }

  public Collection<SingularityWebhook> getActiveWebhook() {
    final String requestUri = String.format(WEBHOOKS_FORMAT, getHost(), contextPath);

    return getCollection(requestUri, "active webhooks", WEBHOOKS_COLLECTION);
  }

  public Collection<SingularityDeployUpdate> getQueuedDeployUpdates(String webhookId) {
    final String requestUri = String.format(WEBHOOKS_GET_QUEUED_DEPLOY_UPDATES_FORMAT, getHost(), contextPath, webhookId);

    return getCollection(requestUri, "deploy updates", DEPLOY_UPDATES_COLLECTION);
  }

  public Collection<SingularityRequestHistory> getQueuedRequestUpdates(String webhookId) {
    final String requestUri = String.format(WEBHOOKS_GET_QUEUED_REQUEST_UPDATES_FORMAT, getHost(), contextPath, webhookId);

    return getCollection(requestUri, "request updates", REQUEST_UPDATES_COLLECTION);
  }

  public Collection<SingularityTaskHistoryUpdate> getQueuedTaskUpdates(String webhookId) {
    final String requestUri = String.format(WEBHOOKS_GET_QUEUED_TASK_UPDATES_FORMAT, getHost(), contextPath, webhookId);

    return getCollection(requestUri, "request updates", TASK_UPDATES_COLLECTION);
  }

  //
  // SANDBOX
  //

  /**
   * Retrieve information about a specific task's sandbox
   *
   * @param taskId
   *    The task ID to browse
   * @param path
   *    The path to browse from.
   *    if not specified it will browse from the sandbox root.
   * @return
   *    A {@link SingularitySandbox} object that captures the information for the path to a specific task's Mesos sandbox
   */
  public Optional<SingularitySandbox> browseTaskSandBox(String taskId, String path) {
    final String requestUrl = String.format(SANDBOX_BROWSE_FORMAT, getHost(), contextPath, taskId);

    return getSingleWithParams(requestUrl, "browse sandbox for task", taskId, Optional.<Map<String, Object>>of(ImmutableMap.<String, Object>of("path", path)), SingularitySandbox.class);

  }

  /**
   * Retrieve part of the contents of a file in a specific task's sandbox.
   *
   * @param taskId
   *    The task ID of the sandbox to read from
   * @param path
   *    The path to the file to be read. Relative to the sandbox root (without a leading slash)
   * @param grep
   *    Optional string to grep for
   * @param offset
   *    Byte offset to start reading from
   * @param length
   *    Maximum number of bytes to read
   * @return
   *    A {@link MesosFileChunkObject} that contains the requested partial file contents
   */
  public Optional<MesosFileChunkObject> readSandBoxFile(String taskId, String path, Optional<String> grep, Optional<Long> offset, Optional<Long> length) {
    final String requestUrl = String.format(SANDBOX_READ_FILE_FORMAT, getHost(), contextPath, taskId);

    Builder<String, Object> queryParamBuider = ImmutableMap.<String, Object>builder().put("path", path);

    if (grep.isPresent()) {
      queryParamBuider.put("grep", grep.get());
    }
    if (offset.isPresent()) {
      queryParamBuider.put("offset", offset.get());
    }
    if (length.isPresent()) {
      queryParamBuider.put("length", length.get());
    }

    return getSingleWithParams(requestUrl, "Read sandbox file for task", taskId, Optional.<Map<String, Object>>of(queryParamBuider.build()), MesosFileChunkObject.class);
  }

  //
  // S3 LOGS
  //

  /**
   * Retrieve the list of logs stored in S3 for a specific task
   *
   * @param taskId
   *    The task ID to search for
   *
   * @return
   *    A collection of {@link SingularityS3Log}
   */
  public Collection<SingularityS3Log> getTaskLogs(String taskId) {
    final String requestUri = String.format(S3_LOG_GET_TASK_LOGS, getHost(), contextPath, taskId);

    final String type = String.format("S3 logs for task %s", taskId);

    return getCollection(requestUri, type, S3_LOG_COLLECTION);
  }

  /**
   * Retrieve the list of logs stored in S3 for a specific request
   *
   * @param requestId
   *    The request ID to search for
   *
   * @return
   *     A collection of {@link SingularityS3Log}
   */
  public Collection<SingularityS3Log> getRequestLogs(String requestId) {
    final String requestUri = String.format(S3_LOG_GET_REQUEST_LOGS, getHost(), contextPath, requestId);

    final String type = String.format("S3 logs for request %s", requestId);

    return getCollection(requestUri, type, S3_LOG_COLLECTION);
  }

  /**
   * Retrieve the list of logs stored in S3 for a specific deploy if a singularity request
   *
   * @param requestId
   *    The request ID to search for
   * @param deployId
   *    The deploy ID (within the specified request) to search for
   *
   * @return
   *    A collection of {@link SingularityS3Log}
   */
  public Collection<SingularityS3Log> getDeployLogs(String requestId, String deployId) {
    final String requestUri = String.format(S3_LOG_GET_DEPLOY_LOGS, getHost(), contextPath, requestId, deployId);

    final String type = String.format("S3 logs for deploy %s of request %s", deployId, requestId);

    return getCollection(requestUri, type, S3_LOG_COLLECTION);
  }

}<|MERGE_RESOLUTION|>--- conflicted
+++ resolved
@@ -458,19 +458,11 @@
   // ACTIONS ON A DEPLOY FOR A SINGULARITY REQUEST
   //
 
-<<<<<<< HEAD
-  public SingularityRequestParent createDeployForSingularityRequest(String requestId, SingularityDeploy pendingDeploy, Optional<Boolean> deployUnpause) {
-    final String requestUri = String.format(DEPLOYS_FORMAT, getHost(), contextPath);
-
-    HttpResponse response = post(requestUri, String.format("new deploy %s", new SingularityDeployKey(requestId, pendingDeploy.getId())),
-        Optional.of(new SingularityDeployRequest(pendingDeploy, deployUnpause)), Optional.<String> absent());
-=======
   public SingularityRequestParent createDeployForSingularityRequest(String requestId, SingularityDeploy pendingDeploy, Optional<Boolean> deployUnpause, Optional<String> message) {
     final String requestUri = String.format(DEPLOYS_FORMAT, getHost(), contextPath);
 
     HttpResponse response = post(requestUri, String.format("new deploy %s", new SingularityDeployKey(requestId, pendingDeploy.getId())),
         Optional.of(new SingularityDeployRequest(pendingDeploy, deployUnpause, message)), Optional.<String> absent());
->>>>>>> 16ad8fb9
 
     return getAndLogRequestAndDeployStatus(response.getAs(SingularityRequestParent.class));
   }
