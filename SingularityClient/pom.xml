<?xml version="1.0" encoding="UTF-8"?>
<project xmlns="http://maven.apache.org/POM/4.0.0" xmlns:xsi="http://www.w3.org/2001/XMLSchema-instance"
  xsi:schemaLocation="http://maven.apache.org/POM/4.0.0 http://maven.apache.org/xsd/maven-4.0.0.xsd">
  <modelVersion>4.0.0</modelVersion>

  <parent>
    <groupId>com.hubspot</groupId>
    <artifactId>Singularity</artifactId>
    <version>0.3.9-SNAPSHOT</version>
  </parent>

  <artifactId>SingularityClient</artifactId>

  <dependencies>
    <dependency>
      <groupId>com.hubspot</groupId>
      <artifactId>SingularityBase</artifactId>
    </dependency>

    <dependency>
      <groupId>com.google.guava</groupId>
      <artifactId>guava</artifactId>
    </dependency>

    <dependency>
      <groupId>org.slf4j</groupId>
      <artifactId>slf4j-api</artifactId>
    </dependency>

    <dependency>
      <groupId>com.google.inject</groupId>
      <artifactId>guice</artifactId>
    </dependency>
<<<<<<< HEAD
=======

    <dependency>
      <groupId>com.fasterxml.jackson.core</groupId>
      <artifactId>jackson-annotations</artifactId>
    </dependency>
>>>>>>> d00b12f6

    <dependency>
      <groupId>com.fasterxml.jackson.core</groupId>
      <artifactId>jackson-core</artifactId>
    </dependency>

    <dependency>
      <groupId>com.fasterxml.jackson.core</groupId>
      <artifactId>jackson-databind</artifactId>
    </dependency>

    <dependency>
      <groupId>org.apache.curator</groupId>
      <artifactId>curator-client</artifactId>
    </dependency>

    <dependency>
      <groupId>org.apache.curator</groupId>
      <artifactId>curator-framework</artifactId>
    </dependency>

    <dependency>
      <groupId>org.apache.zookeeper</groupId>
      <artifactId>zookeeper</artifactId>
	  <exclusions>
        <exclusion>
          <artifactId>netty</artifactId>
          <groupId>org.jboss.netty</groupId>
        </exclusion>
      </exclusions>
    </dependency>

    <dependency>
      <groupId>com.hubspot</groupId>
      <artifactId>HorizonCore</artifactId>
    </dependency>

    <dependency>
      <groupId>com.hubspot</groupId>
      <artifactId>HorizonNing</artifactId>
    </dependency>

    <dependency>
      <groupId>org.apache.commons</groupId>
      <artifactId>commons-lang3</artifactId>
    </dependency>

  </dependencies>

</project>

<!-- Local Variables: -->
<!-- mode: nxml -->
<!-- nxml-child-indent: 2 -->
<!-- End: --><|MERGE_RESOLUTION|>--- conflicted
+++ resolved
@@ -31,14 +31,7 @@
       <groupId>com.google.inject</groupId>
       <artifactId>guice</artifactId>
     </dependency>
-<<<<<<< HEAD
-=======
 
-    <dependency>
-      <groupId>com.fasterxml.jackson.core</groupId>
-      <artifactId>jackson-annotations</artifactId>
-    </dependency>
->>>>>>> d00b12f6
 
     <dependency>
       <groupId>com.fasterxml.jackson.core</groupId>
