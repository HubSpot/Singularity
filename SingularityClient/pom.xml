<?xml version="1.0" encoding="UTF-8"?>
<project xmlns="http://maven.apache.org/POM/4.0.0" xmlns:xsi="http://www.w3.org/2001/XMLSchema-instance" xsi:schemaLocation="http://maven.apache.org/POM/4.0.0 http://maven.apache.org/xsd/maven-4.0.0.xsd">
  <modelVersion>4.0.0</modelVersion>

  <parent>
    <groupId>com.hubspot</groupId>
    <artifactId>Singularity</artifactId>
    <version>0.18.0-SNAPSHOT</version>
  </parent>

  <artifactId>SingularityClient</artifactId>

  <dependencies>
    <dependency>
      <groupId>com.hubspot</groupId>
      <artifactId>SingularityBase</artifactId>
    </dependency>

    <dependency>
      <groupId>com.google.guava</groupId>
      <artifactId>guava</artifactId>
    </dependency>

    <dependency>
      <groupId>com.github.rholder</groupId>
      <artifactId>guava-retrying</artifactId>
    </dependency>

    <dependency>
      <groupId>org.slf4j</groupId>
      <artifactId>slf4j-api</artifactId>
    </dependency>

    <dependency>
      <groupId>com.google.inject</groupId>
      <artifactId>guice</artifactId>
    </dependency>

    <dependency>
      <groupId>com.fasterxml.jackson.core</groupId>
      <artifactId>jackson-core</artifactId>
    </dependency>

    <dependency>
      <groupId>com.fasterxml.jackson.core</groupId>
      <artifactId>jackson-databind</artifactId>
    </dependency>

    <dependency>
      <groupId>org.apache.curator</groupId>
      <artifactId>curator-client</artifactId>
    </dependency>

    <dependency>
      <groupId>org.apache.curator</groupId>
      <artifactId>curator-framework</artifactId>
    </dependency>

    <dependency>
      <groupId>org.apache.zookeeper</groupId>
      <artifactId>zookeeper</artifactId>
    </dependency>

    <dependency>
      <groupId>com.hubspot</groupId>
      <artifactId>HorizonCore</artifactId>
    </dependency>

    <dependency>
      <groupId>com.hubspot</groupId>
      <artifactId>HorizonNing</artifactId>
    </dependency>

    <dependency>
      <groupId>javax.inject</groupId>
      <artifactId>javax.inject</artifactId>
    </dependency>

    <dependency>
      <groupId>junit</groupId>
      <artifactId>junit</artifactId>
      <scope>test</scope>
    </dependency>

    <dependency>
      <groupId>org.assertj</groupId>
      <artifactId>assertj-core</artifactId>
      <scope>test</scope>
    </dependency>

    <dependency>
      <groupId>org.mockito</groupId>
      <artifactId>mockito-core</artifactId>
      <scope>test</scope>
    </dependency>

    <dependency>
      <groupId>org.slf4j</groupId>
      <artifactId>slf4j-simple</artifactId>
      <scope>test</scope>
    </dependency>
  </dependencies>

  <build>
    <pluginManagement>
      <plugins>
        <plugin>
          <groupId>org.apache.maven.plugins</groupId>
          <artifactId>maven-shade-plugin</artifactId>
          <configuration combine.self="override">
            <minimizeJar>true</minimizeJar>
            <shadedArtifactAttached>true</shadedArtifactAttached>
            <shadedClassifierName>shaded</shadedClassifierName>
            <artifactSet>
              <includes>
                <include>com.hubspot:SingularityClient</include>
                <include>com.google.guava:guava</include>
                <include>com.github.rholder:guava-retrying</include>
              </includes>
            </artifactSet>
            <filters>
              <filter>
                <artifact>com.google.guava:guava</artifact>
                <excludes>
                  <exclude>com/google/common/base/Optional.class</exclude>
                </excludes>
              </filter>
            </filters>
            <relocations>
              <relocation>
                <pattern>com.google.common</pattern>
                <shadedPattern>com.hubspot.singularity.shaded.com.google.common</shadedPattern>
                <excludes>
                  <exclude>java.**</exclude>
                  <exclude>javax.**</exclude>
                  <exclude>sun.**</exclude>
                  <exclude>com.google.common.base.Optional</exclude>
                </excludes>
              </relocation>
              <relocation>
                <pattern>com.google.thirdparty</pattern>
                <shadedPattern>com.hubspot.singularity.shaded.com.google.thirdparty</shadedPattern>
              </relocation>
              <relocation>
                <pattern>com.github.rholder</pattern>
                <shadedPattern>com.hubspot.singularity.shaded.com.github.rholder</shadedPattern>
              </relocation>
              <relocation>
<<<<<<< HEAD
                <pattern>com.google.protobuf</pattern>
                <shadedPattern>com.hubspot.singularity.shaded.com.google.protobuf.twosixone</shadedPattern>
=======
                <pattern>org.apache.mesos</pattern>
                <shadedPattern>com.hubspot.singularity.shaded.org.apache.mesos.oneonetwo</shadedPattern>
>>>>>>> ce4390ea
              </relocation>
            </relocations>
          </configuration>
        </plugin>
      </plugins>
    </pluginManagement>

    <plugins>
      <plugin>
        <groupId>org.apache.maven.plugins</groupId>
        <artifactId>maven-shade-plugin</artifactId>
        <executions>
          <execution>
            <phase>package</phase>
            <goals>
              <goal>shade</goal>
            </goals>
          </execution>
        </executions>
      </plugin>
    </plugins>
  </build>

</project>

<!-- Local Variables: -->
<!-- mode: nxml -->
<!-- nxml-child-indent: 2 -->
<!-- End: --><|MERGE_RESOLUTION|>--- conflicted
+++ resolved
@@ -146,13 +146,8 @@
                 <shadedPattern>com.hubspot.singularity.shaded.com.github.rholder</shadedPattern>
               </relocation>
               <relocation>
-<<<<<<< HEAD
-                <pattern>com.google.protobuf</pattern>
-                <shadedPattern>com.hubspot.singularity.shaded.com.google.protobuf.twosixone</shadedPattern>
-=======
                 <pattern>org.apache.mesos</pattern>
                 <shadedPattern>com.hubspot.singularity.shaded.org.apache.mesos.oneonetwo</shadedPattern>
->>>>>>> ce4390ea
               </relocation>
             </relocations>
           </configuration>
