--- conflicted
+++ resolved
@@ -147,38 +147,4 @@
             ", localDownloadPath='" + localDownloadPath + '\'' +
             ']';
   }
-<<<<<<< HEAD
-
-  @Override
-  public void updateFromProperties(Properties properties) {
-    if (properties.containsKey(ARTIFACT_CACHE_DIRECTORY)) {
-      setArtifactCacheDirectory(properties.getProperty(ARTIFACT_CACHE_DIRECTORY));
-    }
-
-    if (properties.containsKey(S3_ACCESS_KEY)) {
-      setS3AccessKey(Optional.of(properties.getProperty(S3_ACCESS_KEY)));
-    }
-
-    if (properties.containsKey(S3_SECRET_KEY)) {
-      setS3SecretKey(Optional.of(properties.getProperty(S3_SECRET_KEY)));
-    }
-
-    if (properties.containsKey(S3_CHUNK_SIZE)) {
-      setS3ChunkSize(Long.parseLong(properties.getProperty(S3_CHUNK_SIZE)));
-    }
-
-    if (properties.containsKey(S3_DOWNLOAD_TIMEOUT_MILLIS)) {
-      setS3DownloadTimeoutMillis(Long.parseLong(properties.getProperty(S3_DOWNLOAD_TIMEOUT_MILLIS)));
-    }
-
-    if (properties.containsKey(LOCAL_DOWNLOAD_HTTP_DOWNLOAD_PATH)) {
-      setLocalDownloadPath(properties.getProperty(LOCAL_DOWNLOAD_HTTP_DOWNLOAD_PATH));
-    }
-
-    if (properties.containsKey(LOCAL_DOWNLOAD_HTTP_PORT)) {
-      setLocalDownloadHttpPort(Integer.parseInt(properties.getProperty(LOCAL_DOWNLOAD_HTTP_PORT)));
-    }
-  }
-=======
->>>>>>> 5085885b
 }