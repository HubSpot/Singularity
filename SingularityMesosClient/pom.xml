--- conflicted
+++ resolved
@@ -5,11 +5,7 @@
   <parent>
     <groupId>com.hubspot</groupId>
     <artifactId>Singularity</artifactId>
-<<<<<<< HEAD
-    <version>0.6.0-SNAPSHOT</version>
-=======
     <version>0.8.0-SNAPSHOT</version>
->>>>>>> 61ee1faf
   </parent>
 
   <artifactId>SingularityMesosClient</artifactId>
