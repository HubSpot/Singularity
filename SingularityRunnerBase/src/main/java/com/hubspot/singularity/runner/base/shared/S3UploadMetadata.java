package com.hubspot.singularity.runner.base.shared;

import com.fasterxml.jackson.annotation.JsonCreator;
import com.fasterxml.jackson.annotation.JsonProperty;
import com.google.common.base.Optional;
import com.google.common.base.Preconditions;

/**
 * directory - the directory to watch for files inside of
 * fileGlob - only files matching this glob will be uploaded to S3.
 * s3Bucket - the name of the bucket to upload to in S3
 * <p>
 * s3KeyFormat - the format for the actual key name for the object in S3 corresponding to each file uploaded. This can be dynamically
 * formatted with the following variables:
 * <p>
 * %filename - adds the original file's filename
 * %fileext - adds the original file's file ext
 * %Y - adds year
 * %m - adds month
 * %d - adds day of the month
 * %s - adds milliseconds
 * %guid - adds a guid
 * %host - adds the hostname
 * %index - adds the index of the file uploaded at this moment (to preserve uniqueness)
 * <p>
 * For example, if the s3KeyFormat was: %filename-%Y and the file name on local disk was "file1.txt" the S3 key would be : s3Bucket/file1.txt-2015 (assuming current year is 2015)
 * <p>
 * finished - set this to true if you wish *this s3 upload metadata configuration* file to be deleted and no more files uploaded after the last matching file is uploaded to S3 successfully (think of it as safe delete.)
 * onFinishGlob - a glob to match files which should be uploaded *only* after finished is set to true OR the pid is no longer active
 * pid - the pid of the process to watch, such that when that pid is no longer running, finished is set to true (stop uploading files / watching directory once all files are successfully uploaded.)
 * s3AccessKey - the access key to use to talk to s3 (optional in case you want to re-use the default Singularity configuration's key)
 * s3SecretKey - the secret key to use to talk to s3 (optional in case you want to re-use the default Singularity configuration's key)
 * <p>
 * finishedAfterMillisWithoutNewFile - after millis without a new file, set finished to true (see above for result.) - (-1 never expire) - absent - uses system default.
 * uploadImmediately - When detected, immediately upload to S3 rather than waiting for polling to upload
 */
public class S3UploadMetadata {

  private final String directory;
  private final String fileGlob;
  private final String s3Bucket;
  private final String s3KeyFormat;
  private final boolean finished;
  private final Optional<String> onFinishGlob;
  private final Optional<Integer> pid;
  private final Optional<String> s3AccessKey;
  private final Optional<String> s3SecretKey;
  private final Optional<Long> finishedAfterMillisWithoutNewFile;
  private final Optional<String> s3StorageClass;
  private final Optional<Long> applyStorageClassIfOverBytes;
  private final Optional<Boolean> uploadImmediately;
  private final boolean checkSubdirectories;

  @JsonCreator
  public S3UploadMetadata(@JsonProperty("directory") String directory,
                          @JsonProperty("fileGlob") String fileGlob,
                          @JsonProperty("s3Bucket") String s3Bucket,
                          @JsonProperty("s3KeyFormat") String s3KeyFormat,
                          @JsonProperty("finished") boolean finished,
                          @JsonProperty("onFinishGlob") Optional<String> onFinishGlob,
                          @JsonProperty("pid") Optional<Integer> pid,
                          @JsonProperty("s3AccessKey") Optional<String> s3AccessKey,
                          @JsonProperty("s3SecretKey") Optional<String> s3SecretKey,
                          @JsonProperty("finishedAfterMillisWithoutNewFile") Optional<Long> finishedAfterMillisWithoutNewFile,
                          @JsonProperty("storageClass") Optional<String> s3StorageClass,
                          @JsonProperty("applyStorageClassIfOverBytes") Optional<Long> applyStorageClassIfOverBytes,
<<<<<<< HEAD
                          @JsonProperty("uploadImmediately") Optional<Boolean> uploadImmediately) {
=======
                          @JsonProperty("uploadImmediately") Optional<Boolean> uploadImmediately,
                          @JsonProperty("checkSubdirectories") Optional<Boolean> checkSubdirectories) {
>>>>>>> 19ae9df4
    Preconditions.checkNotNull(directory);
    Preconditions.checkNotNull(fileGlob);
    Preconditions.checkNotNull(s3Bucket);
    Preconditions.checkNotNull(s3KeyFormat);

    this.directory = directory;
    this.fileGlob = fileGlob;
    this.s3Bucket = s3Bucket;
    this.s3KeyFormat = s3KeyFormat;
    this.finished = finished;
    this.pid = pid;
    this.s3AccessKey = s3AccessKey;
    this.s3SecretKey = s3SecretKey;
    this.onFinishGlob = onFinishGlob;
    this.s3StorageClass = s3StorageClass;
    this.finishedAfterMillisWithoutNewFile = finishedAfterMillisWithoutNewFile;
    this.applyStorageClassIfOverBytes = applyStorageClassIfOverBytes;
    this.uploadImmediately = uploadImmediately;
    this.checkSubdirectories = checkSubdirectories.or(false);
  }



  @Override
  public int hashCode() {
    final int prime = 31;
    int result = 1;
    result = prime * result + ((directory == null) ? 0 : directory.hashCode());
    result = prime * result + ((fileGlob == null) ? 0 : fileGlob.hashCode());
    return result;
  }

  @Override
  public boolean equals(Object obj) {
    if (this == obj) {
      return true;
    }
    if (obj == null) {
      return false;
    }
    if (getClass() != obj.getClass()) {
      return false;
    }
    S3UploadMetadata other = (S3UploadMetadata) obj;
    if (directory == null) {
      if (other.directory != null) {
        return false;
      }
    } else if (!directory.equals(other.directory)) {
      return false;
    }
    if (fileGlob == null) {
      if (other.fileGlob != null) {
        return false;
      }
    } else if (!fileGlob.equals(other.fileGlob)) {
      return false;
    }
    return true;
  }

  public String getDirectory() {
    return directory;
  }

  public String getFileGlob() {
    return fileGlob;
  }

  public String getS3Bucket() {
    return s3Bucket;
  }

  public String getS3KeyFormat() {
    return s3KeyFormat;
  }

  public boolean isFinished() {
    return finished;
  }

  public Optional<Integer> getPid() {
    return pid;
  }

  public Optional<String> getS3AccessKey() {
    return s3AccessKey;
  }

  public Optional<String> getS3SecretKey() {
    return s3SecretKey;
  }

  public Optional<String> getOnFinishGlob() {
    return onFinishGlob;
  }

  public Optional<Long> getFinishedAfterMillisWithoutNewFile() {
    return finishedAfterMillisWithoutNewFile;
  }

  public Optional<String> getS3StorageClass() {
    return s3StorageClass;
  }

  public Optional<Long> getApplyStorageClassIfOverBytes() {
    return applyStorageClassIfOverBytes;
  }

  public Optional<Boolean> getUploadImmediately() {
    return uploadImmediately;
  }

  public boolean isCheckSubdirectories() {
    return checkSubdirectories;
  }

  @Override
  public String toString() {
<<<<<<< HEAD
    return "S3UploadMetadata [directory=" + directory + ", fileGlob=" + fileGlob + ", s3Bucket=" + s3Bucket + ", s3KeyFormat=" + s3KeyFormat + ", finished=" + finished + ", onFinishGlob="
        + onFinishGlob + ", pid=" + pid + ", s3AccessKey=" + s3AccessKey + ", s3SecretKey=" + s3SecretKey + ", finishedAfterMillisWithoutNewFile=" + finishedAfterMillisWithoutNewFile
        + ", s3StorageClass=" + s3StorageClass + ", applyStorageClassIfOverBytes=" + applyStorageClassIfOverBytes + ", uploadImmediately=" + uploadImmediately + "]";
=======
    return "S3UploadMetadata{" +
        "directory='" + directory + '\'' +
        ", fileGlob='" + fileGlob + '\'' +
        ", s3Bucket='" + s3Bucket + '\'' +
        ", s3KeyFormat='" + s3KeyFormat + '\'' +
        ", finished=" + finished +
        ", onFinishGlob=" + onFinishGlob +
        ", pid=" + pid +
        ", s3AccessKey=" + s3AccessKey +
        ", s3SecretKey=" + s3SecretKey +
        ", finishedAfterMillisWithoutNewFile=" + finishedAfterMillisWithoutNewFile +
        ", s3StorageClass=" + s3StorageClass +
        ", applyStorageClassIfOverBytes=" + applyStorageClassIfOverBytes +
        ", uploadImmediately=" + uploadImmediately +
        ", checkSubdirectories=" + checkSubdirectories +
        '}';
>>>>>>> 19ae9df4
  }
}<|MERGE_RESOLUTION|>--- conflicted
+++ resolved
@@ -64,12 +64,8 @@
                           @JsonProperty("finishedAfterMillisWithoutNewFile") Optional<Long> finishedAfterMillisWithoutNewFile,
                           @JsonProperty("storageClass") Optional<String> s3StorageClass,
                           @JsonProperty("applyStorageClassIfOverBytes") Optional<Long> applyStorageClassIfOverBytes,
-<<<<<<< HEAD
-                          @JsonProperty("uploadImmediately") Optional<Boolean> uploadImmediately) {
-=======
                           @JsonProperty("uploadImmediately") Optional<Boolean> uploadImmediately,
                           @JsonProperty("checkSubdirectories") Optional<Boolean> checkSubdirectories) {
->>>>>>> 19ae9df4
     Preconditions.checkNotNull(directory);
     Preconditions.checkNotNull(fileGlob);
     Preconditions.checkNotNull(s3Bucket);
@@ -189,11 +185,6 @@
 
   @Override
   public String toString() {
-<<<<<<< HEAD
-    return "S3UploadMetadata [directory=" + directory + ", fileGlob=" + fileGlob + ", s3Bucket=" + s3Bucket + ", s3KeyFormat=" + s3KeyFormat + ", finished=" + finished + ", onFinishGlob="
-        + onFinishGlob + ", pid=" + pid + ", s3AccessKey=" + s3AccessKey + ", s3SecretKey=" + s3SecretKey + ", finishedAfterMillisWithoutNewFile=" + finishedAfterMillisWithoutNewFile
-        + ", s3StorageClass=" + s3StorageClass + ", applyStorageClassIfOverBytes=" + applyStorageClassIfOverBytes + ", uploadImmediately=" + uploadImmediately + "]";
-=======
     return "S3UploadMetadata{" +
         "directory='" + directory + '\'' +
         ", fileGlob='" + fileGlob + '\'' +
@@ -210,6 +201,5 @@
         ", uploadImmediately=" + uploadImmediately +
         ", checkSubdirectories=" + checkSubdirectories +
         '}';
->>>>>>> 19ae9df4
   }
 }