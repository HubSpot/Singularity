--- conflicted
+++ resolved
@@ -41,15 +41,6 @@
   private final String s3Bucket;
   private final String s3KeyFormat;
   private final boolean finished;
-<<<<<<< HEAD
-  private final Optional<Integer> pid;
-  private final Optional<String> s3AccessKey;
-  private final Optional<String> s3Secret;
-
-  @JsonCreator
-  public S3UploadMetadata(@JsonProperty("directory") String directory, @JsonProperty("fileGlob") String fileGlob, @JsonProperty("s3Bucket") String s3Bucket, @JsonProperty("s3KeyFormat") String s3KeyFormat,
-      @JsonProperty("finished") boolean finished, @JsonProperty("pid") Optional<Integer> pid, @JsonProperty("s3AccessKey") Optional<String> s3AccessKey, @JsonProperty("s3Secret") Optional<String> s3Secret) {
-=======
   private final Optional<String> onFinishGlob;
   private final Optional<Integer> pid;
   private final Optional<String> s3AccessKey;
@@ -60,7 +51,6 @@
   public S3UploadMetadata(@JsonProperty("directory") String directory, @JsonProperty("fileGlob") String fileGlob, @JsonProperty("s3Bucket") String s3Bucket, @JsonProperty("s3KeyFormat") String s3KeyFormat,
       @JsonProperty("finished") boolean finished, @JsonProperty("onFinishGlob") Optional<String> onFinishGlob, @JsonProperty("pid") Optional<Integer> pid, @JsonProperty("s3AccessKey") Optional<String> s3AccessKey,
       @JsonProperty("s3SecretKey") Optional<String> s3SecretKey, @JsonProperty("finishedAfterMillisWithoutNewFile") Optional<Long> finishedAfterMillisWithoutNewFile) {
->>>>>>> e24ffe44
     Preconditions.checkNotNull(directory);
     Preconditions.checkNotNull(fileGlob);
     Preconditions.checkNotNull(s3Bucket);
@@ -73,13 +63,9 @@
     this.finished = finished;
     this.pid = pid;
     this.s3AccessKey = s3AccessKey;
-<<<<<<< HEAD
-    this.s3Secret = s3Secret;
-=======
     this.s3SecretKey = s3SecretKey;
     this.onFinishGlob = onFinishGlob;
     this.finishedAfterMillisWithoutNewFile = finishedAfterMillisWithoutNewFile;
->>>>>>> e24ffe44
   }
 
   @Override
@@ -148,10 +134,6 @@
     return s3AccessKey;
   }
 
-<<<<<<< HEAD
-  public Optional<String> getS3Secret() {
-    return s3Secret;
-=======
   public Optional<String> getS3SecretKey() {
     return s3SecretKey;
   }
@@ -170,18 +152,12 @@
     }
 
     return SingularityRunnerBaseLogging.obfuscateValue(optional.get());
->>>>>>> e24ffe44
   }
 
   @Override
   public String toString() {
-<<<<<<< HEAD
-    return "S3UploadMetadata [directory=" + directory + ", fileGlob=" + fileGlob + ", s3Bucket=" + s3Bucket + ", s3KeyFormat=" + s3KeyFormat + ", finished=" + finished + ", pid=" + pid
-        + ", s3AccessKey=" + s3AccessKey + ", s3Secret=" + s3Secret + "]";
-=======
     return "S3UploadMetadata [directory=" + directory + ", fileGlob=" + fileGlob + ", s3Bucket=" + s3Bucket + ", s3KeyFormat=" + s3KeyFormat + ", finished=" + finished + ", onFinishGlob="
         + onFinishGlob + ", pid=" + pid + ", s3AccessKey=" + obfuscateValue(s3AccessKey) + ", s3Secret=" + obfuscateValue(s3SecretKey) + ", finishedAfterMillisWithoutNewFile=" + finishedAfterMillisWithoutNewFile + "]";
->>>>>>> e24ffe44
   }
 
 }