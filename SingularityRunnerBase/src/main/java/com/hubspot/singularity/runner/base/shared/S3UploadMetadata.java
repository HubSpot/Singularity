--- conflicted
+++ resolved
@@ -51,20 +51,13 @@
   private final Optional<Long> finishedAfterMillisWithoutNewFile;
   private final Optional<String> s3StorageClass;
   private final Optional<Long> applyStorageClassIfOverBytes;
-<<<<<<< HEAD
-=======
   private final String groupName;
->>>>>>> 13d2fe94
 
   @JsonCreator
   public S3UploadMetadata(@JsonProperty("directory") String directory, @JsonProperty("fileGlob") String fileGlob, @JsonProperty("s3Bucket") String s3Bucket, @JsonProperty("s3KeyFormat") String s3KeyFormat,
       @JsonProperty("finished") boolean finished, @JsonProperty("onFinishGlob") Optional<String> onFinishGlob, @JsonProperty("pid") Optional<Integer> pid, @JsonProperty("s3AccessKey") Optional<String> s3AccessKey,
       @JsonProperty("s3SecretKey") Optional<String> s3SecretKey, @JsonProperty("finishedAfterMillisWithoutNewFile") Optional<Long> finishedAfterMillisWithoutNewFile,
-<<<<<<< HEAD
-      @JsonProperty("storageClass") Optional<String> s3StorageClass, @JsonProperty("applyStorageClassIfOverBytes") Optional<Long> applyStorageClassIfOverBytes) {
-=======
       @JsonProperty("storageClass") Optional<String> s3StorageClass, @JsonProperty("applyStorageClassIfOverBytes") Optional<Long> applyStorageClassIfOverBytes, @JsonProperty("groupName") Optional<String> groupName) {
->>>>>>> 13d2fe94
     Preconditions.checkNotNull(directory);
     Preconditions.checkNotNull(fileGlob);
     Preconditions.checkNotNull(s3Bucket);
@@ -82,10 +75,7 @@
     this.s3StorageClass = s3StorageClass;
     this.finishedAfterMillisWithoutNewFile = finishedAfterMillisWithoutNewFile;
     this.applyStorageClassIfOverBytes = applyStorageClassIfOverBytes;
-<<<<<<< HEAD
-=======
     this.groupName = groupName.or(SingularityS3FormatHelper.DEFAULT_GROUP_NAME);
->>>>>>> 13d2fe94
   }
 
   @Override
@@ -196,13 +186,6 @@
     return applyStorageClassIfOverBytes;
   }
 
-<<<<<<< HEAD
-  @Override
-  public String toString() {
-    return "S3UploadMetadata [directory=" + directory + ", fileGlob=" + fileGlob + ", s3Bucket=" + s3Bucket + ", s3KeyFormat=" + s3KeyFormat + ", finished=" + finished + ", onFinishGlob="
-        + onFinishGlob + ", pid=" + pid + ", s3AccessKey=" + s3AccessKey + ", s3SecretKey=" + s3SecretKey + ", finishedAfterMillisWithoutNewFile=" + finishedAfterMillisWithoutNewFile
-        + ", s3StorageClass=" + s3StorageClass + ", applyStorageClassIfOverBytes=" + applyStorageClassIfOverBytes + "]";
-=======
   public String getGroupName() {
     return groupName;
   }
@@ -224,6 +207,5 @@
         ", applyStorageClassIfOverBytes=" + applyStorageClassIfOverBytes +
         ", groupName='" + groupName + '\'' +
         '}';
->>>>>>> 13d2fe94
   }
 }