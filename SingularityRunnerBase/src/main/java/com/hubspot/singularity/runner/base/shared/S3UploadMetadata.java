--- conflicted
+++ resolved
@@ -48,7 +48,7 @@
   private final Optional<String> s3AccessKey;
   private final Optional<String> s3SecretKey;
   private final Optional<Long> finishedAfterMillisWithoutNewFile;
-<<<<<<< HEAD
+  private final Optional<Boolean> uploadImmediately;
   private final Optional<String> s3StorageClass;
   private final Optional<Long> applyStorageClassIfOverBytes;
 
@@ -56,16 +56,8 @@
   public S3UploadMetadata(@JsonProperty("directory") String directory, @JsonProperty("fileGlob") String fileGlob, @JsonProperty("s3Bucket") String s3Bucket, @JsonProperty("s3KeyFormat") String s3KeyFormat,
       @JsonProperty("finished") boolean finished, @JsonProperty("onFinishGlob") Optional<String> onFinishGlob, @JsonProperty("pid") Optional<Integer> pid, @JsonProperty("s3AccessKey") Optional<String> s3AccessKey,
       @JsonProperty("s3SecretKey") Optional<String> s3SecretKey, @JsonProperty("finishedAfterMillisWithoutNewFile") Optional<Long> finishedAfterMillisWithoutNewFile,
-      @JsonProperty("storageClass") Optional<String> s3StorageClass, @JsonProperty("applyStorageClassIfOverBytes") Optional<Long> applyStorageClassIfOverBytes) {
-=======
-  private final Optional<Boolean> uploadImmediately;
-
-  @JsonCreator
-  public S3UploadMetadata(@JsonProperty("directory") String directory, @JsonProperty("fileGlob") String fileGlob, @JsonProperty("s3Bucket") String s3Bucket, @JsonProperty("s3KeyFormat") String s3KeyFormat,
-                          @JsonProperty("finished") boolean finished, @JsonProperty("onFinishGlob") Optional<String> onFinishGlob, @JsonProperty("pid") Optional<Integer> pid, @JsonProperty("s3AccessKey") Optional<String> s3AccessKey,
-                          @JsonProperty("s3SecretKey") Optional<String> s3SecretKey, @JsonProperty("finishedAfterMillisWithoutNewFile") Optional<Long> finishedAfterMillisWithoutNewFile,
+      @JsonProperty("storageClass") Optional<String> s3StorageClass, @JsonProperty("applyStorageClassIfOverBytes") Optional<Long> applyStorageClassIfOverBytes,
                           @JsonProperty("uploadImmediately") Optional<Boolean> uploadImmediately) {
->>>>>>> fa75fffd
     Preconditions.checkNotNull(directory);
     Preconditions.checkNotNull(fileGlob);
     Preconditions.checkNotNull(s3Bucket);
@@ -82,11 +74,8 @@
     this.onFinishGlob = onFinishGlob;
     this.s3StorageClass = s3StorageClass;
     this.finishedAfterMillisWithoutNewFile = finishedAfterMillisWithoutNewFile;
-<<<<<<< HEAD
     this.applyStorageClassIfOverBytes = applyStorageClassIfOverBytes;
-=======
     this.uploadImmediately = uploadImmediately;
->>>>>>> fa75fffd
   }
 
   @Override
@@ -167,29 +156,24 @@
     return finishedAfterMillisWithoutNewFile;
   }
 
-<<<<<<< HEAD
   public Optional<String> getS3StorageClass() {
     return s3StorageClass;
   }
 
   public Optional<Long> getApplyStorageClassIfOverBytes() {
     return applyStorageClassIfOverBytes;
-=======
+  }
+
   public Optional<Boolean> getUploadImmediately() {
     return uploadImmediately;
->>>>>>> fa75fffd
   }
 
   @Override
   public String toString() {
     return "S3UploadMetadata [directory=" + directory + ", fileGlob=" + fileGlob + ", s3Bucket=" + s3Bucket + ", s3KeyFormat=" + s3KeyFormat + ", finished=" + finished + ", onFinishGlob="
-<<<<<<< HEAD
         + onFinishGlob + ", pid=" + pid + ", s3AccessKey=" + s3AccessKey + ", s3SecretKey=" + s3SecretKey + ", finishedAfterMillisWithoutNewFile=" + finishedAfterMillisWithoutNewFile
-        + ", s3StorageClass=" + s3StorageClass + ", applyStorageClassIfOverBytes=" + applyStorageClassIfOverBytes + "]";
-=======
-        + onFinishGlob + ", pid=" + pid + ", s3AccessKey=" + obfuscateValue(s3AccessKey) + ", s3Secret=" + obfuscateValue(s3SecretKey) + ", finishedAfterMillisWithoutNewFile="
-        + finishedAfterMillisWithoutNewFile + ", uploadImmediately=" + uploadImmediately + "]";
->>>>>>> fa75fffd
+        + ", s3StorageClass=" + s3StorageClass + ", applyStorageClassIfOverBytes=" + applyStorageClassIfOverBytes
+        + ", uploadImmediately=" + uploadImmediately + "]";
   }
 
 }