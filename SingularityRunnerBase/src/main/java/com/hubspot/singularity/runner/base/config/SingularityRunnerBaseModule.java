package com.hubspot.singularity.runner.base.config;

import java.lang.management.ManagementFactory;
import java.net.InetAddress;
import java.net.UnknownHostException;
import java.util.Collections;
import java.util.Set;

import javax.validation.Validation;
import javax.validation.Validator;

import com.codahale.metrics.MetricRegistry;
import com.fasterxml.jackson.annotation.JsonInclude;
import com.fasterxml.jackson.databind.DeserializationFeature;
import com.fasterxml.jackson.databind.ObjectMapper;
import com.fasterxml.jackson.dataformat.yaml.YAMLFactory;
import com.fasterxml.jackson.dataformat.yaml.YAMLGenerator;
import com.fasterxml.jackson.datatype.guava.GuavaModule;
import com.google.common.base.Optional;
import com.google.common.base.Strings;
import com.google.inject.AbstractModule;
import com.google.inject.Provides;
import com.google.inject.Singleton;
import com.google.inject.TypeLiteral;
import com.google.inject.name.Named;
import com.google.inject.name.Names;
import com.hubspot.jackson.datatype.protobuf.ProtobufModule;
import com.hubspot.mesos.JavaUtils;
import com.hubspot.singularity.runner.base.configuration.BaseRunnerConfiguration;
import com.hubspot.singularity.runner.base.configuration.SingularityRunnerBaseConfiguration;
import com.hubspot.singularity.runner.base.jackson.ObfuscateModule;

public class SingularityRunnerBaseModule extends AbstractModule {
  public static final String PROCESS_NAME = "process.name";
  public static final String YAML = "yaml";
  public static final String OBFUSCATED_YAML = "obfuscated.yaml";
<<<<<<< HEAD
  public static final String CONSOLIDATED_CONFIG_FILENAME = "consolidated.config.filename";

  public static final String CONFIG_PROPERTY = "singularityConfigFilename";
=======
  public static final String HOST_NAME_PROPERTY = "singularity.host.name";
>>>>>>> fae84b9d

  private final Class<? extends BaseRunnerConfiguration> primaryConfigurationClass;
  private final Set<Class<? extends BaseRunnerConfiguration>> additionalConfigurationClasses;

  public SingularityRunnerBaseModule(Class<? extends BaseRunnerConfiguration> primaryConfigurationClass) {
    this(primaryConfigurationClass, Collections.<Class<? extends BaseRunnerConfiguration>>emptySet());
  }

  public SingularityRunnerBaseModule(Class<? extends BaseRunnerConfiguration> primaryConfigurationClass, Set<Class<? extends BaseRunnerConfiguration>> additionalConfigurationClasses) {
    this.primaryConfigurationClass = primaryConfigurationClass;
    this.additionalConfigurationClasses = additionalConfigurationClasses;
  }

  @Override
  protected void configure() {
    bind(ObjectMapper.class).toInstance(JavaUtils.newObjectMapper());
    bind(MetricRegistry.class).toInstance(new MetricRegistry());

    SingularityRunnerBaseLogging.quietEagerLogging();
    bind(Validator.class).toInstance(Validation.buildDefaultValidatorFactory().getValidator());

    final Optional<String> consolidatedConfigFilename = Optional.fromNullable(Strings.emptyToNull(System.getProperty(CONFIG_PROPERTY)));
    final ConfigurationBinder configurationBinder = ConfigurationBinder.newBinder(binder());

    configurationBinder.bindPrimaryConfiguration(primaryConfigurationClass, consolidatedConfigFilename);
    for (Class<? extends BaseRunnerConfiguration> additionalConfigurationClass : additionalConfigurationClasses) {
      configurationBinder.bindConfiguration(additionalConfigurationClass, consolidatedConfigFilename);
    }

    if (!additionalConfigurationClasses.contains(SingularityRunnerBaseConfiguration.class)) {
      configurationBinder.bindConfiguration(SingularityRunnerBaseConfiguration.class, consolidatedConfigFilename);
    }

    bind(SingularityRunnerBaseLogging.class).asEagerSingleton();

    bind(new TypeLiteral<Optional<String>>(){}).annotatedWith(Names.named(CONSOLIDATED_CONFIG_FILENAME)).toInstance(consolidatedConfigFilename);
  }

  @Provides
  @Singleton
  @Named(PROCESS_NAME)
  public String getProcessName() {
    String name = ManagementFactory.getRuntimeMXBean().getName();
    if (name != null && name.contains("@")) {
      return name.substring(0, name.indexOf("@"));
    }
    return name;
  }

  @Provides
  @Singleton
  @Named(HOST_NAME_PROPERTY)
  public String getHostname(SingularityRunnerBaseConfiguration baseConfiguration) {
    if (baseConfiguration.getHostname().isPresent()) {
      return baseConfiguration.getHostname().get();
    }

    try {
      InetAddress addr = InetAddress.getLocalHost();

      return addr.getHostName();
    } catch (UnknownHostException e) {
      throw new RuntimeException("No local hostname/address found, unable to start without functioning local networking - alternatively, hostname can be configured", e);
    }
  }

  @Provides
  @Singleton
  @Named(YAML)
  public ObjectMapper providesYamlMapper() {
    final YAMLFactory yamlFactory = new YAMLFactory();
    yamlFactory.disable(YAMLGenerator.Feature.WRITE_DOC_START_MARKER);

    final ObjectMapper mapper = new ObjectMapper(yamlFactory);
    mapper.setSerializationInclusion(JsonInclude.Include.NON_NULL);
    mapper.configure(DeserializationFeature.FAIL_ON_UNKNOWN_PROPERTIES, false);
    mapper.registerModule(new GuavaModule());
    mapper.registerModule(new ProtobufModule());

    return mapper;
  }

  @Provides
  @Singleton
  @Named(OBFUSCATED_YAML)
  public ObjectMapper providesObfuscatedYamlMapper(@Named(YAML) ObjectMapper yamlMapper) {
    return yamlMapper.copy()
            .setSerializationInclusion(JsonInclude.Include.ALWAYS)
            .registerModule(new ObfuscateModule());
  }
}<|MERGE_RESOLUTION|>--- conflicted
+++ resolved
@@ -34,13 +34,10 @@
   public static final String PROCESS_NAME = "process.name";
   public static final String YAML = "yaml";
   public static final String OBFUSCATED_YAML = "obfuscated.yaml";
-<<<<<<< HEAD
+  public static final String HOST_NAME_PROPERTY = "singularity.host.name";
   public static final String CONSOLIDATED_CONFIG_FILENAME = "consolidated.config.filename";
 
   public static final String CONFIG_PROPERTY = "singularityConfigFilename";
-=======
-  public static final String HOST_NAME_PROPERTY = "singularity.host.name";
->>>>>>> fae84b9d
 
   private final Class<? extends BaseRunnerConfiguration> primaryConfigurationClass;
   private final Set<Class<? extends BaseRunnerConfiguration>> additionalConfigurationClasses;
