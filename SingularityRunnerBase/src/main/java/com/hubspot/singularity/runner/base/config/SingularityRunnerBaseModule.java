package com.hubspot.singularity.runner.base.config;

import java.lang.management.ManagementFactory;
import java.net.InetAddress;
import java.net.UnknownHostException;
import java.util.Collections;
import java.util.Set;

import javax.validation.Validation;
import javax.validation.Validator;

import com.codahale.metrics.MetricRegistry;
import com.fasterxml.jackson.annotation.JsonInclude;
import com.fasterxml.jackson.databind.DeserializationFeature;
import com.fasterxml.jackson.databind.ObjectMapper;
import com.fasterxml.jackson.dataformat.yaml.YAMLFactory;
import com.fasterxml.jackson.dataformat.yaml.YAMLGenerator;
import com.fasterxml.jackson.datatype.guava.GuavaModule;
import com.google.common.base.Optional;
import com.google.common.base.Strings;
import com.google.inject.AbstractModule;
import com.google.inject.Provides;
import com.google.inject.Singleton;
import com.google.inject.TypeLiteral;
import com.google.inject.name.Named;
import com.google.inject.name.Names;
import com.hubspot.jackson.datatype.protobuf.ProtobufModule;
import com.hubspot.mesos.JavaUtils;
import com.hubspot.singularity.runner.base.configuration.BaseRunnerConfiguration;
import com.hubspot.singularity.runner.base.configuration.SingularityRunnerBaseConfiguration;
import com.hubspot.singularity.runner.base.jackson.ObfuscateModule;

public class SingularityRunnerBaseModule extends AbstractModule {
  public static final String PROCESS_NAME = "process.name";
  public static final String YAML = "yaml";
  public static final String OBFUSCATED_YAML = "obfuscated.yaml";
<<<<<<< HEAD
  public static final String HOST_NAME_PROPERTY = "singularity.host.name";
  public static final String HOST_ADDRESS_PROPERTY = "singularity.host.address";
=======
  public static final String CONSOLIDATED_CONFIG_FILENAME = "consolidated.config.filename";

  public static final String CONFIG_PROPERTY = "singularityConfigFilename";
>>>>>>> 7c5f7a33

  private final Class<? extends BaseRunnerConfiguration> primaryConfigurationClass;
  private final Set<Class<? extends BaseRunnerConfiguration>> additionalConfigurationClasses;

  public SingularityRunnerBaseModule(Class<? extends BaseRunnerConfiguration> primaryConfigurationClass) {
    this(primaryConfigurationClass, Collections.<Class<? extends BaseRunnerConfiguration>>emptySet());
  }

  public SingularityRunnerBaseModule(Class<? extends BaseRunnerConfiguration> primaryConfigurationClass, Set<Class<? extends BaseRunnerConfiguration>> additionalConfigurationClasses) {
    this.primaryConfigurationClass = primaryConfigurationClass;
    this.additionalConfigurationClasses = additionalConfigurationClasses;
  }

  @Override
  protected void configure() {
    bind(ObjectMapper.class).toInstance(JavaUtils.newObjectMapper());
    bind(MetricRegistry.class).toInstance(new MetricRegistry());

    SingularityRunnerBaseLogging.quietEagerLogging();
    bind(Validator.class).toInstance(Validation.buildDefaultValidatorFactory().getValidator());

    final Optional<String> consolidatedConfigFilename = Optional.fromNullable(Strings.emptyToNull(System.getProperty(CONFIG_PROPERTY)));
    final ConfigurationBinder configurationBinder = ConfigurationBinder.newBinder(binder());

    configurationBinder.bindPrimaryConfiguration(primaryConfigurationClass, consolidatedConfigFilename);
    for (Class<? extends BaseRunnerConfiguration> additionalConfigurationClass : additionalConfigurationClasses) {
      configurationBinder.bindConfiguration(additionalConfigurationClass, consolidatedConfigFilename);
    }

    if (!additionalConfigurationClasses.contains(SingularityRunnerBaseConfiguration.class)) {
      configurationBinder.bindConfiguration(SingularityRunnerBaseConfiguration.class, consolidatedConfigFilename);
    }

    bind(SingularityRunnerBaseLogging.class).asEagerSingleton();

    bind(new TypeLiteral<Optional<String>>(){}).annotatedWith(Names.named(CONSOLIDATED_CONFIG_FILENAME)).toInstance(consolidatedConfigFilename);
  }

  @Provides
  @Singleton
  @Named(PROCESS_NAME)
  public String getProcessName() {
    String name = ManagementFactory.getRuntimeMXBean().getName();
    if (name != null && name.contains("@")) {
      return name.substring(0, name.indexOf("@"));
    }
    return name;
  }

  @Provides
  @Singleton
  @Named(HOST_NAME_PROPERTY)
  public String getHostname(SingularityRunnerBaseConfiguration baseConfiguration) {
    if (baseConfiguration.getHostname().isPresent()) {
      return baseConfiguration.getHostname().get();
    }

    try {
      InetAddress addr = InetAddress.getLocalHost();

      return addr.getHostName();
    } catch (UnknownHostException e) {
      throw new RuntimeException("No local hostname/address found, unable to start without functioning local networking - alternatively, hostname can be configured", e);
    }
  }

  @Provides
  @Singleton
  @Named(YAML)
  public ObjectMapper providesYamlMapper() {
    final YAMLFactory yamlFactory = new YAMLFactory();
    yamlFactory.disable(YAMLGenerator.Feature.WRITE_DOC_START_MARKER);

    final ObjectMapper mapper = new ObjectMapper(yamlFactory);
    mapper.setSerializationInclusion(JsonInclude.Include.NON_NULL);
    mapper.configure(DeserializationFeature.FAIL_ON_UNKNOWN_PROPERTIES, false);
    mapper.registerModule(new GuavaModule());
    mapper.registerModule(new ProtobufModule());

    return mapper;
  }

  @Provides
  @Singleton
  @Named(OBFUSCATED_YAML)
  public ObjectMapper providesObfuscatedYamlMapper(@Named(YAML) ObjectMapper yamlMapper) {
    return yamlMapper.copy()
            .setSerializationInclusion(JsonInclude.Include.ALWAYS)
            .registerModule(new ObfuscateModule());
  }
}<|MERGE_RESOLUTION|>--- conflicted
+++ resolved
@@ -34,14 +34,11 @@
   public static final String PROCESS_NAME = "process.name";
   public static final String YAML = "yaml";
   public static final String OBFUSCATED_YAML = "obfuscated.yaml";
-<<<<<<< HEAD
   public static final String HOST_NAME_PROPERTY = "singularity.host.name";
   public static final String HOST_ADDRESS_PROPERTY = "singularity.host.address";
-=======
   public static final String CONSOLIDATED_CONFIG_FILENAME = "consolidated.config.filename";
 
   public static final String CONFIG_PROPERTY = "singularityConfigFilename";
->>>>>>> 7c5f7a33
 
   private final Class<? extends BaseRunnerConfiguration> primaryConfigurationClass;
   private final Set<Class<? extends BaseRunnerConfiguration>> additionalConfigurationClasses;
