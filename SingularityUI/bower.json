--- conflicted
+++ resolved
@@ -38,15 +38,12 @@
     "datatables": "~1.10.7",
     "datatables-bootstrap3-plugin": "~0.4.0",
     "select2": "~3.5.2",
-<<<<<<< HEAD
+    "fuse.js": "~1.2.2",
+    "juration": "*"
     "react": "~0.14.2",
     "react-list": "~0.7.3",
     "react-dom": "~0.1.0",
     "fuzzy": "~0.1.1"
-=======
-    "fuse.js": "~1.2.2",
-    "juration": "*"
->>>>>>> 61d12de7
   },
   "resolutions": {
     "backbone": "~1.1.2",
