--- conflicted
+++ resolved
@@ -38,12 +38,9 @@
     "datatables": "~1.10.7",
     "datatables-bootstrap3-plugin": "~0.4.0",
     "select2": "~3.5.2",
-<<<<<<< HEAD
-    "fuse.js": "~1.2.2"
-=======
+    "fuse.js": "~1.2.2",
     "react": "~0.13.3",
     "react-infinite": "~0.5.10"
->>>>>>> 59b9857e
   },
   "resolutions": {
     "backbone": "~1.1.2",
