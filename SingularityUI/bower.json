{
  "name": "SingularityUI",
  "version": "0.3",
  "homepage": "https://github.com/HubSpot/Singularity",
  "authors": [
    "Seb Bacanu <sbacanu@hubspot.com>",
    "Tom Petr <tpetr@hubspot.com>",
    "Tim Finley <tfinley@hubspot.com>"
  ],
  "description": "UI For the Mesos framework Singularity",
  "keywords": [
    "mesos",
    "brunch",
    "coffeescript",
    "stylus"
  ],
  "license": "Apache",
  "ignore": [
    "**/.*",
    "node_modules",
    "bower_components",
    "test",
    "tests"
  ],
  "dependencies": {
    "backbone-react-component": "^0.10.0",
    "bootstrap": "~3.3.0",
    "backbone": "~1.2.3",
    "jquery": "~1.11.1",
    "moment": "moment/moment#~2.7.0",
    "zeroclipboard": "~2.1.5",
    "vex": "v2.3.0-plus-beforeClose-hook",
    "messenger": "~1.4.1",
    "typeahead.js": "~0.10.4",
    "backbone.localStorage": "~1.1.9",
    "underscore": "~1.8.0",
    "sortable": "~0.6.0",
    "datatables": "~1.10.7",
    "datatables-bootstrap3-plugin": "~0.4.0",
    "select2": "~3.5.2",
    "react": "~0.14.2",
    "react-list": "~0.7.3",
<<<<<<< HEAD
    "react-dom": "~0.1.0",
=======
    "react-dom": "git://github.com/EtienneLem/react-dom-util.git",
    "fuse.js": "~1.2.2",
>>>>>>> e5cc9422
    "fuzzy": "~0.1.1"
  },
  "resolutions": {
    "backbone": "~1.1.2",
    "bootstrap": "~3.2.0",
    "underscore": "~1.6.0"
  },
  "overrides": {
    "vex": {
      "main": "js/vex.combined.min.js"
    },
    "react-list": {
      "main": "react-list.js",
      "ignore": []
    },
    "datatables": {
      "main": "media/js/jquery.dataTables.min.js"
    },
    "backbone": {
      "dependencies": {
        "jquery": "~1.11.1",
        "underscore": "~1.8.0"
      }
    },
    "backbone.localStorage": {
      "dependencies": {
        "backbone": "~1.1.2"
      }
    },
    "sortable": {
      "main": [
        "js/sortable.min.js",
        "css/sortable-theme-bootstrap.css"
      ]
    }
  }
}<|MERGE_RESOLUTION|>--- conflicted
+++ resolved
@@ -40,12 +40,7 @@
     "select2": "~3.5.2",
     "react": "~0.14.2",
     "react-list": "~0.7.3",
-<<<<<<< HEAD
-    "react-dom": "~0.1.0",
-=======
     "react-dom": "git://github.com/EtienneLem/react-dom-util.git",
-    "fuse.js": "~1.2.2",
->>>>>>> e5cc9422
     "fuzzy": "~0.1.1"
   },
   "resolutions": {
