var gulp = require('gulp');
var gutil = require('gulp-util');
var path = require('path');
var del = require('del');
var child_process = require('child_process');

var mustache = require('gulp-mustache');
var stylus = require('gulp-stylus');
var nib = require('nib');

var concat = require('gulp-concat');
var webpackMerge = require('webpack-merge');

var sass = require('gulp-sass');
var streamqueue = require('streamqueue');

var eslint = require('gulp-eslint');

var serverBase = process.env.SINGULARITY_BASE_URI || '/singularity'

var templateData = {
  staticRoot: process.env.SINGULARITY_STATIC_URI || (serverBase + '/static'),
  appRoot: process.env.SINGULARITY_APP_URI || (serverBase + '/ui'),
  apiRoot: process.env.SINGULARITY_API_URI || '',
  slaveHttpPort: process.env.SINGULARITY_SLAVE_HTTP_PORT || 5051,
  title: process.env.SINGULARITY_TITLE || 'Singularity (local dev)',
  navColor: process.env.SINGULARITY_NAV_COLOR,
  defaultCpus: process.env.SINGUALRITY_DEFAULT_CPUS || 1,
  defaultMemory: process.env.SINGULARITY_DEFAULT_MEMORY || 128,
  defaultBounceExpirationMinutes: process.env.SINGULARITY_DEFAULT_BOUNCE_EXPIRATION_MINUTES || 60,
  defaultHealthcheckIntervalSeconds: process.env.SINGULARITY_DEFAULT_HEALTHCHECK_INTERVAL_SECONDS || 5,
  defaultHealthcheckTimeoutSeconds: process.env.SINGULARITY_HEALTHCHECK_TIMEOUT_SECONDS || 5,
  defaultDeployHealthTimeoutSeconds: process.env.SINGULARITY_DEPLOY_HEALTH_TIMEOUT_SECONDS || 120,
  defaultHealthcheckMaxRetries: process.env.SINGULARITY_HEALTHCHECK_MAX_RETRIES || 0,
  hideNewDeployButton: process.env.SINGULARITY_HIDE_NEW_DEPLOY_BUTTON || "false",
  hideNewRequestButton: process.env.SINGULARITY_HIDE_NEW_REQUEST_BUTTON || "false",
  loadBalancingEnabled: process.env.SINGULARITY_LOAD_BALANCING_ENABLED || "false",
  runningTaskLogPath:  process.env.SINGULARITY_RUNNING_TASK_LOG_PATH || "stdout",
  finishedTaskLogPath: process.env.SINGULARITY_FINISHED_TASK_LOG_PATH || "stdout",
  commonHostnameSuffixToOmit: process.env.SINGULARITY_COMMON_HOSTNAME_SUFFIX_TO_OMIT || "",
  taskS3LogOmitPrefix: process.env.SINGULARITY_TASK_S3_LOG_OMIT_PREFIX || '',
  warnIfScheduledJobIsRunningPastNextRunPct: process.env.SINGULARITY_WARN_IF_SCHEDULED_JOB_IS_RUNNING_PAST_NEXT_RUN_PCT || 200,
  shellCommands: process.env.SINGULARITY_SHELL_COMMANDS || "[]",
  timestampFormat: process.env.SINGULARITY_TIMESTAMP_FORMAT || 'lll',
  timestampWithSecondsFormat: process.env.SINGULARITY_TIMESTAMP_WITH_SECONDS_FORMAT || 'lll:ss',
  redirectOnUnauthorizedUrl: process.env.SINGULARITY_REDIRECT_ON_UNAUTHORIZED_URL || ''
}

var dest = path.resolve(__dirname, '../SingularityService/target/generated-resources/assets');

var webpackStream = require('webpack-stream');
var webpack = require('webpack');
var webpackConfig = require('./webpack.config');
var WebpackDevServer = require('webpack-dev-server');

gulp.task("clean", function() {
  return del([
    path.resolve(dest, 'static/**'),
    path.resolve(dest, 'index.html')], {force: true});
});

gulp.task('fonts', function() {
  return gulp.src([
    './node_modules/bootstrap/dist/fonts/*.{eot,svg,ttf,woff,svg,woff2}'
  ]).pipe(gulp.dest(dest + '/static/fonts'));
});

gulp.task('scripts', function () {
  var prodConfig = Object.create(webpackConfig);

  prodConfig.plugins = prodConfig.plugins.concat(
    new webpack.optimize.UglifyJsPlugin({
      compress: {
        warnings: false
      }
    }),
    new webpack.DefinePlugin({
      'process.env.NODE_ENV': JSON.stringify('production')
    })
  );

  return gulp.src(prodConfig.entry.app)
    .pipe(webpackStream(prodConfig))
    .pipe(gulp.dest(dest + '/static/js'))
});

gulp.task('html', function () {
  return gulp.src('app/assets/index.mustache')
    .pipe(mustache(templateData, {extension: '.html'}))
    .pipe(gulp.dest(dest))
});

gulp.task('css-images', function () {
  return gulp.src('node_modules/select2/*.{gif,png}')
    .pipe(gulp.dest(dest + '/static/css'));
});

gulp.task('images', function () {
  return gulp.src('app/assets/static/images/*.ico')
    .pipe(gulp.dest(dest + '/static/images'));
});

gulp.task('styles', function () {
  var stylusStyles = gulp.src([
      'node_modules/vex-js/css/*.css',
      'node_modules/messenger/build/css/*.css',
      'node_modules/select2/*.css',
      'node_modules/bootstrap/dist/css/bootstrap.css',
      'node_modules/eonasdan-bootstrap-datetimepicker/build/css/bootstrap-datetimepicker.css',
      'node_modules/sortable/css/sortable-theme-bootstrap.css',
<<<<<<< HEAD
      'node_modules/react-select/dist/react-select.css',
=======
      'node_modules/react-virtualized/styles.css',
>>>>>>> 6bf1e2bc
      'app/**/*.styl'
    ])
    .pipe(stylus({
      use: nib(),
      'include css': true
    }));

  var sassStyles = gulp.src('app/styles/scss/**/*.scss')
    .pipe(sass({errLogToConsole: true}));

  return streamqueue({ objectMode: true }, stylusStyles, sassStyles)
    .pipe(concat('app.css'))
    .pipe(gulp.dest(dest + '/static/css'));
});

gulp.task('lint', function () {
  return gulp.src(['./app/**/*.{es6, jsx}'])
    .pipe(eslint())
    .pipe(eslint.format());
});

gulp.task('build', ['clean'], function () {
  gulp.start(['scripts', 'html', 'styles', 'fonts', 'images', 'css-images', 'lint']);
});

gulp.task('serve', ['html', 'styles', 'fonts', 'images', 'css-images', 'lint'], function () {
  gulp.watch('app/**/*.styl', ['styles']);
  gulp.watch('app/**/*.scss', ['styles']);

  new WebpackDevServer(webpack(webpackMerge(webpackConfig, {devtool: 'eval'})), {
    contentBase: dest,
    historyApiFallback: true
  }).listen(3334, "localhost", function (err) {
    if(err) throw new gutil.PluginError("webpack-dev-server", err);
    gutil.log("[webpack-dev-server]", "Development server running on port 3334");
  });
});

gulp.task("default", ["build"]);<|MERGE_RESOLUTION|>--- conflicted
+++ resolved
@@ -108,11 +108,8 @@
       'node_modules/bootstrap/dist/css/bootstrap.css',
       'node_modules/eonasdan-bootstrap-datetimepicker/build/css/bootstrap-datetimepicker.css',
       'node_modules/sortable/css/sortable-theme-bootstrap.css',
-<<<<<<< HEAD
+      'node_modules/react-virtualized/styles.css',
       'node_modules/react-select/dist/react-select.css',
-=======
-      'node_modules/react-virtualized/styles.css',
->>>>>>> 6bf1e2bc
       'app/**/*.styl'
     ])
     .pipe(stylus({
