--- conflicted
+++ resolved
@@ -80,11 +80,8 @@
       'node_modules/messenger/build/css/*.css',
       'node_modules/select2/*.css',
       'node_modules/bootstrap/dist/css/bootstrap.css',
-<<<<<<< HEAD
       'node_modules/eonasdan-bootstrap-datetimepicker/build/css/bootstrap-datetimepicker.css',
-=======
       'node_modules/sortable/css/sortable-theme-bootstrap.css',
->>>>>>> f2933e2f
       'app/**/*.styl'
     ])
     .pipe(stylus({
