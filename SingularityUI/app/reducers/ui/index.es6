import { combineReducers } from 'redux';

import starred from './starred';
import form from './form';
import globalSearch from './globalSearch';

export default combineReducers({
  starred,
<<<<<<< HEAD
  form
=======
  form,
  globalSearch
>>>>>>> 96b1df7f
});<|MERGE_RESOLUTION|>--- conflicted
+++ resolved
@@ -6,10 +6,6 @@
 
 export default combineReducers({
   starred,
-<<<<<<< HEAD
-  form
-=======
   form,
   globalSearch
->>>>>>> 96b1df7f
 });