import { combineReducers } from 'redux';
import buildApiActionReducer from './base';
import task from './task';

import { FetchAction as UserFetchAction } from '../../actions/api/user';
import { FetchAction as WebhooksFetchAction } from '../../actions/api/webhooks';
import { FetchAction as SlavesFetchAction } from '../../actions/api/slaves';
import { FetchAction as RacksFetchAction } from '../../actions/api/racks';
<<<<<<< HEAD
import { FetchAction as RequestFetchAction, SaveAction as RequestSaveAction } from '../../actions/api/request';
=======
import { FetchAction as RequestsFetchAction } from '../../actions/api/requests';
>>>>>>> 6bf1e2bc
import { FetchAction as StatusFetchAction } from '../../actions/api/status';
import { FetchAction as DeployFetchAction } from '../../actions/api/deploy';
import { FetchForDeployAction as TasksFetchForDeployAction } from '../../actions/api/tasks';
import { FetchForDeploy as TaskHistoryFetchForDeploy } from '../../actions/api/taskHistory';

const user = buildApiActionReducer(UserFetchAction);
const webhooks = buildApiActionReducer(WebhooksFetchAction);
const slaves = buildApiActionReducer(SlavesFetchAction);
const racks = buildApiActionReducer(RacksFetchAction);
<<<<<<< HEAD
const request = buildApiActionReducer(RequestFetchAction);
const saveRequest = buildApiActionReducer(RequestSaveAction);
=======
const requests = buildApiActionReducer(RequestsFetchAction);
>>>>>>> 6bf1e2bc
const status = buildApiActionReducer(StatusFetchAction);
const deploy = buildApiActionReducer(DeployFetchAction);
const activeTasksForDeploy = buildApiActionReducer(TasksFetchForDeployAction);
const taskHistoryForDeploy = buildApiActionReducer(TaskHistoryFetchForDeploy);

export default combineReducers({
  user,
  webhooks,
  slaves,
  racks,
<<<<<<< HEAD
  request,
  saveRequest,
=======
  requests,
>>>>>>> 6bf1e2bc
  status,
  deploy,
  task,
  activeTasksForDeploy,
  taskHistoryForDeploy
});<|MERGE_RESOLUTION|>--- conflicted
+++ resolved
@@ -6,11 +6,8 @@
 import { FetchAction as WebhooksFetchAction } from '../../actions/api/webhooks';
 import { FetchAction as SlavesFetchAction } from '../../actions/api/slaves';
 import { FetchAction as RacksFetchAction } from '../../actions/api/racks';
-<<<<<<< HEAD
 import { FetchAction as RequestFetchAction, SaveAction as RequestSaveAction } from '../../actions/api/request';
-=======
 import { FetchAction as RequestsFetchAction } from '../../actions/api/requests';
->>>>>>> 6bf1e2bc
 import { FetchAction as StatusFetchAction } from '../../actions/api/status';
 import { FetchAction as DeployFetchAction } from '../../actions/api/deploy';
 import { FetchForDeployAction as TasksFetchForDeployAction } from '../../actions/api/tasks';
@@ -20,12 +17,9 @@
 const webhooks = buildApiActionReducer(WebhooksFetchAction);
 const slaves = buildApiActionReducer(SlavesFetchAction);
 const racks = buildApiActionReducer(RacksFetchAction);
-<<<<<<< HEAD
 const request = buildApiActionReducer(RequestFetchAction);
 const saveRequest = buildApiActionReducer(RequestSaveAction);
-=======
 const requests = buildApiActionReducer(RequestsFetchAction);
->>>>>>> 6bf1e2bc
 const status = buildApiActionReducer(StatusFetchAction);
 const deploy = buildApiActionReducer(DeployFetchAction);
 const activeTasksForDeploy = buildApiActionReducer(TasksFetchForDeployAction);
@@ -36,12 +30,9 @@
   webhooks,
   slaves,
   racks,
-<<<<<<< HEAD
   request,
   saveRequest,
-=======
   requests,
->>>>>>> 6bf1e2bc
   status,
   deploy,
   task,
