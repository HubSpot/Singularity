--- conflicted
+++ resolved
@@ -82,13 +82,8 @@
   FetchDisastersData,
   FetchDisabledActions,
   FetchPriorityFreeze,
-<<<<<<< HEAD
-  FetchTaskCredits,
-} from '../../actions/api/disasters'
-=======
   FetchTaskCredits
 } from '../../actions/api/disasters';
->>>>>>> 80712c87
 
 import { FetchGroups } from '../../actions/api/requestGroups';
 
