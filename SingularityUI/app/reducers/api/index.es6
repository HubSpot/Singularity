import _ from 'underscore';
import { combineReducers } from 'redux';
import buildApiActionReducer from './base';
import buildKeyedApiActionReducer from './keyed';

import { FetchUser } from '../../actions/api/auth';

import {
  AddStarredRequests,
  DeleteStarredRequests
} from '../../actions/api/users';

import {
  FetchPendingDeploys,
  SaveDeploy
} from '../../actions/api/deploys';

import {
  FetchTaskHistory,
  FetchActiveTasksForRequest,
  FetchTaskHistoryForRequest,
  FetchActiveTasksForDeploy,
  FetchTaskHistoryForDeploy,
  FetchDeployForRequest,
  FetchDeploysForRequest,
  FetchTaskSearchParams,
  FetchRequestHistory,
  FetchRequestArgHistory
} from '../../actions/api/history';

import { FetchTaskS3Logs } from '../../actions/api/logs';

import {
  FetchRacks,
  FreezeRack,
  DecommissionRack,
  RemoveRack,
  ReactivateRack
} from '../../actions/api/racks';

import {
  FetchRequests,
  FetchRequest,
  SaveRequest,
  RemoveRequest,
  PauseRequest,
  UnpauseRequest,
  ExitRequestCooldown,
  FetchRequestsInState
} from '../../actions/api/requests';

import { FetchTaskFiles } from '../../actions/api/sandbox';

import {
  FetchSlaves,
  FreezeSlave,
  DecommissionSlave,
  RemoveSlave,
  ReactivateSlave,
  FetchExpiringSlaveStates,
  RemoveExpiringSlaveState,
  FetchSlaveUsages
} from '../../actions/api/slaves';

import {
  FetchSingularityStatus
} from '../../actions/api/state';

import {
  FetchTasksInState,
  FetchScheduledTasksForRequest,
  FetchTask, // currently FetchTaskHistory is used for `task` in the store
  KillTask,
  FetchTaskCleanups,
  FetchTaskStatistics,
  RunCommandOnTask
} from '../../actions/api/tasks';

import { FetchWebhooks } from '../../actions/api/webhooks';

import {
  FetchDisastersData,
  FetchDisabledActions,
  FetchPriorityFreeze,
  FetchTaskCredits
<<<<<<< HEAD
} from '../../actions/api/disasters'
=======
} from '../../actions/api/disasters';
>>>>>>> 80712c87

import { FetchGroups } from '../../actions/api/requestGroups';

import { FetchInactiveHosts } from '../../actions/api/inactive';

const user = buildApiActionReducer(FetchUser);
const addStarredRequests = buildApiActionReducer(AddStarredRequests, []);
const deleteStarredRequests = buildApiActionReducer(DeleteStarredRequests, []);
const webhooks = buildApiActionReducer(FetchWebhooks, []);
const disabledActions = buildApiActionReducer(FetchDisabledActions, []);
const disastersData = buildApiActionReducer(FetchDisastersData, []);
const taskCredits = buildApiActionReducer(FetchTaskCredits, []);
const priorityFreeze = buildApiActionReducer(FetchPriorityFreeze, []);
const slaves = buildApiActionReducer(FetchSlaves, []);
const freezeSlave = buildApiActionReducer(FreezeSlave, []);
const decommissionSlave = buildApiActionReducer(DecommissionSlave, []);
const removeSlave = buildApiActionReducer(RemoveSlave, []);
const reactivateSlave = buildApiActionReducer(ReactivateSlave, []);
const expiringSlaveStates = buildApiActionReducer(FetchExpiringSlaveStates, []);
const removeExpiringSlaveState = buildApiActionReducer(RemoveExpiringSlaveState, []);
const slaveUsages = buildApiActionReducer(FetchSlaveUsages, []);
const racks = buildApiActionReducer(FetchRacks, []);
const freezeRack = buildApiActionReducer(FreezeRack, []);
const decommissionRack = buildApiActionReducer(DecommissionRack, []);
const removeRack = buildApiActionReducer(RemoveRack, []);
const reactivateRack = buildApiActionReducer(ReactivateRack, []);
const request = buildKeyedApiActionReducer(FetchRequest);
const saveRequest = buildApiActionReducer(SaveRequest);
const requests = buildApiActionReducer(FetchRequests, []);
const requestsInState = buildApiActionReducer(FetchRequestsInState, []);
const requestHistory = buildKeyedApiActionReducer(FetchRequestHistory, []);
const requestArgHistory = buildKeyedApiActionReducer(FetchRequestArgHistory, []);
const removeRequest = buildKeyedApiActionReducer(RemoveRequest, []);
const pauseRequest = buildKeyedApiActionReducer(PauseRequest, []);
const unpauseRequest = buildKeyedApiActionReducer(UnpauseRequest, []);
const exitRequestCooldown = buildKeyedApiActionReducer(ExitRequestCooldown, []);
const status = buildApiActionReducer(FetchSingularityStatus);
const deploy = buildApiActionReducer(FetchDeployForRequest);
const deploys = buildApiActionReducer(FetchPendingDeploys, []);
const deploysForRequest = buildKeyedApiActionReducer(FetchDeploysForRequest, []);
const saveDeploy = buildApiActionReducer(SaveDeploy);
const activeTasksForDeploy = buildApiActionReducer(FetchActiveTasksForDeploy);
const activeTasksForRequest = buildKeyedApiActionReducer(FetchActiveTasksForRequest, [], (tasks) => _.sortBy(tasks, (task) => task.taskId.instanceNo));
const scheduledTasksForRequest = buildKeyedApiActionReducer(FetchScheduledTasksForRequest, []);
const taskHistoryForDeploy = buildApiActionReducer(FetchTaskHistoryForDeploy, []);
const taskHistoryForRequest = buildKeyedApiActionReducer(FetchTaskHistoryForRequest, []);
const taskCleanups = buildApiActionReducer(FetchTaskCleanups, []);
const taskFiles = buildKeyedApiActionReducer(FetchTaskFiles, []);
const taskResourceUsage = buildApiActionReducer(FetchTaskStatistics);
const taskS3Logs = buildApiActionReducer(FetchTaskS3Logs, []);
const taskShellCommandResponse = buildApiActionReducer(RunCommandOnTask);
const runningTask = buildApiActionReducer(FetchTask);
const taskKill = buildApiActionReducer(KillTask);
const task = buildKeyedApiActionReducer(FetchTaskHistory);
const taskHistory = buildApiActionReducer(FetchTaskSearchParams, []);
const tasks = buildApiActionReducer(FetchTasksInState, []);
const requestGroups = buildApiActionReducer(FetchGroups, []);
const inactiveHosts = buildApiActionReducer(FetchInactiveHosts, []);

export default combineReducers({
  user,
  addStarredRequests,
  deleteStarredRequests,
  webhooks,
  disabledActions,
  disastersData,
  taskCredits,
  priorityFreeze,
  slaves,
  freezeSlave,
  decommissionSlave,
  removeSlave,
  reactivateSlave,
  expiringSlaveStates,
  removeExpiringSlaveState,
  slaveUsages,
  racks,
  freezeRack,
  decommissionRack,
  removeRack,
  reactivateRack,
  request,
  saveRequest,
  removeRequest,
  pauseRequest,
  unpauseRequest,
  exitRequestCooldown,
  requests,
  requestsInState,
  requestHistory,
  requestArgHistory,
  status,
  deploy,
  deploys,
  deploysForRequest,
  saveDeploy,
  task,
  tasks,
  activeTasksForDeploy,
  activeTasksForRequest,
  scheduledTasksForRequest,
  taskHistoryForDeploy,
  taskHistoryForRequest,
  taskCleanups,
  taskFiles,
  taskResourceUsage,
  taskS3Logs,
  taskShellCommandResponse,
  runningTask,
  taskKill,
  taskHistory,
  requestGroups,
  inactiveHosts,
});<|MERGE_RESOLUTION|>--- conflicted
+++ resolved
@@ -83,11 +83,7 @@
   FetchDisabledActions,
   FetchPriorityFreeze,
   FetchTaskCredits
-<<<<<<< HEAD
-} from '../../actions/api/disasters'
-=======
 } from '../../actions/api/disasters';
->>>>>>> 80712c87
 
 import { FetchGroups } from '../../actions/api/requestGroups';
 
