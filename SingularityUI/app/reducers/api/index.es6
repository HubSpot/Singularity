--- conflicted
+++ resolved
@@ -81,14 +81,9 @@
 import {
   FetchDisastersData,
   FetchDisabledActions,
-<<<<<<< HEAD
   FetchPriorityFreeze,
   FetchTaskCredits
 } from '../../actions/api/disasters'
-=======
-  FetchPriorityFreeze
-} from '../../actions/api/disasters';
->>>>>>> eb4d2095
 
 import { FetchGroups } from '../../actions/api/requestGroups';
 
