import { combineReducers } from 'redux';

import taskGroups from './taskGroups';
import activeRequest from './activeRequest';
import tasks from './tasks';
<<<<<<< HEAD
import form from './form';
=======

>>>>>>> 62896493
import api from './api';
import ui from './ui';
import {reducer as formReducer} from 'redux-form';

const path = (state='', action) => {
  if (action.type === 'LOG_INIT') {
    return action.path;
  }
  return state;
};

const activeColor = (state='default', action) => {
  if (action.type === 'LOG_INIT') {
    return window.localStorage.logColor || 'default';
  } else if (action.type === 'LOG_SELECT_COLOR') {
    window.localStorage.logColor = action.color;
    return action.color;
  }
  return state;
};

const colors = (state=[]) => state;

const viewMode = (state='custom', action) => {
  if (action.type === 'LOG_SWITCH_VIEW_MODE' || action.type === 'LOG_INIT') {
    return action.viewMode;
  }
  return state;
};

const search = (state='', action) => {
  if (action.type === 'LOG_INIT') {
    return action.search;
  }
  return state;
};

const logRequestLength = (state=30000, action) => state;

const maxLines = (state=100000, action) => state;

const showDebugInfo = (state=false, action) => {
  if (action.type === 'LOG_INIT') {
    return Boolean(window.localStorage.showDebugInfo) || false;
  }
  if (action.type === 'LOG_DEBUG_INFO') {
    window.localStorage.showDebugInfo = action.value;
    return action.value;
  }
  return state;
};

export default combineReducers({
  api,
  ui,
  showDebugInfo,
  taskGroups,
  tasks,
  activeRequest,
  path,
  activeColor,
  colors,
  viewMode,
  search,
  logRequestLength,
  maxLines,
  form: formReducer
});<|MERGE_RESOLUTION|>--- conflicted
+++ resolved
@@ -3,11 +3,6 @@
 import taskGroups from './taskGroups';
 import activeRequest from './activeRequest';
 import tasks from './tasks';
-<<<<<<< HEAD
-import form from './form';
-=======
-
->>>>>>> 62896493
 import api from './api';
 import ui from './ui';
 import {reducer as formReducer} from 'redux-form';
