import { combineReducers } from 'redux';

import taskGroups from './taskGroups';
import activeRequest from './activeRequest';
import tasks from './tasks';
import api from './api';

import requests from './api/requests';

import requestsPage from './ui/requestsPage';

// hack to get the initial state out of the logging controller
const setInitialLoggingState = (state = {}, action) => {
  if (action.type === 'LOGGING_INIT_STATE') {
    return Object.assign({}, state, action.state);
  }
  return state;
};

const path = (state = '', action) => {
  if (action.type === 'LOG_INIT') {
    return action.path;
  }
  return state;
};

const activeColor = (state = 'default', action) => {
  if (action.type === 'LOG_INIT') {
    return window.localStorage.logColor || 'default';
  } else if (action.type === 'LOG_SELECT_COLOR') {
    window.localStorage.logColor = action.color;
    return action.color;
  }
  return state;
};

const colors = (state = []) => state;

<<<<<<< HEAD
const viewMode = function(state = 'custom', action) {
  if (action.type === 'LOG_SWITCH_VIEW_MODE') {
=======
let viewMode = function(state='custom', action) {
  if (action.type === 'LOG_SWITCH_VIEW_MODE' || action.type === 'LOG_INIT') {
>>>>>>> 05ce41ae
    return action.viewMode;
  }
  return state;
};

const search = function(state = '', action) {
  if (action.type === 'LOG_INIT') {
    return action.search;
  }
  return state;
};

const logRequestLength = (state = 30000, action) => state;

const maxLines = (state = 100000, action) => state;

const showDebugInfo = function(state = false, action) {
  if (action.type === 'LOG_INIT') {
    return Boolean(window.localStorage.showDebugInfo) || false;
  }
  if (action.type === 'LOG_DEBUG_INFO') {
    window.localStorage.showDebugInfo = action.value;
    return action.value;
  }
  return state;
};

<<<<<<< HEAD
const rootReducer = combineReducers({
  setInitialLoggingState,
  showDebugInfo,
  taskGroups,
  tasks,
  activeRequest,
  path,
  activeColor,
  colors,
  viewMode,
  search,
  logRequestLength,
  maxLines,
  requests,
  requestsPage
});

export default rootReducer;
=======
export default combineReducers({api, showDebugInfo, taskGroups, tasks, activeRequest, path, activeColor, colors, viewMode, search, logRequestLength, maxLines});
>>>>>>> 05ce41ae
<|MERGE_RESOLUTION|>--- conflicted
+++ resolved
@@ -5,17 +5,7 @@
 import tasks from './tasks';
 import api from './api';
 
-import requests from './api/requests';
-
-import requestsPage from './ui/requestsPage';
-
-// hack to get the initial state out of the logging controller
-const setInitialLoggingState = (state = {}, action) => {
-  if (action.type === 'LOGGING_INIT_STATE') {
-    return Object.assign({}, state, action.state);
-  }
-  return state;
-};
+import ui from './ui';
 
 const path = (state = '', action) => {
   if (action.type === 'LOG_INIT') {
@@ -36,13 +26,8 @@
 
 const colors = (state = []) => state;
 
-<<<<<<< HEAD
 const viewMode = function(state = 'custom', action) {
-  if (action.type === 'LOG_SWITCH_VIEW_MODE') {
-=======
-let viewMode = function(state='custom', action) {
   if (action.type === 'LOG_SWITCH_VIEW_MODE' || action.type === 'LOG_INIT') {
->>>>>>> 05ce41ae
     return action.viewMode;
   }
   return state;
@@ -70,9 +55,9 @@
   return state;
 };
 
-<<<<<<< HEAD
 const rootReducer = combineReducers({
-  setInitialLoggingState,
+  api,
+  ui,
   showDebugInfo,
   taskGroups,
   tasks,
@@ -83,12 +68,7 @@
   viewMode,
   search,
   logRequestLength,
-  maxLines,
-  requests,
-  requestsPage
+  maxLines
 });
 
-export default rootReducer;
-=======
-export default combineReducers({api, showDebugInfo, taskGroups, tasks, activeRequest, path, activeColor, colors, viewMode, search, logRequestLength, maxLines});
->>>>>>> 05ce41ae
+export default rootReducer;