import { createSelector } from 'reselect';
import micromatch from 'micromatch';
import fuzzy from 'fuzzy';
import Utils from '../../utils';

const getRequests = (state) => state.requestsInState;
const getFilter = (state) => state.filter;
const getUtilizations = (state) => state.requestUtilizations;

export default createSelector([getRequests, getFilter, getUtilizations], (requests, filter, utilizations) => {
  let filteredRequests = requests;

  // Filter by group
  if (filter.group && filter.group !== 'all') {
    filteredRequests = _.filter(filteredRequests, (request) => Utils.maybe(request, ['request', 'group']) === filter.group);
  }

  // Filter by state
  let stateFilter = null;
  switch (filter.state) {
    case 'activeDeploy':
      stateFilter = (requestParent) => requestParent.hasActiveDeploy;
      break;
    case 'noDeploy':
      stateFilter = (requestParent) => !requestParent.hasActiveDeploy;
      break;
    case 'overUtilizedCpu':
      stateFilter = (requestParent) => {
        const utilization = _.find(utilizations, (util) => util.requestId === requestParent.request.id);
        return !!(utilization && utilization.cpuUsed > utilization.cpuReserved);
      };
      break;
    case 'underUtilizedCpu':
      stateFilter = (requestParent) => {
        const utilization = _.find(utilizations, (util) => util.requestId === requestParent.request.id);
        return !!(utilization && utilization.cpuUsed < utilization.cpuReserved);
      };
      break;
    case 'underUtilizedMem':
      stateFilter = (requestParent) => {
        const utilization = _.find(utilizations, (util) => util.requestId === requestParent.request.id);
        return !!(utilization && utilization.memBytesUsed < utilization.memBytesReserved);
      };
      break;
    case 'underUtilizedDisk':
      stateFilter = (requestParent) => {
        const utilization = _.find(utilizations, (util) => util.requestId === requestParent.request.id);
        return !!(utilization && utilization.diskBytesUsed < utilization.diskBytesReserved);
      };
      break;
    default:
      break;
  }
  if (stateFilter) {
    filteredRequests = _.filter(filteredRequests, stateFilter);
  }

  // Filter by request type
  if (!_.contains(['pending', 'cleanup'], filter.type)) {
    filteredRequests = _.filter(filteredRequests, (requestParent) => requestParent.request && _.contains(filter.subFilter, requestParent.request.requestType));
  }

  // Filter by glob or fuzzy string
  if (filter.searchFilter) {
    const id = {extract: (requestParent) => requestParent.id || ''};
    const user = {extract: (requestParent) => `${requestParent.hasActiveDeploy ? requestParent.requestDeployState.activeDeploy.user : ''}`};

    if (Utils.isGlobFilter(filter.searchFilter)) {
<<<<<<< HEAD
      const res1 = _.filter(filteredRequests, (requestParent) => {
        return micromatch.any(user.extract(requestParent), `${filter.searchFilter}*`);
      });
      const res2 = _.filter(filteredRequests, (requestParent) => {
        return micromatch.any(id.extract(requestParent), `${filter.searchFilter}*`);
      });
      filteredRequests = _.union(res1, res2).reverse();
    } else {
      _.each(filteredRequests, (requestParent) => {requestParent.id = id.extract(requestParent);});
      const res1 = fuzzy.filter(filter.searchFilter, filteredRequests, user);
      const res2 = fuzzy.filter(filter.searchFilter, filteredRequests, id);
      filteredRequests = Utils.fuzzyFilter(filter.searchFilter, _.union(res1, res2));
=======
      const userMatches = _.filter(filteredRequests, (requestParent) => (
        micromatch.isMatch(getUser(requestParent), `${filter.searchFilter}*`)
      ));
      const idMatches = _.filter(filteredRequests, (requestParent) => (
        micromatch.isMatch(getId(requestParent), `${filter.searchFilter}*`)
      ));
      filteredRequests = _.union(userMatches, idMatches);
    } else {
      const userMatches = fuzzy.filter(filter.searchFilter, filteredRequests, {
        extract: getUser
      });
      // Allow searching by the first letter of each word by applying same
      // search heuristics to just the upper case characters of each option
      const idMatches = fuzzy.filter(filter.searchFilter, filteredRequests, {
        extract: Utils.isAllUpperCase(filter.searchFilter)
          ? (requestParent) => Utils.getUpperCaseCharacters(getId(requestParent))
          : getId,
      });
      filteredRequests = Utils.fuzzyFilter(filter.searchFilter, _.union(userMatches, idMatches));
>>>>>>> 3f3f9473
    }
  }

  return filteredRequests;
});<|MERGE_RESOLUTION|>--- conflicted
+++ resolved
@@ -62,24 +62,10 @@
 
   // Filter by glob or fuzzy string
   if (filter.searchFilter) {
-    const id = {extract: (requestParent) => requestParent.id || ''};
-    const user = {extract: (requestParent) => `${requestParent.hasActiveDeploy ? requestParent.requestDeployState.activeDeploy.user : ''}`};
+    const getId = (requestParent) => requestParent.id || '';
+    const getUser = (requestParent) => requestParent.hasActiveDeploy && requestParent.requestDeployState.activeDeploy.user || '';
 
     if (Utils.isGlobFilter(filter.searchFilter)) {
-<<<<<<< HEAD
-      const res1 = _.filter(filteredRequests, (requestParent) => {
-        return micromatch.any(user.extract(requestParent), `${filter.searchFilter}*`);
-      });
-      const res2 = _.filter(filteredRequests, (requestParent) => {
-        return micromatch.any(id.extract(requestParent), `${filter.searchFilter}*`);
-      });
-      filteredRequests = _.union(res1, res2).reverse();
-    } else {
-      _.each(filteredRequests, (requestParent) => {requestParent.id = id.extract(requestParent);});
-      const res1 = fuzzy.filter(filter.searchFilter, filteredRequests, user);
-      const res2 = fuzzy.filter(filter.searchFilter, filteredRequests, id);
-      filteredRequests = Utils.fuzzyFilter(filter.searchFilter, _.union(res1, res2));
-=======
       const userMatches = _.filter(filteredRequests, (requestParent) => (
         micromatch.isMatch(getUser(requestParent), `${filter.searchFilter}*`)
       ));
@@ -99,7 +85,6 @@
           : getId,
       });
       filteredRequests = Utils.fuzzyFilter(filter.searchFilter, _.union(userMatches, idMatches));
->>>>>>> 3f3f9473
     }
   }
 
