import { createSelector } from 'reselect';
import micromatch from 'micromatch';
import fuzzy from 'fuzzy';
import _ from 'underscore';

import Utils from '../utils';

const getRequestsAPI = (state) => state.api.requests;
export const getUserSettingsAPI = (state) => {
  if (!_.isEmpty(state.ui.temporaryUserSettings)) return state.ui.temporaryUserSettings;
  return state.api.userSettings;
};
const getUserAPI = (state) => state.api.user;
const getSearchFilter = (state) => state.ui.requestsPage;

function findRequestIds(requests) {
  return _.map(requests, (request) => {
    return _.extend({}, request, {id: request.request ? request.request.id : request.requestId});
  });
}

export const getStarredRequests = createSelector(
  [getUserSettingsAPI, getRequestsAPI],
  (userSettingsAPI, requestsAPI) => {
    const requests = findRequestIds(requestsAPI.data);
<<<<<<< HEAD
    return requests.filter((requestParent) => Utils.request.isStarred(requestParent.request.id, userSettingsAPI.data));
=======
    return requests.filter((requestParent) => starredData.has(requestParent.request.id));
>>>>>>> 58c0d23f
  }
);

export const getUserRequests = createSelector(
  [getUserAPI, getRequestsAPI],
  (userAPI, requestsAPI) => {
    const deployUserTrimmed = Utils.maybe(
      userAPI.data,
      ['user', 'email'],
      ''
    ).split('@')[0];

    const requests = findRequestIds(requestsAPI.data);

    return requests.filter((requestParent) => {
      const activeDeployUser = Utils.maybe(
        requestParent,
        ['requestDeployState', 'activeDeploy', 'user']
      );

      if (activeDeployUser) {
        const activeDeployUserTrimmed = activeDeployUser.split('@')[0];
        if (deployUserTrimmed === activeDeployUserTrimmed) {
          return true;
        }
      }

      const requestOwners = requestParent.request.owners;
      if (requestOwners === undefined) {
        return false;
      }

      for (const owner of requestOwners) {
        if (deployUserTrimmed === owner.split('@')[0]) {
          return true;
        }
      }

      return false;
    });
  }
);


export const getUserRequestTotals = createSelector(
  [getUserRequests],
  (userRequests) => {
    const userRequestTotals = {
      total: userRequests.length,
      ON_DEMAND: 0,
      SCHEDULED: 0,
      WORKER: 0,
      RUN_ONCE: 0,
      SERVICE: 0
    };

    for (const requestParent of userRequests) {
      userRequestTotals[requestParent.request.requestType] += 1;
    }

    return userRequestTotals;
  }
);

export const getFilteredRequests = createSelector(
  [getSearchFilter, getRequestsAPI],
  (searchFilter, requestsAPI) => {
    let filteredRequests = requestsAPI.data;

    // filter by type
    if (searchFilter.typeFilter !== 'ALL') {
      filteredRequests = filteredRequests.filter((requestParent) => {
        return searchFilter.typeFilter === requestParent.request.requestType;
      });
    }

    // filter by state
    filteredRequests = filteredRequests.filter((requestParent) => {
      return searchFilter.stateFilter.indexOf(requestParent.state) > -1;
    });

    const getUser = (requestParent) => {
      if ('requestDeployState' in requestParent && 'activeDeploy' in requestParent.requestDeployState) {
        return requestParent.requestDeployState.activeDeploy.user || '';
      }
      return null;
    };

    // filter by text
    if (searchFilter.textFilter.length < 3) {
      // Don't start filtering by text until string has some length
      return filteredRequests;
    }
    if (Utils.isGlobFilter(searchFilter.textFilter)) {
      const byId = filteredRequests.filter((requestParent) => {
        return micromatch.any(requestParent.request.id, `${searchFilter.textFilter}*`);
      });
      const byUser = filteredRequests.filter((requestParent) => {
        const user = getUser(requestParent);
        if (user !== null) {
          return micromatch.any(user, `${searchFilter.textFilter}*`);
        }
        return false;
      });
      filteredRequests = _.uniq(_.union(byUser, byId)).reverse();
    } else {
      // somewhere, in the history of Request searching, this was labeled a hack
      // time has passed
      // the comment was lost to refactors
      // this is no longer considered a hack
      // todo: remove hack
      const byId = fuzzy.filter(
        searchFilter.textFilter,
        filteredRequests,
        {
          extract: (requestParent) => requestParent.request.id
        }
      );

      const byUser = fuzzy.filter(
        searchFilter.textFilter,
        filteredRequests,
        {
          extract: (requestParent) => getUser(requestParent) || ''
        }
      );

      filteredRequests = _.uniq(
        _.pluck(
          _.sortBy(
            _.union(byUser, byId),
            (requestParent) => {
              return Utils.fuzzyAdjustScore(searchFilter.textFilter, requestParent);
            }
          ),
          'original'
        ).reverse()
      );
    }

    return filteredRequests;
  }
);<|MERGE_RESOLUTION|>--- conflicted
+++ resolved
@@ -23,11 +23,7 @@
   [getUserSettingsAPI, getRequestsAPI],
   (userSettingsAPI, requestsAPI) => {
     const requests = findRequestIds(requestsAPI.data);
-<<<<<<< HEAD
     return requests.filter((requestParent) => Utils.request.isStarred(requestParent.request.id, userSettingsAPI.data));
-=======
-    return requests.filter((requestParent) => starredData.has(requestParent.request.id));
->>>>>>> 58c0d23f
   }
 );
 
