--- conflicted
+++ resolved
@@ -47,15 +47,9 @@
 
     // Filter by glob or fuzzy string
     if (filter.filterText) {
-<<<<<<< HEAD
       const host = task => `${task.taskId && task.taskId.host}`;
       const id = task => `${task.taskId ? task.taskId.id : task.pendingTask.pendingTaskId.id}`;
       const rack = task => `${task.taskId && task.taskId.rackId}`;
-=======
-      const host = {extract: (task) => `${task.taskId && task.taskId.host}`};
-      const id = {extract: (task) => `${task.taskId ? task.taskId.id : task.pendingTask.pendingTaskId.id}`};
-      const rack = {extract: (task) => `${task.taskId && task.taskId.rackId}`};
->>>>>>> 7128b781
 
       if (Utils.isGlobFilter(filter.filterText)) {
         const hostMatch = _.filter(tasks, (task) => {
@@ -74,7 +68,6 @@
           task => (micromatch.any(id(task).toLowerCase(), `${filter.filterText.toLowerCase()}*`) ? 1 : 0)
         ).reverse();
       } else {
-<<<<<<< HEAD
         const hostMatch = _.filter(tasks, task => host(task).toLowerCase().indexOf(filter.filterText.replace(/-/g, '_').toLowerCase()) > -1);
         const idMatch = _.filter(tasks, task => id(task).toLowerCase().indexOf(filter.filterText.toLowerCase()) > -1);
         const rackMatch = _.filter(tasks, task => rack(task).toLowerCase().indexOf(filter.filterText.toLowerCase()) > -1);
@@ -82,21 +75,6 @@
           _.sortBy(
             _.union(
               rackMatch, hostMatch, idMatch
-=======
-        _.each(tasks, (task) => {
-          task.id = id.extract(task);
-        });
-        const hostMatch = fuzzy.filter(filter.filterText.replace(/-/g, '_'), tasks, host);
-        const idMatch = fuzzy.filter(filter.filterText, tasks, id);
-        const rackMatch = fuzzy.filter(filter.filterText, tasks, rack);
-        tasks = _.uniq(
-          _.pluck(
-            _.sortBy(
-              _.union(
-                rackMatch, hostMatch, idMatch
-              ),
-              (task) => Utils.fuzzyAdjustScore(filter.filterText, task)
->>>>>>> 7128b781
             ),
             task => (id(task).startsWith(filter.filterText.toLowerCase()) ? 1 : 0)
           )
