--- conflicted
+++ resolved
@@ -78,21 +78,7 @@
         const racks = fuzzy.filter(filter.filterText, tasks, {
           extract: getRack
         });
-<<<<<<< HEAD
-        // Allow searching by the first letter of each word by applying same
-        // search heuristics to just the upper case characters of each option
-        const options = {
-          extract: Utils.isAllUpperCase(filter.filterText)
-            ? (task) => Utils.getUpperCaseCharacters(task.id)
-            : id.extract,
-        };
-        const hostMatch = fuzzy.filter(filter.filterText.replace(/-/g, '_'), tasks, host);
-        const idMatch = fuzzy.filter(filter.filterText, tasks, options);
-        const rackMatch = fuzzy.filter(filter.filterText, tasks, rack);
-        tasks = Utils.fuzzyFilter(filter.filterText, _.union(rackMatch, hostMatch, idMatch));
-=======
         tasks = Utils.fuzzyFilter(filter.filterText, _.union(hosts, ids, racks));
->>>>>>> 71b395df
       }
     }
 
