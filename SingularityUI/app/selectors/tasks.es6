import { createSelector } from 'reselect';
import micromatch from 'micromatch';
import fuzzy from 'fuzzy';

import Utils from '../utils';

const getTaskCleanups = (state) => state.api.taskCleanups;
const getTasks = (state) => state.tasks;
const getCleanups = (state) => state.cleanups;

export const getBouncesForRequest = (requestId) => createSelector(
  [getTaskCleanups],
  (taskCleanups) => (
  taskCleanups.data || []).filter((cleanup) => (
    (cleanup.cleanupType === 'BOUNCING' || cleanup.cleanupType === 'INCREMENTAL_BOUNCE') && cleanup.taskId.requestId === requestId
  ))
);

// warning, these selectors are dependent not on the application store
// but rather on the arg passed in a render method
// TODO: use redux for state so this doesn't happen
export const getDecomissioningTasks = createSelector(
  [getTasks, getCleanups],
  (tasks, cleanups) => {
    return _.without(_.map(cleanups, (cleanup) => {
      if (cleanup.cleanupType === 'DECOMISSIONING') {
        return _.find(tasks, (task) => task.taskId.id === cleanup.taskId.id);
      }
      return undefined;
    }), undefined);
  }
);

const getFilter = (state) => ({
  state: state.filter.taskStatus,
  requestTypes: state.filter.requestTypes,
  filterText: state.filter.filterText
});

export const getFilteredTasks = createSelector(
  [getTasks, getFilter],
  (tasks, filter) => {
    // Filter by requestType
    if (filter.state === 'active') {
      tasks = _.filter(tasks, (task) => {
        return task.taskRequest && _.contains(filter.requestTypes, task.taskRequest.request.requestType);
      });
    }

    // Filter by glob or fuzzy string
    if (filter.filterText) {
      const host = {extract: (task) => `${task.taskId && task.taskId.host}`};
      const id = {extract: (task) => `${task.taskId ? task.taskId.id : task.pendingTask.pendingTaskId.id}`};
      const rack = {extract: (task) => `${task.taskId && task.taskId.rackId}`};

      if (Utils.isGlobFilter(filter.filterText)) {
<<<<<<< HEAD
        const hostMatch = _.filter(tasks, (task) => {
          return micromatch.any(host.extract(task), `${filter.filterText}*`);
        });
        const idMatch = _.filter(tasks, (task) => {
          return micromatch.any(id.extract(task), `${filter.filterText}*`);
        });
        const rackMatch = _.filter(tasks, (task) => {
          return micromatch.any(rack.extract(task), `${filter.filterText}*`);
        });
        tasks = _.union(hostMatch, idMatch, rackMatch).reverse();
      } else {
        _.each(tasks, (task) => {
          task.id = id.extract(task);
        });
        const hostMatch = fuzzy.filter(filter.filterText.replace(/-/g, '_'), tasks, host);
        const idMatch = fuzzy.filter(filter.filterText, tasks, id);
        const rackMatch = fuzzy.filter(filter.filterText, tasks, rack);
        tasks = Utils.fuzzyFilter(filter.filterText, _.union(rackMatch, hostMatch, idMatch));
=======
        const hostMatches = _.filter(tasks, (task) => (
          micromatch.isMatch(getHost(task), `${filter.filterText}*`)
        ));
        const idMatches = _.filter(tasks, (task) => (
          micromatch.isMatch(getId(task), `${filter.filterText}*`)
        ));
        const rackMatches = _.filter(tasks, (task) => (
          micromatch.isMatch(getRack(task), `${filter.filterText}*`)
        ));
        tasks = _.union(hostMatches, idMatches, rackMatches);
      } else {
        const hostMatches = fuzzy.filter(filter.filterText.replace(/-/g, '_'), tasks, {
          extract: getHost
        });
        // Allow searching by the first letter of each word by applying same
        // search heuristics to just the upper case characters of each option
        const idMatches = fuzzy.filter(filter.filterText, tasks, {
          extract: Utils.isAllUpperCase(filter.filterText)
            ? (task) => Utils.getUpperCaseCharacters(getId(task))
            : getId,
        });
        const rackMatches = fuzzy.filter(filter.filterText, tasks, {
          extract: getRack
        });
        tasks = Utils.fuzzyFilter(filter.filterText, _.union(hostMatches, idMatches, rackMatches));
>>>>>>> 3f3f9473
      }
    }

    return tasks;
  }
);<|MERGE_RESOLUTION|>--- conflicted
+++ resolved
@@ -49,31 +49,11 @@
 
     // Filter by glob or fuzzy string
     if (filter.filterText) {
-      const host = {extract: (task) => `${task.taskId && task.taskId.host}`};
-      const id = {extract: (task) => `${task.taskId ? task.taskId.id : task.pendingTask.pendingTaskId.id}`};
-      const rack = {extract: (task) => `${task.taskId && task.taskId.rackId}`};
+      const getHost = (task) => task.taskId && task.taskId.host || '';
+      const getId = (task) => (task.taskId ? task.taskId.id : task.pendingTask.pendingTaskId.id) || '';
+      const getRack = (task) => task.taskId && task.taskId.rackId || '';
 
       if (Utils.isGlobFilter(filter.filterText)) {
-<<<<<<< HEAD
-        const hostMatch = _.filter(tasks, (task) => {
-          return micromatch.any(host.extract(task), `${filter.filterText}*`);
-        });
-        const idMatch = _.filter(tasks, (task) => {
-          return micromatch.any(id.extract(task), `${filter.filterText}*`);
-        });
-        const rackMatch = _.filter(tasks, (task) => {
-          return micromatch.any(rack.extract(task), `${filter.filterText}*`);
-        });
-        tasks = _.union(hostMatch, idMatch, rackMatch).reverse();
-      } else {
-        _.each(tasks, (task) => {
-          task.id = id.extract(task);
-        });
-        const hostMatch = fuzzy.filter(filter.filterText.replace(/-/g, '_'), tasks, host);
-        const idMatch = fuzzy.filter(filter.filterText, tasks, id);
-        const rackMatch = fuzzy.filter(filter.filterText, tasks, rack);
-        tasks = Utils.fuzzyFilter(filter.filterText, _.union(rackMatch, hostMatch, idMatch));
-=======
         const hostMatches = _.filter(tasks, (task) => (
           micromatch.isMatch(getHost(task), `${filter.filterText}*`)
         ));
@@ -99,7 +79,6 @@
           extract: getRack
         });
         tasks = Utils.fuzzyFilter(filter.filterText, _.union(hostMatches, idMatches, rackMatches));
->>>>>>> 3f3f9473
       }
     }
 
