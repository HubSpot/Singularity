import React, { PropTypes, Component } from 'react';
import classNames from 'classnames';
import { NotFoundNoRoot } from 'components/common/NotFound';

<<<<<<< HEAD
const rootComponent = (Wrapped, refresh = null, refreshInterval = true, pageMargin = true, initialize = null) => class extends Component {
=======
const rootComponent = (Wrapped, title, refresh = _.noop, refreshInterval = true, pageMargin = true, initialize, onLoad = _.noop) => class extends Component {
>>>>>>> 4b8af57d

  static propTypes = {
    notFound: PropTypes.bool,
    pathname: PropTypes.string
  }

  static contextTypes = {
    store: PropTypes.object
  }

  constructor(props) {
    super(props);
    _.bindAll(this, 'handleBlur', 'handleFocus');

    /*
     NOTE: I tried moving this state into redux but it resulted in page transitions being signifcantly slower.
     Maybe revisit this in the future. (see branch rootcomponent_redux for implementation)
    */
    this.state = {
      loading: refresh !== null
    };
  }

  dispatchRefresh() {
    return (refresh !== null)
      ? this.context.store.dispatch(refresh(this.props))
      : Promise.resolve();
  }

  dispatchInitialize() {
    return (initialize !== null)
      ? this.context.store.dispatch(initialize(this.props))
      : Promise.resolve();
  }

  componentWillMount() {
    const promise = (initialize !== null)
      ? this.dispatchInitialize()
      : this.dispatchRefresh();

    if (promise) {
      promise.then(() => {
        if (!this.unmounted) {
          this.setState({
            loading: false
          });
        }
      }).catch((reason) => {
        // Boot React errors out of the promise so they can be picked up by Sentry
        setTimeout(() => {
          throw new Error(reason);
        });
      });
    } else {
      this.setState({
        loading: false
      });
    }

    if (refreshInterval) {
      this.startRefreshInterval();
      window.addEventListener('blur', this.handleBlur);
      window.addEventListener('focus', this.handleFocus);
    }
  }

  componentDidMount() {
    const onLoadPromise = onLoad(this.props);
    if (onLoadPromise) {
      onLoadPromise.catch((reason) => setTimeout(() => { throw new Error(reason); }));
    }
  }

  componentWillUnmount() {
    this.unmounted = true;
    if (refreshInterval) {
      this.stopRefreshInterval();
      window.removeEventListener('blur', this.handleBlur);
      window.removeEventListener('focus', this.handleFocus);
    }
  }

  handleBlur() {
    this.stopRefreshInterval();
  }

  handleFocus() {
    const promise = this.dispatchRefresh();
    if (promise) {
      promise.catch((reason) => setTimeout(() => { throw new Error(reason); }));
    }
    this.startRefreshInterval();
  }

  startRefreshInterval() {
    this.refreshInterval = setInterval(() => {
<<<<<<< HEAD
      const promise = this.dispatchRefresh();
=======
      const promise = refresh(this.props);
      const onLoadPromise = onLoad(this.props);
>>>>>>> 4b8af57d
      if (promise) {
        promise.catch((reason) => setTimeout(() => { throw new Error(reason); }));
      }
      if (onLoadPromise) {
        onLoadPromise.catch((reason) => setTimeout(() => { throw new Error(reason); }));
      }
    }, config.globalRefreshInterval);
  }

  stopRefreshInterval() {
    clearInterval(this.refreshInterval);
  }

  render() {
    if (this.props.notFound) {
      return (
        <div className={classNames({'page container-fluid': pageMargin})}>
          <NotFoundNoRoot location={{pathname: this.props.pathname}} />
        </div>
      );
    }
    const loader = this.state.loading && <div className="page-loader fixed" />;
    const page = !this.state.loading && <Wrapped {...this.props} />;
    return (
      <div className={classNames({'page container-fluid': pageMargin})}>
        {loader}
        {page}
      </div>
    );
  }
};

export default rootComponent;<|MERGE_RESOLUTION|>--- conflicted
+++ resolved
@@ -2,11 +2,7 @@
 import classNames from 'classnames';
 import { NotFoundNoRoot } from 'components/common/NotFound';
 
-<<<<<<< HEAD
-const rootComponent = (Wrapped, refresh = null, refreshInterval = true, pageMargin = true, initialize = null) => class extends Component {
-=======
-const rootComponent = (Wrapped, title, refresh = _.noop, refreshInterval = true, pageMargin = true, initialize, onLoad = _.noop) => class extends Component {
->>>>>>> 4b8af57d
+const rootComponent = (Wrapped, refresh = null, refreshInterval = true, pageMargin = true, initialize = null, onLoad = null) => class extends Component {
 
   static propTypes = {
     notFound: PropTypes.bool,
@@ -33,6 +29,12 @@
   dispatchRefresh() {
     return (refresh !== null)
       ? this.context.store.dispatch(refresh(this.props))
+      : Promise.resolve();
+  }
+
+  dispatchOnLoad() {
+    return (onLoad !== null)
+      ? this.context.store.dispatch(onLoad(this.props))
       : Promise.resolve();
   }
 
@@ -103,12 +105,8 @@
 
   startRefreshInterval() {
     this.refreshInterval = setInterval(() => {
-<<<<<<< HEAD
       const promise = this.dispatchRefresh();
-=======
-      const promise = refresh(this.props);
-      const onLoadPromise = onLoad(this.props);
->>>>>>> 4b8af57d
+      const onLoadPromise = this.dispatchOnLoad();
       if (promise) {
         promise.catch((reason) => setTimeout(() => { throw new Error(reason); }));
       }
