--- conflicted
+++ resolved
@@ -2,16 +2,12 @@
 import classNames from 'classnames';
 import NotFound from 'components/common/NotFound';
 
-<<<<<<< HEAD
-const rootComponent = (Wrapped, title, refresh = _.noop, refreshInterval = true, pageMargin = true) => class extends Component {
+const rootComponent = (Wrapped, title, refresh = _.noop, refreshInterval = true, pageMargin = true, initialize) => class extends Component {
 
   static propTypes = {
     notFound: PropTypes.bool,
     pathname: PropTypes.string
   }
-=======
-const rootComponent = (Wrapped, title, refresh = _.noop, refreshInterval = true, pageMargin = true, initialize) => class extends React.Component {
->>>>>>> 1005b7fa
 
   constructor(props) {
     super(props);
