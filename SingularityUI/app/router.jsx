import React from 'react';
import { Provider } from 'react-redux';
import { Router, Route, IndexRoute, useRouterHistory } from 'react-router';
import { createHistory } from 'history';
import { syncHistoryWithStore } from 'react-router-redux';

import Application from './components/common/Application';
import NotFound from './components/common/NotFound';
import DashboardPage from './components/dashboard/DashboardPage';
import StatusPage from './components/status/StatusPage';
import RequestsPage from './components/requests/RequestsPage';
import TasksPage from './components/tasks/TasksPage';
import Racks from './components/machines/Racks';
import Slaves from './components/machines/Slaves';
import SlaveUsage from './components/machines/SlaveUsage';
import Webhooks from './components/webhooks/Webhooks';
import TaskDetail from './components/taskDetail/TaskDetail';
import TaskSearch from './components/taskSearch/TaskSearch';
import DeployDetail from './components/deployDetail/DeployDetail';
import RequestForm from './components/requestForm/RequestForm';
import NewDeployForm from './components/newDeployForm/NewDeployForm';
import TaskInstanceRedirect from './components/requestDetail/TaskInstanceRedirect';
import RequestDetailPage from './components/requestDetail/RequestDetailPage';
import Group from './components/groupDetail/GroupDetail.jsx';
import Disasters from './components/disasters/Disasters';
import TaskLogTailerContainer from './containers/TaskLogTailerContainer';
import RequestLogTailerContainer from './containers/RequestLogTailerContainer';
import CustomLogTailerContainer from './containers/CustomLogTailerContainer';

const getFilenameFromSplat = (splat) => _.last(splat.split('/'));

const routes = (
  <Route path="/" component={Application}>
    <IndexRoute component={DashboardPage} title="Dashboard" />
    <Route path="status" component={StatusPage} title="Status" />
    <Route path="requests/new" component={RequestForm} title="New Request" />
    <Route path="requests/edit/:requestId" component={RequestForm} title="New or Edit Request" />
    <Route path="requests(/:state)(/:subFilter)(/:searchFilter)" component={RequestsPage} title="Requests" />
    <Route path="group/:groupId" component={Group} title={(params) => `Group ${params.groupId}`} />
    <Route path="request">
      <Route path=":requestId" component={RequestDetailPage} title={(params) => params.requestId} />
      <Route path=":requestId/task-search" component={TaskSearch} title="Task Search" />
      <Route path=":requestId/deploy" component={NewDeployForm} title="New Deploy" />
      <Route path=":requestId/deploy/:deployId" component={DeployDetail} title={(params) => `Deploy ${params.deployId}`} />
      <Route path=":requestId/tail/**" component={RequestLogTailerContainer} title={(params) => `Tail of ${getFilenameFromSplat(params.splat)}`} />
      <Route path=":requestId/instance/:instanceNo" component={TaskInstanceRedirect} />
      <IndexRoute component={NotFound} title="Not Found" />
    </Route>
    <Route path="tasks(/:state)(/:requestsSubFilter)(/:searchFilter)" component={TasksPage} title="Tasks" />
    <Route path="task">
      <Route path=":taskId(/files**)" component={TaskDetail} title={(params) => params.taskId} />
      <Route path=":taskId/tail/**" component={TaskLogTailerContainer} title={(params) => `Tail of ${getFilenameFromSplat(params.splat)}`} />
      <IndexRoute component={NotFound} title="Not Found" />
    </Route>
    <Route path="tail/**" component={CustomLogTailerContainer} title="Tailer" />
    <Route path="racks(/:state)" component={Racks} title="Racks" />
    <Route path="slaves(/:state)" component={Slaves} title="Slaves" />
<<<<<<< HEAD
    <Route path="slave-usage" component={SlaveUsagePage} title="Slave Usage" />
=======
    <Route path="slave-usage" component={SlaveUsage} />
>>>>>>> 83286ae1
    <Route path="webhooks" component={Webhooks} title="Webhooks" />
    <Route path="task-search" component={TaskSearch} title="Task Search" />
    <Route path="disasters" component={Disasters} title="Disasters" />
    <Route path="*" component={NotFound} title="Not Found" />
  </Route>);

const AppRouter = (props) => {
  const syncedHistory = syncHistoryWithStore(props.history, props.store);

  return (
    <Provider store={props.store}>
      <Router history={syncedHistory} routes={routes} />
    </Provider>
  );
};

AppRouter.propTypes = {
  store: React.PropTypes.object.isRequired
};

export default AppRouter;<|MERGE_RESOLUTION|>--- conflicted
+++ resolved
@@ -55,11 +55,7 @@
     <Route path="tail/**" component={CustomLogTailerContainer} title="Tailer" />
     <Route path="racks(/:state)" component={Racks} title="Racks" />
     <Route path="slaves(/:state)" component={Slaves} title="Slaves" />
-<<<<<<< HEAD
-    <Route path="slave-usage" component={SlaveUsagePage} title="Slave Usage" />
-=======
     <Route path="slave-usage" component={SlaveUsage} />
->>>>>>> 83286ae1
     <Route path="webhooks" component={Webhooks} title="Webhooks" />
     <Route path="task-search" component={TaskSearch} title="Task Search" />
     <Route path="disasters" component={Disasters} title="Disasters" />
