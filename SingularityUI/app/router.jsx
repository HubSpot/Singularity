--- conflicted
+++ resolved
@@ -20,11 +20,7 @@
 import RequestForm from './components/requestForm/RequestForm';
 import NewDeployForm from './components/newDeployForm/NewDeployForm';
 import { Tail, AggregateTail, CompressedLogView } from './components/logs/Tail';
-<<<<<<< HEAD
-import TaskInstanceRedirect from './components/requestDetail/TaskInstanceRedirect'
-=======
 import TaskInstanceRedirect from './components/requestDetail/TaskInstanceRedirect';
->>>>>>> 1cd30b59
 import RequestDetailPage from './components/requestDetail/RequestDetailPage';
 import Group from './components/groupDetail/GroupDetail.jsx';
 import Disasters from './components/disasters/Disasters';
@@ -74,40 +70,7 @@
 
   return (
     <Provider store={props.store}>
-<<<<<<< HEAD
       <Router history={history} routes={routes} />
-=======
-      <Router history={history}>
-        <Route path="/" component={Application}>
-          <IndexRoute component={DashboardPage} />
-          <Route path="status" component={StatusPage} />
-          <Route path="requests/new" component={RequestForm} />
-          <Route path="requests/edit/:requestId" component={RequestForm} />
-          <Route path="requests(/:state)(/:subFilter)(/:searchFilter)" component={RequestsPage} />
-          <Route path="group/:groupId" component={Group} />
-          <Route path="request">
-            <Route path=":requestId" component={RequestDetailPage} />
-            <Route path=":requestId/task-search" component={TaskSearch} />
-            <Route path=":requestId/deploy" component={NewDeployForm} />
-            <Route path=":requestId/deploy/:deployId" component={DeployDetail} store={props.store} />
-            <Route path=":requestId/tail/**" component={AggregateTail} />
-            <Route path=":requestId/instance/:instanceNo" component={TaskInstanceRedirect} />
-          </Route>
-          <Route path="tasks(/:state)(/:requestsSubFilter)(/:searchFilter)" component={TasksPage} />
-          <Route path="task">
-            <Route path=":taskId(/files**)" component={TaskDetail} store={props.store} />
-            <Route path=":taskId/tail/**" component={Tail} />
-            <Route path=":taskId/view/**" component={CompressedLogView} />
-          </Route>
-          <Route path="racks(/:state)" component={Racks} />
-          <Route path="slaves(/:state)" component={Slaves} />
-          <Route path="webhooks" component={Webhooks} />
-          <Route path="task-search" component={TaskSearch} />
-          <Route path="disasters" component={Disasters} />
-          <Route path="*" component={NotFound} />
-        </Route>
-      </Router>
->>>>>>> 1cd30b59
     </Provider>
   );
 };
