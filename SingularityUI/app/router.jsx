--- conflicted
+++ resolved
@@ -53,6 +53,7 @@
       <Route path=":taskId(/files**)" component={TaskDetail} title={(params) => params.taskId} />
       <Route path=":taskId/tail/**" component={Tail} title={(params) => `Tail of ${getFilenameFromSplat(params.splat)}`} />
       <Route path=":taskId/new-tail/**" component={TaskLogTailerContainer} title={(params) => `Tail of ${getFilenameFromSplat(params.splat)}`} />
+      <Route path=":taskId/view/**" component={CompressedLogView} title={(params) => `Tail of ${getFilenameFromSplat(params.splat)}`} />
       <IndexRoute component={NotFound} title="Not Found" />
     </Route>
     <Route path="new-tail/**" component={CustomLogTailerContainer} title="New Tailer" />
@@ -73,40 +74,7 @@
 
   return (
     <Provider store={props.store}>
-<<<<<<< HEAD
       <Router history={history} routes={routes} />
-=======
-      <Router history={history}>
-        <Route path="/" component={Application}>
-          <IndexRoute component={DashboardPage} />
-          <Route path="status" component={StatusPage} />
-          <Route path="requests/new" component={RequestForm} />
-          <Route path="requests/edit/:requestId" component={RequestForm} />
-          <Route path="requests(/:state)(/:subFilter)(/:searchFilter)" component={RequestsPage} />
-          <Route path="group/:groupId" component={Group} />
-          <Route path="request">
-            <Route path=":requestId" component={RequestDetailPage} />
-            <Route path=":requestId/task-search" component={TaskSearch} />
-            <Route path=":requestId/deploy" component={NewDeployForm} />
-            <Route path=":requestId/deploy/:deployId" component={DeployDetail} store={props.store} />
-            <Route path=":requestId/tail/**" component={AggregateTail} />
-            <Route path=":requestId/instance/:instanceNo" component={TaskInstanceRedirect} />
-          </Route>
-          <Route path="tasks(/:state)(/:requestsSubFilter)(/:searchFilter)" component={TasksPage} />
-          <Route path="task">
-            <Route path=":taskId(/files**)" component={TaskDetail} store={props.store} />
-            <Route path=":taskId/tail/**" component={Tail} />
-            <Route path=":taskId/view/**" component={CompressedLogView} />
-          </Route>
-          <Route path="racks(/:state)" component={Racks} />
-          <Route path="slaves(/:state)" component={Slaves} />
-          <Route path="webhooks" component={Webhooks} />
-          <Route path="task-search" component={TaskSearch} />
-          <Route path="disasters" component={Disasters} />
-          <Route path="*" component={NotFound} />
-        </Route>
-      </Router>
->>>>>>> 4bdeea5b
     </Provider>
   );
 };
