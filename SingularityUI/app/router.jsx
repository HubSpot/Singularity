import React from 'react';
import { Provider } from 'react-redux';
import { Router, Route, IndexRoute, useRouterHistory } from 'react-router';
import { createHistory } from 'history';
import { syncHistoryWithStore } from 'react-router-redux';

import Application from './components/common/Application';
import NotFound from './components/common/NotFound';
import DashboardPage from './components/dashboard/DashboardPage';
import StatusPage from './components/status/StatusPage';
import RequestsPage from './components/requests/RequestsPage';
import TasksPage from './components/tasks/TasksPage';
import Racks from './components/machines/Racks';
import Slaves from './components/machines/Slaves';
import SlaveUsagePage from './components/machines/SlaveUsagePage';
import Webhooks from './components/webhooks/Webhooks';
import TaskDetail from './components/taskDetail/TaskDetail';
import TaskSearch from './components/taskSearch/TaskSearch';
import DeployDetail from './components/deployDetail/DeployDetail';
import RequestForm from './components/requestForm/RequestForm';
import NewDeployForm from './components/newDeployForm/NewDeployForm';
import { Tail, AggregateTail } from './components/logs/Tail';
import TaskInstanceRedirect from './components/requestDetail/TaskInstanceRedirect';
import RequestDetailPage from './components/requestDetail/RequestDetailPage';
import Group from './components/groupDetail/GroupDetail.jsx';
import Disasters from './components/disasters/Disasters';
import TaskLogTailerContainer from './containers/TaskLogTailerContainer';
import RequestLogTailerContainer from './containers/RequestLogTailerContainer';
import CustomLogTailerContainer from './containers/CustomLogTailerContainer';

const getFilenameFromSplat = (splat) => _.last(splat.split('/'));

const routes = (
  <Route path="/" component={Application}>
    <IndexRoute component={DashboardPage} title="Dashboard" />
    <Route path="status" component={StatusPage} title="Status" />
    <Route path="requests/new" component={RequestForm} title="New Request" />
    <Route path="requests/edit/:requestId" component={RequestForm} title="New or Edit Request" />
    <Route path="requests(/:state)(/:subFilter)(/:searchFilter)" component={RequestsPage} title="Requests" />
    <Route path="group/:groupId" component={Group} title={(params) => `Group ${params.groupId}`} />
    <Route path="request">
      <Route path=":requestId" component={RequestDetailPage} title={(params) => params.requestId} />
      <Route path=":requestId/task-search" component={TaskSearch} title="Task Search" />
      <Route path=":requestId/deploy" component={NewDeployForm} title="New Deploy" />
      <Route path=":requestId/deploy/:deployId" component={DeployDetail} title={(params) => `Deploy ${params.deployId}`} />
      <Route path=":requestId/tail/**" component={AggregateTail} title={(params) => `Tail of ${getFilenameFromSplat(params.splat)}`} />
      <Route path=":requestId/new-tail/**" component={RequestLogTailerContainer} title={(params) => `Tail of ${getFilenameFromSplat(params.splat)}`} />
      <Route path=":requestId/instance/:instanceNo" component={TaskInstanceRedirect} />
      <IndexRoute component={NotFound} title="Not Found" />
    </Route>
    <Route path="tasks(/:state)(/:requestsSubFilter)(/:searchFilter)" component={TasksPage} title="Tasks" />
    <Route path="task">
      <Route path=":taskId(/files**)" component={TaskDetail} title={(params) => params.taskId} />
      <Route path=":taskId/tail/**" component={Tail} title={(params) => `Tail of ${getFilenameFromSplat(params.splat)}`} />
      <Route path=":taskId/new-tail/**" component={TaskLogTailerContainer} title={(params) => `Tail of ${getFilenameFromSplat(params.splat)}`} />
      <IndexRoute component={NotFound} title="Not Found" />
    </Route>
    <Route path="new-tail/**" component={CustomLogTailerContainer} title="New Tailer" />
    <Route path="racks(/:state)" component={Racks} title="Racks" />
    <Route path="slaves(/:state)" component={Slaves} title="Slaves" />
    <Route path="webhooks" component={Webhooks} title="Webhooks" />
    <Route path="task-search" component={TaskSearch} title="Task Search" />
    <Route path="disasters" component={Disasters} title="Disasters" />
    <Route path="*" component={NotFound} title="Not Found" />
  </Route>);

const AppRouter = (props) => {
  const syncedHistory = syncHistoryWithStore(props.history, props.store);

  return (
    <Provider store={props.store}>
<<<<<<< HEAD
      <Router history={syncedHistory} routes={routes} />
=======
      <Router history={history}>
        <Route path="/" component={Application}>
          <IndexRoute component={DashboardPage} />
          <Route path="status" component={StatusPage} />
          <Route path="requests/new" component={RequestForm} />
          <Route path="requests/edit/:requestId" component={RequestForm} />
          <Route path="requests(/:state)(/:subFilter)(/:searchFilter)" component={RequestsPage} />
          <Route path="group/:groupId" component={Group} />
          <Route path="request">
            <Route path=":requestId" component={RequestDetailPage} />
            <Route path=":requestId/task-search" component={TaskSearch} />
            <Route path=":requestId/deploy" component={NewDeployForm} />
            <Route path=":requestId/deploy/:deployId" component={DeployDetail} store={props.store} />
            <Route path=":requestId/tail/**" component={AggregateTail} />
            <Route path=":requestId/instance/:instanceNo" component={TaskInstanceRedirect} />
          </Route>
          <Route path="tasks(/:state)(/:requestsSubFilter)(/:searchFilter)" component={TasksPage} />
          <Route path="task">
            <Route path=":taskId(/files**)" component={TaskDetail} store={props.store} />
            <Route path=":taskId/tail/**" component={Tail} />
            <Route path=":taskId/view/**" component={CompressedLogView} />
          </Route>
          <Route path="racks(/:state)" component={Racks} />
          <Route path="slaves(/:state)" component={Slaves} />
          <Route path="slave-usage" component={SlaveUsagePage} />
          <Route path="webhooks" component={Webhooks} />
          <Route path="task-search" component={TaskSearch} />
          <Route path="disasters" component={Disasters} />
          <Route path="*" component={NotFound} />
        </Route>
      </Router>
>>>>>>> 6ef209c1
    </Provider>
  );
};

AppRouter.propTypes = {
  store: React.PropTypes.object.isRequired
};

export default AppRouter;<|MERGE_RESOLUTION|>--- conflicted
+++ resolved
@@ -3,6 +3,7 @@
 import { Router, Route, IndexRoute, useRouterHistory } from 'react-router';
 import { createHistory } from 'history';
 import { syncHistoryWithStore } from 'react-router-redux';
+import parseurl from 'parseurl';
 
 import Application from './components/common/Application';
 import NotFound from './components/common/NotFound';
@@ -19,59 +20,21 @@
 import DeployDetail from './components/deployDetail/DeployDetail';
 import RequestForm from './components/requestForm/RequestForm';
 import NewDeployForm from './components/newDeployForm/NewDeployForm';
-import { Tail, AggregateTail } from './components/logs/Tail';
+import { Tail, AggregateTail, CompressedLogView } from './components/logs/Tail';
 import TaskInstanceRedirect from './components/requestDetail/TaskInstanceRedirect';
 import RequestDetailPage from './components/requestDetail/RequestDetailPage';
 import Group from './components/groupDetail/GroupDetail.jsx';
 import Disasters from './components/disasters/Disasters';
-import TaskLogTailerContainer from './containers/TaskLogTailerContainer';
-import RequestLogTailerContainer from './containers/RequestLogTailerContainer';
-import CustomLogTailerContainer from './containers/CustomLogTailerContainer';
-
-const getFilenameFromSplat = (splat) => _.last(splat.split('/'));
-
-const routes = (
-  <Route path="/" component={Application}>
-    <IndexRoute component={DashboardPage} title="Dashboard" />
-    <Route path="status" component={StatusPage} title="Status" />
-    <Route path="requests/new" component={RequestForm} title="New Request" />
-    <Route path="requests/edit/:requestId" component={RequestForm} title="New or Edit Request" />
-    <Route path="requests(/:state)(/:subFilter)(/:searchFilter)" component={RequestsPage} title="Requests" />
-    <Route path="group/:groupId" component={Group} title={(params) => `Group ${params.groupId}`} />
-    <Route path="request">
-      <Route path=":requestId" component={RequestDetailPage} title={(params) => params.requestId} />
-      <Route path=":requestId/task-search" component={TaskSearch} title="Task Search" />
-      <Route path=":requestId/deploy" component={NewDeployForm} title="New Deploy" />
-      <Route path=":requestId/deploy/:deployId" component={DeployDetail} title={(params) => `Deploy ${params.deployId}`} />
-      <Route path=":requestId/tail/**" component={AggregateTail} title={(params) => `Tail of ${getFilenameFromSplat(params.splat)}`} />
-      <Route path=":requestId/new-tail/**" component={RequestLogTailerContainer} title={(params) => `Tail of ${getFilenameFromSplat(params.splat)}`} />
-      <Route path=":requestId/instance/:instanceNo" component={TaskInstanceRedirect} />
-      <IndexRoute component={NotFound} title="Not Found" />
-    </Route>
-    <Route path="tasks(/:state)(/:requestsSubFilter)(/:searchFilter)" component={TasksPage} title="Tasks" />
-    <Route path="task">
-      <Route path=":taskId(/files**)" component={TaskDetail} title={(params) => params.taskId} />
-      <Route path=":taskId/tail/**" component={Tail} title={(params) => `Tail of ${getFilenameFromSplat(params.splat)}`} />
-      <Route path=":taskId/new-tail/**" component={TaskLogTailerContainer} title={(params) => `Tail of ${getFilenameFromSplat(params.splat)}`} />
-      <IndexRoute component={NotFound} title="Not Found" />
-    </Route>
-    <Route path="new-tail/**" component={CustomLogTailerContainer} title="New Tailer" />
-    <Route path="racks(/:state)" component={Racks} title="Racks" />
-    <Route path="slaves(/:state)" component={Slaves} title="Slaves" />
-    <Route path="webhooks" component={Webhooks} title="Webhooks" />
-    <Route path="task-search" component={TaskSearch} title="Task Search" />
-    <Route path="disasters" component={Disasters} title="Disasters" />
-    <Route path="*" component={NotFound} title="Not Found" />
-  </Route>);
 
 const AppRouter = (props) => {
-  const syncedHistory = syncHistoryWithStore(props.history, props.store);
+  const parsedUrl = parseurl({ url: config.appRoot });
+  let history = useRouterHistory(createHistory)({
+    basename: parsedUrl.path
+  });
+  history = syncHistoryWithStore(history, props.store);
 
   return (
     <Provider store={props.store}>
-<<<<<<< HEAD
-      <Router history={syncedHistory} routes={routes} />
-=======
       <Router history={history}>
         <Route path="/" component={Application}>
           <IndexRoute component={DashboardPage} />
@@ -103,7 +66,6 @@
           <Route path="*" component={NotFound} />
         </Route>
       </Router>
->>>>>>> 6ef209c1
     </Provider>
   );
 };
