--- conflicted
+++ resolved
@@ -22,11 +22,7 @@
                             <td class="hidden-xs">{{ user }}</td>
                             <td class="hidden-xs" data-value="{{ timestamp }}">{{ timestampHuman }}</td>
                             <td class="hidden-xs actions-column">
-<<<<<<< HEAD
                                 <a data-action="viewJSON">
-=======
-                                <a data-deploy-id="{{ deployId }}" data-action="viewDeployJSON">
->>>>>>> f51a380c
                                     <span class="glyphicon glyphicon-th-list" title="JSON"></span>
                                 </a>
                             </td>
@@ -37,11 +33,7 @@
         </div>
     </div>
 {{else}}
-    {{#if synced}}
-        <div class="empty-table-message">
-            No deploys
-        </div>
-    {{else}}
-        <div class="page-loader centered cushy"></div>
-    {{/if}}
+    <div class="empty-table-message">
+        No deploys
+    </div>
 {{/if}}