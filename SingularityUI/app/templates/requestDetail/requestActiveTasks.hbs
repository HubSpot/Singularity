{{! Part of requestBase }}
<div class="page-header">
    <h2>Running instances</h2>
    {{#if data}}
      <a class="btn btn-default title-button" href="{{ appRoot }}/request/{{data.0.taskId.requestId}}/tail/{{config.runningTaskLogPath}}">
          View Aggregate Logs
      </a>
    {{/if}}
</div>
{{#if data}}
    <table class="table table-striped">
        <thead>
            <tr>
                <th>Name</th>
                <th class="hidden-sm hidden-xs">Status</th>
                <th class="hidden-sm hidden-xs">Deploy ID</th>
                <th class="hidden-sm hidden-xs">Started</th>
                <th class="hidden-xs">Updated</th>
                <th class="hidden-xs"></th>
                <th class="hidden-xs"></th>
            </tr>
        </thead>
        <tbody>
            {{#each data}}
                <tr data-id="{{ taskId.id }}" data-collection="activeTasks">
                    <td>
                        <span title="{{ taskId.id }}">
                            <a href="{{appRoot}}/task/{{ taskId.id }}">
                                {{ taskId.id }}
                            </a>
                        </span>
                    </td>
                    <td class="hidden-sm hidden-xs">
                        <span class="label label-{{getLabelClass lastTaskState}}">
                            {{humanizeText lastTaskState}}
                        </span>
                    </td>
                    <td class="hidden-sm hidden-xs">
                        {{ taskId.deployId }}
                    </td>
                    <td class="hidden-sm hidden-xs" data-value="{{ taskId.startedAt }}">
                        {{timestampFromNow taskId.startedAt}}
                    </td>
                    <td class="hidden-xs" data-value="{{ taskId.updatedAt }}">
                        {{timestampFromNow updatedAt}}
                    </td>
                    <td class="hidden-xs actions-column">
<<<<<<< HEAD
                        <a href="{{ appRoot }}/task/{{ taskId.id }}/tail/{{ substituteTaskId ../config.runningTaskLogPath taskId.id }}" title="Log">
=======
                        <a href="{{ appRoot }}/request/{{ taskId.requestId }}/tail/{{ ../config.runningTaskLogPath }}/?taskIds={{ taskId.id }}" title="Log">
>>>>>>> 9822a5bb
                            ...
                        </a>
                    </td>
                    <td class="actions-column hidden-xs">
                        <a data-action="viewJSON" title="JSON">
                            { }
                        </a>
                    </td>
                </tr>
            {{/each}}
        </tbody>
    </table>
{{else}}
    <div class="empty-table-message"><p>No active tasks</p></div>
{{/if}}<|MERGE_RESOLUTION|>--- conflicted
+++ resolved
@@ -45,11 +45,7 @@
                         {{timestampFromNow updatedAt}}
                     </td>
                     <td class="hidden-xs actions-column">
-<<<<<<< HEAD
-                        <a href="{{ appRoot }}/task/{{ taskId.id }}/tail/{{ substituteTaskId ../config.runningTaskLogPath taskId.id }}" title="Log">
-=======
                         <a href="{{ appRoot }}/request/{{ taskId.requestId }}/tail/{{ ../config.runningTaskLogPath }}/?taskIds={{ taskId.id }}" title="Log">
->>>>>>> 9822a5bb
                             ...
                         </a>
                     </td>
