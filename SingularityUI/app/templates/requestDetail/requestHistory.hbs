<div class="page-header">
    <h2>Request history</h2>
</div>
{{#if data.length}}
    <div class="row">
        <div class="col-md-12">
            <table class="table table-striped">
                <thead>
                    <tr>
                        <th>State</th>
                        <th>User</th>
                        <th class="hidden-xs">Created</th>
                        <th class="hidden-xs"></th>
                    </tr>
                </thead>
                <tbody>
                    {{#each data}}
                        <tr data-id="{{ createdAt }}" data-collection="requestHistory">
                            <td>{{ stateHuman }}</td>
                            <td>{{ userHuman }}</td>
                            <td class="hidden-xs" data-value="{{ createdAt }}">{{ createdAtHuman }}</td>
                            <td class="hidden-xs actions-column">
<<<<<<< HEAD
                                <a data-action="viewJSON">
=======
                                <a data-local-request-history-id="{{ request.localRequestHistoryId }}" data-action="viewRequestHistoryJSON">
>>>>>>> f51a380c
                                    <span class="glyphicon glyphicon-th-list" title="JSON"></span>
                                </a>
                            </td>
                        </tr>
                    {{/each}}
                </tbody>
            </table>
        </div>
    </div>
{{else}}
    {{#if synced}}
        <div class="empty-table-message">
            No historical tasks
        </div>
    {{else}}
        <div class="page-loader centered cushy"></div>
    {{/if}}
{{/if}}<|MERGE_RESOLUTION|>--- conflicted
+++ resolved
@@ -19,12 +19,8 @@
                             <td>{{ stateHuman }}</td>
                             <td>{{ userHuman }}</td>
                             <td class="hidden-xs" data-value="{{ createdAt }}">{{ createdAtHuman }}</td>
-                            <td class="hidden-xs actions-column">
-<<<<<<< HEAD
-                                <a data-action="viewJSON">
-=======
+                            <td class="hidden-xs" class="actions-column">
                                 <a data-local-request-history-id="{{ request.localRequestHistoryId }}" data-action="viewRequestHistoryJSON">
->>>>>>> f51a380c
                                     <span class="glyphicon glyphicon-th-list" title="JSON"></span>
                                 </a>
                             </td>
