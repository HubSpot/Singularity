<p>Are you sure you want to immediately launch a task for this request?</p>
<pre>{{ id }}</pre>

<p>Additional command line input: <small>(optional)</small></p>
<div class="vex-dialog-input" id="cmd-line-inputs">
    {{#each commands}}
        <div class="cmd-line-arg">
            <div class="remove-button"></div>
            <input id="commandLineInput" name="commandLineInput" type="text" class="vex-dialog-prompt-input" placeholder="" value="{{ this }}"/>
        </div>
    {{else}}
        <div class="cmd-line-arg">
            <div class="remove-button"></div>
            <input id="commandLineInput" name="commandLineInput" type="text" class="vex-dialog-prompt-input" placeholder=""/>
        </div>
    {{/each}}
</div>
<button id="add-cmd-line-arg" class="btn btn-success btn-block">
    <span class="glyphicon glyphicon-plus"></span>
    Argument
</button>
<p>Message: <small>(optional)</small></p>
<div class="vex-dialog-input">
    <input name="message" id="run-message" type="text" />
</div>
<hr class='border-color-light-gray'>
<strong>After triggering the run:</strong>
<p>
    <label class='label-light'><input id="stay-on-request-page" name="afterStart" type="radio" value="stay-on-request-page"> Stay on this request's page</label>
    <label class='label-light'><input id="browse-to-sandbox" name="afterStart" type="radio" value="browse-to-sandbox"> Wait for task to start, then browse to sandbox</label>
    <label class='label-light'><input id="autoTail" name="afterStart" type="radio" value="autoTail"> Wait for task to start, then start tailing</label>
</p>
<div id="noFilenameError" class="alert alert-warning hide" role="alert">Please enter a filename or uncheck the box</div>
<div class="vex-dialog-input">
<<<<<<< HEAD
    <input id='filename' name="filename" type="text" class="vex-dialog-prompt-input" placeholder="e.g. service.log" value="">
=======
    <input id='filename' name="filename" type="text" class="vex-dialog-prompt-input hide" placeholder="e.g. {{ defaultFileName }}" value="">
>>>>>>> 174069f6
</div><|MERGE_RESOLUTION|>--- conflicted
+++ resolved
@@ -32,9 +32,5 @@
 </p>
 <div id="noFilenameError" class="alert alert-warning hide" role="alert">Please enter a filename or uncheck the box</div>
 <div class="vex-dialog-input">
-<<<<<<< HEAD
-    <input id='filename' name="filename" type="text" class="vex-dialog-prompt-input" placeholder="e.g. service.log" value="">
-=======
     <input id='filename' name="filename" type="text" class="vex-dialog-prompt-input hide" placeholder="e.g. {{ defaultFileName }}" value="">
->>>>>>> 174069f6
 </div>