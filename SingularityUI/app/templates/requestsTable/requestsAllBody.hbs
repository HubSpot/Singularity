{{#unless rowsOnly}}
    {{#if haveRequests}}
        <table class="table table-striped">
            <thead>
                <tr>
                    <th>
                        {{! Star column }}
                    </th>
                    <th data-sort-attribute="request.id">
                        Name
                    </th>
                    <th data-sort-attribute="request.requestType">
                        Type
                    </th>
                    <th data-sort-attribute="state">
                        State
                    </th>
                    <th data-sort-attribute="request.instances" class="visible-lg visible-xl">
                        Instances
                    </th>
                    <th data-sort-attribute="requestDeployState.activeDeploy.deployId" class="visible-lg visible-xl">
                        Deploy ID
                    </th>
                    <th data-sort-attribute="requestDeployState.activeDeploy.user" class="visible-lg visible-xl">
                        Deploy user
                    </th>
                    <th data-sort-attribute="requestDeployState.activeDeploy.timestamp" class="hidden-xs">
                        Deploy time
                    </th>

<<<<<<< HEAD
                    {{#ifInSubFilter 'scheduled' requestsSubFilter}}
                        <th data-sort-attribute="request.schedule" class="visible-lg visible-xl schedule-header">
                            <span id="schedule">
                                Schedule
                            </span>
=======
                    {{#ifInSubFilter 'SCHEDULED' requestsSubFilter}}
                        <th data-sort-attribute="request.schedule" class="visible-lg visible-xl">
                            Schedule
>>>>>>> cfe07199
                        </th>

                    {{/ifInSubFilter}}

                    <th class="hidden-xs">
                        {{! Actions column }}
                    </th>
                </tr>
            </thead>
            <tbody>
    {{/if}}
{{/unless}}
                {{#each requests}}
                    <tr data-request-id="{{ request.id }}">
                        <td>
                            <a class="star" data-action="starToggle" data-starred="{{ starred }}">
                                <span class="glyphicon glyphicon-star"></span>
                            </a>
                        </td>
                        <td class='keep-in-check'>
                            <a title="{{ request.id }}" href="{{appRoot}}/request/{{ request.id }}">
                                {{ request.id }}
                            </a>
                        </td>
                        <td>
                            {{humanizeText request.requestType}}
                        </td>
                        <td>
                            {{humanizeText state}}
                        </td>
                        <td class="visible-lg visible-xl centered">
                            {{ request.instances }}
                        </td>
                        <td class="visible-lg visible-xl">
                            {{ requestDeployState.activeDeploy.deployId }}
                        </td>
                        <td class="visible-lg visible-xl">
                            {{usernameFromEmail requestDeployState.activeDeploy.user }}
                        </td>
                        <td class="hidden-xs">
                            {{timestampFromNow requestDeployState.activeDeploy.timestamp}}
                        </td>

                        {{#ifInSubFilter 'SCHEDULED' ../requestsSubFilter}}
                            <td class="visible-lg visible-xl">
                                {{#if request.quartzSchedule}}
                                    {{ request.quartzSchedule }}
                                {{else}}
                                    {{#ifEqual request.scheduleType "quartz"}}
                                        {{ request.schedule }}
                                    {{else}}
                                        {{ request.schedule }} {{ request.scheduleType }}
                                    {{/ifEqual}}
                                {{/if}}
                            </td>
                        {{/ifInSubFilter}}

                        <td class="actions-column hidden-xs">
                            {{#ifEqual state "PAUSED"}}
                                <a data-request-id="{{ request.id }}" data-action="unpause" title="Unpause">
                                    <span class="glyphicon glyphicon-play"></span>
                                </a>
                            {{/ifEqual}}
                            {{#if canBeRunNow}}
                                <a data-request-id="{{ request.id }}" data-request-type="{{ type }}" data-action="run-now" title="Run now">
                                    <span class="glyphicon glyphicon-flash"></span>
                                </a>
                            {{/if}}
                            {{log .}}
                            {{#if canBeScaled}}
                                <a data-request-id="{{ request.id }}" data-action="scale" title="Scale">
                                    <span class="glyphicon glyphicon-signal"></span>
                                </a>
                            {{/if}}
                            <a data-request-id="{{ request.id }}" data-action="remove" title="Remove">
                                <span class="glyphicon glyphicon-trash"></span>
                            </a>
                            <a data-request-id="{{ request.id }}" data-action="viewJSON" title="JSON">
                                { }
                            </a>
                        </td>
                    </tr>
                {{/each}}
{{#unless rowsOnly}}
    {{#if haveRequests}}
            </tbody>
        </table>
    {{else}}
        {{#if collectionSynced}}
            <div class="empty-table-message"><p>No requests</p></div>
        {{else}}
            <div class="page-loader centered cushy"></div>
        {{/if}}
    {{/if}}
{{/unless}}<|MERGE_RESOLUTION|>--- conflicted
+++ resolved
@@ -28,17 +28,11 @@
                         Deploy time
                     </th>
 
-<<<<<<< HEAD
-                    {{#ifInSubFilter 'scheduled' requestsSubFilter}}
+                    {{#ifInSubFilter 'SCHEDULED' requestsSubFilter}}
                         <th data-sort-attribute="request.schedule" class="visible-lg visible-xl schedule-header">
                             <span id="schedule">
                                 Schedule
                             </span>
-=======
-                    {{#ifInSubFilter 'SCHEDULED' requestsSubFilter}}
-                        <th data-sort-attribute="request.schedule" class="visible-lg visible-xl">
-                            Schedule
->>>>>>> cfe07199
                         </th>
 
                     {{/ifInSubFilter}}
