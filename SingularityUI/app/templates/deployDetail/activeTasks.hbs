<div class="page-header">
    <h2>Active Tasks</h2>
</div>
{{#if data.length}}
    <div class="table-container">
        <table class="table table-striped paginated">
            <thead>
                <tr>
                    <th>
                        Name
                    </th>
                    <th class="hidden-sm hidden-xs">
                        Last state
                    </th>
                    <th class="hidden-sm hidden-xs">
                        Deploy
                    </th>
                    <th class="hidden-sm hidden-xs">
                        Started
                    </th>
                    <th class="hidden-xs">
                        Updated
                    </th>
                    <th class="hidden-xs">
                        {{! Actions }}
                    </th>
                    <th class="hidden-xs">
                        {{! Actions }}
                    </th>
                </tr>
            </thead>
            <tbody>
                {{#each data}}
                    <tr data-id="{{ taskId.id }}" data-collection="activeTasks">
                        <td>
                            <span title="{{ taskId.id }}">
                                <a href="{{appRoot}}/task/{{ taskId.id }}">
                                    {{ taskId.id }}
                                </a>
                            </span>
                        </td>
                        <td class="hidden-sm hidden-xs">
                            <span class="label label-{{getLabelClass lastTaskState}}">
                                {{humanizeText lastTaskState}}
                            </span>
                        </td>
                        <td class="hidden-sm hidden-xs">
                            {{ taskId.deployId }}
                        </td>
                        <td class="hidden-sm hidden-xs">
                            {{timestampFromNow taskId.startedAt}}
                        </td>
                        <td class="hidden-xs">
                            {{timestampFromNow updatedAt}}
                        </td>
                        {{log ../config.finishedTaskLogPath}}
                        <td class="hidden-xs actions-column">
<<<<<<< HEAD
                            <a href="{{ appRoot }}/request/{{ taskId.requestId }}/tail/{{ ../../config.finishedTaskLogPath }}?taskIds={{ taskId.id }}" title="Log">
=======
                            <a href="{{ appRoot }}/task/{{ taskId.id }}/tail/{{ substituteTaskId ../config.finishedTaskLogPath taskId.id }}" title="Log">
>>>>>>> b43e4d90
                                ...
                            </a>
                        </td>
                        <td class="hidden-xs actions-column">
                            <a data-action="viewJSON" title="JSON">
                                { }
                            </a>
                        </td>
                    </tr>
                {{/each}}
            </tbody>
        </table>
    </div>
{{else}}
    <div class="empty-table-message">
        No tasks
    </div>
{{/if}}<|MERGE_RESOLUTION|>--- conflicted
+++ resolved
@@ -55,11 +55,7 @@
                         </td>
                         {{log ../config.finishedTaskLogPath}}
                         <td class="hidden-xs actions-column">
-<<<<<<< HEAD
                             <a href="{{ appRoot }}/request/{{ taskId.requestId }}/tail/{{ ../../config.finishedTaskLogPath }}?taskIds={{ taskId.id }}" title="Log">
-=======
-                            <a href="{{ appRoot }}/task/{{ taskId.id }}/tail/{{ substituteTaskId ../config.finishedTaskLogPath taskId.id }}" title="Log">
->>>>>>> b43e4d90
                                 ...
                             </a>
                         </td>
