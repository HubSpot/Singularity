{{#if decomissioning_tasks}}
    {{#unless rowsOnly}}
        {{#if haveTasks}}
            <table class="table table-striped">
                <thead>
                    <tr>
                        <th data-sort-attribute="taskId.id">
                            Task ID
                        </th>
                        <th class="hidden-xs" data-sort-attribute="taskId.startedAt">
                            Started At
                        </th>
                        <th class="hidden-xs" data-sort-attribute="host">
                            Host
                        </th>
                        <th class="hidden-xs" data-sort-attribute="taskId.rackId">
                            Rack
                        </th>
                        <th class="visible-lg" data-sort-attribute="cpus">
                            CPUs
                        </th>
                        <th class="visible-lg" data-sort-attribute="memoryMb">
                            Memory
                        </th>
                        {{#if showDiskSpace}}
<<<<<<< HEAD
                        <th class="visible-lg" data-sort-attribute="diskMb">
                            Disk
                        </th>
                    {{/if}}
=======
                            <th class="visible-lg" data-sort-attribute="diskMb">
                                Disk
                            </th>
                        {{/if}}
>>>>>>> 713ca020
                        <th class="hidden-xs">
                            {{! Actions column }}
                        </th>
                    </tr>
                </thead>
                <tbody>
        {{/if}}
    {{/unless}}
                {{#each tasks}}
                    {{#ifInSubFilter taskId.id ../decomissioning_tasks}}
                        <tr data-task-id="{{ taskId.id }}" data-task-host="{{ host }}">
                            <td class='keep-in-check'>
                                <a title="{{ taskId.id }}" href="{{appRoot}}/task/{{ taskId.id }}">
                                    {{ taskId.id }}
                                </a>
                            </td>
                            <td class="hidden-xs">
                                {{timestampFromNow taskId.startedAt}}
                            </td>
                            <td class="hidden-xs">
                                <a href='{{appRoot}}/tasks/decommissioning/all/{{host}}'>
                                    {{ host }}
                                </a>
                                <span class='label label-warning'>DECOMMISSIONING</span>
                            </td>
                            <td class="visible-lg">
                                <a href='{{appRoot}}/tasks/decommissioning/all/{{rackId}}'>
                                    {{ rackId }}
                                </a>
                            </td>
                            <td class="visible-lg">
                                {{ cpus }}
                            </td>
                            <td class="hidden-xs">
                                {{ memoryMb }} MB
                            </td>
                            {{#if showDiskSpace}}
                                <td class="visible-lg" data-value="{{ diskMb }}">
                                    {{#if diskMb}} {{ diskMb }} MB {{/if}}
                                </td>
                            {{/if}}
                            <td class="actions-column hidden-xs">
                                <a data-task-id="{{ taskId.id }}" data-action="remove" title="Kill task">
                                    <span class="glyphicon glyphicon-remove"></span>
                                </a>
                                <a data-task-id="{{ taskId.id }}" data-action="viewJSON" title="JSON">
                                    { }
                                </a>
                            </td>
                        </tr>
                    {{/ifInSubFilter}}
                {{/each}}
    {{#unless rowsOnly}}
        {{#if haveTasks}}
                </tbody>
            </table>
        {{else}}
            {{#if collectionSynced}}
                <div class="empty-table-message"><p>No decommissioning tasks</p></div>
            {{else}}
                <div class="page-loader centered cushy"></div>
            {{/if}}
        {{/if}}
    {{/unless}}
{{else}}
    <div class="empty-table-message"><p>No decommissioning tasks</p></div>
{{/if}}<|MERGE_RESOLUTION|>--- conflicted
+++ resolved
@@ -23,17 +23,10 @@
                             Memory
                         </th>
                         {{#if showDiskSpace}}
-<<<<<<< HEAD
-                        <th class="visible-lg" data-sort-attribute="diskMb">
-                            Disk
-                        </th>
-                    {{/if}}
-=======
                             <th class="visible-lg" data-sort-attribute="diskMb">
                                 Disk
                             </th>
                         {{/if}}
->>>>>>> 713ca020
                         <th class="hidden-xs">
                             {{! Actions column }}
                         </th>
