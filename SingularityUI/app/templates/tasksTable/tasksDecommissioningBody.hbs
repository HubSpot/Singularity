{{#unless rowsOnly}}
    {{#if haveTasks}}
        <table class="table table-striped sortable-theme-bootstrap" data-sortable>
            <thead>
                <tr>
                    <th>
                        Name
                    </th>
                    <th class="hidden-xs">
                        Started
                    </th>
                    <th class="hidden-xs">
                        Host
                    </th>
<<<<<<< HEAD
                    <th class="hidden-xs">
=======
                    <th data-sort-attribute="rackId" class="hidden-xs">
>>>>>>> 76929337
                        Rack
                    </th>
                    <th class="visible-lg">
                        CPUs
                    </th>
                    <th class="visible-lg">
                        Memory
                    </th>
                    <th class="hidden-xs">
                        {{! Actions column }}
                    </th>
                </tr>
            </thead>
            <tbody>
    {{/if}}
{{/unless}}
            {{#each tasks}}
                {{#ifInSubFilter host ../decommissioning_hosts}}
                    <tr data-task-id="{{ taskId.id }}" data-task-host="{{ host }}">
                        <td class='keep-in-check'>
                            <a title="{{ taskId.id }}" href="{{appRoot}}/task/{{ taskId.id }}">
                                {{ taskId.id }}
                            </a>
                        </td>
                        <td class="hidden-xs">
                            {{timestampFromNow taskId.startedAt}}
                        </td>
                        <td class="hidden-xs">
                            {{ host }}
                            <span class='label label-warning'>DECOMMISSIONING</span>
                        </td>
                        <td class="visible-lg">
                            {{ rackId }}
                        </td>
                        <td class="visible-lg">
                            {{ cpus }}
                        </td>
                        <td class="hidden-xs">
                            {{ memoryMb }} MB
                        </td>
                        <td class="actions-column hidden-xs">
                            <a data-task-id="{{ taskId.id }}" data-action="remove" title="Kill task">
                                <span class="glyphicon glyphicon-remove"></span>
                            </a>
                            <a data-task-id="{{ taskId.id }}" data-action="viewJSON" title="JSON">
                                { }
                            </a>
                        </td>
                    </tr>
                {{/ifInSubFilter}}
            {{/each}}
{{#unless rowsOnly}}
    {{#if haveTasks}}
            </tbody>
        </table>
    {{else}}
        {{#if collectionSynced}}
            <div class="empty-table-message"><p>No active tasks</p></div>
        {{else}}
            <div class="page-loader centered cushy"></div>
        {{/if}}
    {{/if}}
{{/unless}}<|MERGE_RESOLUTION|>--- conflicted
+++ resolved
@@ -12,11 +12,7 @@
                     <th class="hidden-xs">
                         Host
                     </th>
-<<<<<<< HEAD
                     <th class="hidden-xs">
-=======
-                    <th data-sort-attribute="rackId" class="hidden-xs">
->>>>>>> 76929337
                         Rack
                     </th>
                     <th class="visible-lg">
