{{#unless rowsOnly}}
    {{#if haveTasks}}
        <table class="table table-striped sortable-theme-bootstrap" data-sortable>
            <thead>
                <tr>
                    <th>
                        Name
                    </th>
                    <th class="hidden-xs">
                        Started
                    </th>
                    <th class="hidden-xs">
                        Host
                    </th>
<<<<<<< HEAD
                    <th data-sort-attribute="rackId" class="hidden-xs">
=======
                    <th class="hidden-xs">
>>>>>>> 54e7e3eb
                        Rack
                    </th>
                    <th class="visible-lg">
                        CPUs
                    </th>
                    <th class="visible-lg">
                        Memory
                    </th>
                    <th class="hidden-xs">
                        {{! Actions column }}
                    </th>
                </tr>
            </thead>
            <tbody>
    {{/if}}
{{/unless}}
            {{#each tasks}}
                {{#ifInSubFilter host ../decommissioning_hosts}}
                    <tr data-task-id="{{ taskId.id }}" data-task-host="{{ host }}">
                        <td class='keep-in-check'>
                            <a title="{{ taskId.id }}" href="{{appRoot}}/task/{{ taskId.id }}">
                                {{ taskId.id }}
                            </a>
                        </td>
                        <td class="hidden-xs">
                            {{timestampFromNow taskId.startedAt}}
                        </td>
                        <td class="hidden-xs">
                            {{ host }}
                            <span class='label label-warning'>DECOMMISSIONING</span>
                        </td>
                        <td class="visible-lg">
                            {{ rackId }}
                        </td>
                        <td class="visible-lg">
                            {{ cpus }}
                        </td>
                        <td class="hidden-xs">
                            {{ memoryMb }} MB
                        </td>
                        <td class="actions-column hidden-xs">
                            <a data-task-id="{{ taskId.id }}" data-action="remove" title="Kill task">
                                <span class="glyphicon glyphicon-remove"></span>
                            </a>
                            <a data-task-id="{{ taskId.id }}" data-action="viewJSON" title="JSON">
                                { }
                            </a>
                        </td>
                    </tr>
                {{/ifInSubFilter}}
            {{/each}}
{{#unless rowsOnly}}
    {{#if haveTasks}}
            </tbody>
        </table>
    {{else}}
        {{#if collectionSynced}}
            <div class="empty-table-message"><p>No active tasks</p></div>
        {{else}}
            <div class="page-loader centered cushy"></div>
        {{/if}}
    {{/if}}
{{/unless}}<|MERGE_RESOLUTION|>--- conflicted
+++ resolved
@@ -12,11 +12,7 @@
                     <th class="hidden-xs">
                         Host
                     </th>
-<<<<<<< HEAD
-                    <th data-sort-attribute="rackId" class="hidden-xs">
-=======
                     <th class="hidden-xs">
->>>>>>> 54e7e3eb
                         Rack
                     </th>
                     <th class="visible-lg">
