--- conflicted
+++ resolved
@@ -1,78 +1,3 @@
-<<<<<<< HEAD
-{{#unless rowsOnly}}
-    {{#if haveTasks}}
-        <table class="table table-striped">
-            <thead>
-                <tr>
-                    <th data-sort-attribute="taskId.id">
-                        Name
-                    </th>
-                    <th class="hidden-xs" data-sort-attribute="taskId.startedAt">
-                        Started
-                    </th>
-                    <th class="hidden-xs" data-sort-attribute="host">
-                        Host
-                    </th>
-                    <th class="hidden-xs" data-sort-attribute="taskId.rackId">
-                        Rack
-                    </th>
-                    <th class="visible-lg" data-sort-attribute="cpus">
-                        CPUs
-                    </th>
-                    <th class="visible-lg" data-sort-attribute="memoryMb">
-                        Memory
-                    </th>
-                    {{#if showDiskSpace}}
-                        <th class="visible-lg" data-sort-attribute="diskMb">
-                            Disk
-                        </th>
-                    {{/if}}
-                    <th class="hidden-xs">
-                        {{! Actions column }}
-                    </th>
-                </tr>
-            </thead>
-            <tbody>
-    {{/if}}
-{{/unless}}
-            {{#each tasks}}
-                {{#ifInSubFilter host ../decommissioning_hosts}}
-                    <tr data-task-id="{{ taskId.id }}" data-task-host="{{ host }}">
-                        <td class='keep-in-check'>
-                            <a title="{{ taskId.id }}" href="{{appRoot}}/task/{{ taskId.id }}">
-                                {{ taskId.id }}
-                            </a>
-                        </td>
-                        <td class="hidden-xs">
-                            {{timestampFromNow taskId.startedAt}}
-                        </td>
-                        <td class="hidden-xs">
-                            {{ host }}
-                            <span class='label label-warning'>DECOMMISSIONING</span>
-                        </td>
-                        <td class="visible-lg">
-                            {{ rackId }}
-                        </td>
-                        <td class="visible-lg">
-                            {{ cpus }}
-                        </td>
-                        <td class="hidden-xs">
-                            {{ memoryMb }} MB
-                        </td>
-                        {{#if showDiskSpace}}
-                            <td class="visible-lg" data-value="{{ diskMb }}">
-                                {{#if diskMb}} {{ diskMb }} MB {{/if}}
-                            </td>
-                        {{/if}}
-                        <td class="actions-column hidden-xs">
-                            <a data-task-id="{{ taskId.id }}" data-action="remove" title="Kill task">
-                                <span class="glyphicon glyphicon-remove"></span>
-                            </a>
-                            <a data-task-id="{{ taskId.id }}" data-action="viewJSON" title="JSON">
-                                { }
-                            </a>
-                        </td>
-=======
 {{#if decomissioning_tasks}}
     {{#unless rowsOnly}}
         {{#if haveTasks}}
@@ -97,10 +22,14 @@
                         <th class="visible-lg" data-sort-attribute="memoryMb">
                             Memory
                         </th>
+                        {{#if showDiskSpace}}
+                        <th class="visible-lg" data-sort-attribute="diskMb">
+                            Disk
+                        </th>
+                    {{/if}}
                         <th class="hidden-xs">
                             {{! Actions column }}
                         </th>
->>>>>>> 742e6280
                     </tr>
                 </thead>
                 <tbody>
@@ -134,6 +63,11 @@
                             <td class="hidden-xs">
                                 {{ memoryMb }} MB
                             </td>
+                            {{#if showDiskSpace}}
+                                <td class="visible-lg" data-value="{{ diskMb }}">
+                                    {{#if diskMb}} {{ diskMb }} MB {{/if}}
+                                </td>
+                            {{/if}}
                             <td class="actions-column hidden-xs">
                                 <a data-task-id="{{ taskId.id }}" data-action="remove" title="Kill task">
                                     <span class="glyphicon glyphicon-remove"></span>
