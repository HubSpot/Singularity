--- conflicted
+++ resolved
@@ -63,21 +63,11 @@
                     <td data-value="{{ memoryMb }}">
                         {{ memoryMb }} MB
                     </td>
-<<<<<<< HEAD
                     {{#if ../showDiskSpace}}
                         <td class="visible-lg" data-value="{{ diskMb }}">
                             {{#if diskMb}} {{ diskMb }} MB {{/if}}
                         </td>
                     {{/if}}
-                    <td>
-                        {{#if pendingTask.pendingTaskId}}
-                            {{#ifTimestampInPast pendingTask.pendingTaskId.nextRunAt}}
-                                <span class="label label-danger">OVERDUE</span>
-                            {{/ifTimestampInPast}}
-                        {{/if}}
-                    </td>
-=======
->>>>>>> 6df687c6
                     <td class="actions-column">
                         <a data-task-id="{{ taskId.id }}" data-action="remove" title="Kill task">
                             <span class="glyphicon glyphicon-remove"></span>
