{{#unless rowsOnly}}
    {{#if haveTasks}}
        <table class="table table-striped">
            <thead>
                <tr>
                    <th data-sort-attribute="taskId.id">
                        Task ID
                    </th>
                    <th class="hidden-xs" data-sort-attribute="taskId.startedAt">
                        Started At
                    </th>
                    <th data-sort-attribute="host">
                        Host
                    </th>
                    <th class="hidden-xs" data-sort-attribute="taskId.rackId">
                        Rack
                    </th>
                    <th data-sort-attribute="cpus">
                        CPUs
                    </th>
                    <th data-sort-attribute="memoryMb">
                        Memory
                    </th>
<<<<<<< HEAD
                    {{#if showDiskSpace}}
                        <th class="visible-lg" data-sort-attribute="diskMb">
                            Disk
                        </th>
                    {{/if}}
                    <th class="hidden-xs">
=======
                    <th>
>>>>>>> 70c746da
                        {{! Actions column }}
                    </th>
                </tr>
            </thead>
            <tbody>
    {{/if}}
{{/unless}}
            {{#each tasks}}
                <tr data-task-id="{{ taskId.id }}" data-task-host="{{ host }}">
                    <td class='keep-in-check'>
                        <a title="{{ taskId.id }}" href="{{appRoot}}/task/{{ taskId.id }}">
                            {{ taskId.id }}
                        </a>
                    </td>
                    <td class="hidden-xs" data-value="{{taskId.startedAt}}">
                        {{timestampFromNow taskId.startedAt}}
                    </td>
                    <td>
                        <a href='{{appRoot}}/tasks/active/all/{{host}}'>
                            {{ host }}
                        </a>
                        {{#ifTaskInList ../decomissioning_tasks taskId.id}}
                            <span class='label label-warning'>DECOM</span>
                        {{/ifTaskInList}}
                    </td>
                    <td class="hidden-xs">
                        <a href='{{appRoot}}/tasks/active/all/{{rackId}}'>
                            {{ rackId }}
                        </a>
                    </td>
                    <td>
                        {{ cpus }}
                    </td>
                    <td data-value="{{ memoryMb }}">
                        {{ memoryMb }} MB
                    </td>
<<<<<<< HEAD
                    {{#if ../showDiskSpace}}
                        <td class="visible-lg" data-value="{{ diskMb }}">
                            {{#if diskMb}} {{ diskMb }} MB {{/if}}
                        </td>
                    {{/if}}
                    <td>
                        {{#if pendingTask.pendingTaskId}}
                            {{#ifTimestampInPast pendingTask.pendingTaskId.nextRunAt}}
                                <span class="label label-danger">OVERDUE</span>
                            {{/ifTimestampInPast}}
                        {{/if}}
                    </td>
                    <td class="actions-column hidden-xs">
=======
                    <td class="actions-column">
>>>>>>> 70c746da
                        <a data-task-id="{{ taskId.id }}" data-action="remove" title="Kill task">
                            <span class="glyphicon glyphicon-remove"></span>
                        </a>
                        <a data-task-id="{{ taskId.id }}" data-action="viewJSON" title="JSON">
                            { }
                        </a>
                    </td>
                </tr>
            {{/each}}
{{#unless rowsOnly}}
    {{#if haveTasks}}
            </tbody>
        </table>
    {{else}}
        {{#if collectionSynced}}
            <div class="empty-table-message"><p>No active tasks</p></div>
        {{else}}
            <div class="page-loader centered cushy"></div>
        {{/if}}
    {{/if}}
{{/unless}}<|MERGE_RESOLUTION|>--- conflicted
+++ resolved
@@ -21,16 +21,12 @@
                     <th data-sort-attribute="memoryMb">
                         Memory
                     </th>
-<<<<<<< HEAD
                     {{#if showDiskSpace}}
                         <th class="visible-lg" data-sort-attribute="diskMb">
                             Disk
                         </th>
                     {{/if}}
-                    <th class="hidden-xs">
-=======
                     <th>
->>>>>>> 70c746da
                         {{! Actions column }}
                     </th>
                 </tr>
@@ -67,23 +63,12 @@
                     <td data-value="{{ memoryMb }}">
                         {{ memoryMb }} MB
                     </td>
-<<<<<<< HEAD
                     {{#if ../showDiskSpace}}
                         <td class="visible-lg" data-value="{{ diskMb }}">
                             {{#if diskMb}} {{ diskMb }} MB {{/if}}
                         </td>
                     {{/if}}
-                    <td>
-                        {{#if pendingTask.pendingTaskId}}
-                            {{#ifTimestampInPast pendingTask.pendingTaskId.nextRunAt}}
-                                <span class="label label-danger">OVERDUE</span>
-                            {{/ifTimestampInPast}}
-                        {{/if}}
-                    </td>
-                    <td class="actions-column hidden-xs">
-=======
                     <td class="actions-column">
->>>>>>> 70c746da
                         <a data-task-id="{{ taskId.id }}" data-action="remove" title="Kill task">
                             <span class="glyphicon glyphicon-remove"></span>
                         </a>
