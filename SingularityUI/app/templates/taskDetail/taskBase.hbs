<div class='task-detail detail-view row'>
    <div id="overview" class='col-md-12'>
        {{! Overwritten by subview }}
        <div class="page-loader centered cushy"></div>
    </div>

    <div id="healthcheck-notification" class='col-md-12'>

    </div>

    <div id="history" class='col-md-12'>

<<<<<<< HEAD
=======
    </div>

    <div id="latest-log" class='col-md-12'>

>>>>>>> 07800837
    </div>

    <div id="file-browser" class='col-md-12'>

    </div>

    <div id='s3-logs' class='col-md-12'>

    </div>

    <div id='lb-updates' class='col-md-12'>

    </div>

    <div id='info' class='col-md-12'>

    </div>

    <div id='resources' class='col-md-12'>

    </div>

    <div id='environment' class='col-md-12'>

    </div>

    <div id='health-checks' class='col-md-12'>

<<<<<<< HEAD
    </div>

    <div id="shell-commands" class='col-md-12'>

=======
>>>>>>> 07800837
    </div>
</div><|MERGE_RESOLUTION|>--- conflicted
+++ resolved
@@ -10,13 +10,10 @@
 
     <div id="history" class='col-md-12'>
 
-<<<<<<< HEAD
-=======
     </div>
 
     <div id="latest-log" class='col-md-12'>
 
->>>>>>> 07800837
     </div>
 
     <div id="file-browser" class='col-md-12'>
@@ -45,12 +42,9 @@
 
     <div id='health-checks' class='col-md-12'>
 
-<<<<<<< HEAD
     </div>
 
     <div id="shell-commands" class='col-md-12'>
 
-=======
->>>>>>> 07800837
     </div>
 </div>