--- conflicted
+++ resolved
@@ -14,13 +14,10 @@
 
     <div id="history" class='col-md-12'>
 
-<<<<<<< HEAD
-=======
     </div>
 
     <div id="latest-log" class='col-md-12'>
 
->>>>>>> 49466b8c
     </div>
 
     <div id="file-browser" class='col-md-12'>
