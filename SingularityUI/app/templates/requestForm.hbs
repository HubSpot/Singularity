<div class="row new-form">

  <div class="col-md-5 col-md-offset-3">
    <h3>
      {{#if model.id}}
        Editing <a href="{{appRoot}}/request/{{model.id}}">{{model.id}}</a>
      {{else}}
        New Request
      {{/if}}
    </h3>
    <form>
      <div class="form-group {{#unless model.id}}required{{/unless}}">
        {{#unless model.id}}
        <label for="id">ID</label>
        <input type="text" id="id" class="form-control" placeholder="eg: my-awesome-request">
        {{/unless}}
      </div>
      <div class="form-group">
        <label for="owner">Owners <span class='form-label-tip'>separate multiple owners with commas</span></label>
        <input id="owners" class="tagging-input">
      </div>
      <div class="form-group">
        <label>Type</label>
        <div id="type" class="btn-group">
          <button data-type="SERVICE" class="btn btn-default">
            Service
          </button>
          <button data-type="WORKER" class="btn btn-default">
            Worker
          </button>
          <button data-type="SCHEDULED" class="btn btn-default">
            Scheduled
          </button>
          <button data-type="ON_DEMAND" class="btn btn-default">
            On-demand
          </button>
          <button data-type="RUN_ONCE" class="btn btn-default">
            Run-once
          </button>
        </div>
      </div>

      {{#if model.id}}
        <div class="alert alert-info alert-slim" role="alert">
          <strong>Note:</strong> changes made below will only affect new tasks
        </div>
      {{/if}}

      <div class="form-group">
        <label for="slavePlacement">Slave Placement</label>
        <select id="slavePlacement" class="form-control">
          <option value="">Default</option>
          <option value="SEPARATE">Separate</option>
          <option value="OPTIMISTIC">Optimistic</option>
          <option value="GREEDY">Greedy</option>
        </select>
      </div>

      <div id="SERVICE-expandable" class="expandable hide">
        <div class="form-group">
          <label for="instances-SERVICE">Instances</label>
          <input type="text" id="instances-SERVICE" class="form-control" placeholder="1">
        </div>
        <div class="form-group">
          <label for="rack-sensitive-SERVICE" data-tooltip='rack-sensitive'>
            <input type="checkbox" id="rack-sensitive-SERVICE">
            Rack sensitive
          </label>
        </div>
        <div class="form-group">
<<<<<<< HEAD
              <label for="hide-distribute-across-racks-hint-SERVICE" data-tooltip='hide-distribute-across-racks-hint'>
                <input type="checkbox" id="hide-distribute-across-racks-hint-SERVICE">
                Hide Distribute Evenly Across Racks Hint
              </label>
            </div>
=======
          <label for="hide-distribute-across-racks-hint-SERVICE" data-tooltip='hide-distribute-across-racks-hint'>
            <input type="checkbox" id="hide-distribute-across-racks-hint-SERVICE">
            Hide Distribute Evenly Across Racks Hint
          </label>
        </div>
>>>>>>> 8fd96d4c
        {{#if config.loadBalancingEnabled }}
          <div class="form-group">
            <label data-tooltip='cannot-change' for="load-balanced"{{#if model.id}} class="subtle"{{/if}}>
              <input {{#if model.id}}disabled="disabled"{{/if}} type="checkbox" id="load-balanced">
              Load balanced
            </label>
          </div>
        {{/if}}
        <div class="form-group">
          <label for="rackAffinity-SERVICE">Rack Affinity <span class='form-label-tip'>separate multiple racks with commas</span></label>
          <input data-type='rack-affinity' type="text" id="rackAffinity-SERVICE" class="tagging-input">
        </div>
      </div>

      <div id="WORKER-expandable" class="expandable hide">
        <div class="form-group">
            <label for="instances-WORKER">Instances</label>
            <input type="text" id="instances-WORKER" class="form-control" placeholder="1">
        </div>
        <div class="form-group">
          <label for="rack-sensitive-WORKER" data-tooltip='rack-sensitive'>
            <input type="checkbox" id="rack-sensitive-WORKER">
            Rack sensitive
          </label>
        </div>
        <div class="form-group">
              <label for="hide-distribute-across-racks-hint-WORKER" data-tooltip='hide-distribute-across-racks-hint'>
                <input type="checkbox" id="hide-distribute-across-racks-hint-WORKER">
                Hide Distribute Evenly Across Racks Hint
              </label>
            </div>
        <div class="form-group">
          <label for="waitAtLeast-WORKER">Task rescheduling delay</label>
          <div class="input-group">
            <input type="text" class="form-control" id="waitAtLeast-WORKER" >
            <div class="input-group-addon">milliseconds</div>
          </div>
        </div>
        <div class="form-group">
          <label for="rackAffinity-SERVICE">Rack Affinity <span class='form-label-tip'>separate multiple racks with commas</span></label>
          <input data-type='rack-affinity' type="text" id="rackAffinity-WORKER" class="tagging-input">
        </div>
      </div>

      <div id="SCHEDULED-expandable" class="expandable hide">
        <div class="form-group">
          <label for="schedule">Schedule</label>
          <div class="required input-group">
            <input type="text" id="schedule" class="form-control" placeholder="eg: */5 * * * *">
            <div class="input-group-addon input-group-addon--select">
              <select id="schedule-type" class="form-control">
                  <option value="schedule">Cron Schedule</option>
                  <option value="quartzSchedule">Quartz Schedule</option>
              </select>
            </div>
          </div>
        </div>
        <div class="form-group">
          <label for="retries-on-failure">Number of retries on failure</label>
          <input type="text" id="retries-on-failure" class="form-control">
        </div>
        <div class="form-group">
          <label for="killOldNRL-SCHEDULED">
            Kill cleaning task(s) after
          </label>
          <div class="input-group">
            <input type="text" id="killOldNRL-SCHEDULED" class="form-control">
            <div class="input-group-addon">milliseconds</div>
          </div>
        </div>
        <div class="form-group">
          <label for="scheduled-expected-runtime">
            Maximum task duration
          </label>
          <div class="input-group">
            <input type="text" id="scheduled-expected-runtime" class="form-control">
            <div class="input-group-addon">milliseconds</div>
          </div>
        </div>
      </div>

      <div id="ON_DEMAND-expandable" class="expandable hide">
        <div class="form-group">
          <label for="killOldNRL-ON_DEMAND">
            Kill cleaning task(s) after
          </label>
          <div class="input-group">
            <input type="text" id="killOldNRL-ON_DEMAND" class="form-control">
            <div class="input-group-addon">milliseconds</div>
          </div>
        </div>
      </div>

      <div id="RUN_ONCE-expandable" class="expandable hide">
        <div class="form-group">
          <label for="killOldNRL-RUN_ONCE">
            Kill cleaning task(s) after
          </label>
          <div class="input-group">
            <input type="text" id="killOldNRL-RUN_ONCE" class="form-control">
            <div class="input-group-addon">milliseconds</div>
          </div>
        </div>
      </div>

      <div id="button-row">
        <span>
          <button type="submit" class="btn btn-success btn-lg" disabled>
            Save
          </button>
        </span>
        <button id="reset-button" class="btn btn-default btn-lg hide">
          Reset
        </button>
      </div>
    </form>

  </div>
</div><|MERGE_RESOLUTION|>--- conflicted
+++ resolved
@@ -68,19 +68,11 @@
           </label>
         </div>
         <div class="form-group">
-<<<<<<< HEAD
-              <label for="hide-distribute-across-racks-hint-SERVICE" data-tooltip='hide-distribute-across-racks-hint'>
-                <input type="checkbox" id="hide-distribute-across-racks-hint-SERVICE">
-                Hide Distribute Evenly Across Racks Hint
-              </label>
-            </div>
-=======
           <label for="hide-distribute-across-racks-hint-SERVICE" data-tooltip='hide-distribute-across-racks-hint'>
             <input type="checkbox" id="hide-distribute-across-racks-hint-SERVICE">
             Hide Distribute Evenly Across Racks Hint
           </label>
         </div>
->>>>>>> 8fd96d4c
         {{#if config.loadBalancingEnabled }}
           <div class="form-group">
             <label data-tooltip='cannot-change' for="load-balanced"{{#if model.id}} class="subtle"{{/if}}>
