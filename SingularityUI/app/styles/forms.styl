@import colors

// Form helpers

label
<<<<<<< HEAD
	&.label-light
		font-weight normal

.cmd-description
	margin-top 10px
	font-style oblique

.check-label
	margin-top 15px

.hidden
	display none

#cmd-confirm
	color $green
=======
  &.label-light
    font-weight normal

.select2-container-multi
  width 100%
  
  // mimic bootstrap
  .select2-choices
    display: block
    width: 100%
    height: 34px
    padding: 5px 3px 0px
    font-size: 14px
    line-height: 1.42857143
    color: #555
    background-color: #fff
    background-image: none
    border: 1px solid #ccc
    border-radius: 4px

// // temporary hack
// .select2-results
//   display: none!important
>>>>>>> 9b070573
<|MERGE_RESOLUTION|>--- conflicted
+++ resolved
@@ -3,23 +3,6 @@
 // Form helpers
 
 label
-<<<<<<< HEAD
-	&.label-light
-		font-weight normal
-
-.cmd-description
-	margin-top 10px
-	font-style oblique
-
-.check-label
-	margin-top 15px
-
-.hidden
-	display none
-
-#cmd-confirm
-	color $green
-=======
   &.label-light
     font-weight normal
 
@@ -43,4 +26,16 @@
 // // temporary hack
 // .select2-results
 //   display: none!important
->>>>>>> 9b070573
+
+.cmd-description
+  margin-top 10px
+  font-style oblique
+
+.check-label
+  margin-top 15px
+
+.hidden
+  display none
+
+#cmd-confirm
+  color $green