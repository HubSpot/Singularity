--- conflicted
+++ resolved
@@ -26,23 +26,8 @@
 // // temporary hack
 // .select2-results
 //   display: none!important
-<<<<<<< HEAD
-	&.label-light
-		font-weight normal
-
-.cmd-description
-	margin-top 10px
-	font-style oblique
-
-.check-label
-	margin-top 15px
-
-.hidden
-	display none
-
-#cmd-confirm
-	color $green
-=======
+  &.label-light
+    font-weight normal
 
 .cmd-description
   margin-top 10px
@@ -55,5 +40,4 @@
   display none
 
 #cmd-confirm
-  color $green
->>>>>>> 8ddd86b5
+  color $green