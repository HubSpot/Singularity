--- conflicted
+++ resolved
@@ -6,32 +6,6 @@
   &.label-light
     font-weight normal
 
-<<<<<<< HEAD
-.select2-container-multi
-  width 100%
-
-  // mimic bootstrap
-  .select2-choices
-    display: block
-    width: 100%
-    height: 34px
-    padding: 5px 3px 0px
-    font-size: 14px
-    line-height: 1.42857143
-    color: #555
-    background-color: #fff
-    background-image: none
-    border: 1px solid #ccc
-    border-radius: 4px
-
-// // temporary hack
-// .select2-results
-//   display: none!important
-  &.label-light
-    font-weight normal
-
-=======
->>>>>>> 0fced395
 .cmd-description
   margin-top 10px
   font-style oblique
