--- conflicted
+++ resolved
@@ -5,12 +5,8 @@
 
 $beige = #f3efe0
 $grey = #444444
-<<<<<<< HEAD
-$grey-light = #dadada
-=======
 $grey-light = #ededed
 $grey-xtra-light = #fafafa
->>>>>>> dd84fdd7
 $red = #e94d4d
 $orange = #df7310
 $yellow = #ffff99
