@import colors

.tail-root
    position: absolute
    left 0
    width 100vw
    padding 0 20px 0 20px

.tail-row
    height calc(100vh - 130px)
    margin-bottom 0

.tail-row-half
    height calc(50vh - 65px)
    margin-bottom 0

.tail-column
    height 100%
    padding 5px
    overflow hidden
    border 1px solid #ccc

.tail-header

    .breadcrumb
        margin-bottom 0

    .tail-buttons
        text-align right

        .btn
            margin 2px

.breadcrumb-request li
    max-width 100%

.tail-indicator
    z-index 500
    position absolute
    bottom 0
    right 0
    padding 1em
    background rgba(255, 255, 255, .8)
    opacity .9
    border-radius 4px 0 0 0
    width 90px
    text-align center

    &:hover
        opacity .33

    &, span, .page-loader
        display none

    span
        font-weight 600
        text-shadow 0 0 0 #fff
        letter-spacing .15em
        color $green

    .page-loader
        height 13px
        width 13px
        border-width 2px
        border-top-color $blue
        border-right-color $blue

.tail-contents
    overflow auto
    position absolute
<<<<<<< HEAD
    top 178px
=======
    top 0
>>>>>>> 1156b2e2
    left 0
    bottom 0
    right 0
    background #f6f6f6

    .empty-table-message
      margin 20px

    .line
        font-family Consolas, "Liberation Mono", Courier, monospace
        min-height 1.6em // Show empty lines too
        line-height 1.6em
        padding 0 2em
        white-space pre
        font-size 12px
        height 20px

        &:hover
            .pre-line
                background #f6f6f6
            .offset-link
                visibility visible

        .offset-link
            text-decoration none
            visibility hidden

        .pre-line
            position absolute
            left 0
            padding-left: 5px
            background #f6f6f6

    .first-line
        margin-top 20px


.lines-wrapper
    padding-top 10px
    overflow scroll


// Edge of fetched log content indicators/spinners (start hidden and toggled by Backbone)
.tail-fetching-start, .tail-fetching-end
    display: none
    text-align center
    font-size 1.5em
    padding .8em 1.5em
    color #AAA
    font-weight: 200

    .page-loader
        display inline-block
        margin-left 1em
        opacity .5


// States
.tailing

    .tail-indicator
        display inline-block !important

        span
            display inline-block

        .page-loader
            display none

.fetching-data

    .tail-indicator
        display inline-block !important

        span
            display none

        .page-loader
            display inline-block


.highlightLine
    background: #F8EEC7

.infinite
    position absolute
    top 0
    width 100%
    overflow-x auto !important

.settings-dropdown

    &>li.checked>a::after
            content "✓"
            position absolute
            left 5px

animation-time = 1s
size = 30px

.loading-spinner
  position absolute
  bottom 0
  right 0
  background-color rgba(white, 0)

  &>div
    float right

  .text
    color #AAA
    font-weight 200
    padding-right 5px
    padding-top 10px

  .loader
    position relative
    display block
    width size
    height size

  .box
    width 45%
    height 45%
    background rgba($grey, 0.7)
    opacity 0
    animation load animation-time linear infinite
    &:nth-of-type(1)
      position absolute
      top 2.5%
      left 2.5%

    &:nth-of-type(2)
      position absolute
      top 2.5%
      right 2.5%
      animation-delay -(animation-time / 4 )

    &:nth-of-type(3)
      position absolute
      bottom 2.5%
      right 2.5%
      animation-delay -(animation-time / 4 ) * 2

    &:nth-of-type(4)
      position absolute
      bottom 2.5%
      left 2.5%
      animation-delay -(animation-time / 4 ) * 3

  @keyframes load
    0%
      opacity 0

    30%
      opacity 0

    90%
      opacity 1

    100%
      opacity 0<|MERGE_RESOLUTION|>--- conflicted
+++ resolved
@@ -68,11 +68,7 @@
 .tail-contents
     overflow auto
     position absolute
-<<<<<<< HEAD
-    top 178px
-=======
     top 0
->>>>>>> 1156b2e2
     left 0
     bottom 0
     right 0
