@import colors

.tail-header

    .breadcrumb
        margin-bottom 0

    .tail-buttons
        text-align right

.tail-indicator
    z-index 500
    position absolute
    bottom 0
    right 0
    padding 1em
    background rgba(255, 255, 255, .8)
    opacity .9
    border-radius 4px 0 0 0
    width 90px
    text-align center

    &:hover
        opacity .33

    &, span, .page-loader
        display none

    span
        font-weight 600
        text-shadow 0 0 0 #fff
        letter-spacing .15em
        color $green

    .page-loader
        height 13px
        width 13px
        border-width 2px
        border-top-color $blue
        border-right-color $blue

.tail-contents
    overflow scroll
    position absolute
<<<<<<< HEAD
    top 178px
=======
    top 180px
>>>>>>> 59b9857e
    left 0
    bottom 0
    right 0
    background #f6f6f6

    .empty-table-message
      margin 20px

    .line
        font-family Consolas, "Liberation Mono", Courier, monospace
        min-height 1.6em // Show empty lines too
        line-height 1.6em
        padding 0 2em
        white-space pre
        font-size 12px
        height 20px

        &:hover
            .offset-link
                visibility visible

        .offset-link
            text-decoration none
            visibility hidden
            position absolute
            left 0
            padding-left: 5px
            background #f6f6f6


.lines-wrapper
    padding-top 10px
    overflow scroll


// Edge of fetched log content indicators/spinners (start hidden and toggled by Backbone)
.tail-fetching-start, .tail-fetching-end
    display: none
    text-align center
    font-size 1.5em
    padding .8em 1.5em
    color #AAA
    font-weight: 200

    .page-loader
        display inline-block
        margin-left 1em
        opacity .5


// States
.tailing

    .tail-indicator
        display inline-block !important

        span
            display inline-block

        .page-loader
            display none

.fetching-data

    .tail-indicator
        display inline-block !important

        span
            display none

        .page-loader
            display inline-block


.highlightLine
    background: #F8EEC7

.infinite
  position absolute
  top 0
  width 100%
  overflow-x scroll !important<|MERGE_RESOLUTION|>--- conflicted
+++ resolved
@@ -42,11 +42,7 @@
 .tail-contents
     overflow scroll
     position absolute
-<<<<<<< HEAD
     top 178px
-=======
-    top 180px
->>>>>>> 59b9857e
     left 0
     bottom 0
     right 0
