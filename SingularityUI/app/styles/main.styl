@import nib

html
    height 100%

    body
        overflow-y scroll
        min-height 100%

a
    cursor pointer

a.disabled
    cursor none
    pointer-events none
    color #999

a.disabled:hover
    background-color transparent

.link-spacer
    opacity 0.2
    padding 0px 5px

.subtle
    opacity 0.5

// Overrides

.vex-loading-spinner
    top 45% !important

.messenger-message
    background #fff !important

.btn[disabled]
    opacity: .25

.page-header
    margin-top 20px
    margin-bottom 10px
    
    h1, h2, h3
        margin 0

.row
    margin-bottom 1em

#nav-user-name
    cursor default

table th
    text-align left

#page, .navbar .container-fluid
    max-width 1500px
    
#page
    padding 0 20px 50px 20px

.page-header small
    margin-left 1em

code
    border 1px solid rgba(0, 0, 0, .075)
    background rgba(0, 0, 0, .05)
    color rgba(0, 0, 0, .75)

.flash-background
    background: #fbfbfb

    .page-header
        background: rgba(0, 123, 255, .1)

<<<<<<< HEAD
.btn-group, .btn-group .btn
    -webkit-user-select none
    -moz-user-select none
    -ms-user-select none
=======

// Fix for FF
@-moz-document url-prefix()
    fieldset
        display table-cell
>>>>>>> 731f4712
<|MERGE_RESOLUTION|>--- conflicted
+++ resolved
@@ -72,15 +72,12 @@
     .page-header
         background: rgba(0, 123, 255, .1)
 
-<<<<<<< HEAD
 .btn-group, .btn-group .btn
     -webkit-user-select none
     -moz-user-select none
     -ms-user-select none
-=======
 
 // Fix for FF
 @-moz-document url-prefix()
     fieldset
-        display table-cell
->>>>>>> 731f4712
+        display table-cell