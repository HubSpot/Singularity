Controller = require './Controller'

TaskPending = require '../models/TaskPending'

Tasks = require '../collections/Tasks'
TasksPending = require '../collections/TasksPending'
TaskCleanups = require '../collections/TaskCleanups'

TasksTableView = require '../views/tasks'

class TasksTableController extends Controller

    initialize: ({@state, @searchFilter}) ->
        @title 'Tasks'

        if @state is 'decommissioning'
            @collections.tasks = new Tasks [], state: 'active'
        else if @state is 'scheduled'
            @collections.tasks = new Tasks [], {state: 'scheduled', addPropertyString: 'pendingTask'}
            # @collections.tasks.setPropertyString('pendingTask')

        else
            @collections.tasks = new Tasks [], {@state}
        @collections.taskCleanups = new TaskCleanups

        @setView new TasksTableView _.extend {@state, @searchFilter},
            collection: @collections.tasks
            pendingTasks: @collections.tasksPending
            attributes:
                cleaning: @collections.taskCleanups

        # Fetch a pending task's full details
        @view.on 'getPendingTask', (task) => @getPendingTask(task)

<<<<<<< HEAD
        @collections.slaves.fetch()
=======
>>>>>>> ef09667e
        @collections.tasks.fetch()
        @collections.taskCleanups.fetch()
        app.showView @view

    getPendingTask: (task) ->
        app.showFixedPageLoader()
        @collections.tasksPending = new TasksPending [], {requestID: task.requestId}
        @collections.tasksPending.fetch().done =>
            utils.viewJSON @collections.tasksPending.getTaskByRuntime(task.nextRunAt), (resp) =>
                if resp.error
                    Messenger().error
                        message:   "<p>This task is no longer pending.</p>"
                    @refresh()
            app.hideFixedPageLoader()

    refresh: ->
        # Don't refresh if user is scrolled down, viewing the table (arbitrary value)
        return if $(window).scrollTop() > 200
        # Don't refresh if the table is sorted
        return if @view.isSorted

        @collections.taskCleanups.fetch()
        @collections.tasks.fetch reset: true

module.exports = TasksTableController<|MERGE_RESOLUTION|>--- conflicted
+++ resolved
@@ -32,10 +32,6 @@
         # Fetch a pending task's full details
         @view.on 'getPendingTask', (task) => @getPendingTask(task)
 
-<<<<<<< HEAD
-        @collections.slaves.fetch()
-=======
->>>>>>> ef09667e
         @collections.tasks.fetch()
         @collections.taskCleanups.fetch()
         app.showView @view
