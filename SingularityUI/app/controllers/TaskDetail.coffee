Controller = require './Controller'

TaskHistory = require '../models/TaskHistory'
TaskResourceUsage = require '../models/TaskResourceUsage'

TaskS3Logs = require '../collections/TaskS3Logs'
TaskFiles = require '../collections/TaskFiles'
TaskCleanups = require '../collections/TaskCleanups'
Deploys = require '../collections/Deploys'
DeployDetails = require '../models/DeployDetails'
Alerts = require '../collections/Alerts'

FileBrowserSubview = require '../views/fileBrowserSubview'

PaginatedTableClientsideView = require '../views/paginatedTableClientsideView'

OverviewSubview = require '../views/taskOverviewSubview'
HealthcheckNotification = require '../views/taskHealthcheckNotificationSubview'
SimpleSubview = require '../views/simpleSubview'

TaskView = require '../views/task'

class TaskDetailController extends Controller

    templates:
        overview:                   require '../templates/taskDetail/taskOverview'
        healthcheckNotification:    require '../templates/taskDetail/taskHealthcheckNotification'
        history:                    require '../templates/taskDetail/taskHistory'
        logs:                       require '../templates/taskDetail/taskS3Logs'
        lbUpdates:                  require '../templates/taskDetail/taskLbUpdates'
        healthChecks:               require '../templates/taskDetail/taskHealthChecks'
        info:                       require '../templates/taskDetail/taskInfo'
        environment:                require '../templates/taskDetail/taskEnvironment'
        resourceUsage:              require '../templates/taskDetail/taskResourceUsage'
<<<<<<< HEAD
        shellCommands:              require '../templates/taskDetail/taskShellCommands'
        latestLog:                  require '../templates/taskDetail/taskLatestLog'
        alerts:                     require '../templates/alerts'
=======
        alerts:                     require '../templates/alerts'
        latestLog:                  require '../templates/taskDetail/taskLatestLog'
        shellCommands:              require '../templates/taskDetail/taskShellCommands'
>>>>>>> 8ddd86b5

    initialize: ({@taskId, @filePath}) ->
        @title @taskId

        #
        # Models / collections
        #
        # Use the history API because it might not be an active task
        @models.task          = new TaskHistory {@taskId}
        @models.resourceUsage = new TaskResourceUsage {@taskId}

        # Files for the files browser
        @collections.files = new TaskFiles [],
            taskId: @taskId
            path:   @filePath

        @collections.s3Logs = new TaskS3Logs [], {@taskId}

        @collections.taskCleanups = new TaskCleanups

        @collections.pendingDeploys = new Deploys state: 'pending'

        @collections.alerts = new Alerts

        #
        # Subviews
        #
        @subviews.overview = new OverviewSubview
            collection: @collections.taskCleanups
            model:      @models.task
            template:   @templates.overview

        @subviews.healthcheckNotification = new HealthcheckNotification
            model:          @models.task
            template:       @templates.healthcheckNotification
            pendingDeploys: @collections.pendingDeploys

        @subviews.history = new SimpleSubview
            model:    @models.task
            template: @templates.history

        @subviews.latestLog = new SimpleSubview
            model:    @models.task
            template: @templates.latestLog

        @subviews.fileBrowser = new FileBrowserSubview
            collection:      @collections.files
            model:           @models.task
            # If we've been given a path we want the files, so scroll directly to it
            scrollWhenReady: @filePath isnt null

        @subviews.s3Logs = new PaginatedTableClientsideView
            collection:     @collections.s3Logs
            template:       @templates.logs

        @subviews.lbUpdates = new SimpleSubview
            model:    @models.task
            template:   @templates.lbUpdates

        @subviews.healthChecks = new SimpleSubview
            model:    @models.task
            template:   @templates.healthChecks

        @subviews.info = new SimpleSubview
            model:    @models.task
            template: @templates.info

        @subviews.environment = new SimpleSubview
            model:    @models.task
            template: @templates.environment

        @subviews.resourceUsage = new SimpleSubview
            model:    @models.resourceUsage
            template: @templates.resourceUsage

<<<<<<< HEAD
        @subviews.shellCommands = new SimpleSubview
            model: @models.task
            template: @templates.shellCommands

=======
>>>>>>> 8ddd86b5
        @subviews.alerts = new SimpleSubview
            collection:    @collections.alerts
            template:      @templates.alerts

<<<<<<< HEAD
=======
        @subviews.shellCommands = new SimpleSubview
            model: @models.task
            template: @templates.shellCommands

>>>>>>> 8ddd86b5
        #
        # Getting stuff in gear
        #
        @setView new TaskView _.extend {@subviews, @taskId},
            model: @models.task

        @refresh()
        @collections.files.fetch().error @ignore404

        app.showView @view

    fetchResourceUsage: ->
        @models.resourceUsage?.fetch()
            .done =>
                # Store current resource usage to compare against future resource usage
                @models.resourceUsage.setCpuUsage() if @models.resourceUsage.get('previousUsage')
                @models.resourceUsage.set('previousUsage', @models.resourceUsage.toJSON())

                if not @resourcesFetched
                    setTimeout (=> @fetchResourceUsage() ), 2000
                    @resourcesFetched = true

            .error =>
                # If this 404s there's nothing to get so don't bother
                app.caughtError()
                delete @models.resourceUsage

    getAlerts: =>
        alerts = []
        task = @models.task
        requestId = @models.task.attributes.task.taskRequest.request.id
        deployId = @models.task.attributes.task.taskRequest.deploy.id

        # Is this a scheduled task that has been running much longer than previous ones?
        if task.attributes.task.taskRequest.request.requestType == 'SCHEDULED' and task.get('isStillRunning')
            deployInfo = new DeployDetails
              deployId: deployId
              requestId: requestId
            deployPromise = deployInfo.fetch()
            deployPromise.done =>
                avg = deployInfo.get('deployStatistics')?.averageRuntimeMillis
                current =  new Date().getTime() - task.get('task').taskId.startedAt
                threshold = window.config.warnIfScheduledJobIsRunningPastNextRunPct / 100
                # Alert if current uptime is longer than the average * the configurable percentage
                if current > (avg * threshold)
                    alerts.push
                      title: 'Warning:',
                      message: "This scheduled task has been running longer than <code>#{threshold}</code> times the average for the request and may be stuck.",
                      level: 'warning'
        # Was this task killed by a decommissioning slave?
        if !task.get('isStillRunning')
            updates = task.get('taskUpdates')
            decomMessage = updates.filter (u) =>
                return u.statusMessage?.indexOf('DECOMISSIONING') != -1 and u.taskState == 'TASK_CLEANING'
            killedMessage = updates.filter (u) =>
                return u.taskState == 'TASK_KILLED'
            if decomMessage.length > 0 and killedMessage.length > 0
                alerts.push
                  title: 'Alert:',
                  message: 'This task was killed due to a slave decommissioning.',
                  level: 'danger'

        if deployPromise
            deployPromise.done =>
                @collections.alerts.reset(alerts)
        else
            @collections.alerts.reset(alerts)

    refresh: ->
        @resourcesFetched = false

        @collections.taskCleanups.fetch()

        @collections.pendingDeploys.fetch()

        @models.task.fetch()
            .done =>
                @fetchResourceUsage() if @models.task.get('isStillRunning')
            .success =>
                @getAlerts()
            .error =>
                # If this 404s the task doesn't exist
                app.caughtError()
                app.router.notFound()

        if @collections.s3Logs?.currentPage is 1
            @collections.s3Logs.fetch().error =>
                # It probably means S3 logs haven't been configured
                app.caughtError()
                delete @collections.s3Logs

module.exports = TaskDetailController<|MERGE_RESOLUTION|>--- conflicted
+++ resolved
@@ -32,15 +32,9 @@
         info:                       require '../templates/taskDetail/taskInfo'
         environment:                require '../templates/taskDetail/taskEnvironment'
         resourceUsage:              require '../templates/taskDetail/taskResourceUsage'
-<<<<<<< HEAD
-        shellCommands:              require '../templates/taskDetail/taskShellCommands'
-        latestLog:                  require '../templates/taskDetail/taskLatestLog'
-        alerts:                     require '../templates/alerts'
-=======
         alerts:                     require '../templates/alerts'
         latestLog:                  require '../templates/taskDetail/taskLatestLog'
         shellCommands:              require '../templates/taskDetail/taskShellCommands'
->>>>>>> 8ddd86b5
 
     initialize: ({@taskId, @filePath}) ->
         @title @taskId
@@ -116,24 +110,14 @@
             model:    @models.resourceUsage
             template: @templates.resourceUsage
 
-<<<<<<< HEAD
+        @subviews.alerts = new SimpleSubview
+            collection:    @collections.alerts
+            template:      @templates.alerts
+
         @subviews.shellCommands = new SimpleSubview
             model: @models.task
             template: @templates.shellCommands
 
-=======
->>>>>>> 8ddd86b5
-        @subviews.alerts = new SimpleSubview
-            collection:    @collections.alerts
-            template:      @templates.alerts
-
-<<<<<<< HEAD
-=======
-        @subviews.shellCommands = new SimpleSubview
-            model: @models.task
-            template: @templates.shellCommands
-
->>>>>>> 8ddd86b5
         #
         # Getting stuff in gear
         #
