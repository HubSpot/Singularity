--- conflicted
+++ resolved
@@ -30,11 +30,8 @@
         info:                       require '../templates/taskDetail/taskInfo'
         environment:                require '../templates/taskDetail/taskEnvironment'
         resourceUsage:              require '../templates/taskDetail/taskResourceUsage'
-<<<<<<< HEAD
         shellCommands:              require '../templates/taskDetail/taskShellCommands'
-=======
         latestLog:                  require '../templates/taskDetail/taskLatestLog'
->>>>>>> 07800837
 
     initialize: ({@taskId, @filePath}) ->
         #
