--- conflicted
+++ resolved
@@ -30,12 +30,9 @@
         info:                       require '../templates/taskDetail/taskInfo'
         environment:                require '../templates/taskDetail/taskEnvironment'
         resourceUsage:              require '../templates/taskDetail/taskResourceUsage'
-<<<<<<< HEAD
-        shellCommands:              require '../templates/taskDetail/taskShellCommands'
-=======
         alerts:                     require '../templates/alerts'
         latestLog:                  require '../templates/taskDetail/taskLatestLog'
->>>>>>> 9b070573
+        shellCommands:              require '../templates/taskDetail/taskShellCommands'
 
     initialize: ({@taskId, @filePath}) ->
         @title @taskId
@@ -111,15 +108,13 @@
             model:    @models.resourceUsage
             template: @templates.resourceUsage
 
-<<<<<<< HEAD
+        @subviews.alerts = new SimpleSubview
+            collection:    @collections.alerts
+            template:      @templates.alerts
+
         @subviews.shellCommands = new SimpleSubview
             model: @models.task
             template: @templates.shellCommands
-=======
-        @subviews.alerts = new SimpleSubview
-            collection:    @collections.alerts
-            template:      @templates.alerts
->>>>>>> 9b070573
 
         #
         # Getting stuff in gear
