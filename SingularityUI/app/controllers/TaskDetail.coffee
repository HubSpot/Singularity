Controller = require './Controller'

TaskHistory = require '../models/TaskHistory'
TaskResourceUsage = require '../models/TaskResourceUsage'

TaskS3Logs = require '../collections/TaskS3Logs'
TaskFiles = require '../collections/TaskFiles'
TaskCleanups = require '../collections/TaskCleanups'
<<<<<<< HEAD
=======
Deploys = require '../collections/Deploys'
>>>>>>> 315d8328

FileBrowserSubview = require '../views/fileBrowserSubview'
ExpandableTableSubview = require '../views/expandableTableSubview'
OverviewSubview = require '../views/taskOverviewSubview'
<<<<<<< HEAD
=======
HealthcheckNotification = require '../views/taskHealthcheckNotificationSubview'
>>>>>>> 315d8328
SimpleSubview = require '../views/simpleSubview'

TaskView = require '../views/task'

class TaskDetailController extends Controller

    templates:
        overview:                   require '../templates/taskDetail/taskOverview'
        healthcheckNotification:    require '../templates/taskDetail/taskHealthcheckNotification'
        history:                    require '../templates/taskDetail/taskHistory'
        logs:                       require '../templates/taskDetail/taskS3Logs'
        lbUpdates:                  require '../templates/taskDetail/taskLbUpdates'
        healthChecks:               require '../templates/taskDetail/taskHealthChecks'
        info:                       require '../templates/taskDetail/taskInfo'
        environment:                require '../templates/taskDetail/taskEnvironment'
        resourceUsage:              require '../templates/taskDetail/taskResourceUsage'

    initialize: ({@taskId, @filePath}) ->
        #
        # Models / collections
        #
        # Use the history API because it might not be an active task
        @models.task          = new TaskHistory {@taskId}
        @models.resourceUsage = new TaskResourceUsage {@taskId}

        # Files for the files browser
        @collections.files = new TaskFiles [],
            taskId: @taskId
            path:   @filePath

        @collections.s3Logs = new TaskS3Logs [], {@taskId}

        @collections.taskCleanups = new TaskCleanups

<<<<<<< HEAD
=======
        @collections.pendingDeploys = new Deploys state: 'pending'

>>>>>>> 315d8328
        #
        # Subviews
        #
        @subviews.overview = new OverviewSubview
            collection: @collections.taskCleanups
            model:      @models.task
            template:   @templates.overview
<<<<<<< HEAD
=======

        @subviews.healthcheckNotification = new HealthcheckNotification
            model:          @models.task
            template:       @templates.healthcheckNotification
            pendingDeploys: @collections.pendingDeploys
>>>>>>> 315d8328

        @subviews.history = new SimpleSubview
            model:    @models.task
            template: @templates.history

        @subviews.fileBrowser = new FileBrowserSubview
            collection:      @collections.files
            model:           @models.task
            # If we've been given a path we want the files, so scroll directly to it
            scrollWhenReady: @filePath isnt null

        @subviews.s3Logs = new ExpandableTableSubview
            collection: @collections.s3Logs
            template:   @templates.logs

        @subviews.lbUpdates = new SimpleSubview
            model:    @models.task
            template:   @templates.lbUpdates

        @subviews.healthChecks = new SimpleSubview
            model:    @models.task
            template:   @templates.healthChecks

        @subviews.info = new SimpleSubview
            model:    @models.task
            template: @templates.info

        @subviews.environment = new SimpleSubview
            model:    @models.task
            template: @templates.environment

        @subviews.resourceUsage = new SimpleSubview
            model:    @models.resourceUsage
            template: @templates.resourceUsage

        #
        # Getting stuff in gear
        #
        @setView new TaskView _.extend {@subviews, @taskId},
            model: @models.task

        @refresh()
        @collections.files.fetch().error @ignore404

        app.showView @view


    fetchResourceUsage: ->
        @models.resourceUsage?.fetch()
            .done =>
                # Store current resource usage to compare against future resource usage
                @models.resourceUsage.setCpuUsage() if @models.resourceUsage.get('previousUsage')              
                @models.resourceUsage.set('previousUsage', @models.resourceUsage.toJSON())
                
                if not @resourcesFetched
                    setTimeout (=> @fetchResourceUsage() ), 2000
                    @resourcesFetched = true

            .error =>
                # If this 404s there's nothing to get so don't bother
                app.caughtError()
                delete @models.resourceUsage

    refresh: ->
        @resourcesFetched = false

        @collections.taskCleanups.fetch()

<<<<<<< HEAD
=======
        @collections.pendingDeploys.fetch()

>>>>>>> 315d8328
        @models.task.fetch()
            .done =>
                @fetchResourceUsage() if @models.task.get('isStillRunning')
            .error =>
                # If this 404s the task doesn't exist
                app.caughtError()
                app.router.notFound()


        if @collections.s3Logs?.currentPage is 1
            @collections.s3Logs.fetch().error =>
                # It probably means S3 logs haven't been configured
                app.caughtError()
                delete @collections.s3Logs

module.exports = TaskDetailController<|MERGE_RESOLUTION|>--- conflicted
+++ resolved
@@ -6,18 +6,12 @@
 TaskS3Logs = require '../collections/TaskS3Logs'
 TaskFiles = require '../collections/TaskFiles'
 TaskCleanups = require '../collections/TaskCleanups'
-<<<<<<< HEAD
-=======
 Deploys = require '../collections/Deploys'
->>>>>>> 315d8328
 
 FileBrowserSubview = require '../views/fileBrowserSubview'
 ExpandableTableSubview = require '../views/expandableTableSubview'
 OverviewSubview = require '../views/taskOverviewSubview'
-<<<<<<< HEAD
-=======
 HealthcheckNotification = require '../views/taskHealthcheckNotificationSubview'
->>>>>>> 315d8328
 SimpleSubview = require '../views/simpleSubview'
 
 TaskView = require '../views/task'
@@ -52,11 +46,8 @@
 
         @collections.taskCleanups = new TaskCleanups
 
-<<<<<<< HEAD
-=======
         @collections.pendingDeploys = new Deploys state: 'pending'
 
->>>>>>> 315d8328
         #
         # Subviews
         #
@@ -64,14 +55,11 @@
             collection: @collections.taskCleanups
             model:      @models.task
             template:   @templates.overview
-<<<<<<< HEAD
-=======
 
         @subviews.healthcheckNotification = new HealthcheckNotification
             model:          @models.task
             template:       @templates.healthcheckNotification
             pendingDeploys: @collections.pendingDeploys
->>>>>>> 315d8328
 
         @subviews.history = new SimpleSubview
             model:    @models.task
@@ -140,11 +128,8 @@
 
         @collections.taskCleanups.fetch()
 
-<<<<<<< HEAD
-=======
         @collections.pendingDeploys.fetch()
 
->>>>>>> 315d8328
         @models.task.fetch()
             .done =>
                 @fetchResourceUsage() if @models.task.get('isStillRunning')
