--- conflicted
+++ resolved
@@ -24,25 +24,10 @@
 class TaskDetailController extends Controller
 
     templates:
-<<<<<<< HEAD
-        overview:                   require '../templates/taskDetail/taskOverview'
-        healthcheckNotification:    require '../templates/taskDetail/taskHealthcheckNotification'
-        taskMetadataAlert:          require '../templates/taskDetail/taskMetadataAlert'
-        history:                    require '../templates/taskDetail/taskHistory'
-        logs:                       require '../templates/taskDetail/taskS3Logs'
-        lbUpdates:                  require '../templates/taskDetail/taskLbUpdates'
-        healthChecks:               require '../templates/taskDetail/taskHealthChecks'
-        info:                       require '../templates/taskDetail/taskInfo'
-        environment:                require '../templates/taskDetail/taskEnvironment'
-        resourceUsage:              require '../templates/taskDetail/taskResourceUsage'
-        alerts:                     require '../templates/alerts'
-        latestLog:                  require '../templates/taskDetail/taskLatestLog'
-        shellCommands:              require '../templates/taskDetail/taskShellCommands'
-        taskMetadataTable:          require '../templates/taskDetail/taskMetadataTable'
-=======
         overview:                     require '../templates/taskDetail/taskOverview'
         deployFailureNotification:    require '../templates/taskDetail/taskDeployFailureNotification'
         healthcheckNotification:      require '../templates/taskDetail/taskHealthcheckNotification'
+        taskMetadataAlert:            require '../templates/taskDetail/taskMetadataAlert'
         history:                      require '../templates/taskDetail/taskHistory'
         logs:                         require '../templates/taskDetail/taskS3Logs'
         lbUpdates:                    require '../templates/taskDetail/taskLbUpdates'
@@ -53,7 +38,7 @@
         alerts:                       require '../templates/alerts'
         latestLog:                    require '../templates/taskDetail/taskLatestLog'
         shellCommands:                require '../templates/taskDetail/taskShellCommands'
->>>>>>> a83052ff
+        taskMetadataTable:            require '../templates/taskDetail/taskMetadataTable'
 
     initialize: ({@taskId, @filePath}) ->
         @title @taskId
