--- conflicted
+++ resolved
@@ -29,10 +29,7 @@
         overview:                     require '../templates/taskDetail/taskOverview'
         deployFailureNotification:    require '../templates/taskDetail/taskDeployFailureNotification'
         healthcheckNotification:      require '../templates/taskDetail/taskHealthcheckNotification'
-<<<<<<< HEAD
         taskMetadataAlert:            require '../templates/taskDetail/taskMetadataAlert'
-=======
->>>>>>> 806f3bd8
         history:                      require '../templates/taskDetail/taskHistory'
         logs:                         require '../templates/taskDetail/taskS3Logs'
         lbUpdates:                    require '../templates/taskDetail/taskLbUpdates'
@@ -43,10 +40,7 @@
         alerts:                       require '../templates/alerts'
         latestLog:                    require '../templates/taskDetail/taskLatestLog'
         shellCommands:                require '../templates/taskDetail/taskShellCommands'
-<<<<<<< HEAD
         taskMetadataTable:            require '../templates/taskDetail/taskMetadataTable'
-=======
->>>>>>> 806f3bd8
 
     initialize: ({@taskId, @filePath}) ->
         @title @taskId
@@ -235,11 +229,8 @@
         @deploy.fetch()
             .success =>
                 @subviews.deployFailureNotification.render()
-<<<<<<< HEAD
-=======
                 @subviews.healthcheckNotification.deploy = @deploy
                 @subviews.healthcheckNotification.render()
->>>>>>> 806f3bd8
             .error =>
                 app.caughtError()
 
