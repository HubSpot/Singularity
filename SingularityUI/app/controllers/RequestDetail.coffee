Controller = require './Controller'

Request                = require '../models/Request'
RequestDeployStatus    = require '../models/RequestDeployStatus'

Tasks                  = require '../collections/Tasks'
RequestTasks           = require '../collections/RequestTasks'
RequestHistoricalTasks = require '../collections/RequestHistoricalTasks'
RequestDeployHistory   = require '../collections/RequestDeployHistory'
RequestHistory         = require '../collections/RequestHistory'

RequestDetailView      = require '../views/request'
ExpandableTableSubview = require '../views/expandableTableSubview'
SimpleSubview          = require '../views/simpleSubview'

class RequestDetailController extends Controller

    templates:
        header:             require '../templates/requestDetail/requestHeader'
        requestHistoryMsg:  require '../templates/requestDetail/requestHistoryMsg'
        stats:              require '../templates/requestDetail/requestStats'

        activeTasks:    require '../templates/requestDetail/requestActiveTasks'
        scheduledTasks: require '../templates/requestDetail/requestScheduledTasks'

        # Subview templates
        taskHistory:    require '../templates/requestDetail/requestHistoricalTasks'
        deployHistory:  require '../templates/requestDetail/requestDeployHistory'
        requestHistory: require '../templates/requestDetail/requestHistory'

    initialize: ({@requestId}) ->
        #
        # Data stuff
        #
        @models.request = new Request id: @requestId

        @models.activeDeployStats = new RequestDeployStatus
            requestId: @requestId
            deployId:  undefined

        @collections.activeTasks = new RequestTasks [],
            requestId: @requestId
            state:    'active'

        @collections.scheduledTasks = new Tasks [],
            requestId: @requestId
            state:     'scheduled'

        @collections.requestHistory  = new RequestHistory         [], {@requestId}
        @collections.taskHistory     = new RequestHistoricalTasks [], {@requestId}
        @collections.deployHistory   = new RequestDeployHistory   [], {@requestId}

        #
        # Subviews
        #
        @subviews.header = new SimpleSubview
            model:      @models.request
            template:   @templates.header
        
        # would have used header subview for this info,
        # but header expects a request model that
        # no longer exists if a request is deleted
        @subviews.requestHistoryMsg = new SimpleSubview
            collection: @collections.requestHistory
            template:   @templates.requestHistoryMsg

        @subviews.stats = new SimpleSubview
            model:      @models.activeDeployStats
            template:   @templates.stats

        @subviews.activeTasks = new SimpleSubview
            collection: @collections.activeTasks
            template:   @templates.activeTasks

        @subviews.scheduledTasks = new SimpleSubview
            collection:      @collections.scheduledTasks
            template:        @templates.scheduledTasks
            extraRenderData: (subView) =>
                { request: @models.request.toJSON() }

        @subviews.taskHistory = new ExpandableTableSubview
            collection: @collections.taskHistory
            template:   @templates.taskHistory

        @subviews.deployHistory = new ExpandableTableSubview
            collection: @collections.deployHistory
            template:   @templates.deployHistory

        @subviews.requestHistory = new ExpandableTableSubview
            collection: @collections.requestHistory
            template:   @templates.requestHistory

        #
        # The stats stuff depends on info we get from @models.request
        #
        @models.request.on 'sync', =>
            activeDeploy = @models.request.get 'activeDeploy'
            if activeDeploy?.id? and not @models.activeDeployStats.deployId
                @models.activeDeployStats.deployId = activeDeploy.id
                @models.activeDeployStats.fetch()

        #
        # Main view & stuff
        #
        @setView new RequestDetailView _.extend {@requestId, @subviews},
            model: @models.request
            history: @collections.taskHistory
            activeTasks: @collections.activeTasks

        @refresh()

        app.showView @view

    refresh: ->
<<<<<<< HEAD
        @models.request.fetch().error =>
=======
        requestFetch = @models.request.fetch()

        requestFetch.error =>
>>>>>>> 9bd52e3d
            # ignore 404 so we can still display info about
            # deleted requests (show in `requestHistoryMsg`)
            @ignore404
            app.caughtError()

        if @models.activeDeployStats.deployId?
            @models.activeDeployStats.fetch().error @ignore404

        @collections.activeTasks.fetch().error    @ignore404
        @collections.scheduledTasks.fetch().error @ignore404
        @collections.scheduledTasks.fetch({reset: true}).error @ignore404
        
        if @collections.requestHistory.currentPage is 1
<<<<<<< HEAD
            @collections.requestHistory.fetch()
                .done =>
                    # Request never existed
                    if @collections.requestHistory.length is 0
                        app.router.notFound()
                .error =>
                    @ignore404
=======
            requestHistoryFetch = @collections.requestHistory.fetch()
            requestHistoryFetch.error => @ignore404
            requestFetch.error =>
                requestHistoryFetch.done =>
                    if @collections.requestHistory.length is 0
                        app.router.notFound()
>>>>>>> 9bd52e3d

        if @collections.taskHistory.currentPage is 1
            @collections.taskHistory.fetch().error    @ignore404
        if @collections.deployHistory.currentPage is 1
            @collections.deployHistory.fetch().error  @ignore404

module.exports = RequestDetailController<|MERGE_RESOLUTION|>--- conflicted
+++ resolved
@@ -104,21 +104,15 @@
         #
         @setView new RequestDetailView _.extend {@requestId, @subviews},
             model: @models.request
-            history: @collections.taskHistory
-            activeTasks: @collections.activeTasks
 
         @refresh()
 
         app.showView @view
 
     refresh: ->
-<<<<<<< HEAD
-        @models.request.fetch().error =>
-=======
         requestFetch = @models.request.fetch()
 
         requestFetch.error =>
->>>>>>> 9bd52e3d
             # ignore 404 so we can still display info about
             # deleted requests (show in `requestHistoryMsg`)
             @ignore404
@@ -132,22 +126,12 @@
         @collections.scheduledTasks.fetch({reset: true}).error @ignore404
         
         if @collections.requestHistory.currentPage is 1
-<<<<<<< HEAD
-            @collections.requestHistory.fetch()
-                .done =>
-                    # Request never existed
-                    if @collections.requestHistory.length is 0
-                        app.router.notFound()
-                .error =>
-                    @ignore404
-=======
             requestHistoryFetch = @collections.requestHistory.fetch()
             requestHistoryFetch.error => @ignore404
             requestFetch.error =>
                 requestHistoryFetch.done =>
                     if @collections.requestHistory.length is 0
                         app.router.notFound()
->>>>>>> 9bd52e3d
 
         if @collections.taskHistory.currentPage is 1
             @collections.taskHistory.fetch().error    @ignore404
