Controller = require './Controller'

Request                = require '../models/Request'
RequestActiveDeploy    = require '../models/RequestActiveDeploy'

Tasks                  = require '../collections/Tasks'
RequestTasks           = require '../collections/RequestTasks'
RequestHistoricalTasks = require '../collections/RequestHistoricalTasks'
RequestDeployHistory   = require '../collections/RequestDeployHistory'
RequestHistory         = require '../collections/RequestHistory'

RequestDetailView      = require '../views/request'
ExpandableTableSubview = require '../views/expandableTableSubview'
SimpleSubview          = require '../views/simpleSubview'

class RequestDetailController extends Controller

    templates:
        header:         require '../templates/requestDetail/requestHeader'
        stats:          require '../templates/requestDetail/requestStats'

        activeTasks:    require '../templates/requestDetail/requestActiveTasks'
        scheduledTasks: require '../templates/requestDetail/requestScheduledTasks'

        # Subview templates
        taskHistory:    require '../templates/requestDetail/requestHistoricalTasks'
        deployHistory:  require '../templates/requestDetail/requestDeployHistory'
        requestHistory: require '../templates/requestDetail/requestHistory'

    initialize: ({@requestId}) ->
        #
        # Data stuff
        #
        @models.request = new Request id: @requestId

        @models.activeDeployStats = new RequestActiveDeploy
            requestId: @requestId
            deployId:  undefined

        @collections.activeTasks = new RequestTasks [],
            requestId: @requestId
            state:     'active'

        @collections.scheduledTasks = new Tasks [],
            requestId: @requestId
            state:     'scheduled'

        @collections.requestHistory  = new RequestHistory         [], {@requestId}
        @collections.taskHistory     = new RequestHistoricalTasks [], {@requestId}
        @collections.deployHistory   = new RequestDeployHistory   [], {@requestId}

        #
        # Subviews
        #
        @subviews.header = new SimpleSubview
            model:      @models.request
            template:   @templates.header

        @subviews.stats = new SimpleSubview
            model:      @models.activeDeployStats
            template:   @templates.stats

        @subviews.activeTasks = new SimpleSubview
            collection: @collections.activeTasks
            template:   @templates.activeTasks

        @subviews.scheduledTasks = new SimpleSubview
            collection: @collections.scheduledTasks
            template:   @templates.scheduledTasks

        @subviews.taskHistory = new ExpandableTableSubview
            collection: @collections.taskHistory
            template:   @templates.taskHistory

        @subviews.deployHistory = new ExpandableTableSubview
            collection: @collections.deployHistory
            template:   @templates.deployHistory

        @subviews.requestHistory = new ExpandableTableSubview
            collection: @collections.requestHistory
            template:   @templates.requestHistory

        #
        # The stats stuff depends on info we get from @models.request
        #
        @models.request.on 'sync', =>
            activeDeploy = @models.request.get 'activeDeploy'
            if activeDeploy?.id?
                @models.activeDeployStats.deployId = activeDeploy.id
                @models.activeDeployStats.fetch()

        #
        # Main view & stuff
        #
        @setView new RequestDetailView _.extend {@requestId, @subviews},
            model: @models.request

        @refresh()

        app.showView @view

    refresh: ->
        @models.request.fetch().error =>
            # Doesn't exist, 404
            app.caughtError()
            app.router.notFound()

        if @models.activeDeployStats.deployId?
            @models.activeDeployStats.fetch().error @ignore404

        @collections.activeTasks.fetch().error    @ignore404
<<<<<<< HEAD
        @collections.scheduledTasks.fetch().error @ignore404
=======
>>>>>>> 731f4712
        
        if @collections.requestHistory.currentPage is 1
            @collections.requestHistory.fetch().error @ignore404
        if @collections.taskHistory.currentPage is 1
            @collections.taskHistory.fetch().error    @ignore404
        if @collections.deployHistory.currentPage is 1
            @collections.deployHistory.fetch().error  @ignore404

module.exports = RequestDetailController<|MERGE_RESOLUTION|>--- conflicted
+++ resolved
@@ -39,11 +39,7 @@
 
         @collections.activeTasks = new RequestTasks [],
             requestId: @requestId
-            state:     'active'
-
-        @collections.scheduledTasks = new Tasks [],
-            requestId: @requestId
-            state:     'scheduled'
+            state: 'active'
 
         @collections.requestHistory  = new RequestHistory         [], {@requestId}
         @collections.taskHistory     = new RequestHistoricalTasks [], {@requestId}
@@ -109,10 +105,7 @@
             @models.activeDeployStats.fetch().error @ignore404
 
         @collections.activeTasks.fetch().error    @ignore404
-<<<<<<< HEAD
         @collections.scheduledTasks.fetch().error @ignore404
-=======
->>>>>>> 731f4712
         
         if @collections.requestHistory.currentPage is 1
             @collections.requestHistory.fetch().error @ignore404
