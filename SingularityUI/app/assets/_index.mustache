--- conflicted
+++ resolved
@@ -31,12 +31,9 @@
             defaultHealthcheckIntervalSeconds: {{{defaultHealthcheckIntervalSeconds}}},
             defaultHealthcheckTimeoutSeconds: {{{defaultHealthcheckTimeoutSeconds}}},
             defaultDeployHealthTimeoutSeconds: {{{defaultDeployHealthTimeoutSeconds}}},
-<<<<<<< HEAD
-=======
             runningTaskLogPath: "{{{ runningTaskLogPath }}}",
             finishedTaskLogPath: "{{{ finishedTaskLogPath }}}",
             commonHostnameSuffixToOmit: "{{{ commonHostnameSuffixToOmit }}}",
->>>>>>> 9bd52e3d
             slaveHttpPort: {{{slaveHttpPort}}},
             {{#slaveHttpsPort}}
             slaveHttpsPort: {{{slaveHttpsPort}}}
