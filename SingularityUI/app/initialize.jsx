--- conflicted
+++ resolved
@@ -12,7 +12,6 @@
 import { actions as tailerActions } from 'singularityui-tailer';
 import { AddStarredRequests } from 'actions/api/users';
 import Utils from './utils';
-import { actions as tailerActions } from 'singularityui-tailer';
 
 // Set up third party configurations
 import { loadThirdParty } from 'thirdPartyConfigurations';
@@ -33,9 +32,6 @@
   ? AppContainer
   : ({ children }) => (children);
 
-<<<<<<< HEAD
-function renderApiRootForm() {
-=======
 document.addEventListener('DOMContentLoaded', () => {
   loadThirdParty();
 
@@ -77,7 +73,6 @@
     });
   }
 
->>>>>>> c0f17c7b
   return ReactDOM.render(
     <FormModal
       name="Set API Root"
@@ -160,51 +155,4 @@
       window.localStorage.removeItem('starredRequests');
     });
   }
-<<<<<<< HEAD
-}
-
-document.addEventListener('DOMContentLoaded', () => {
-  if (window.config.apiRoot) {
-    // set up Redux store
-    const store = configureStore();
-
-    // set up tailer
-    store.dispatch(tailerActions.sandboxSetApiRoot(config.apiRoot));
-
-    // set up user
-    let userId;
-    window.app = {};
-    window.app.setupUser = () => store.dispatch(FetchUser.trigger());
-    window.app.setupUser().then(() => {
-      if (!store.getState().api.user.data.user) {
-        return renderUserIdForm();
-      } else {
-        userId = store.getState().api.user.data.user.id
-        // Set up starred requests
-        maybeImportStarredRequests(store, store.getState().api.user, userId);
-      }
-    });
-
-    // set up request groups
-    store.dispatch(FetchGroups.trigger([404, 500]));
-
-    // set up hot module reloading
-    if (module.hot) {
-      module.hot.accept('./router', () => {
-        const NextAppRouter = require('./router').default;
-        return ReactDOM.render(<HMRContainer><NextAppRouter store={store} /></HMRContainer>, document.getElementById('root'));
-      });
-    }
-
-    // Render the page content
-    return ReactDOM.render(<HMRContainer><AppRouter store={store} /></HMRContainer>, document.getElementById('root'), () => {
-      // hide loading animation
-      document.getElementById('static-loader').remove();
-    });
-  }
-
-  return renderApiRootForm();
-});
-=======
-}
->>>>>>> c0f17c7b
+}