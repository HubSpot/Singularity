--- conflicted
+++ resolved
@@ -9,12 +9,9 @@
 import configureStore from 'store';
 import { FetchUser } from 'actions/api/auth';
 import { FetchGroups } from 'actions/api/requestGroups';
-<<<<<<< HEAD
 import { AddStarredRequests } from 'actions/api/users';
 import Utils from './utils';
-=======
 import { actions as tailerActions } from 'singularityui-tailer';
->>>>>>> e2570fa7
 
 // Set up third party configurations
 import { loadThirdParty } from 'thirdPartyConfigurations';
@@ -31,46 +28,11 @@
   return location.reload();
 }
 
-<<<<<<< HEAD
-function renderApiRootForm() {
-=======
 const HMRContainer = (module.hot)
   ? AppContainer
   : ({ children }) => (children);
 
-document.addEventListener('DOMContentLoaded', () => {
-  loadThirdParty();
-
-  if (window.config.apiRoot) {
-    // set up Redux store
-    const store = configureStore();
-
-    store.dispatch(tailerActions.sandboxSetApiRoot(config.apiRoot));
-
-    // set up user
-    window.app = {};
-    window.app.setupUser = () => store.dispatch(FetchUser.trigger());
-    window.app.setupUser();
-
-    // set up request groups
-    store.dispatch(FetchGroups.trigger([404, 500]));
-
-    // set up hot module reloading
-    if (module.hot) {
-      module.hot.accept('./router', () => {
-        const NextAppRouter = require('./router').default;
-        return ReactDOM.render(<HMRContainer><NextAppRouter store={store} /></HMRContainer>, document.getElementById('root'));
-      });
-    }
-
-    // Render the page content
-    return ReactDOM.render(<HMRContainer><AppRouter store={store} /></HMRContainer>, document.getElementById('root'), () => {
-      // hide loading animation
-      document.getElementById('static-loader').remove();
-    });
-  }
-
->>>>>>> e2570fa7
+function renderApiRootForm() {
   return ReactDOM.render(
     <FormModal
       name="Set API Root"
@@ -160,6 +122,9 @@
     // set up Redux store
     const store = configureStore();
 
+    // set up tailer
+    store.dispatch(tailerActions.sandboxSetApiRoot(config.apiRoot));
+
     // set up user
     let userId;
     window.app = {};
@@ -177,8 +142,16 @@
     // set up request groups
     store.dispatch(FetchGroups.trigger([404, 500]));
 
+    // set up hot module reloading
+    if (module.hot) {
+      module.hot.accept('./router', () => {
+        const NextAppRouter = require('./router').default;
+        return ReactDOM.render(<HMRContainer><NextAppRouter store={store} /></HMRContainer>, document.getElementById('root'));
+      });
+    }
+
     // Render the page content
-    return ReactDOM.render(<AppRouter store={store} />, document.getElementById('root'), () => {
+    return ReactDOM.render(<HMRContainer><AppRouter store={store} /></HMRContainer>, document.getElementById('root'), () => {
       // hide loading animation
       document.getElementById('static-loader').remove();
     });
