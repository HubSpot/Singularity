import React, {PropTypes} from 'react';
import MachinesPage from './MachinesPage';
import {Glyphicon} from 'react-bootstrap';
import FormModalButton from '../common/modal/FormModalButton';
import messageElement from './messageElement';
import Utils from '../../utils';
import { connect } from 'react-redux';
import rootComponent from '../../rootComponent';
import { Link } from 'react-router';
import { FetchSlaves, FreezeSlave, DecommissionSlave, RemoveSlave, ReactivateSlave } from '../../actions/api/slaves';
import Column from '../common/table/Column';
import JSONButton from '../common/JSONButton';

const typeName = {
  'active': 'Activated By',
  'frozen': 'Frozen By',
  'decommissioning': 'Decommissioned By'
};

const Slaves = (props) => {
  const showUser = (slave) => Utils.isIn(slave.currentState.state, ['ACTIVE', 'DECOMMISSIONING', 'DECOMMISSIONED', 'STARTING_DECOMMISSION', 'FROZEN']);

<<<<<<< HEAD
  const getMaybeReactivateButton = (slave) => (
    Utils.isIn(slave.currentState.state, ['DECOMMISSIONING', 'DECOMMISSIONED', 'STARTING_DECOMMISSION', 'FROZEN']) && (
      <FormModalButton
=======
  getMaybeReactivateButton(slave) {
    return (Utils.isIn(slave.currentState.state, ['DECOMMISSIONING', 'DECOMMISSIONED', 'STARTING_DECOMMISSION', 'FROZEN']) &&
      <ModalButton
        name="Reactivate Slave"
>>>>>>> fedb07bd
        buttonChildren={<Glyphicon glyph="new-window" />}
        action="Reactivate Slave"
        onConfirm={(data) => props.reactivateSlave(slave, data.message)}
        tooltipText={`Reactivate ${slave.id}`}
        formElements={[messageElement]}>
        <p>Are you sure you want to cancel decommission and reactivate this slave??</p>
        <pre>{slave.id}</pre>
        <p>Reactivating a slave will cancel the decommission without erasing the slave's history and move it back to the active state.</p>
      </FormModalButton>
  ));

<<<<<<< HEAD
  const getMaybeFreezeButton = (slave) => (slave.currentState.state === 'ACTIVE' &&
    <FormModalButton
      buttonChildren={<Glyphicon glyph="stop" />}
      action="Freeze Slave"
      onConfirm={(data) => props.freezeSlave(slave, data.message)}
      tooltipText={`Freeze ${slave.id}`}
      formElements={[messageElement]}>
      <p>Are you sure you want to freeze this slave?</p>
      <pre>{slave.id}</pre>
      <p>Freezing a slave will prevent new tasks from being launched. Previously running tasks will be unaffected.</p>
    </FormModalButton>
  );

  const getMaybeDecommissionButton = (slave) => (Utils.isIn(slave.currentState.state, ['ACTIVE', 'FROZEN']) && (
    <FormModalButton
      buttonChildren={<Glyphicon glyph="trash" />}
      action="Decommission Slave"
      onConfirm={(data) => props.decommissionSlave(slave, data.message)}
      tooltipText={`Decommission ${slave.id}`}
      formElements={[messageElement]}>
      <p>Are you sure you want to decommission this slave?</p>
      <pre>{slave.id}</pre>
      <p>Decommissioning a slave causes all tasks currently running on it to be rescheduled and executed elsewhere,
      as new tasks will no longer consider the slave with id <code>{slave.id}</code> a valid target for execution.
      This process may take time as replacement tasks must be considered healthy before old tasks are killed.</p>
    </FormModalButton>
  ));

  const getMaybeRemoveButton = (slave) => (!Utils.isIn(slave.currentState.state, ['ACTIVE', 'FROZEN']) && (
    <FormModalButton
      buttonChildren={<Glyphicon glyph="remove" />}
      action="Remove Slave"
      onConfirm={(data) => props.removeSlave(slave, data.message)}
      tooltipText={`Remove ${slave.id}`}
      formElements={[messageElement]}>
      <p>Are you sure you want to remove this slave?</p>
      <pre>{slave.id}</pre>
      {Utils.isIn(slave.currentState.state, ['DECOMMISSIONING', 'DECOMMISSIONED', 'STARTING_DECOMMISSION']) &&
      <p>
        Removing a decommissioned slave will cause that slave to become active again if the mesos-slave process is still running.
      </p>}
    </FormModalButton>
  ));
=======
  getMaybeFreezeButton(slave) {
    return (slave.currentState.state === 'ACTIVE' &&
      <ModalButton
        name="Freeze Slave"
        buttonChildren={<Glyphicon glyph="stop" />}
        action="Freeze Slave"
        onConfirm={(data) => this.props.freezeSlave(slave, data.message)}
        tooltipText={`Freeze ${slave.id}`}
        formElements={[messageElement]}>
        <p>Are you sure you want to freeze this slave?</p>
        <pre>{slave.id}</pre>
        <p>Freezing a slave will prevent new tasks from being launched. Previously running tasks will be unaffected.</p>
      </ModalButton>
    );
  }

  getDecommissionOrRemoveButton(slave) {
    if (Utils.isIn(slave.currentState.state, ['ACTIVE', 'FROZEN'])) {
      return (
        <ModalButton
          name="Decommission Slave"
          buttonChildren={<Glyphicon glyph="trash" />}
          action="Decommission Slave"
          onConfirm={(data) => this.props.decommissionSlave(slave, data.message)}
          tooltipText={`Decommission ${slave.id}`}
          formElements={[messageElement]}>
          <p>Are you sure you want to decommission this slave?</p>
          <pre>{slave.id}</pre>
          <p>Decommissioning a slave causes all tasks currently running on it to be rescheduled and executed elsewhere,
          as new tasks will no longer consider the slave with id <code>{slave.id}</code> a valid target for execution.
          This process may take time as replacement tasks must be considered healthy before old tasks are killed.</p>
        </ModalButton>
      );
    }
    return (
      <ModalButton
        name="Remove Slave"
        buttonChildren={<Glyphicon glyph="remove" />}
        action="Remove Slave"
        onConfirm={(data) => this.props.removeSlave(slave, data.message)}
        tooltipText={`Remove ${slave.id}`}
        formElements={[messageElement]}>
        <p>Are you sure you want to remove this slave?</p>
        <pre>{slave.id}</pre>
        {Utils.isIn(slave.currentState.state, ['DECOMMISSIONING', 'DECOMMISSIONED', 'STARTING_DECOMMISSION']) &&
        <p>
          Removing a decommissioned slave will cause that slave to become active again if the mesos-slave process is still running.
        </p>}
      </ModalButton>
    );
  }
>>>>>>> fedb07bd

  const getColumns = (type) => {
    const columns = [
      <Column
        label="ID"
        id="id"
        key="id"
        sortable={true}
        sortData={(cellData, slave) => slave.id}
        cellData={(slave) => (
          <Link to={`tasks/active/all/${slave.host}`} title={`All tasks running on host ${slave.host}`}>
            {slave.id}
          </Link>
        )}
      />,
      <Column
        label="State"
        id="state"
        key="state"
        sortable={true}
        sortData={(cellData, slave) => slave.currentState.state}
        cellData={(slave) => Utils.humanizeText(slave.currentState.state)}
      />,
      <Column
        label="Since"
        id="timestamp"
        key="timestamp"
        sortable={true}
        sortData={(cellData, slave) => slave.currentState.timestamp}
        cellData={(slave) => Utils.absoluteTimestamp(slave.currentState.timestamp)}
      />,
      <Column
        label="Rack"
        id="rack"
        key="rack"
        sortable={true}
        sortData={(cellData, slave) => slave.rackId}
        cellData={(slave) => slave.rackId}
      />,
      <Column
        label="Host"
        id="host"
        key="host"
        sortable={true}
        sortData={(cellData, slave) => slave.host}
        cellData={(slave) => slave.host}
      />,
      <Column
        label="Uptime"
        id="uptime"
        key="uptime"
        sortable={true}
        sortData={(cellData, slave) => slave.firstSeenAt}
        cellData={(slave) => Utils.duration(Date.now() - slave.firstSeenAt)}
      />
    ];

    if (typeName[type]) {
      columns.push(
        <Column
          label={typeName[type]}
          id="typename"
          key="typename"
          sortable={true}
          sortData={(cellData, slave) => slave.currentState.user || ''}
          cellData={(slave) => showUser(slave) && slave.currentState.user}
        />
      );
    }
    columns.push(
      <Column
        label="Message"
        id="message"
        key="message"
        cellData={(slave) => slave.currentState.message}
      />,
      <Column
        id="actions-column"
        key="actions-column"
        className="actions-column"
        cellData={(slave) => (
          <span>
            {getMaybeReactivateButton(slave)}
            {getMaybeFreezeButton(slave)}
            {getMaybeDecommissionButton(slave)}
            {getMaybeRemoveButton(slave)}
            <JSONButton object={slave} showOverlay={true}>
              {'{ }'}
            </JSONButton>
          </span>
        )}
      />
    );

    return columns;
  };

  const activeSlaves = props.slaves.filter(({currentState}) => currentState.state === 'ACTIVE');

  const frozenSlaves = props.slaves.filter(({currentState}) => currentState.state === 'FROZEN');

  const decommissioningSlaves = props.slaves.filter(({currentState}) => Utils.isIn(currentState.state, ['DECOMMISSIONING', 'DECOMMISSIONED', 'STARTING_DECOMMISSION']));

  const inactiveSlaves = props.slaves.filter(({currentState}) => Utils.isIn(currentState.state, ['DEAD', 'MISSING_ON_STARTUP']));

  const states = [
    {
      stateName: 'Active',
      emptyMessage: 'No Active Slaves',
      hostsInState: activeSlaves,
      columns: getColumns('active')
    },
    {
      stateName: 'Frozen',
      emptyMessage: 'No Frozen Slaves',
      hostsInState: frozenSlaves,
      columns: getColumns('decommissioning')
    },
    {
      stateName: 'Decommissioning',
      emptyMessage: 'No Decommissioning Slaves',
      hostsInState: decommissioningSlaves,
      columns: getColumns('decommissioning')
    },
    {
      stateName: 'Inactive',
      emptyMessage: 'No Inactive Slaves',
      hostsInState: inactiveSlaves,
      columns: getColumns('inactive')
    }
  ];

  return (
    <MachinesPage
      header = "Slaves"
      states = {states}
      error = {props.error}
    />
  );
};

Slaves.propTypes = {
  freezeSlave: PropTypes.func.isRequired,
  decommissionSlave: PropTypes.func.isRequired,
  removeSlave: PropTypes.func.isRequired,
  reactivateSlave: PropTypes.func.isRequired,
  clear: PropTypes.func.isRequired,
  error: PropTypes.string,
  slaves: PropTypes.arrayOf(PropTypes.shape({
    state: PropTypes.string
  }))
};

function getErrorFromState(state) {
  const { freezeSlave, decommissionSlave, removeSlave, reactivateSlave } = state.api;
  if (freezeSlave.error) {
    return `Error freezing slave: ${ state.api.freezeSlave.error.message }`;
  }
  if (decommissionSlave.error) {
    return `Error decommissioning slave: ${ state.api.decommissionSlave.error.message }`;
  }
  if (removeSlave.error) {
    return `Error removing slave: ${ state.api.removeSlave.error.message }`;
  }
  if (reactivateSlave.error) {
    return `Error reactivating slave: ${ state.api.reactivateSlave.error.message }`;
  }
  return null;
}

function mapStateToProps(state) {
  return {
    slaves: state.api.slaves.data,
    error: getErrorFromState(state)
  };
}

function mapDispatchToProps(dispatch) {
  function clear() {
    return Promise.all([
      dispatch(FreezeSlave.clear()),
      dispatch(DecommissionSlave.clear()),
      dispatch(RemoveSlave.clear()),
      dispatch(ReactivateSlave.clear())
    ]);
  }
  return {
    fetchSlaves: () => dispatch(FetchSlaves.trigger()),
    freezeSlave: (slave, message) => { clear().then(() => dispatch(FreezeSlave.trigger(slave.id, message)).then(() => dispatch(FetchSlaves.trigger()))); },
    decommissionSlave: (slave, message) => { clear().then(() => dispatch(DecommissionSlave.trigger(slave.id, message)).then(() => dispatch(FetchSlaves.trigger()))); },
    removeSlave: (slave, message) => { clear().then(() => dispatch(RemoveSlave.trigger(slave.id, message)).then(() => dispatch(FetchSlaves.trigger()))); },
    reactivateSlave: (slave, message) => { clear().then(() => dispatch(ReactivateSlave.trigger(slave.id, message)).then(() => dispatch(FetchSlaves.trigger()))); },
    clear
  };
}

function initialize(props) {
  return Promise.all([
    props.clear(),
    props.fetchSlaves()
  ]);
}

function refresh(props) {
  return props.fetchSlaves();
}

export default connect(mapStateToProps, mapDispatchToProps)(rootComponent(Slaves, 'Slaves', refresh, true, true, initialize));<|MERGE_RESOLUTION|>--- conflicted
+++ resolved
@@ -20,16 +20,10 @@
 const Slaves = (props) => {
   const showUser = (slave) => Utils.isIn(slave.currentState.state, ['ACTIVE', 'DECOMMISSIONING', 'DECOMMISSIONED', 'STARTING_DECOMMISSION', 'FROZEN']);
 
-<<<<<<< HEAD
   const getMaybeReactivateButton = (slave) => (
     Utils.isIn(slave.currentState.state, ['DECOMMISSIONING', 'DECOMMISSIONED', 'STARTING_DECOMMISSION', 'FROZEN']) && (
       <FormModalButton
-=======
-  getMaybeReactivateButton(slave) {
-    return (Utils.isIn(slave.currentState.state, ['DECOMMISSIONING', 'DECOMMISSIONED', 'STARTING_DECOMMISSION', 'FROZEN']) &&
-      <ModalButton
         name="Reactivate Slave"
->>>>>>> fedb07bd
         buttonChildren={<Glyphicon glyph="new-window" />}
         action="Reactivate Slave"
         onConfirm={(data) => props.reactivateSlave(slave, data.message)}
@@ -41,9 +35,9 @@
       </FormModalButton>
   ));
 
-<<<<<<< HEAD
   const getMaybeFreezeButton = (slave) => (slave.currentState.state === 'ACTIVE' &&
     <FormModalButton
+      name="Freeze Slave"
       buttonChildren={<Glyphicon glyph="stop" />}
       action="Freeze Slave"
       onConfirm={(data) => props.freezeSlave(slave, data.message)}
@@ -57,6 +51,7 @@
 
   const getMaybeDecommissionButton = (slave) => (Utils.isIn(slave.currentState.state, ['ACTIVE', 'FROZEN']) && (
     <FormModalButton
+      name="Decommission Slave"
       buttonChildren={<Glyphicon glyph="trash" />}
       action="Decommission Slave"
       onConfirm={(data) => props.decommissionSlave(slave, data.message)}
@@ -72,6 +67,7 @@
 
   const getMaybeRemoveButton = (slave) => (!Utils.isIn(slave.currentState.state, ['ACTIVE', 'FROZEN']) && (
     <FormModalButton
+      name="Remove Slave"
       buttonChildren={<Glyphicon glyph="remove" />}
       action="Remove Slave"
       onConfirm={(data) => props.removeSlave(slave, data.message)}
@@ -85,59 +81,6 @@
       </p>}
     </FormModalButton>
   ));
-=======
-  getMaybeFreezeButton(slave) {
-    return (slave.currentState.state === 'ACTIVE' &&
-      <ModalButton
-        name="Freeze Slave"
-        buttonChildren={<Glyphicon glyph="stop" />}
-        action="Freeze Slave"
-        onConfirm={(data) => this.props.freezeSlave(slave, data.message)}
-        tooltipText={`Freeze ${slave.id}`}
-        formElements={[messageElement]}>
-        <p>Are you sure you want to freeze this slave?</p>
-        <pre>{slave.id}</pre>
-        <p>Freezing a slave will prevent new tasks from being launched. Previously running tasks will be unaffected.</p>
-      </ModalButton>
-    );
-  }
-
-  getDecommissionOrRemoveButton(slave) {
-    if (Utils.isIn(slave.currentState.state, ['ACTIVE', 'FROZEN'])) {
-      return (
-        <ModalButton
-          name="Decommission Slave"
-          buttonChildren={<Glyphicon glyph="trash" />}
-          action="Decommission Slave"
-          onConfirm={(data) => this.props.decommissionSlave(slave, data.message)}
-          tooltipText={`Decommission ${slave.id}`}
-          formElements={[messageElement]}>
-          <p>Are you sure you want to decommission this slave?</p>
-          <pre>{slave.id}</pre>
-          <p>Decommissioning a slave causes all tasks currently running on it to be rescheduled and executed elsewhere,
-          as new tasks will no longer consider the slave with id <code>{slave.id}</code> a valid target for execution.
-          This process may take time as replacement tasks must be considered healthy before old tasks are killed.</p>
-        </ModalButton>
-      );
-    }
-    return (
-      <ModalButton
-        name="Remove Slave"
-        buttonChildren={<Glyphicon glyph="remove" />}
-        action="Remove Slave"
-        onConfirm={(data) => this.props.removeSlave(slave, data.message)}
-        tooltipText={`Remove ${slave.id}`}
-        formElements={[messageElement]}>
-        <p>Are you sure you want to remove this slave?</p>
-        <pre>{slave.id}</pre>
-        {Utils.isIn(slave.currentState.state, ['DECOMMISSIONING', 'DECOMMISSIONED', 'STARTING_DECOMMISSION']) &&
-        <p>
-          Removing a decommissioned slave will cause that slave to become active again if the mesos-slave process is still running.
-        </p>}
-      </ModalButton>
-    );
-  }
->>>>>>> fedb07bd
 
   const getColumns = (type) => {
     const columns = [
