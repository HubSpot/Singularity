--- conflicted
+++ resolved
@@ -10,11 +10,8 @@
 import { FetchSlaves, FreezeSlave, DecommissionSlave, RemoveSlave, ReactivateSlave, FetchExpiringSlaveStates, RemoveExpiringSlaveState } from '../../actions/api/slaves';
 import Column from '../common/table/Column';
 import JSONButton from '../common/JSONButton';
-<<<<<<< HEAD
 import CustomizeSlavesTableButton from './CustomizeSlavesTableButton';
-=======
 import { refresh, initialize } from '../../actions/ui/slaves'
->>>>>>> ffe0241c
 
 const typeName = {
   'active': 'Activated By',
@@ -481,23 +478,4 @@
   };
 }
 
-<<<<<<< HEAD
-function initialize(props) {
-  return Promise.all([
-    props.clear(),
-    props.fetchSlaves(),
-    props.fetchExpiringSlaveStates()
-  ]);
-}
-
-function refresh(props) {
-  return Promise.all([
-    props.fetchSlaves(),
-    props.fetchExpiringSlaveStates()
-  ]);
-}
-
-export default connect(mapStateToProps, mapDispatchToProps)(rootComponent(Slaves, 'Slaves', refresh, true, true, initialize));
-=======
-export default connect(mapStateToProps, mapDispatchToProps)(rootComponent(Slaves, refresh, true, true, initialize));
->>>>>>> ffe0241c
+export default connect(mapStateToProps, mapDispatchToProps)(rootComponent(Slaves, refresh, true, true, initialize));