--- conflicted
+++ resolved
@@ -5,12 +5,8 @@
 import MessageElement from './MessageElement';
 import Utils from '../../utils';
 import { connect } from 'react-redux';
-<<<<<<< HEAD
+import { DecommissionRack, RemoveRack, ReactivateRack, FetchRacks } from '../../actions/api/racks';
 import rootComponent from '../../rootComponent';
-import { FetchRacks } from '../../actions/api/racks';
-=======
-import { DecommissionRack, RemoveRack, ReactivateRack, FetchRacks } from '../../actions/api/racks';
->>>>>>> 544f4067
 
 function __in__(needle, haystack) {
   return haystack.indexOf(needle) >= 0;
@@ -201,22 +197,13 @@
     decommissionRack: (rack, message) => { clear().then(dispatch(DecommissionRack.trigger(rack.id, message))).then(dispatch(FetchRacks.trigger())); },
     removeRack: (rack, message) => { clear().then(dispatch(RemoveRack.trigger(rack.id, message))).then(dispatch(FetchRacks.trigger())); },
     reactivateRack: (rack, message) => { clear().then(dispatch(ReactivateRack.trigger(rack.id, message))).then(dispatch(FetchRacks.trigger())); },
+    fetchRacks: () => dispatch(FetchRacks.trigger()),
     clear
   };
 }
 
-<<<<<<< HEAD
-function mapDispatchToProps(dispatch) {
-  return {
-    fetchRacks: () => dispatch(FetchRacks.trigger())
-  };
-}
-
 function refresh(props) {
   return props.fetchRacks();
 }
 
-export default connect(mapStateToProps, mapDispatchToProps)(rootComponent(Racks, 'Racks', refresh));
-=======
-export default connect(mapStateToProps, mapDispatchToProps)(Racks);
->>>>>>> 544f4067
+export default connect(mapStateToProps, mapDispatchToProps)(rootComponent(Racks, 'Racks', refresh));