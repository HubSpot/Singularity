import React, { PropTypes } from 'react';
import Utils from '../../utils';
<<<<<<< HEAD
import Section from '../common/Section';
import { Glyphicon } from 'react-bootstrap';

function TaskLatestLog (props) {
  const link = props.isStillRunning ? (
    <a href={`${config.appRoot}/task/${props.task.taskId.id}/tail/${Utils.substituteTaskId(config.runningTaskLogPath, props.task.taskId.id)}`} title="Log">
        <span><Glyphicon glyph="file" /> {Utils.fileName(config.runningTaskLogPath)}</span>
    </a>
  ) : (
    <a href={`${config.appRoot}/task/${props.task.taskId.id}/tail/${Utils.substituteTaskId(config.finishedTaskLogPath, props.task.taskId.id)}`} title="Log">
        <span><Glyphicon glyph="file" /> {Utils.fileName(config.finishedTaskLogPath)}</span>
    </a>
=======
import { Link } from 'react-router';

import Section from '../common/Section';
import Glyphicon from '../common/atomicDisplayItems/Glyphicon';

export default (props) => {
  const t = props.task;
  const link = t.isStillRunning ? (
    <Link to={`task/${t.task.taskId.id}/tail/${Utils.substituteTaskId(config.runningTaskLogPath, t.task.taskId.id)}`} title="Log">
        <span><Glyphicon iconClass="file" /> {Utils.fileName(config.runningTaskLogPath)}</span>
    </Link>
  ) : (
    <Link to={`task/${t.task.taskId.id}/tail/${Utils.substituteTaskId(config.finishedTaskLogPath, t.task.taskId.id)}`} title="Log">
        <span><Glyphicon iconClass="file" /> {Utils.fileName(config.finishedTaskLogPath)}</span>
    </Link>
>>>>>>> 0999c524
  );
  return (
    <Section title="Logs" id="logs">
      <div className="row">
        <div className="col-md-4">
          <h4>{link}</h4>
        </div>
      </div>
    </Section>
  );
<<<<<<< HEAD
}

TaskLatestLog.propTypes = {
  task: PropTypes.shape({
    taskId: PropTypes.shape({
      id: PropTypes.string
    }).isRequired
  }).isRequired,
  isStillRunning: PropTypes.bool
};

export default TaskLatestLog;
=======
};
>>>>>>> 0999c524
<|MERGE_RESOLUTION|>--- conflicted
+++ resolved
@@ -1,35 +1,19 @@
 import React, { PropTypes } from 'react';
 import Utils from '../../utils';
-<<<<<<< HEAD
+import { Glyphicon } from 'react-bootstrap';
+import { Link } from 'react-router';
+
 import Section from '../common/Section';
-import { Glyphicon } from 'react-bootstrap';
 
 function TaskLatestLog (props) {
   const link = props.isStillRunning ? (
-    <a href={`${config.appRoot}/task/${props.task.taskId.id}/tail/${Utils.substituteTaskId(config.runningTaskLogPath, props.task.taskId.id)}`} title="Log">
+    <Link to={`task/${props.taskId}/tail/${Utils.substituteTaskId(config.runningTaskLogPath, props.taskId)}`} title="Log">
         <span><Glyphicon glyph="file" /> {Utils.fileName(config.runningTaskLogPath)}</span>
-    </a>
-  ) : (
-    <a href={`${config.appRoot}/task/${props.task.taskId.id}/tail/${Utils.substituteTaskId(config.finishedTaskLogPath, props.task.taskId.id)}`} title="Log">
-        <span><Glyphicon glyph="file" /> {Utils.fileName(config.finishedTaskLogPath)}</span>
-    </a>
-=======
-import { Link } from 'react-router';
-
-import Section from '../common/Section';
-import Glyphicon from '../common/atomicDisplayItems/Glyphicon';
-
-export default (props) => {
-  const t = props.task;
-  const link = t.isStillRunning ? (
-    <Link to={`task/${t.task.taskId.id}/tail/${Utils.substituteTaskId(config.runningTaskLogPath, t.task.taskId.id)}`} title="Log">
-        <span><Glyphicon iconClass="file" /> {Utils.fileName(config.runningTaskLogPath)}</span>
     </Link>
   ) : (
-    <Link to={`task/${t.task.taskId.id}/tail/${Utils.substituteTaskId(config.finishedTaskLogPath, t.task.taskId.id)}`} title="Log">
-        <span><Glyphicon iconClass="file" /> {Utils.fileName(config.finishedTaskLogPath)}</span>
+    <Link to={`task/${props.taskId}/tail/${Utils.substituteTaskId(config.finishedTaskLogPath, props.taskId)}`} title="Log">
+        <span><Glyphicon glyph="file" /> {Utils.fileName(config.finishedTaskLogPath)}</span>
     </Link>
->>>>>>> 0999c524
   );
   return (
     <Section title="Logs" id="logs">
@@ -40,19 +24,11 @@
       </div>
     </Section>
   );
-<<<<<<< HEAD
 }
 
 TaskLatestLog.propTypes = {
-  task: PropTypes.shape({
-    taskId: PropTypes.shape({
-      id: PropTypes.string
-    }).isRequired
-  }).isRequired,
+  taskId: PropTypes.string.isRequired,
   isStillRunning: PropTypes.bool
 };
 
-export default TaskLatestLog;
-=======
-};
->>>>>>> 0999c524
+export default TaskLatestLog;