--- conflicted
+++ resolved
@@ -342,34 +342,6 @@
   }
 }
 
-<<<<<<< HEAD
-function mapHealthchecksToProps(t) {
-  if (!t) return t;
-  const hcs = t.healthcheckResults;
-  t.hasSuccessfulHealthcheck = hcs && hcs.length > 0 && !!_.find(hcs, (h) => h.statusCode === 200);
-  t.lastHealthcheckFailed = hcs && hcs.length > 0 && hcs[0].statusCode !== 200;
-  t.healthcheckFailureReasonMessage = Utils.healthcheckFailureReasonMessage(t);
-  t.tooManyRetries = hcs && hcs.length > t.task.taskRequest.deploy.healthcheckMaxRetries && t.task.taskRequest.deploy.healthcheckMaxRetries > 0;
-  t.secondsElapsed = t.taskRequest && t.taskRequest.deploy.healthcheckMaxTotalTimeoutSeconds ? t.taskRequest.deploy.healthcheckMaxTotalTimeoutSeconds : config.defaultDeployHealthTimeoutSeconds;
-  return t;
-}
-
-function mapTaskToProps(t) {
-  t.lastKnownState = _.last(t.taskUpdates);
-  let isStillRunning = true;
-  if (t.taskUpdates && _.contains(Utils.TERMINAL_TASK_STATES, t.lastKnownState.taskState)) {
-    isStillRunning = false;
-  }
-  t.isStillRunning = isStillRunning;
-
-  if (t.lastKnownState) {
-    t.isCleaning = t.lastKnownState.taskState === 'TASK_CLEANING';
-  }
-
-  const ports = [];
-  if (t.task && t.task.taskRequest.deploy.resources.numPorts > 0) {
-    for (const resource of t.task.mesosTask.resources) {
-=======
 function mapHealthchecksToProps(task) {
   if (!task) return task;
   const hcs = task.healthcheckResults;
@@ -394,7 +366,6 @@
   const ports = [];
   if (task.task.taskRequest.deploy.resources.numPorts > 0) {
     for (const resource of task.task.mesosTask.resources) {
->>>>>>> 544f4067
       if (resource.name === 'ports') {
         for (const range of resource.ranges.range) {
           for (const port of Utils.range(range.begin, range.end + 1)) {
@@ -404,29 +375,15 @@
       }
     }
   }
-<<<<<<< HEAD
-  t.ports = ports;
-
-  return t;
+  task.ports = ports;
+
+  return task;
 }
 
 function mapStateToProps(state, ownProps) {
-  let task;
-  if (state.api.task[ownProps.params.taskId]) {
-    task = mapHealthchecksToProps(state.api.task[ownProps.params.taskId].data);
-    task = mapTaskToProps(task);
-  }
-=======
-  task.ports = ports;
-
-  return task;
-}
-
-function mapStateToProps(state, ownProps) {
-  let task = state.api.task[ownProps.taskId].data;
+  let task = state.api.task[ownProps.params.taskId].data;
   task = mapTaskToProps(task);
   task = mapHealthchecksToProps(task);
->>>>>>> 544f4067
   return {
     task,
     taskCleanups: state.api.taskCleanups.data,
