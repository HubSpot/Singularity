import React, { PropTypes, Component } from 'react';
import { connect } from 'react-redux';
import { withRouter } from 'react-router';
import rootComponent from '../../rootComponent';
import Utils from '../../utils';

import { FetchTaskFiles } from '../../actions/api/sandbox';
import {
  FetchTaskStatistics,
  RunCommandOnTask,
  FetchTaskCleanups
} from '../../actions/api/tasks';

import {
  FetchTaskHistory,
  FetchDeployForRequest
} from '../../actions/api/history';
import { FetchPendingDeploys } from '../../actions/api/deploys';
import { FetchTaskS3Logs } from '../../actions/api/logs';
import { refresh } from '../../actions/ui/taskDetail';

import { InfoBox, UsageInfo } from '../common/statelessComponents';
import { Alert } from 'react-bootstrap';

import Breadcrumbs from '../common/Breadcrumbs';
import JSONButton from '../common/JSONButton';
import Section from '../common/Section';
import CollapsableSection from '../common/CollapsableSection';
import NotFound from '../common/NotFound';

import KillTaskButton from '../common/modalButtons/KillTaskButton';

import TaskFileBrowser from './TaskFileBrowser';
import ShellCommands from './ShellCommands';
import TaskAlerts from './TaskAlerts';
import TaskMetadataAlerts from './TaskMetadataAlerts';
import TaskHistory from './TaskHistory';
import TaskLatestLog from './TaskLatestLog';
import TaskS3Logs from './TaskS3Logs';
import TaskLbUpdates from './TaskLbUpdates';
import TaskInfo from './TaskInfo';
import TaskEnvVars from './TaskEnvVars';
import TaskHealthchecks from './TaskHealthchecks';

class TaskDetail extends Component {

  static propTypes = {
    task: PropTypes.shape({
      task: PropTypes.shape({
        taskId: PropTypes.shape({
          id: PropTypes.string.isRequired,
          requestId: PropTypes.string.isRequired,
          deployId: PropTypes.string.isRequired,
          instanceNo: PropTypes.number.isRequired
        }).isRequired,
        taskRequest: PropTypes.shape({
          request: PropTypes.shape({
            requestType: PropTypes.string.isRequired
          }).isRequired,
          deploy: PropTypes.shape({
            customExecutorCmd: PropTypes.string
          }).isRequired
        }).isRequired,
        offer: PropTypes.shape({
          hostname: PropTypes.string
        }).isRequired,
        mesosTask: PropTypes.shape({
          executor: PropTypes.object
        }).isRequired,
      }).isRequired,
      shellCommandHistory: PropTypes.array.isRequired,
      taskUpdates: PropTypes.arrayOf(PropTypes.shape({
        taskState: PropTypes.string
      })),
      healthcheckResults: PropTypes.array,
      ports: PropTypes.array,
      directory: PropTypes.string,
      isStillRunning: PropTypes.bool,
      isCleaning: PropTypes.bool,
      loadBalancerUpdates: PropTypes.array
    }),
    resourceUsage: PropTypes.shape({
      cpusSystemTimeSecs: PropTypes.number,
      cpusUserTimeSecs: PropTypes.number,
      cpusLimit: PropTypes.number,
      memLimitBytes: PropTypes.number,
      memRssBytes: PropTypes.number,
      cpusNrPeriods: PropTypes.number,
      cpusNrThrottled: PropTypes.number,
      cpusThrottledTimeSecs: PropTypes.number,
      memAnonBytes: PropTypes.number,
      memFileBytes: PropTypes.number,
      memMappedFileBytes: PropTypes.number,
      timestamp: PropTypes.number
    }),
    resourceUsageNotFound: PropTypes.bool.isRequired,
    taskCleanups: PropTypes.arrayOf(PropTypes.shape({
      taskId: PropTypes.shape({
        id: PropTypes.string
      }).isRequired
    })).isRequired,
    router: PropTypes.object.isRequired,
    s3Logs: PropTypes.array,
    deploy: PropTypes.object,
    pendingDeploys: PropTypes.array,
    shellCommandResponse: PropTypes.object,
    files: PropTypes.shape({
      files: PropTypes.array,
      currentDirectory: PropTypes.string
    }),
    currentFilePath: PropTypes.string,
    taskId: PropTypes.string.isRequired,
    params: PropTypes.object,
    fetchTaskHistory: PropTypes.func.isRequired,
    fetchTaskStatistics: PropTypes.func.isRequired,
    fetchTaskFiles: PropTypes.func.isRequired,
    runCommandOnTask: PropTypes.func.isRequired,
    group: PropTypes.object
  };

  constructor(props) {
    super(props);
    this.state = {
      previousUsage: null
    };
  }

  componentDidMount() {
    if (!this.props.task) return;
    // Get a second sample for CPU usage right away
    if (this.props.task.isStillRunning) {
      this.props.fetchTaskStatistics(this.props.params.taskId);
    }
  }

  componentWillReceiveProps(nextProps) {
    if (!this.props.task) return;
    if (nextProps.resourceUsage.timestamp !== this.props.resourceUsage.timestamp) {
      this.setState({
        previousUsage: this.props.resourceUsage
      });
    }
  }

  analyzeFiles(files) {
    if (files && files.files) {
      for (const file of files.files) {
        file.isDirectory = file.mode[0] === 'd';
        let httpPrefix = 'http';
        let httpPort = config.slaveHttpPort;
        if (config.slaveHttpsPort) {
          httpPrefix = 'https';
          httpPort = config.slaveHttpsPort;
        }

        if (files.currentDirectory) {
          file.uiPath = `${files.currentDirectory}/${file.name}`;
        } else {
          file.uiPath = file.name;
        }

        file.fullPath = `${files.fullPathToRoot}/${files.currentDirectory}/${file.name}`;
        file.downloadLink = `${httpPrefix}://${files.slaveHostname}:${httpPort}/files/download.json?path=${file.fullPath}`;

        if (!file.isDirectory) {
          const regex = /(?:\.([^.]+))?$/;
          const extension = regex.exec(file.name)[1];
          file.isTailable = !_.contains(['zip', 'gz', 'jar', 'bz2', 'so', 'png', 'jpg', 'jpeg', 'pdf'], extension);
        }
      }
    }
    return files;
  }

  renderFiles(files) {
    if (!files || _.isUndefined(files.currentDirectory)) {
      let message;
      if (this.props.task.isStillRunning) {
        message = 'Could not retrieve files. The task may still be starting.';
      } else {
        message = 'Could not retrieve files. The directory may have already been cleaned up.';
      }
      return (
        <Section title="Files">
          <div className="empty-table-message">
            {message}
          </div>
        </Section>
      );
    }
    return (
      <Section title="Files">
        <TaskFileBrowser
          taskId={this.props.taskId}
          files={files.files}
          currentDirectory={files.currentDirectory}
          changeDir={(path) => {
            if (!_.isUndefined(path) && path.startsWith('/')) path = path.substring(1);
            this.props.fetchTaskFiles(this.props.params.taskId, path).then(() => {
              this.props.router.push(Utils.joinPath(`task/${this.props.params.taskId}/files/`, path));
            });
          }}
        />
      </Section>
    );
  }

  renderHeader(cleanup) {
    const cleaningUpdate = _.find(Utils.maybe(this.props.task, ['taskUpdates'], []), (taskUpdate) => {
      return taskUpdate.taskState == "TASK_CLEANING";
    });

    let cleanupType;
    if (cleaningUpdate) {
      cleanupType = cleaningUpdate.statusMessage.split(/\s+/)[0];
    } else if (cleanup) {
      cleanupType = cleanup.cleanupType;
    }

    const taskState = this.props.task.taskUpdates && (
      <div className="col-xs-6 task-state-header">
        <h1>
          <span className={`label label-${Utils.getLabelClassFromTaskState(_.last(this.props.task.taskUpdates).taskState)} task-state-header-label`}>
            {Utils.humanizeText(_.last(this.props.task.taskUpdates).taskState)} {cleanupType && `(${Utils.humanizeText(cleanupType)})`}
          </span>
        </h1>
      </div>
    );

    let destroy = false;
    let removeText = 'Kill Task';
    if (cleanupType) {
      if (Utils.isImmediateCleanup(cleanupType, Utils.request.isLongRunning(this.props.task.task.taskRequest))) {
        removeText = 'Destroy task';
        destroy = true;
      } else {
        removeText = 'Override cleanup';
      }
    }

    const refreshHistoryAndCleanups = () => {
      const promises = [];
      promises.push(this.props.fetchTaskCleanups());
      promises.push(this.props.fetchTaskHistory(this.props.params.taskId));
      return Promise.all(promises);
    }

    const removeBtn = this.props.task.isStillRunning && (
      <KillTaskButton
        name={removeText}
        taskId={this.props.params.taskId}
        destroy={destroy}
        then={refreshHistoryAndCleanups}
        shouldShowWaitForReplacementTask={Utils.isIn(this.props.task.task.taskRequest.request.requestType, ['SERVICE', 'WORKER']) && !destroy}
      >
        <a className="btn btn-danger">
          {removeText}
        </a>
      </KillTaskButton>
    );
    const terminationAlert = this.props.task.isStillRunning && this.props.task.isCleaning && destroy && (
      <Alert bsStyle="warning">
          <strong>Task is terminating:</strong> To issue a non-graceful termination (kill -term), click Destroy Task.
      </Alert>
    );
    const breadcrumbs = [
      {
        label: 'Request',
        text: this.props.task.task.taskId.requestId,
        link: `request/${this.props.task.task.taskId.requestId}`
      },
      {
        label: 'Deploy',
        text: this.props.task.task.taskId.deployId,
        link: `request/${this.props.task.task.taskId.requestId}/deploy/${this.props.task.task.taskId.deployId}`
      },
      {
        label: 'Instance',
        text: this.props.task.task.taskId.instanceNo,
      }
    ];
    if (this.props.group) {
      breadcrumbs.unshift({
        label: 'Group',
        text: this.props.group.id,
        link: `group/${this.props.group.id}`
      });
    }

    return (
      <header className="detail-header">
        <div className="row">
          <div className="col-md-12">
            <Breadcrumbs
              items={breadcrumbs}
              right={<span><strong>Hostname: </strong>{this.props.task.task.offer.hostname}</span>}
            />
          </div>
        </div>
        <div className="row">
          {taskState}
          <div className={`col-xs-${taskState ? '6' : '12'} button-container`}>
            <JSONButton object={this.props.task} linkClassName="btn btn-default">
              JSON
            </JSONButton>
            {removeBtn}
          </div>
        </div>
        {terminationAlert}
      </header>
    );
  }

  renderShellCommands() {
    return (this.props.task.isStillRunning || this.props.task.isCleaning || this.props.task.shellCommandHistory.length > 0) && (
      <CollapsableSection title="Shell commands">
        <ShellCommands
          customExecutorCmd={this.props.task.task.taskRequest.deploy.customExecutorCmd}
          isStillRunning={this.props.task.isStillRunning}
          shellCommandHistory={this.props.task.shellCommandHistory}
          taskFiles={this.props.files}
          shellCommandResponse={this.props.shellCommandResponse}
          runShellCommand={(commandName) => {
            return this.props.runCommandOnTask(this.props.taskId, commandName);
          }}
          updateTask={() => {
            this.props.fetchTaskHistory(this.props.taskId);
          }}
          updateFiles={(path) => {
            this.props.fetchTaskFiles(this.props.taskId, path);
          }}
        />
      </CollapsableSection>
    );
  }

  renderResourceUsage() {
    if (!this.props.task.isStillRunning) return null;
    let cpuUsage = 0;
    let cpuUsageExceeding = false;
    if (this.state.previousUsage) {
      const currentTime = this.props.resourceUsage.cpusSystemTimeSecs + this.props.resourceUsage.cpusUserTimeSecs;
      const previousTime = this.state.previousUsage.cpusSystemTimeSecs + this.state.previousUsage.cpusUserTimeSecs;
      const timestampDiff = this.props.resourceUsage.timestamp - this.state.previousUsage.timestamp;
      cpuUsage = (currentTime - previousTime) / timestampDiff;
      cpuUsageExceeding = (cpuUsage / this.props.resourceUsage.cpusLimit) > 1.10;
    }

    const exceedingWarning = cpuUsageExceeding && (
      <span className="label label-danger">CPU usage > 110% allocated</span>
    );

    let maybeResourceUsage;

    if (this.props.resourceUsageNotFound) {
      maybeResourceUsage = (
        <div className="empty-table-message">
          Could not establish communication with the slave to find resource usage.
        </div>
      );
    } else {
      maybeResourceUsage = (
        <div className="row">
          <div className="col-md-3">
            <UsageInfo
              title="Memory (rss vs limit)"
              style="success"
              total={this.props.resourceUsage.memLimitBytes}
              used={this.props.resourceUsage.memRssBytes}
            >
              {Utils.humanizeFileSize(this.props.resourceUsage.memRssBytes)} / {Utils.humanizeFileSize(this.props.resourceUsage.memLimitBytes)}
            </UsageInfo>
            <UsageInfo
              title="CPU Usage"
              style={cpuUsageExceeding ? 'danger' : 'success'}
              total={this.props.resourceUsage.cpusLimit}
              used={Math.round(cpuUsage * 100) / 100}
            >
              <span>
                <p>
                  {Math.round(cpuUsage * 100) / 100} used / {this.props.resourceUsage.cpusLimit} allocated CPUs
                </p>
                {exceedingWarning}
              </span>
            </UsageInfo>
          </div>
          <div className="col-md-9">
            <ul className="list-unstyled horizontal-description-list">
              {!!this.props.resourceUsage.cpusNrPeriods && <InfoBox copyableClassName="info-copyable" name="CPUs number of periods" value={this.props.resourceUsage.cpusNrPeriods} />}
              {!!this.props.resourceUsage.cpusNrThrottled && <InfoBox copyableClassName="info-copyable" name="CPUs number throttled" value={this.props.resourceUsage.cpusNrThrottled} />}
              {!!this.props.resourceUsage.cpusThrottledTimeSecs && <InfoBox copyableClassName="info-copyable" name="Throttled time (sec)" value={this.props.resourceUsage.cpusThrottledTimeSecs} />}
              <InfoBox copyableClassName="info-copyable" name="Memory (anon)" value={Utils.humanizeFileSize(this.props.resourceUsage.memAnonBytes)} />
              <InfoBox copyableClassName="info-copyable" name="Memory (file)" value={Utils.humanizeFileSize(this.props.resourceUsage.memFileBytes)} />
              <InfoBox copyableClassName="info-copyable" name="Memory (mapped file)" value={Utils.humanizeFileSize(this.props.resourceUsage.memMappedFileBytes)} />
            </ul>
          </div>
        </div>
      );
    }

    return (
      <CollapsableSection title="Resource Usage">
        {maybeResourceUsage}
      </CollapsableSection>
    );
  }

  render() {
    if (!this.props.task) {
      return <NotFound path={`task/ ${this.props.taskId}`} />;
    }
    const cleanup = _.find(this.props.taskCleanups, (cleanupToTest) => {
      return cleanupToTest.taskId.id === this.props.taskId;
    });
    const filesToDisplay = this.props.files[`${this.props.params.taskId}/${this.props.currentFilePath}`] && this.analyzeFiles(this.props.files[`${this.props.taskId}/${this.props.currentFilePath}`].data);

    return (
      <div className="task-detail detail-view">
        {this.renderHeader(cleanup)}
        <TaskAlerts task={this.props.task} deploy={this.props.deploy} pendingDeploys={this.props.pendingDeploys} />
        <TaskMetadataAlerts task={this.props.task} />
        <TaskHistory taskUpdates={this.props.task.taskUpdates} />
        <TaskLatestLog taskId={this.props.taskId} isStillRunning={this.props.task.isStillRunning} />
        {this.renderFiles(filesToDisplay)}
        {_.isEmpty(this.props.s3Logs) || <TaskS3Logs taskId={this.props.task.task.taskId.id} s3Files={this.props.s3Logs} />}
        {_.isEmpty(this.props.task.loadBalancerUpdates) || <TaskLbUpdates loadBalancerUpdates={this.props.task.loadBalancerUpdates} />}
        <TaskInfo task={this.props.task.task} ports={this.props.task.ports} directory={this.props.task.directory} />
        {this.renderResourceUsage()}
        <TaskEnvVars executor={this.props.task.task.mesosTask.executor} />
        <TaskHealthchecks task={this.props.task.task} healthcheckResults={this.props.task.healthcheckResults} ports={this.props.task.ports} />
        {this.renderShellCommands()}
      </div>
    );
  }
}

function mapHealthchecksToProps(task) {
  if (!task) return task;
  const { healthcheckResults } = task;
  task.hasSuccessfulHealthcheck = healthcheckResults && healthcheckResults.length > 0 && !!_.find(healthcheckResults, (healthcheckResult) => healthcheckResult.statusCode === 200);
  task.lastHealthcheckFailed = healthcheckResults && healthcheckResults.length > 0 && _.last(healthcheckResults).statusCode !== 200;
  if (healthcheckResults && task.task.taskRequest.deploy && task.task.taskRequest.deploy.healthcheck && task.task.taskRequest.deploy.healthcheck.maxRetries && task.task.taskRequest.deploy.healthcheck.maxRetries > 0) {
    task.tooManyRetries = healthcheckResults.length > task.task.taskRequest.deploy.healthcheck.maxRetries;
  } else {
    task.tooManyRetries = false;
  }
  return task;
}

function mapTaskToProps(task) {
  task.lastKnownState = _.last(task.taskUpdates);
  let isStillRunning = true;
  if (task.taskUpdates && _.contains(Utils.TERMINAL_TASK_STATES, task.lastKnownState.taskState)) {
    isStillRunning = false;
  }
  task.isStillRunning = isStillRunning;

  task.isCleaning = task.lastKnownState && task.lastKnownState.taskState === 'TASK_CLEANING';

  const ports = [];
<<<<<<< HEAD
  if (task.task && task.task.taskRequest.deploy.resources && task.task.taskRequest.deploy.resources.numPorts > 0) {
=======
  if (task.task && task.task.taskRequest.deploy && task.task.taskRequest.deploy.resources.numPorts > 0) {
>>>>>>> dca8fb1c
    for (const resource of task.task.mesosTask.resources) {
      if (resource.name === 'ports') {
        for (const range of resource.ranges.range) {
          for (const port of Utils.range(range.begin, range.end + 1)) {
            ports.push(port);
          }
        }
      }
    }
  }
  task.ports = ports;

  return task;
}

function mapStateToProps(state, ownProps) {
  const apiCallData = state.api.task[ownProps.params.taskId];
  let task = apiCallData;
  if (!(task && task.data)) return {};
  if (apiCallData.statusCode === 404) {
    return {
      notFound: true,
      pathname: ownProps.location.pathname
    };
  }
  task = mapTaskToProps(task.data);
  task = mapHealthchecksToProps(task);
  const defaultFilePath = _.isUndefined(ownProps.files) ? '' : ownProps.files.currentDirectory;

  return {
    task,
    taskId: ownProps.params.taskId,
    currentFilePath: _.isUndefined(ownProps.params.splat) ? defaultFilePath : ownProps.params.splat.substring(1),
    taskCleanups: state.api.taskCleanups.data,
    files: state.api.taskFiles,
    resourceUsageNotFound: state.api.taskResourceUsage.statusCode === 404,
    resourceUsage: state.api.taskResourceUsage.data,
    cpuTimestamp: state.api.taskResourceUsage.data.timestamp,
    s3Logs: state.api.taskS3Logs.data,
    deploy: state.api.deploy.data,
    pendingDeploys: state.api.deploys.data,
    shellCommandResponse: state.api.taskShellCommandResponse.data,
    group: task.task && _.first(_.filter(state.api.requestGroups.data, (filterGroup) => _.contains(filterGroup.requestIds, task.task.taskId.requestId)))
  };
}

function mapDispatchToProps(dispatch) {
  return {
    runCommandOnTask: (taskId, commandName) => dispatch(RunCommandOnTask.trigger(taskId, commandName)),
    fetchTaskHistory: (taskId) => dispatch(FetchTaskHistory.trigger(taskId, true)),
    fetchTaskStatistics: (taskId) => dispatch(FetchTaskStatistics.trigger(taskId, [404])),
    fetchTaskFiles: (taskId, path, catchStatusCodes = []) => dispatch(FetchTaskFiles.trigger(taskId, path, catchStatusCodes.concat([404]))),
    fetchDeployForRequest: (taskId, deployId) => dispatch(FetchDeployForRequest.trigger(taskId, deployId)),
    fetchTaskCleanups: () => dispatch(FetchTaskCleanups.trigger()),
    fetchPendingDeploys: () => dispatch(FetchPendingDeploys.trigger()),
    fechS3Logs: (taskId) => dispatch(FetchTaskS3Logs.trigger(taskId, [404])),
  };
}

export default connect(mapStateToProps, mapDispatchToProps)(rootComponent(withRouter(TaskDetail), (props) => refresh(props.params.taskId, props.params.splat)));<|MERGE_RESOLUTION|>--- conflicted
+++ resolved
@@ -458,11 +458,7 @@
   task.isCleaning = task.lastKnownState && task.lastKnownState.taskState === 'TASK_CLEANING';
 
   const ports = [];
-<<<<<<< HEAD
-  if (task.task && task.task.taskRequest.deploy.resources && task.task.taskRequest.deploy.resources.numPorts > 0) {
-=======
-  if (task.task && task.task.taskRequest.deploy && task.task.taskRequest.deploy.resources.numPorts > 0) {
->>>>>>> dca8fb1c
+  if (task.task && task.task.taskRequest.deploy && task.task.taskRequest.deploy.resources && task.task.taskRequest.deploy.resources.numPorts > 0) {
     for (const resource of task.task.mesosTask.resources) {
       if (resource.name === 'ports') {
         for (const range of resource.ranges.range) {
