--- conflicted
+++ resolved
@@ -17,7 +17,7 @@
 } from '../../actions/api/history';
 import { FetchPendingDeploys } from '../../actions/api/deploys';
 import { FetchTaskS3Logs } from '../../actions/api/logs';
-import { refresh } from '../../actions/ui/taskDetail';
+import { refresh, onLoad } from '../../actions/ui/taskDetail';
 
 import { InfoBox, UsageInfo } from '../common/statelessComponents';
 import { Alert } from 'react-bootstrap';
@@ -520,32 +520,4 @@
   };
 }
 
-<<<<<<< HEAD
-export default connect(mapStateToProps, mapDispatchToProps)(rootComponent(withRouter(TaskDetail), (props) => refresh(props.params.taskId, props.params.splat)));
-=======
-function refresh(props) {
-  props.fetchTaskFiles(props.params.taskId, _.isUndefined(props.params.splat) ? undefined : props.params.splat.substring(1), [400, 404]);
-  const promises = [];
-  const taskPromise = props.fetchTaskHistory(props.params.taskId);
-  taskPromise.then(() => {
-    const apiData = props.route.store.getState().api.task[props.params.taskId];
-    if (apiData.statusCode === 404) return;
-    const task = apiData.data;
-    promises.push(props.fetchDeployForRequest(task.task.taskId.requestId, task.task.taskId.deployId));
-    if (task.isStillRunning) {
-      promises.push(props.fetchTaskStatistics(props.params.taskId));
-    }
-  });
-  promises.push(taskPromise);
-  promises.push(props.fetchTaskCleanups());
-  promises.push(props.fetchPendingDeploys());
-
-  return Promise.all(promises);
-}
-
-function onLoad(props) {
-  props.fechS3Logs(props.params.taskId);
-}
-
-export default connect(mapStateToProps, mapDispatchToProps)(rootComponent(withRouter(TaskDetail), (props) => props.params.taskId, refresh, true, true, null, onLoad));
->>>>>>> 4b8af57d
+export default connect(mapStateToProps, mapDispatchToProps)(rootComponent(withRouter(TaskDetail), (props) => refresh(props.params.taskId), true, true, null, (props) => onLoad(props.params.taskId)));
