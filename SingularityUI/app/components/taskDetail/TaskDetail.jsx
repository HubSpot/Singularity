--- conflicted
+++ resolved
@@ -415,29 +415,18 @@
               </UsageInfo>
             </div>
           </div>
-<<<<<<< HEAD
           <div className="row">
             <div className="col-md-12">
               <ul className="list-unstyled horizontal-description-list">
-                {!!this.props.resourceUsage.cpusNrPeriods && <InfoBox copyableClassName="info-copyable" name="CPUs number of periods" value={this.props.resourceUsage.cpusNrPeriods} />}
-                {!!this.props.resourceUsage.cpusNrThrottled && <InfoBox copyableClassName="info-copyable" name="CPUs number throttled" value={this.props.resourceUsage.cpusNrThrottled} />}
-                {!!this.props.resourceUsage.cpusThrottledTimeSecs && <InfoBox copyableClassName="info-copyable" name="Throttled time (sec)" value={this.props.resourceUsage.cpusThrottledTimeSecs} />}
-                <InfoBox copyableClassName="info-copyable" name="Memory (anon)" value={Utils.humanizeFileSize(this.props.resourceUsage.memAnonBytes)} />
-                <InfoBox copyableClassName="info-copyable" name="Memory (file)" value={Utils.humanizeFileSize(this.props.resourceUsage.memFileBytes)} />
-                <InfoBox copyableClassName="info-copyable" name="Memory (mapped file)" value={Utils.humanizeFileSize(this.props.resourceUsage.memMappedFileBytes)} />
+                {!!this.props.resourceUsage.cpusNrPeriods && <InfoBox name="CPUs number of periods" value={this.props.resourceUsage.cpusNrPeriods} />}
+                {!!this.props.resourceUsage.cpusNrThrottled && <InfoBox name="CPUs number throttled" value={this.props.resourceUsage.cpusNrThrottled} />}
+                {!!this.props.resourceUsage.cpusThrottledTimeSecs && <InfoBox name="Throttled time (sec)" value={this.props.resourceUsage.cpusThrottledTimeSecs} />}
+                <InfoBox name="Memory (anon)" value={Utils.humanizeFileSize(this.props.resourceUsage.memAnonBytes)} />
+                <InfoBox name="Memory (file)" value={Utils.humanizeFileSize(this.props.resourceUsage.memFileBytes)} />
+                <InfoBox name="Memory (mapped file)" value={Utils.humanizeFileSize(this.props.resourceUsage.memMappedFileBytes)} />
               </ul>
+
             </div>
-=======
-          <div className="col-md-9">
-            <ul className="list-unstyled horizontal-description-list">
-              {!!this.props.resourceUsage.cpusNrPeriods && <InfoBox name="CPUs number of periods" value={this.props.resourceUsage.cpusNrPeriods} />}
-              {!!this.props.resourceUsage.cpusNrThrottled && <InfoBox name="CPUs number throttled" value={this.props.resourceUsage.cpusNrThrottled} />}
-              {!!this.props.resourceUsage.cpusThrottledTimeSecs && <InfoBox name="Throttled time (sec)" value={this.props.resourceUsage.cpusThrottledTimeSecs} />}
-              <InfoBox name="Memory (anon)" value={Utils.humanizeFileSize(this.props.resourceUsage.memAnonBytes)} />
-              <InfoBox name="Memory (file)" value={Utils.humanizeFileSize(this.props.resourceUsage.memFileBytes)} />
-              <InfoBox name="Memory (mapped file)" value={Utils.humanizeFileSize(this.props.resourceUsage.memMappedFileBytes)} />
-            </ul>
->>>>>>> 5ac2f047
           </div>
         </div>
       );
