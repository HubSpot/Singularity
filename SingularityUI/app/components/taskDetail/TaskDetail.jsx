import React, { PropTypes, Component } from 'react';
import { connect } from 'react-redux';
import { withRouter } from 'react-router';
import rootComponent from '../../rootComponent';
import Utils from '../../utils';

import { FetchTaskFiles } from '../../actions/api/sandbox';
import {
  FetchTaskStatistics,
  KillTask,
  RunCommandOnTask,
  FetchTaskCleanups
} from '../../actions/api/tasks';

import {
  FetchTaskHistory,
  FetchDeployForRequest
} from '../../actions/api/history';
import { FetchPendingDeploys } from '../../actions/api/deploys';
import { FetchTaskS3Logs } from '../../actions/api/logs';

import { InfoBox, UsageInfo } from '../common/statelessComponents';
import { Alert } from 'react-bootstrap';

import Breadcrumbs from '../common/Breadcrumbs';
import JSONButton from '../common/JSONButton';
import Section from '../common/Section';
import FormModal from '../common/modal/FormModal';
import CollapsableSection from '../common/CollapsableSection';
import NotFound from '../common/NotFound';

import TaskFileBrowser from './TaskFileBrowser';
import ShellCommands from './ShellCommands';
import TaskAlerts from './TaskAlerts';
import TaskMetadataAlerts from './TaskMetadataAlerts';
import TaskHistory from './TaskHistory';
import TaskLatestLog from './TaskLatestLog';
import TaskS3Logs from './TaskS3Logs';
import TaskLbUpdates from './TaskLbUpdates';
import TaskInfo from './TaskInfo';
import TaskEnvVars from './TaskEnvVars';
import TaskHealthchecks from './TaskHealthchecks';

class TaskDetail extends Component {

  static propTypes = {
    task: PropTypes.shape({
      task: PropTypes.shape({
        taskId: PropTypes.shape({
          id: PropTypes.string.isRequired,
          requestId: PropTypes.string.isRequired,
          deployId: PropTypes.string.isRequired,
          instanceNo: PropTypes.number.isRequired
        }).isRequired,
        taskRequest: PropTypes.shape({
          deploy: PropTypes.shape({
            customExecutorCmd: PropTypes.string
          }).isRequired
        }).isRequired,
        offer: PropTypes.shape({
          hostname: PropTypes.string
        }).isRequired,
        mesosTask: PropTypes.shape({
          executor: PropTypes.object
        }).isRequired,
      }).isRequired,
      shellCommandHistory: PropTypes.array.isRequired,
      taskUpdates: PropTypes.arrayOf(PropTypes.shape({
        taskState: PropTypes.string
      })),
      healthcheckResults: PropTypes.array,
      ports: PropTypes.array,
      directory: PropTypes.string,
      isStillRunning: PropTypes.bool,
      isCleaning: PropTypes.bool
    }),
    resourceUsage: PropTypes.shape({
      cpusSystemTimeSecs: PropTypes.number,
      cpusUserTimeSecs: PropTypes.number,
      cpusLimit: PropTypes.number,
      memLimitBytes: PropTypes.number,
      memRssBytes: PropTypes.number,
      cpusNrPeriods: PropTypes.number,
      cpusNrThrottled: PropTypes.number,
      cpusThrottledTimeSecs: PropTypes.number,
      memAnonBytes: PropTypes.number,
      memFileBytes: PropTypes.number,
      memMappedFileBytes: PropTypes.number,
      timestamp: PropTypes.number
    }),
    taskCleanups: PropTypes.arrayOf(PropTypes.shape({
      taskId: PropTypes.shape({
        id: PropTypes.string
      }).isRequired
    })).isRequired,
    s3Logs: PropTypes.array,
    deploy: PropTypes.object,
    pendingDeploys: PropTypes.array,
    shellCommandResponse: PropTypes.object,
    files: PropTypes.object,
    filePath: PropTypes.string,
    taskId: PropTypes.string.isRequired,
    dispatch: PropTypes.func.isRequired
  }

  static propTypes = {
    params: React.PropTypes.object,
    task: React.PropTypes.object,
    runCommandOnTask: React.PropTypes.func,
    killTask: React.PropTypes.func,
    fetchTaskHistory: React.PropTypes.func,
    fetchTaskStatistics: React.PropTypes.func,
    fetchTaskFiles: React.PropTypes.func,
    resourceUsage: React.PropTypes.object,
    files: React.PropTypes.object,
    pendingDeploys: React.PropTypes.array,
    deploy: React.PropTypes.object,
    s3Logs: React.PropTypes.array,
    shellCommandResponse: React.PropTypes.object
  };

  constructor(props) {
    super(props);
    this.state = {
      previousUsage: null,
      currentFilePath: props.params.splat || props.params.taskId
    };
  }

  componentDidMount() {
    if (!this.props.task) return;
    // Get a second sample for CPU usage right away
    if (this.props.task.isStillRunning) {
      this.props.fetchTaskStatistics(this.props.params.taskId);
    }
  }

  componentWillReceiveProps(nextProps) {
<<<<<<< HEAD
    if (!this.props.task) return;
=======
>>>>>>> 0999c524
    if (nextProps.resourceUsage.timestamp !== this.props.resourceUsage.timestamp) {
      this.setState({
        previousUsage: this.props.resourceUsage
      });
    }
  }

  analyzeFiles(files) {
    if (files && files.files) {
      for (const file of files.files) {
        file.isDirectory = file.mode[0] === 'd';
        let httpPrefix = 'http';
        let httpPort = config.slaveHttpPort;
        if (config.slaveHttpsPort) {
          httpPrefix = 'https';
          httpPort = config.slaveHttpsPort;
        }

        if (files.currentDirectory) {
          file.uiPath = `${files.currentDirectory}/${file.name}`;
        } else {
          file.uiPath = file.name;
        }

        file.fullPath = `${files.fullPathToRoot}/${files.currentDirectory}/${file.name}`;
        file.downloadLink = `${httpPrefix}://${files.slaveHostname}:${httpPort}/files/download.json?path=${file.fullPath}`;

        if (!file.isDirectory) {
          const regex = /(?:\.([^.]+))?$/;
          const extension = regex.exec(file.name)[1];
          file.isTailable = !_.contains(['zip', 'gz', 'jar'], extension);
        }
      }
    }
    return files;
  }

  killTask(data) {
    this.props.dispatch(KillTask.trigger(this.props.taskId, data)).then(() => {
      this.props.dispatch(FetchTaskHistory.trigger(this.props.taskId));
    });
  }

  renderFiles(files) {
    if (!files || _.isUndefined(files.currentDirectory)) {
      return (
        <Section title="Files">
          <div className="empty-table-message">
              {'Could not retrieve files. The host of this task is likely offline or its directory has been cleaned up.'}
          </div>
        </Section>
      );
    }
    return (
      <Section title="Files">
        <TaskFileBrowser
          taskId={this.props.task.task.taskId.id}
          files={files.files}
          currentDirectory={files.currentDirectory}
          changeDir={(path) => {
            if (path.startsWith('/')) path = path.substring(1);
            this.props.dispatch(FetchTaskFiles.trigger(this.props.taskId, path)).then(() => {
              this.setState({
                currentFilePath: path
              });
              app.router.navigate(Utils.joinPath(`#task/${this.props.taskId}/files/`, path));
            });
          }}
        />
      </Section>
    );
  }

  renderHeader(cleanup) {
    const taskState = this.props.task.taskUpdates && (
      <div className="col-xs-6 task-state-header">
        <h1>
          <span className={`label label-${Utils.getLabelClassFromTaskState(_.last(this.props.task.taskUpdates).taskState)} task-state-header-label`}>
            {Utils.humanizeText(_.last(this.props.task.taskUpdates).taskState)} {cleanup && `(${Utils.humanizeText(cleanup.cleanupType)})`}
          </span>
        </h1>
      </div>
    );

    let removeText;
    if (cleanup) {
      removeText = cleanup.isImmediate ? 'Destroy task' : 'Override cleanup';
    } else {
      removeText = this.props.task.isCleaning ? 'Destroy task' : 'Kill Task';
    }
    const removeBtn = this.props.task.isStillRunning && (
      <span>
        <FormModal
          ref="confirmKillTask"
          action={removeText}
<<<<<<< HEAD
          onConfirm={(event) => this.killTask(event)}
=======
          onConfirm={() => this.killTask()}
>>>>>>> 0999c524
          buttonStyle="danger"
          formElements={[
            {
              name: 'waitForReplacementTask',
              type: FormModal.INPUT_TYPES.BOOLEAN,
              label: 'Wait for replacement task to start before killing task',
              defaultValue: true
            },
            {
              name: 'message',
              type: FormModal.INPUT_TYPES.STRING,
              label: 'Message (optional)'
            }
          ]}>
          <span>
            <p>Are you sure you want to kill this task?</p>
            <pre>{this.props.params.taskId}</pre>
            <p>
                Long running process will be started again instantly, scheduled
                tasks will behave as if the task failed and may be rescheduled
                to run in the future depending on whether or not the request
                has <code>numRetriesOnFailure</code> set.
            </p>
          </span>
        </FormModal>
        <a className="btn btn-danger" onClick={() => this.refs.confirmKillTask.show()}>
          {removeText}
        </a>
      </span>
    );
    const terminationAlert = this.props.task.isStillRunning && !cleanup && this.props.task.isCleaning && (
      <Alert bsStyle="warning">
          <strong>Task is terminating:</strong> To issue a non-graceful termination (kill -term), click Destroy Task.
      </Alert>
    );

    return (
      <header className="detail-header">
        <div className="row">
          <div className="col-md-12">
            <Breadcrumbs
              items={[
                {
                  label: 'Request',
<<<<<<< HEAD
                  text: this.props.task.task.taskId.requestId,
                  link: `${config.appRoot}/request/${this.props.task.task.taskId.requestId}`
                },
                {
                  label: 'Deploy',
                  text: this.props.task.task.taskId.deployId,
                  link: `${config.appRoot}/request/${this.props.task.task.taskId.requestId}/deploy/${this.props.task.task.taskId.deployId}`
                },
                {
                  label: 'Instance',
                  text: this.props.task.task.taskId.instanceNo,
=======
                  text: t.task.taskId.requestId,
                  link: `request/${t.task.taskId.requestId}`
                },
                {
                  label: 'Deploy',
                  text: t.task.taskId.deployId,
                  link: `request/${t.task.taskId.requestId}/deploy/${t.task.taskId.deployId}`
                },
                {
                  label: 'Instance',
                  text: t.task.taskId.instanceNo,
>>>>>>> 0999c524
                }
              ]}
              right={<span><strong>Hostname: </strong>{this.props.task.task.offer.hostname}</span>}
            />
          </div>
        </div>
        <div className="row">
          {taskState}
          <div className={`col-xs-${taskState ? '6' : '12'} button-container`}>
            <JSONButton object={this.props.task} linkClassName="btn btn-default">
              JSON
            </JSONButton>
            {removeBtn}
          </div>
        </div>
        {terminationAlert}
      </header>
    );
  }

<<<<<<< HEAD
  renderShellCommands() {
    return (this.props.task.isStillRunning || this.props.task.shellCommandHistory.length > 0) && (
      <CollapsableSection title="Shell commands">
        <ShellCommands
          customExecutorCmd={this.props.task.task.taskRequest.deploy.customExecutorCmd}
          isStillRunning={this.props.task.isStillRunning}
          shellCommandHistory={this.props.task.shellCommandHistory}
          taskFiles={this.props.files}
          shellCommandResponse={this.props.shellCommandResponse}
          runShellCommand={(commandName) => {
            return this.props.dispatch(RunCommandOnTask.trigger(this.props.taskId, commandName));
          }}
          updateTask={() => {
            this.props.dispatch(FetchTaskHistory.trigger(this.props.taskId));
          }}
          updateFiles={(path) => {
            this.props.dispatch(FetchTaskFiles.trigger(this.props.taskId, path));
=======
  renderFiles(t, files) {
    if (!files || _.isUndefined(files.currentDirectory)) {
      return (
        <Section title="Files">
          <div className="empty-table-message">
              {'Could not retrieve files. The host of this task is likely offline or its directory has been cleaned up.'}
          </div>
        </Section>
      );
    }
    return (
      <Section title="Files">
        <TaskFileBrowser
          taskId={t.task.taskId.id}
          files={files}
          changeDir={(path) => {
            if (path.startsWith('/')) path = path.substring(1);
            this.props.fetchTaskFiles(this.props.params.taskId, path).then(() => {
              this.setState({
                currentFilePath: path
              });
              this.props.router.push(Utils.joinPath(`task/${this.props.params.taskId}/files/`, path));
            });
>>>>>>> 0999c524
          }}
        />
      </CollapsableSection>
    );
  }

  renderResourceUsage() {
    if (!this.props.task.isStillRunning) return null;
    let cpuUsage = 0;
    let cpuUsageExceeding = false;
    if (this.state.previousUsage) {
<<<<<<< HEAD
      const currentTime = this.props.resourceUsage.cpusSystemTimeSecs + this.props.resourceUsage.cpusUserTimeSecs;
      const previousTime = this.state.previousUsage.cpusSystemTimeSecs + this.state.previousUsage.cpusUserTimeSecs;
      const timestampDiff = this.props.resourceUsage.timestamp - this.state.previousUsage.timestamp;
=======
      const currentTime = usage.cpusSystemTimeSecs + usage.cpusUserTimeSecs;
      const previousTime = this.state.previousUsage.cpusSystemTimeSecs + this.state.previousUsage.cpusUserTimeSecs;
      const timestampDiff = usage.timestamp - this.state.previousUsage.timestamp;
>>>>>>> 0999c524
      cpuUsage = (currentTime - previousTime) / timestampDiff;
      cpuUsageExceeding = (cpuUsage / this.props.resourceUsage.cpusLimit) > 1.10;
    }

    const exceedingWarning = cpuUsageExceeding && (
      <span className="label label-danger">CPU usage > 110% allocated</span>
    );

    return (
      <CollapsableSection title="Resource Usage">
        <div className="row">
          <div className="col-md-3">
            <UsageInfo
              title="Memory (rss vs limit)"
              style="success"
              total={this.props.resourceUsage.memLimitBytes}
              used={this.props.resourceUsage.memRssBytes}
              text={`${Utils.humanizeFileSize(this.props.resourceUsage.memRssBytes)} / ${Utils.humanizeFileSize(this.props.resourceUsage.memLimitBytes)}`}
            />
            <UsageInfo
              title="CPU Usage"
              style={cpuUsageExceeding ? 'danger' : 'success'}
<<<<<<< HEAD
              total={this.props.resourceUsage.cpusLimit}
=======
              total={usage.cpusLimit}
>>>>>>> 0999c524
              used={Math.round(cpuUsage * 100) / 100}
              text={<span><p>{`${Math.round(cpuUsage * 100) / 100} used / ${this.props.resourceUsage.cpusLimit} allocated CPUs`}</p>{exceedingWarning}</span>}
            />
          </div>
          <div className="col-md-9">
            <ul className="list-unstyled horizontal-description-list">
<<<<<<< HEAD
              {this.props.resourceUsage.cpusNrPeriods && <InfoBox copyableClassName="info-copyable" name="CPUs number of periods" value={this.props.resourceUsage.cpusNrPeriods} />}
              {this.props.resourceUsage.cpusNrThrottled && <InfoBox copyableClassName="info-copyable" name="CPUs number throttled" value={this.props.resourceUsage.cpusNrThrottled} />}
              {this.props.resourceUsage.cpusThrottledTimeSecs && <InfoBox copyableClassName="info-copyable" name="Throttled time (sec)" value={this.props.resourceUsage.cpusThrottledTimeSecs} />}
              <InfoBox copyableClassName="info-copyable" name="Memory (anon)" value={Utils.humanizeFileSize(this.props.resourceUsage.memAnonBytes)} />
              <InfoBox copyableClassName="info-copyable" name="Memory (file)" value={Utils.humanizeFileSize(this.props.resourceUsage.memFileBytes)} />
              <InfoBox copyableClassName="info-copyable" name="Memory (mapped file)" value={Utils.humanizeFileSize(this.props.resourceUsage.memMappedFileBytes)} />
=======
              {usage.cpusNrPeriods ? <InfoBox copyableClassName="info-copyable" name="CPUs number of periods" value={usage.cpusNrPeriods} /> : null}
              {usage.cpusNrThrottled ? <InfoBox copyableClassName="info-copyable" name="CPUs number throttled" value={usage.cpusNrThrottled} /> : null}
              {usage.cpusThrottledTimeSecs ? <InfoBox copyableClassName="info-copyable" name="Throttled time (sec)" value={usage.cpusThrottledTimeSecs} /> : null}
              <InfoBox copyableClassName="info-copyable" name="Memory (anon)" value={Utils.humanizeFileSize(usage.memAnonBytes)} />
              <InfoBox copyableClassName="info-copyable" name="Memory (file)" value={Utils.humanizeFileSize(usage.memFileBytes)} />
              <InfoBox copyableClassName="info-copyable" name="Memory (mapped file)" value={Utils.humanizeFileSize(usage.memMappedFileBytes)} />
>>>>>>> 0999c524
            </ul>
          </div>
        </div>
      </CollapsableSection>
    );
<<<<<<< HEAD
  }

  render() {
    if (!this.props.task) {
      return <NotFound path={`/task/ ${this.props.taskId}`} />;
    }
    const cleanup = _.find(this.props.taskCleanups, (cleanupToTest) => {
      return cleanupToTest.taskId.id === this.props.taskId;
    });
    const filesToDisplay = this.analyzeFiles(this.props.files[`${this.props.taskId}/${this.state.currentFilePath}`].data);
=======
  }

  renderShellCommands(t, shellCommandResponse, taskFiles) {
    if (t.isStillRunning || t.shellCommandHistory.length > 0) {
      return (
        <CollapsableSection title="Shell commands">
          <ShellCommands
            task={t}
            taskFiles={taskFiles}
            shellCommandResponse={shellCommandResponse}
            runShellCommand={(commandName) => {
              return this.props.runCommandOnTask(this.props.params.taskId, commandName);
            }}
            updateTask={() => {
              this.props.fetchTaskHistory(this.props.params.taskId);
            }}
            updateFiles={(path) => {
              this.props.fetchTaskFiles(this.props.params.taskId, path);
            }}
          />
        </CollapsableSection>
      );
    }
    return null;
  }

  render() {
    let task = this.props.task;
    const cleanup = _.find(this.props.params.taskCleanups, (c) => {
      return c.taskId.id === this.props.params.taskId;
    });
    const filesToDisplay = this.props.files[`${this.props.params.taskId}/${this.state.currentFilePath}`] && this.analyzeFiles(this.props.files[`${this.props.params.taskId}/${this.state.currentFilePath}`].data);
>>>>>>> 0999c524

    return (
      <div className="task-detail detail-view">
        {this.renderHeader(cleanup)}
        <TaskAlerts task={this.props.task} deploy={this.props.deploy} pendingDeploys={this.props.pendingDeploys} />
        <TaskMetadataAlerts task={this.props.task} />
        <TaskHistory taskUpdates={this.props.task.taskUpdates} />
        <TaskLatestLog task={this.props.task.task} isStillRunning={this.props.task.isStillRunning} />
        {this.renderFiles(filesToDisplay)}
        <TaskS3Logs taskId={this.props.task.task.taskId.id} s3Files={this.props.s3Logs} />
        <TaskLbUpdates task={this.props.task} />
        <TaskInfo task={this.props.task.task} ports={this.props.task.ports} directory={this.props.task.directory} />
        {this.renderResourceUsage()}
        <TaskEnvVars executor={this.props.task.task.mesosTask.executor} />
        <TaskHealthchecks task={this.props.task.task} healthcheckResults={this.props.task.healthcheckResults} ports={this.props.task.ports} />
        {this.renderShellCommands()}
      </div>
    );
  }
<<<<<<< HEAD
=======

  analyzeFiles(files) {
    if (files && files.files) {
      for (const f of files.files) {
        f.isDirectory = f.mode[0] === 'd';
        let httpPrefix = 'http';
        let httpPort = config.slaveHttpPort;
        if (config.slaveHttpsPort) {
          httpPrefix = 'https';
          httpPort = config.slaveHttpsPort;
        }

        if (files.currentDirectory) {
          f.uiPath = `${files.currentDirectory}/${f.name}`;
        } else {
          f.uiPath = f.name;
        }

        f.fullPath = `${files.fullPathToRoot}/${files.currentDirectory}/${f.name}`;
        f.downloadLink = `${httpPrefix}://${files.slaveHostname}:${httpPort}/files/download.json?path=${f.fullPath}`;

        if (!f.isDirectory) {
          const re = /(?:\.([^.]+))?$/;
          const extension = re.exec(f.name)[1];
          f.isTailable = !_.contains(['zip', 'gz', 'jar'], extension);
        }
      }
    }
    return files;
  }

  killTask(data) {
    this.props.killTask(this.props.params.taskId, data).then(() => {
      this.props.fetchTaskHistory(this.props.params.taskId);
    });
  }
>>>>>>> 0999c524
}

function mapHealthchecksToProps(task) {
  if (!task) return task;
  const hcs = task.healthcheckResults;
  task.hasSuccessfulHealthcheck = hcs && hcs.length > 0 && !!_.find(hcs, (h) => h.statusCode === 200);
  task.lastHealthcheckFailed = hcs && hcs.length > 0 && hcs[0].statusCode !== 200;
  task.healthcheckFailureReasonMessage = Utils.healthcheckFailureReasonMessage(task);
  task.tooManyRetries = hcs && hcs.length > task.task.taskRequest.deploy.healthcheckMaxRetries && task.task.taskRequest.deploy.healthcheckMaxRetries > 0;
  task.secondsElapsed = task.task && task.task.taskRequest && task.task.taskRequest.deploy.healthcheckMaxTotalTimeoutSeconds || config.defaultDeployHealthTimeoutSeconds;
  return task;
}

function mapTaskToProps(task) {
  task.lastKnownState = _.last(task.taskUpdates);
  let isStillRunning = true;
  if (task.taskUpdates && _.contains(Utils.TERMINAL_TASK_STATES, task.lastKnownState.taskState)) {
    isStillRunning = false;
  }
  task.isStillRunning = isStillRunning;

  task.isCleaning = task.lastKnownState && task.lastKnownState.taskState === 'TASK_CLEANING';

  const ports = [];
  if (task.task && task.task.taskRequest.deploy.resources.numPorts > 0) {
    for (const resource of task.task.mesosTask.resources) {
      if (resource.name === 'ports') {
        for (const range of resource.ranges.range) {
          for (const port of Utils.range(range.begin, range.end + 1)) {
            ports.push(port);
          }
        }
      }
    }
  }
  task.ports = ports;

  return task;
}

function mapStateToProps(state, ownProps) {
<<<<<<< HEAD
  let task = state.api.task[ownProps.taskId].data;
  if (!task.task) return {};
  task = mapTaskToProps(task);
  task = mapHealthchecksToProps(task);
=======
  let task = state.api.task[ownProps.params.taskId];
  if (task && task.data) {
    task = mapTaskToProps(task.data);
    task = mapHealthchecksToProps(task);
  }
>>>>>>> 0999c524
  return {
    task,
    taskCleanups: state.api.taskCleanups.data,
    files: state.api.taskFiles,
    resourceUsage: state.api.taskResourceUsage.data,
    cpuTimestamp: state.api.taskResourceUsage.data.timestamp,
    s3Logs: state.api.taskS3Logs.data,
    deploy: state.api.deploy.data,
    pendingDeploys: state.api.deploys.data,
    shellCommandResponse: state.api.taskShellCommandResponse.data
  };
}

function mapDispatchToProps(dispatch) {
  return {
    runCommandOnTask: (taskId, commandName) => dispatch(RunCommandOnTask.trigger(taskId, commandName)),
    killTask: (taskId, data) => dispatch(KillTask.trigger(taskId, data)),
    fetchTaskHistory: (taskId) => dispatch(FetchTaskHistory.trigger(taskId)),
    fetchTaskStatistics: (taskId) => dispatch(FetchTaskStatistics.trigger(taskId)),
    fetchTaskFiles: (...args) => dispatch(FetchTaskFiles.trigger(...args)),
    fetchDeployForRequest: (taskId, deployId) => dispatch(FetchDeployForRequest.trigger(taskId, deployId)),
    fetchTaskCleanups: () => dispatch(FetchTaskCleanups.trigger()),
    fetchPendingDeploys: () => dispatch(FetchPendingDeploys.trigger()),
    fechS3Logs: (taskId) => dispatch(FetchTaskS3Logs.trigger(taskId)),
  };
}

function refresh(props) {
  props.fetchTaskFiles(props.params.taskId, props.params.splat || props.params.taskId, [400]);
  const promises = [];
  const taskPromise = props.fetchTaskHistory(props.params.taskId);
  taskPromise.then(() => {
    const task = props.route.store.getState().api.task[props.params.taskId].data;
    promises.push(props.fetchDeployForRequest(task.task.taskId.requestId, task.task.taskId.deployId));
    if (task.isStillRunning) {
      promises.push(props.fetchTaskStatistics(props.params.taskId));
    }
  });
  promises.push(taskPromise);
  promises.push(props.fetchTaskCleanups());
  promises.push(props.fetchPendingDeploys());
  promises.push(props.fechS3Logs(props.params.taskId));
  return Promise.all(promises);
}

export default connect(mapStateToProps, mapDispatchToProps)(rootComponent(withRouter(TaskDetail), (props) => props.params.taskId, refresh));<|MERGE_RESOLUTION|>--- conflicted
+++ resolved
@@ -93,30 +93,23 @@
         id: PropTypes.string
       }).isRequired
     })).isRequired,
+    router: PropTypes.object.isRequired,
     s3Logs: PropTypes.array,
     deploy: PropTypes.object,
     pendingDeploys: PropTypes.array,
     shellCommandResponse: PropTypes.object,
-    files: PropTypes.object,
+    files: PropTypes.shape({
+      files: PropTypes.array,
+      currentDirectory: PropTypes.string
+    }),
     filePath: PropTypes.string,
     taskId: PropTypes.string.isRequired,
-    dispatch: PropTypes.func.isRequired
-  }
-
-  static propTypes = {
-    params: React.PropTypes.object,
-    task: React.PropTypes.object,
-    runCommandOnTask: React.PropTypes.func,
-    killTask: React.PropTypes.func,
-    fetchTaskHistory: React.PropTypes.func,
-    fetchTaskStatistics: React.PropTypes.func,
-    fetchTaskFiles: React.PropTypes.func,
-    resourceUsage: React.PropTypes.object,
-    files: React.PropTypes.object,
-    pendingDeploys: React.PropTypes.array,
-    deploy: React.PropTypes.object,
-    s3Logs: React.PropTypes.array,
-    shellCommandResponse: React.PropTypes.object
+    params: PropTypes.object,
+    fetchTaskHistory: PropTypes.func.isRequired,
+    fetchTaskStatistics: PropTypes.func.isRequired,
+    fetchTaskFiles: PropTypes.func.isRequired,
+    killTask: PropTypes.func.isRequired,
+    runCommandOnTask: PropTypes.func.isRequired
   };
 
   constructor(props) {
@@ -136,10 +129,7 @@
   }
 
   componentWillReceiveProps(nextProps) {
-<<<<<<< HEAD
     if (!this.props.task) return;
-=======
->>>>>>> 0999c524
     if (nextProps.resourceUsage.timestamp !== this.props.resourceUsage.timestamp) {
       this.setState({
         previousUsage: this.props.resourceUsage
@@ -178,8 +168,8 @@
   }
 
   killTask(data) {
-    this.props.dispatch(KillTask.trigger(this.props.taskId, data)).then(() => {
-      this.props.dispatch(FetchTaskHistory.trigger(this.props.taskId));
+    this.props.killTask(this.props.params.taskId, data).then(() => {
+      this.props.fetchTaskHistory(this.props.params.taskId);
     });
   }
 
@@ -188,7 +178,7 @@
       return (
         <Section title="Files">
           <div className="empty-table-message">
-              {'Could not retrieve files. The host of this task is likely offline or its directory has been cleaned up.'}
+            {'Could not retrieve files. The host of this task is likely offline or its directory has been cleaned up.'}
           </div>
         </Section>
       );
@@ -196,16 +186,16 @@
     return (
       <Section title="Files">
         <TaskFileBrowser
-          taskId={this.props.task.task.taskId.id}
+          taskId={this.props.taskId}
           files={files.files}
           currentDirectory={files.currentDirectory}
           changeDir={(path) => {
             if (path.startsWith('/')) path = path.substring(1);
-            this.props.dispatch(FetchTaskFiles.trigger(this.props.taskId, path)).then(() => {
+            this.props.fetchTaskFiles(this.props.params.taskId, path).then(() => {
               this.setState({
                 currentFilePath: path
               });
-              app.router.navigate(Utils.joinPath(`#task/${this.props.taskId}/files/`, path));
+              this.props.router.push(Utils.joinPath(`task/${this.props.params.taskId}/files/`, path));
             });
           }}
         />
@@ -235,11 +225,7 @@
         <FormModal
           ref="confirmKillTask"
           action={removeText}
-<<<<<<< HEAD
           onConfirm={(event) => this.killTask(event)}
-=======
-          onConfirm={() => this.killTask()}
->>>>>>> 0999c524
           buttonStyle="danger"
           formElements={[
             {
@@ -284,31 +270,17 @@
               items={[
                 {
                   label: 'Request',
-<<<<<<< HEAD
                   text: this.props.task.task.taskId.requestId,
-                  link: `${config.appRoot}/request/${this.props.task.task.taskId.requestId}`
+                  link: `/request/${this.props.task.task.taskId.requestId}`
                 },
                 {
                   label: 'Deploy',
                   text: this.props.task.task.taskId.deployId,
-                  link: `${config.appRoot}/request/${this.props.task.task.taskId.requestId}/deploy/${this.props.task.task.taskId.deployId}`
+                  link: `/request/${this.props.task.task.taskId.requestId}/deploy/${this.props.task.task.taskId.deployId}`
                 },
                 {
                   label: 'Instance',
                   text: this.props.task.task.taskId.instanceNo,
-=======
-                  text: t.task.taskId.requestId,
-                  link: `request/${t.task.taskId.requestId}`
-                },
-                {
-                  label: 'Deploy',
-                  text: t.task.taskId.deployId,
-                  link: `request/${t.task.taskId.requestId}/deploy/${t.task.taskId.deployId}`
-                },
-                {
-                  label: 'Instance',
-                  text: t.task.taskId.instanceNo,
->>>>>>> 0999c524
                 }
               ]}
               right={<span><strong>Hostname: </strong>{this.props.task.task.offer.hostname}</span>}
@@ -329,7 +301,6 @@
     );
   }
 
-<<<<<<< HEAD
   renderShellCommands() {
     return (this.props.task.isStillRunning || this.props.task.shellCommandHistory.length > 0) && (
       <CollapsableSection title="Shell commands">
@@ -340,38 +311,13 @@
           taskFiles={this.props.files}
           shellCommandResponse={this.props.shellCommandResponse}
           runShellCommand={(commandName) => {
-            return this.props.dispatch(RunCommandOnTask.trigger(this.props.taskId, commandName));
+            return this.props.runCommandOnTask(this.props.taskId, commandName);
           }}
           updateTask={() => {
-            this.props.dispatch(FetchTaskHistory.trigger(this.props.taskId));
+            this.props.fetchTaskHistory(this.props.taskId);
           }}
           updateFiles={(path) => {
-            this.props.dispatch(FetchTaskFiles.trigger(this.props.taskId, path));
-=======
-  renderFiles(t, files) {
-    if (!files || _.isUndefined(files.currentDirectory)) {
-      return (
-        <Section title="Files">
-          <div className="empty-table-message">
-              {'Could not retrieve files. The host of this task is likely offline or its directory has been cleaned up.'}
-          </div>
-        </Section>
-      );
-    }
-    return (
-      <Section title="Files">
-        <TaskFileBrowser
-          taskId={t.task.taskId.id}
-          files={files}
-          changeDir={(path) => {
-            if (path.startsWith('/')) path = path.substring(1);
-            this.props.fetchTaskFiles(this.props.params.taskId, path).then(() => {
-              this.setState({
-                currentFilePath: path
-              });
-              this.props.router.push(Utils.joinPath(`task/${this.props.params.taskId}/files/`, path));
-            });
->>>>>>> 0999c524
+            this.props.fetchTaskFiles(this.props.taskId, path);
           }}
         />
       </CollapsableSection>
@@ -383,15 +329,9 @@
     let cpuUsage = 0;
     let cpuUsageExceeding = false;
     if (this.state.previousUsage) {
-<<<<<<< HEAD
       const currentTime = this.props.resourceUsage.cpusSystemTimeSecs + this.props.resourceUsage.cpusUserTimeSecs;
       const previousTime = this.state.previousUsage.cpusSystemTimeSecs + this.state.previousUsage.cpusUserTimeSecs;
       const timestampDiff = this.props.resourceUsage.timestamp - this.state.previousUsage.timestamp;
-=======
-      const currentTime = usage.cpusSystemTimeSecs + usage.cpusUserTimeSecs;
-      const previousTime = this.state.previousUsage.cpusSystemTimeSecs + this.state.previousUsage.cpusUserTimeSecs;
-      const timestampDiff = usage.timestamp - this.state.previousUsage.timestamp;
->>>>>>> 0999c524
       cpuUsage = (currentTime - previousTime) / timestampDiff;
       cpuUsageExceeding = (cpuUsage / this.props.resourceUsage.cpusLimit) > 1.10;
     }
@@ -414,38 +354,24 @@
             <UsageInfo
               title="CPU Usage"
               style={cpuUsageExceeding ? 'danger' : 'success'}
-<<<<<<< HEAD
               total={this.props.resourceUsage.cpusLimit}
-=======
-              total={usage.cpusLimit}
->>>>>>> 0999c524
               used={Math.round(cpuUsage * 100) / 100}
               text={<span><p>{`${Math.round(cpuUsage * 100) / 100} used / ${this.props.resourceUsage.cpusLimit} allocated CPUs`}</p>{exceedingWarning}</span>}
             />
           </div>
           <div className="col-md-9">
             <ul className="list-unstyled horizontal-description-list">
-<<<<<<< HEAD
               {this.props.resourceUsage.cpusNrPeriods && <InfoBox copyableClassName="info-copyable" name="CPUs number of periods" value={this.props.resourceUsage.cpusNrPeriods} />}
               {this.props.resourceUsage.cpusNrThrottled && <InfoBox copyableClassName="info-copyable" name="CPUs number throttled" value={this.props.resourceUsage.cpusNrThrottled} />}
               {this.props.resourceUsage.cpusThrottledTimeSecs && <InfoBox copyableClassName="info-copyable" name="Throttled time (sec)" value={this.props.resourceUsage.cpusThrottledTimeSecs} />}
               <InfoBox copyableClassName="info-copyable" name="Memory (anon)" value={Utils.humanizeFileSize(this.props.resourceUsage.memAnonBytes)} />
               <InfoBox copyableClassName="info-copyable" name="Memory (file)" value={Utils.humanizeFileSize(this.props.resourceUsage.memFileBytes)} />
               <InfoBox copyableClassName="info-copyable" name="Memory (mapped file)" value={Utils.humanizeFileSize(this.props.resourceUsage.memMappedFileBytes)} />
-=======
-              {usage.cpusNrPeriods ? <InfoBox copyableClassName="info-copyable" name="CPUs number of periods" value={usage.cpusNrPeriods} /> : null}
-              {usage.cpusNrThrottled ? <InfoBox copyableClassName="info-copyable" name="CPUs number throttled" value={usage.cpusNrThrottled} /> : null}
-              {usage.cpusThrottledTimeSecs ? <InfoBox copyableClassName="info-copyable" name="Throttled time (sec)" value={usage.cpusThrottledTimeSecs} /> : null}
-              <InfoBox copyableClassName="info-copyable" name="Memory (anon)" value={Utils.humanizeFileSize(usage.memAnonBytes)} />
-              <InfoBox copyableClassName="info-copyable" name="Memory (file)" value={Utils.humanizeFileSize(usage.memFileBytes)} />
-              <InfoBox copyableClassName="info-copyable" name="Memory (mapped file)" value={Utils.humanizeFileSize(usage.memMappedFileBytes)} />
->>>>>>> 0999c524
             </ul>
           </div>
         </div>
       </CollapsableSection>
     );
-<<<<<<< HEAD
   }
 
   render() {
@@ -455,41 +381,7 @@
     const cleanup = _.find(this.props.taskCleanups, (cleanupToTest) => {
       return cleanupToTest.taskId.id === this.props.taskId;
     });
-    const filesToDisplay = this.analyzeFiles(this.props.files[`${this.props.taskId}/${this.state.currentFilePath}`].data);
-=======
-  }
-
-  renderShellCommands(t, shellCommandResponse, taskFiles) {
-    if (t.isStillRunning || t.shellCommandHistory.length > 0) {
-      return (
-        <CollapsableSection title="Shell commands">
-          <ShellCommands
-            task={t}
-            taskFiles={taskFiles}
-            shellCommandResponse={shellCommandResponse}
-            runShellCommand={(commandName) => {
-              return this.props.runCommandOnTask(this.props.params.taskId, commandName);
-            }}
-            updateTask={() => {
-              this.props.fetchTaskHistory(this.props.params.taskId);
-            }}
-            updateFiles={(path) => {
-              this.props.fetchTaskFiles(this.props.params.taskId, path);
-            }}
-          />
-        </CollapsableSection>
-      );
-    }
-    return null;
-  }
-
-  render() {
-    let task = this.props.task;
-    const cleanup = _.find(this.props.params.taskCleanups, (c) => {
-      return c.taskId.id === this.props.params.taskId;
-    });
-    const filesToDisplay = this.props.files[`${this.props.params.taskId}/${this.state.currentFilePath}`] && this.analyzeFiles(this.props.files[`${this.props.params.taskId}/${this.state.currentFilePath}`].data);
->>>>>>> 0999c524
+    const filesToDisplay = this.props.files[`${this.props.params.taskId}/${this.state.currentFilePath}`] && this.analyzeFiles(this.props.files[`${this.props.taskId}/${this.state.currentFilePath}`].data);
 
     return (
       <div className="task-detail detail-view">
@@ -497,7 +389,7 @@
         <TaskAlerts task={this.props.task} deploy={this.props.deploy} pendingDeploys={this.props.pendingDeploys} />
         <TaskMetadataAlerts task={this.props.task} />
         <TaskHistory taskUpdates={this.props.task.taskUpdates} />
-        <TaskLatestLog task={this.props.task.task} isStillRunning={this.props.task.isStillRunning} />
+        <TaskLatestLog taskId={this.props.taskId} isStillRunning={this.props.task.isStillRunning} />
         {this.renderFiles(filesToDisplay)}
         <TaskS3Logs taskId={this.props.task.task.taskId.id} s3Files={this.props.s3Logs} />
         <TaskLbUpdates task={this.props.task} />
@@ -509,45 +401,6 @@
       </div>
     );
   }
-<<<<<<< HEAD
-=======
-
-  analyzeFiles(files) {
-    if (files && files.files) {
-      for (const f of files.files) {
-        f.isDirectory = f.mode[0] === 'd';
-        let httpPrefix = 'http';
-        let httpPort = config.slaveHttpPort;
-        if (config.slaveHttpsPort) {
-          httpPrefix = 'https';
-          httpPort = config.slaveHttpsPort;
-        }
-
-        if (files.currentDirectory) {
-          f.uiPath = `${files.currentDirectory}/${f.name}`;
-        } else {
-          f.uiPath = f.name;
-        }
-
-        f.fullPath = `${files.fullPathToRoot}/${files.currentDirectory}/${f.name}`;
-        f.downloadLink = `${httpPrefix}://${files.slaveHostname}:${httpPort}/files/download.json?path=${f.fullPath}`;
-
-        if (!f.isDirectory) {
-          const re = /(?:\.([^.]+))?$/;
-          const extension = re.exec(f.name)[1];
-          f.isTailable = !_.contains(['zip', 'gz', 'jar'], extension);
-        }
-      }
-    }
-    return files;
-  }
-
-  killTask(data) {
-    this.props.killTask(this.props.params.taskId, data).then(() => {
-      this.props.fetchTaskHistory(this.props.params.taskId);
-    });
-  }
->>>>>>> 0999c524
 }
 
 function mapHealthchecksToProps(task) {
@@ -589,20 +442,13 @@
 }
 
 function mapStateToProps(state, ownProps) {
-<<<<<<< HEAD
-  let task = state.api.task[ownProps.taskId].data;
-  if (!task.task) return {};
-  task = mapTaskToProps(task);
+  let task = state.api.task[ownProps.params.taskId];
+  if (!(task && task.data)) return {};
+  task = mapTaskToProps(task.data);
   task = mapHealthchecksToProps(task);
-=======
-  let task = state.api.task[ownProps.params.taskId];
-  if (task && task.data) {
-    task = mapTaskToProps(task.data);
-    task = mapHealthchecksToProps(task);
-  }
->>>>>>> 0999c524
   return {
     task,
+    taskId: ownProps.params.taskId,
     taskCleanups: state.api.taskCleanups.data,
     files: state.api.taskFiles,
     resourceUsage: state.api.taskResourceUsage.data,
