--- conflicted
+++ resolved
@@ -1,10 +1,7 @@
 import React, { PropTypes } from 'react';
 import Utils from '../../utils';
 import { Alert } from 'react-bootstrap';
-<<<<<<< HEAD
 import { Link } from 'react-router';
-=======
->>>>>>> 544f4067
 
 import JSONButton from '../common/JSONButton';
 import SimpleTable from '../common/SimpleTable';
@@ -16,11 +13,6 @@
     if (Utils.isCauseOfFailure(props.task, props.deploy)) {
       alerts.push(
         <Alert key="failure" bsStyle="danger">
-<<<<<<< HEAD
-          <p>This task casued <Link to={`request/${deploy.requestId}/deploy/${deploy.deployId}`}>
-            Deploy {deploy.deployId}
-          </Link> to fail. Cause: {Utils.causeOfDeployFailure(t, deploy)}</p>
-=======
           <p>
             <strong>
               {Utils.causeOfDeployFailure(props.task, props.deploy)}.
@@ -35,31 +27,14 @@
             </a>
             .
           </p>
->>>>>>> 544f4067
         </Alert>
       );
     } else {
       // Did a deploy cause this task to fail?
-<<<<<<< HEAD
-      const fails = deploy.deployResult.deployFailures.map((f, i) => {
-        if (f.taskId) {
-          return <li key={i}><Link to={`task/${f.taskId.id}`}>{f.taskId.id}</Link>: {Utils.humanizeText(f.reason)} {f.message}</li>;
-        } else {
-          return <li key={i}>{Utils.humanizeText(f.reason)} {f.message}</li>;
-        }
-      });
-      alerts.push(
-        <Alert key="failure" bsStyle="danger">
-          <Link to={`/request/${deploy.deploy.requestId}/deploy/${deploy.deploy.id}`}>Deploy {deploy.deploy.id} </Link>failed.
-          {Utils.ifDeployFailureCausedTaskToBeKilled(t) ? ' This task was killed as a result of the failing deploy. ' : ''}
-          {deploy.deployResult.deployFailures.length ? ' The deploy failure was caused by: ' : ''}
-          <ul>{fails}</ul>
-=======
       alerts.push(
         <Alert key="failure" bsStyle="danger">
           {Utils.ifDeployFailureCausedTaskToBeKilled(props.task) && 'This task was killed becasue '}
           <a href={`${config.appRoot}/request/${props.deploy.deploy.requestId}/deploy/${props.deploy.deploy.id}`}>Deploy {props.deploy.deploy.id}</a> failed.
->>>>>>> 544f4067
         </Alert>
       );
     }
@@ -81,21 +56,12 @@
   }
 
   // Was this task killed by a decomissioning slave?
-<<<<<<< HEAD
-  if (!t.isStillRunning) {
-    let decomMessage = _.find(t.taskUpdates, (u) => {
-      return u.statusMessage && u.statusMessage.indexOf('DECOMISSIONING') != -1 && u.taskState == 'TASK_CLEANING';
-    });
-    let killedMessage = _.find(t.taskUpdates, (u) => {
-      return u.taskState == 'TASK_KILLED';
-=======
   if (!props.task.isStillRunning) {
     const decomMessage = _.find(props.task.taskUpdates, (update) => {
       return update.statusMessage && update.statusMessage.indexOf('DECOMISSIONING') !== -1 && update.taskState === 'TASK_CLEANING';
     });
     const killedMessage = _.find(props.task.taskUpdates, (update) => {
       return update.taskState === 'TASK_KILLED';
->>>>>>> 544f4067
     });
     if (decomMessage && killedMessage) {
       alerts.push(
@@ -105,17 +71,10 @@
   }
 
   // Healthcheck notification
-<<<<<<< HEAD
-  if (_.find(pendingDeploys, (d) => {
-    d.deployMarker.requestId == t.task.taskId.requestId && d.deployMarker.deployId == t.task.taskId.deployId && d.currentDeployState == 'WAITING';
-  })) {
-    const hcTable = t.healthcheckResults > 0 && (
-=======
   if (_.find(props.pendingDeploys, (pendingDeploy) =>
     pendingDeploy.deployMarker.requestId === props.task.task.taskId.requestId && pendingDeploy.deployMarker.deployId === props.task.task.taskId.deployId && pendingDeploy.currentDeployState === 'WAITING'
   )) {
     const hcTable = props.task.healthcheckResults.length > 0 && (
->>>>>>> 544f4067
       <SimpleTable
         emptyMessage="No healthchecks"
         entries={[props.task.healthcheckResults[0]]}
@@ -139,13 +98,8 @@
     const pending = <span><strong>Deploy <code>{props.task.task.taskId.deployId}</code> is pending:</strong> Waiting for task to become healthy.</span>;
     alerts.push(
       <Alert key="hc" bsStyle="warning">
-<<<<<<< HEAD
-        <strong>Deploy <code>{t.task.taskId.deployId}</code> is pending: </strong>
-        {t.hasSuccessfulHealthcheck ? 'Waiting for successful load balancer update' : (t.healthcheckResults > 0 ? hcTable : pending)}
-=======
         <strong>Deploy <code>{props.task.task.taskId.deployId}</code> is pending: </strong>
         {props.task.hasSuccessfulHealthcheck && 'Waiting for successful load balancer update' || (props.task.healthcheckResults.length > 0 ? hcTable : pending)}
->>>>>>> 544f4067
       </Alert>
     );
   }
@@ -154,16 +108,6 @@
   if (props.task.lastHealthcheckFailed && !props.task.isStillRunning) {
     const lastHealthcheck = _.last(props.task.healthcheckResults);
     alerts.push(
-<<<<<<< HEAD
-      <Alert key="hcFail" bsStyle="danger">
-        <strong>Task killed due to no passing healthchecks after {t.tooManyRetries ? t.healthcheckResults.length.toString() + ' tries. ' : t.secondsElapsed.toString() + ' seconds. '}</strong>
-        Last healthcheck {t.healthcheckResults[0].statusCode ?
-          <span>responded with <span className="label label-danger">HTTP {t.healthcheckResults[0].statusCode}</span></span> :
-            <span>did not respond after <code>{t.healthcheckResults[0].durationMillis ? t.healthcheckResults[0].durationMillis.toString() + ' ms' : ''}</code> at {Utils.absoluteTimestamp(t.healthcheckResults[0].timestamp)}</span>}
-          <a href="#healthchecks"> View all healthchecks</a>
-          <a href="#logs"> View service logs</a>
-          {t.healthcheckFailureReasonMessage ? <p>The healthcheck failed because {t.healthcheckFailureReasonMessage}</p> : ''}
-=======
       <Alert key="hcFail" bsStyle="warning">
         <p>
           <strong>
@@ -189,7 +133,6 @@
         <li>
           <a href="#logs">View service logs</a>
         </li></p>
->>>>>>> 544f4067
       </Alert>
     );
   }
@@ -199,9 +142,6 @@
       {alerts}
     </div>
   );
-<<<<<<< HEAD
-};
-=======
 };
 
 TaskAlerts.propTypes = {
@@ -266,5 +206,4 @@
   })),
 };
 
-export default TaskAlerts;
->>>>>>> 544f4067
+export default TaskAlerts;