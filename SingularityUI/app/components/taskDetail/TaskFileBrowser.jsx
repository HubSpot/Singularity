import React, { PropTypes } from 'react';
import Utils from '../../utils';
import OverlayTrigger from 'react-bootstrap/lib/OverlayTrigger';
import ToolTip from 'react-bootstrap/lib/Tooltip';
import { Glyphicon, Tooltip } from 'react-bootstrap';

import Breadcrumbs from '../common/Breadcrumbs';
import Column from '../common/table/Column';
import UITable from '../common/table/UITable';
import { Link } from 'react-router';
import TaskLessButton from './TaskLessButton';

function makeComparator(attribute) {
  return (file1, file2) => {
    if (file1.isDirectory && !file2.isDirectory) {
      return -1;
    }
    if (file2.isDirectory && !file1.isDirectory) {
      return 1;
    }
    let property1;
    let property2;
    if (typeof file1[attribute] === 'string') {
      property1 = file1[attribute].trim();
    } else {
      property1 = file1[attribute];
    }
    if (typeof file2[attribute] === 'string') {
      property2 = file2[attribute].trim();
    } else {
      property2 = file2[attribute];
    }
    if (property1 === property2) {
      return 0;
    }
    return property1 > property2 ? 1 : -1;
  };
}

function sortData(cellData, file) {
  return file;
}

function TaskFileBrowser (props) {
  let pathItems = [];
  pathItems.push({
    text: 'root',
    onClick: () => props.changeDir('')
  });

  let pathSoFar = '';
  const links = {};
  for (const pathItem of _.without(props.currentDirectory.split('/'), '')) {
    pathSoFar += pathItem;
    links[pathItem] = pathSoFar;
    pathItems.push({
      text: pathItem,
      onClick: () => props.changeDir(links[pathItem])
    });
    pathSoFar += '/';
  }
  pathItems[pathItems.length - 1].onClick = null;

  function getFiles() {
    return _.sortBy(props.files, 'isDirectory').reverse();
  }

  const recentlyModifiedTooltip = <Tooltip id="tooltip">File is currently being written to</Tooltip>;

  return (
    <div>
      <Breadcrumbs items={pathItems} />
      <UITable
        data={getFiles() || []}
        keyGetter={(file) => file.name}
        rowClassName={({isRecentlyModified}) => { return isRecentlyModified ? 'bg-info-light' : null; }}
        rowChunkSize={50}
        paginated={true}
        emptyTableMessage="No files exist in this directory"
        defaultSortBy="name"
        striped={false}
      >
        <Column
          className="icon-column"
          label=""
          id="icon"
          key="icon"
          cellData={({isRecentlyModified}) => isRecentlyModified &&
            <OverlayTrigger placement="top" overlay={recentlyModifiedTooltip}><div className="page-loader loader-small loader-info" /></OverlayTrigger>
          }
        />
        <Column
          label="Name"
          id="name"
          key="name"
          cellData={(file) => {
            const icon = <Glyphicon glyph={file.isDirectory ? 'folder-open' : 'file'} />;
            if (file.isTailable) {
              if (window.config.lessTerminalPort) {
                return <Link to={`task/${props.taskId}/less/${file.uiPath}`}>{icon}<span className="file-name">{file.name.trim()}</span></Link>;
              } else {
                return <Link to={`task/${props.taskId}/tail/${file.uiPath}`}>{icon}<span className="file-name">{file.name.trim()}</span></Link>;
              }
            }
            if (!file.isTailable && !file.isDirectory) {
              return <span>{icon}<span className="file-name">{file.name.trim()}</span></span>;
            }
            return <a onClick={() => props.changeDir(`${props.currentDirectory}/${file.name}`)}>{icon}<span className="file-name">{file.name.trim()}</span></a>;
          }}
          sortable={true}
          sortFunc={makeComparator('name')}
          sortData={sortData}
        />
        <Column
          label="Size"
          id="size"
          key="size"
          cellData={(file) => Utils.humanizeFileSize(file.size)}
          sortable={true}
          sortFunc={makeComparator('size')}
          sortData={sortData}
        />
        <Column
          label="Last Modified"
          id="last-modified"
          key="last-modified"
          cellData={(file) => Utils.absoluteTimestamp(file.mtime * 1000)}
          sortable={true}
          sortFunc={makeComparator('mtime')}
          sortData={sortData}
        />
        <Column
          label=""
          id="actions-column"
          key="actions-column"
          className="actions-column"
          cellData={(file) => {
            const download = !file.isDirectory && (
              <OverlayTrigger placement="left" overlay={<ToolTip id={`downloadFile${file.name}`}>Download {file.name}</ToolTip>}>
                <a href={file.downloadLink}>
                  <Glyphicon glyph="download-alt" />
                </a>
              </OverlayTrigger>
            );
            const open = !file.isDirectory && file.openLink && (
              <OverlayTrigger placement="left" overlay={<ToolTip id={`openFile${file.name}`}>Open {file.name}</ToolTip>}>
                <a href={file.openLink}>
                  <Glyphicon glyph="open-file" />
                </a>
              </OverlayTrigger>
            );

<<<<<<< HEAD
=======
            const less = !file.isDirectory && window.config.lessTerminalPort && (
              <OverlayTrigger placement="left" overlay={<ToolTip id={`lessFile${file.name}`}>Less {file.name}</ToolTip>}>
                <Link to={`task/${props.taskId}/less/${file.uiPath}?command=${file.size >= 2**20 * 10 ? '-n' : '-N'}`}>
                  <Glyphicon glyph="film" />
                </Link>
              </OverlayTrigger>
            );

>>>>>>> 94f8bfa1
            return (
              <div>
                {open}
                {less}
                {download}
              </div>
            );
          }}
        />
      </UITable>
    </div>
  );
}

TaskFileBrowser.propTypes = {
  files: PropTypes.arrayOf(PropTypes.shape({
    isDirectory: PropTypes.bool,
    isTailable: PropTypes.bool,
    name: PropTypes.string,
    downloadLink: PropTypes.string,
    size: PropTypes.number,
    mtime: PropTypes.number
  })),
  currentDirectory: PropTypes.string.isRequired,
  changeDir: PropTypes.func.isRequired,
  taskId: PropTypes.string.isRequired
};

export default TaskFileBrowser;<|MERGE_RESOLUTION|>--- conflicted
+++ resolved
@@ -150,8 +150,6 @@
               </OverlayTrigger>
             );
 
-<<<<<<< HEAD
-=======
             const less = !file.isDirectory && window.config.lessTerminalPort && (
               <OverlayTrigger placement="left" overlay={<ToolTip id={`lessFile${file.name}`}>Less {file.name}</ToolTip>}>
                 <Link to={`task/${props.taskId}/less/${file.uiPath}?command=${file.size >= 2**20 * 10 ? '-n' : '-N'}`}>
@@ -160,7 +158,6 @@
               </OverlayTrigger>
             );
 
->>>>>>> 94f8bfa1
             return (
               <div>
                 {open}
