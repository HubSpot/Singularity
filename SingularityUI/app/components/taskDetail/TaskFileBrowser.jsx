--- conflicted
+++ resolved
@@ -1,12 +1,6 @@
 import React from 'react';
-<<<<<<< HEAD
-=======
-import OldTable from '../common/OldTable';
-import Link from '../common/atomicDisplayItems/Link';
 import PlainText from '../common/atomicDisplayItems/PlainText';
-import Glyphicon from '../common/atomicDisplayItems/Glyphicon';
 import TimeStamp from '../common/atomicDisplayItems/TimeStamp';
->>>>>>> 0a3f0078
 import Utils from '../../utils';
 
 import Breadcrumbs from '../common/Breadcrumbs';
@@ -70,7 +64,6 @@
               overlayToolTipContent: `Download ${data.name}`,
               overlayId: `downloadFile${data.name}`
             };
-<<<<<<< HEAD
             const link = !data.isDirectory ? <Link prop={linkProps} /> : null;
             return (
               <tr key={index}>
@@ -87,106 +80,4 @@
       </div>
     );
   }
-}
-=======
-            if (file.attributes.isDirectory) {
-                row.data.push({
-                    component: PlainText,
-                    prop: {
-                        text: ''
-                    }
-                });
-            } else {
-                row.data.push({
-                    component: Link,
-                    className: 'hidden-xs actions-column',
-                    prop: {
-                        text: <Glyphicon iconClass='download-alt' />,
-                        url: file.attributes.downloadLink,
-                        title: 'Download',
-                        altText: `Download ${ file.attributes.name }`,
-                        overlayTrigger: true,
-                        overlayTriggerPlacement: 'top',
-                        overlayToolTipContent: `Download ${ file.attributes.name }`,
-                        overlayId: `downloadFile${ file.attributes.name }`
-                    }
-                });
-            }
-            return tableData.push(row);
-        });
-        return tableData;
-    },
-
-    emptyTableMessage() {
-        let { task, slaveOffline } = this.props;
-        let emptyTableMessage = 'No files exist in task directory.';
-
-        if (task.get('taskUpdates') && task.get('taskUpdates').length > 0) {
-            switch (_.last(task.get('taskUpdates')).taskState) {
-                case 'TASK_LAUNCHED':case 'TASK_STAGING':case 'TASK_STARTING':
-                    emptyTableMessage = 'Could not browse files. The task is still starting up.';break;
-                case 'TASK_KILLED':case 'TASK_FAILED':case 'TASK_LOST':case 'TASK_FINISHED':
-                    emptyTableMessage = 'No files exist in task directory. It may have been cleaned up.';break;
-            }
-        }
-
-        if (slaveOffline) {
-            emptyTableMessage = `Task files are not availible because ${ this.props.task.attributes.task.taskId.sanitizedHost } is offline.`;
-        }
-        return emptyTableMessage;
-    },
-
-    navigate(path, event) {
-        event.preventDefault();
-
-        this.props.collection.path = `${ path }`;
-
-        app.router.navigate(`#task/${ this.props.collection.taskId }/files/${ this.props.collection.path }`);
-
-        this.props.collection.fetch({
-            reset: true,
-            done: this.forceUpdate
-        });
-
-        return this.clearTableSort();
-    },
-
-    renderBreadcrumbs() {
-        let breadcrumbs = [];
-        this.props.breadcrumbs.map((breadcrumb, key) => {
-            return breadcrumbs.push(React.createElement("li", { "key": key }, React.createElement("a", { ["onClick"]: event => this.navigate(breadcrumb.path, event) }, breadcrumb.name)));
-        });
-        return breadcrumbs;
-    },
-
-    renderTable() {
-        return React.createElement(OldTable, {
-            "noPages": true,
-            "tableClassOpts": "table-striped files-table sortable-theme-bootstrap",
-            "columnHeads": this.columns(),
-            "tableRows": this.tableData(),
-            "emptyTableMessage": this.emptyTableMessage(),
-            "dataCollection": 'taskFiles',
-            ["ref"]: table => {
-                if (table) {
-                    return this.clearTableSort = table.clearSort;
-                }
-            }
-        });
-    },
-
-    renderBreadcrumbsAndTable() {
-        if (this.props.task.slaveMissing) {
-            return <div className="empty-table-message">Files can not be fetched because the slave is no longer available</div>;
-        } else {
-            return <div><ul className="breadcrumb">{this.renderBreadcrumbs()}</ul>{this.renderTable()}</div>;
-        }
-    },
-
-    render() {
-        return <div><div className="page-header file-browser-header"><h2>Files</h2></div>{this.renderBreadcrumbsAndTable()}</div>;
-    }
-});
-
-export default TaskFileBrowser;
->>>>>>> 0a3f0078
+}