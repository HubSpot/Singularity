--- conflicted
+++ resolved
@@ -9,30 +9,9 @@
 function TaskLbUpdates (props) {
   return (
     <Section title="Load Balancer Updates">
-<<<<<<< HEAD
-      <SimpleTable
-        emptyMessage="No Load Balancer Info"
-        entries={props.loadBalancerUpdates}
-        perPage={5}
-        headers={['Timestamp', 'Request Type', 'State', 'Message', '']}
-        renderTableRow={(data, index) => {
-          return (
-            <tr key={index}>
-              <td>{Utils.absoluteTimestamp(data.timestamp)}</td>
-              <td>{Utils.humanizeText(data.loadBalancerRequestId.requestType)}</td>
-              <td>{Utils.humanizeText(data.loadBalancerState)}</td>
-              <td>{data.message}</td>
-              <td className="actions-column">
-                <JSONButton object={data}>{'{ }'}</JSONButton>
-              </td>
-            </tr>
-          );
-        }}
-      />
-=======
       <UITable
         emptyTableMessage="This task has no history yet"
-        data={props.task.loadBalancerUpdates}
+        data={props.loadBalancerUpdates}
         keyGetter={(loadBalancerUpdate) => loadBalancerUpdate.timestamp}
         rowChunkSize={5}
         paginated={true}
@@ -68,7 +47,6 @@
           cellData={(loadBalancerUpdate) => <JSONButton object={loadBalancerUpdate}>{'{ }'}</JSONButton>}
         />
       </UITable>
->>>>>>> 6d9230fc
     </Section>
   );
 }
