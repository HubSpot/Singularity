--- conflicted
+++ resolved
@@ -142,25 +142,11 @@
                     </ul>
                   </td>
                   <td className="actions-column">
-<<<<<<< HEAD
                     {filename && (
                       <OverlayTrigger placement="left" overlay={<ToolTip id={filename}>View output file</ToolTip>}>
-                        <a href={`${config.appRoot}/task/${data.shellRequest.taskId.id}/tail/${data.shellRequest.taskId.id}/${filename}`}>···</a>
+                        <a href={`task/${data.shellRequest.taskId.id}/tail/${data.shellRequest.taskId.id}/${filename}`}>···</a>
                       </OverlayTrigger>
                     )}
-=======
-                    {filename ? (
-                      <Link prop={{
-                        url: `task/${data.shellRequest.taskId.id}/tail/${data.shellRequest.taskId.id}/${filename}`,
-                        text: '···',
-                        overlayTrigger: true,
-                        overlayId: filename,
-                        overlayTriggerPlacement: 'left',
-                        overlayToolTipContent: 'View output file'
-                      }}
-                      />
-                    ) : null}
->>>>>>> 0999c524
                   </td>
                 </tr>
               );
