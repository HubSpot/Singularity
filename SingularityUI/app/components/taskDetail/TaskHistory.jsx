--- conflicted
+++ resolved
@@ -1,5 +1,4 @@
 import React, { PropTypes } from 'react';
-<<<<<<< HEAD
 import Utils from '../../utils';
 import Section from '../common/Section';
 import SimpleTable from '../common/SimpleTable';
@@ -17,7 +16,7 @@
             <tr key={index} className={index === 0 ? 'medium-weight' : ''}>
               <td>{Utils.humanizeText(data.taskState)}</td>
               <td>{data.statusMessage ? data.statusMessage : '—'}</td>
-              <td>{Utils.timeStampFromNow(data.timestamp)}</td>
+              <td>{Utils.timestampFromNow(data.timestamp)}</td>
             </tr>
           );
         }}
@@ -32,36 +31,6 @@
     statusMessage: PropTypes.string,
     timestamp: PropTypes.number
   })).isRequired
-=======
-
-import Utils from '../../utils';
-
-import Section from '../common/Section';
-import SimpleTable from '../common/SimpleTable';
-
-const TaskHistory = ({task}) => (
-  <Section title="History">
-    <SimpleTable
-      emptyMessage="This task has no history yet"
-      entries={task.taskUpdates.concat().reverse()}
-      perPage={5}
-      headers={['Status', 'Message', 'Time']}
-      renderTableRow={(data, index) => {
-        return (
-          <tr key={index} className={index === 0 ? 'medium-weight' : ''}>
-            <td>{Utils.humanizeText(data.taskState)}</td>
-            <td>{data.statusMessage ? data.statusMessage : '—'}</td>
-            <td>{Utils.timestampFromNow(data.timestamp)}</td>
-          </tr>
-        );
-      }}
-    />
-  </Section>
-);
-
-TaskHistory.propTypes = {
-  task: PropTypes.object.isRequired
->>>>>>> cbf48c60
 };
 
 export default TaskHistory;