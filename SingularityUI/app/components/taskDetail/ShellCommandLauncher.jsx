import React, {Component, PropTypes} from 'react';
import { withRouter } from 'react-router';
import classNames from 'classnames';

import { Modal, Glyphicon } from 'react-bootstrap';

class ShellCommandLauncher extends Component {

  static propTypes = {
    shellCommandResponse: PropTypes.shape({
      timestamp: PropTypes.number
    }),
    commandHistory: PropTypes.arrayOf(PropTypes.shape({
      shellRequest: PropTypes.shape({
        timestamp: PropTypes.number
      }).isRequired,
      shellUpdates: PropTypes.arrayOf(PropTypes.shape({
        updateType: PropTypes.string,
        outputFilename: PropTypes.string
      }))
    })),
    router: PropTypes.array.isRequired,
    taskFiles: PropTypes.object,
    updateTask: PropTypes.func.isRequired,
    updateFiles: PropTypes.func.isRequired,
    close: PropTypes.func.isRequired
  }

  constructor() {
    super();
    this.state = {
      commandAcked: false,
      commandStarted: false,
      commandFileExists: false,
      outputFilename: null,
      commandFailed: false,
      commandFailedMessage: null
    };
  }

  componentDidMount() {
    this.props.updateTask();
    this.taskInterval = setInterval(() => {
      this.props.updateTask();
    }, 1000);
  }

  componentWillReceiveProps(nextProps) {
    const timestamp = nextProps.shellCommandResponse.timestamp;
    const cmdStatus = _.find(nextProps.commandHistory, (commandHistoryItem) => commandHistoryItem.shellRequest.timestamp === timestamp);
    if (!cmdStatus || !cmdStatus.shellUpdates) return;
    const failedStatus = _.find(cmdStatus.shellUpdates, (shellUpdate) => shellUpdate.updateType === 'FAILED' || shellUpdate.updateType === 'INVALID');
    const ackedStatus = _.find(cmdStatus.shellUpdates, (shellUpdate) => shellUpdate.updateType === 'ACKED');
    this.setState({
      commandAcked: !!ackedStatus,
      commandStarted: !!_.find(cmdStatus.shellUpdates, (shellUpdate) => shellUpdate.updateType === 'STARTED'),
      commandFailed: !!failedStatus,
      commandFailedMessage: failedStatus && failedStatus.message
    });
    if (ackedStatus) {
      this.outputFilename = ackedStatus.outputFilename;
    }
  }

  componentWillUpdate(nextProps, nextState) {
    if (nextState.commandFailed) {
      clearInterval(this.taskInterval);
    }
    if (nextState.commandFileExists) {
      clearInterval(this.fileInterval);
    }

    if (!this.state.commandAcked && !this.state.commandStarted && nextState.commandAcked && nextState.commandStarted) {
      clearInterval(this.taskInterval);
      const cmdStatus = _.find(nextProps.commandHistory, (commandHistoryItem) => commandHistoryItem.shellRequest.timestamp === this.props.shellCommandResponse.timestamp);
      const outputFilePath = _.find(cmdStatus.shellUpdates, (shellUpdate) => shellUpdate.updateType === 'ACKED').outputFilename;
      const taskId = _.first(cmdStatus.shellUpdates).shellRequestId.taskId.id;
      this.fileInterval = setInterval(() => {
<<<<<<< HEAD
        console.log(this.props.taskFiles)
        const directory = this.props.taskFiles[`${taskId}/${taskId}`].data;
=======
        const directory = this.props.taskFiles[`${taskId}/`].data;
>>>>>>> f7f42fa8
        if (_.find(directory.files, (file) => file.name === outputFilePath)) {
          clearInterval(this.fileInterval);
          this.props.router.push(`task/${taskId}/tail/${taskId}/${outputFilePath}`);
        } else {
          this.props.updateFiles(taskId, taskId);
        }
      }, 1000);
    }
  }

  componentWillUnmount() {
    clearInterval(this.taskInterval);
    clearInterval(this.fileInterval);
  }

  stepStatus(state, text) {
    return (
      <li className={classNames({'complete text-success': state}, {'waiting': !state})}>
        {!state ? <div className="page-loader loader-small" /> : <Glyphicon glyph="ok" />} {text}...
      </li>
    );
  }

  renderStatusList() {
    return (
      <ul className="status-list">
        {this.stepStatus(this.state.commandAcked, 'Command acknowledged')}
        {this.stepStatus(this.state.commandStarted, 'Command started')}
        {this.stepStatus(this.state.commandFileExists, 'Output file exists')}
      </ul>
    );
  }

  render() {
    return (
      <Modal show={true} onHide={this.props.close} bsSize="small" backdrop="static">
        <Modal.Header closeButton={true}>
            <Modal.Title>Redirecting to output</Modal.Title>
          </Modal.Header>
        <Modal.Body>
          <div className="constrained-modal">
            {this.renderStatusList()}
            {this.state.commandFailed && (
              <p className="text-danger">
                <Glyphicon glyph="remove" /> Command failed: {this.state.commandFailedMessage}
              </p>
            )}
          </div>
        </Modal.Body>
      </Modal>
    );
  }
}

export default withRouter(ShellCommandLauncher);<|MERGE_RESOLUTION|>--- conflicted
+++ resolved
@@ -76,12 +76,7 @@
       const outputFilePath = _.find(cmdStatus.shellUpdates, (shellUpdate) => shellUpdate.updateType === 'ACKED').outputFilename;
       const taskId = _.first(cmdStatus.shellUpdates).shellRequestId.taskId.id;
       this.fileInterval = setInterval(() => {
-<<<<<<< HEAD
-        console.log(this.props.taskFiles)
-        const directory = this.props.taskFiles[`${taskId}/${taskId}`].data;
-=======
         const directory = this.props.taskFiles[`${taskId}/`].data;
->>>>>>> f7f42fa8
         if (_.find(directory.files, (file) => file.name === outputFilePath)) {
           clearInterval(this.fileInterval);
           this.props.router.push(`task/${taskId}/tail/${taskId}/${outputFilePath}`);
