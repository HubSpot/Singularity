--- conflicted
+++ resolved
@@ -1,8 +1,6 @@
 import React from 'react';
-<<<<<<< HEAD
 import { Link } from 'react-router';
-=======
->>>>>>> cbf48c60
+
 import Column from '../common/table/Column';
 
 import Utils from '../../utils';
@@ -179,25 +177,6 @@
   />
 );
 
-<<<<<<< HEAD
-export const Actions = (removeAction, unpauseAction, runAction, fetchRun, fetchRunHistory, fetchTaskFiles, scaleAction, bounceAction) => {
-  return (
-    <Column
-      label=""
-      id="actions"
-      key="actions"
-      className="actions-column"
-      cellData={
-        (rowData) => rowData
-      }
-      cellRender={
-        (rowData) => {
-          const edit = !config.hideNewRequestButton && (
-            <Link to={`requests/edit/${rowData.id}`} alt="Edit">
-              <span className="glyphicon glyphicon-edit"></span>
-            </Link>
-          );
-=======
 export const Actions = (
   <Column
     label=""
@@ -205,13 +184,12 @@
     key="actions"
     className="actions-column"
     cellRender={
-      (cellData) => {
+      (cellData, rowData) => {
         const edit = !config.hideNewRequestButton && (
-          <a href={`${config.appRoot}/requests/edit/${cellData.id}`} alt="Edit">
+          <Link to={`requests/edit/${rowData.id}`} alt="Edit">
             <span className="glyphicon glyphicon-edit"></span>
-          </a>
-        );
->>>>>>> cbf48c60
+          </Link>
+        );
 
         const unpause = cellData.state === 'PAUSED' && (
           <UnpauseButton requestId={cellData.id} />
