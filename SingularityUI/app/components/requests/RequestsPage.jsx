import React, { Component, PropTypes } from 'react';
import { connect } from 'react-redux';
import { withRouter } from 'react-router';
import rootComponent from '../../rootComponent';

import { FetchRequestsInState } from '../../actions/api/requests';

import UITable from '../common/table/UITable';
import RequestFilters from './RequestFilters';
import * as Cols from './Columns';

import Utils from '../../utils';
import filterSelector from '../../selectors/requests/filterSelector';

class RequestsPage extends Component {
  static propTypes = {
    state: PropTypes.string.isRequired,
    subFilter: PropTypes.string.isRequired,
    searchFilter: PropTypes.string.isRequired,
    requestsInState: PropTypes.arrayOf(PropTypes.object).isRequired,
    updateFilters: PropTypes.func.isRequired,
    fetchFilter: PropTypes.func.isRequired
  };

  static propTypes = {
    requestsInState: React.PropTypes.array,
    fetchFilter: React.PropTypes.func,
    removeRequest: React.PropTypes.func,
    unpauseRequest: React.PropTypes.func,
    runNow: React.PropTypes.func,
    fetchRun: React.PropTypes.func,
    fetchRunHistory: React.PropTypes.func,
    fetchTaskFiles: React.PropTypes.func,
    scaleRequest: React.PropTypes.func,
    bounceRequest: React.PropTypes.func,
    params: React.PropTypes.object,
    router: React.PropTypes.object
  };

  constructor(props) {
    super(props);

    this.state = {
      filter: {
        state: props.params.state || 'all',
        subFilter: !props.params.subFilter || props.params.subFilter === 'all' ? RequestFilters.REQUEST_TYPES : props.params.subFilter.split(','),
        searchFilter: props.params.searchFilter || ''
      },
      loading: false
    };
  }

  componentDidMount() {
    if (filterSelector({requestsInState: this.props.requestsInState, filter: this.state.filter}).length) {
      // legacy, remove asap
      Utils.fixTableColumns($(this.refs.table.getTableDOMNode()));
    }
  }

  componentWillReceiveProps(nextProps) {
    if (this.props.params !== nextProps.params) {
      this.setState({
        filter: {
          state: nextProps.params.state || 'all',
          subFilter: !nextProps.params.subFilter || nextProps.params.subFilter === 'all' ? RequestFilters.REQUEST_TYPES : nextProps.params.subFilter.split(','),
          searchFilter: nextProps.params.searchFilter || ''
        }
      });
    }
  }

  handleFilterChange(filter) {
    const lastFilterState = this.state.filter.state;
    this.setState({
      loading: lastFilterState !== filter.state,
      filter
    });

    const subFilter = filter.subFilter.length === RequestFilters.REQUEST_TYPES.length ? 'all' : filter.subFilter.join(',');
    this.props.router.push(`/requests/${filter.state}/${subFilter}/${filter.searchFilter}`);

    if (lastFilterState !== filter.state) {
      this.props.fetchFilter(filter.state).then(() => {
        this.setState({
          loading: false
        });
      });
    }
  }

  getColumns() {
    switch (this.state.filter.state) {
      case 'pending':
        return [Cols.RequestId, Cols.PendingType];
      case 'cleanup':
        return [Cols.RequestId, Cols.CleaningUser, Cols.CleaningTimestamp, Cols.CleanupType];
      case 'noDeploy':
        return [
          Cols.Starred,
          Cols.RequestId,
          Cols.Type,
          Cols.State,
          Cols.Instances,
          Cols.Schedule,
          Cols.Actions
        ];
      default:
        return [
          Cols.Starred,
          Cols.RequestId,
          Cols.Type,
          Cols.State,
          Cols.Instances,
          Cols.DeployId,
          Cols.DeployUser,
          Cols.LastDeploy,
          Cols.Schedule,
          Cols.Actions
        ];
    }
  }

  render() {
    const displayRequests = filterSelector({requestsInState: this.props.requestsInState, filter: this.state.filter});

    let table;
    if (this.state.loading) {
      table = <div className="page-loader fixed"></div>;
    } else if (!displayRequests.length) {
      table = <div className="empty-table-message"><p>No matching requests</p></div>;
    } else {
      table = (
        <UITable
          ref="table"
          data={displayRequests}
          keyGetter={(r) => (r.request ? r.request.id : r.requestId)}
        >
          {this.getColumns()}
        </UITable>
      );
    }

    return (
      <div>
        <RequestFilters
          filter={this.state.filter}
          onFilterChange={(filter) => this.handleFilterChange(filter)}
          displayRequestTypeFilters={!_.contains(['pending', 'cleanup'], this.state.filter.state)}
        />
        {table}
      </div>
    );
  }
}

function mapStateToProps(state) {
  const requestsInState = state.api.requestsInState.data;
  const modifiedRequests = requestsInState.map((r) => {
    const hasActiveDeploy = !!(r.activeDeploy || (r.requestDeployState && r.requestDeployState.activeDeploy));
    return {
      ...r,
      hasActiveDeploy,
      canBeRunNow: r.state === 'ACTIVE' && _.contains(['SCHEDULED', 'ON_DEMAND'], r.request.requestType) && hasActiveDeploy,
      canBeScaled: _.contains(['ACTIVE', 'SYSTEM_COOLDOWN'], r.state) && hasActiveDeploy && _.contains(['WORKER', 'SERVICE'], r.request.requestType),
      id: r.request ? r.request.id : r.requestId
    };
  });

  return {
    requestsInState: modifiedRequests
  };
}

function mapDispatchToProps(dispatch) {
  return {
    fetchFilter: (state) => dispatch(FetchRequestsInState.trigger(state)),
<<<<<<< HEAD
    removeRequest: (requestid, data) => dispatch(RemoveRequest.trigger(requestid, data)),
    unpauseRequest: (requestId, data) => dispatch(UnpauseRequest.trigger(requestId, data)),
    runNow: (requestId, data) => dispatch(RunRequest.trigger(requestId, data)),
    fetchRun: (...args) => dispatch(FetchRequestRun.trigger(...args)),
    fetchRunHistory: (...args) => dispatch(FetchRequestRunHistory.trigger(...args)),
    fetchTaskFiles: (...args) => {
      return dispatch(FetchTaskFiles.trigger(...args));
    },
    scaleRequest: (requestId, data) => dispatch(ScaleRequest.trigger(requestId, data)),
    bounceRequest: (requestId, data) => dispatch(BounceRequest.trigger(requestId, data))
  };
}

function refresh(props) {
  const state = props.params.state || 'all';
  return props.fetchFilter(state);
}

export default connect(mapStateToProps, mapDispatchToProps)(rootComponent(withRouter(RequestsPage), 'Requests', refresh));
=======
  };
}

export default connect(
  mapStateToProps,
  mapDispatchToProps
)(RequestsPage);
>>>>>>> cbf48c60
<|MERGE_RESOLUTION|>--- conflicted
+++ resolved
@@ -3,7 +3,17 @@
 import { withRouter } from 'react-router';
 import rootComponent from '../../rootComponent';
 
-import { FetchRequestsInState } from '../../actions/api/requests';
+import {
+  FetchRequestsInState,
+  RemoveRequest,
+  UnpauseRequest,
+  RunRequest,
+  ScaleRequest,
+  BounceRequest,
+  FetchRequestRun
+} from '../../actions/api/requests';
+import { FetchRequestRunHistory } from '../../actions/api/history';
+import { FetchTaskFiles } from '../../actions/api/sandbox';
 
 import UITable from '../common/table/UITable';
 import RequestFilters from './RequestFilters';
@@ -174,7 +184,6 @@
 function mapDispatchToProps(dispatch) {
   return {
     fetchFilter: (state) => dispatch(FetchRequestsInState.trigger(state)),
-<<<<<<< HEAD
     removeRequest: (requestid, data) => dispatch(RemoveRequest.trigger(requestid, data)),
     unpauseRequest: (requestId, data) => dispatch(UnpauseRequest.trigger(requestId, data)),
     runNow: (requestId, data) => dispatch(RunRequest.trigger(requestId, data)),
@@ -193,13 +202,4 @@
   return props.fetchFilter(state);
 }
 
-export default connect(mapStateToProps, mapDispatchToProps)(rootComponent(withRouter(RequestsPage), 'Requests', refresh));
-=======
-  };
-}
-
-export default connect(
-  mapStateToProps,
-  mapDispatchToProps
-)(RequestsPage);
->>>>>>> cbf48c60
+export default connect(mapStateToProps, mapDispatchToProps)(rootComponent(withRouter(RequestsPage), 'Requests', refresh));