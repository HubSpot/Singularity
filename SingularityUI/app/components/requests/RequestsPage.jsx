--- conflicted
+++ resolved
@@ -93,10 +93,7 @@
 
   render() {
     const displayRequests = filterSelector({requestsInState: this.props.requestsInState, filter: this.state.filter});
-<<<<<<< HEAD
-=======
 
->>>>>>> cfe6972c
     let table;
     if (this.state.loading) {
       table = <div className="page-loader fixed"></div>;
