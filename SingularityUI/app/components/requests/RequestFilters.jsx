--- conflicted
+++ resolved
@@ -94,17 +94,6 @@
 
   renderSearchInput() {
     return (
-<<<<<<< HEAD
-      <input
-        type="search"
-        ref="search"
-        className="big-search-box"
-        placeholder="Filter requests"
-        value={this.props.filter.searchFilter}
-        onChange={(...args) => this.handleSearchChange(...args)}
-        maxLength="128"
-      />
-=======
       <div>
         <input
           type="search"
@@ -115,9 +104,8 @@
           onChange={(...args) => this.handleSearchChange(...args)}
           maxLength="128"
         />
-      <div className="remove-button" onClick={() => this.clearSearch()}></div>
+        <div className="remove-button" onClick={() => this.clearSearch()}></div>
       </div>
->>>>>>> 0e4b158f
     );
   }
 
