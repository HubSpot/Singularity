--- conflicted
+++ resolved
@@ -2,7 +2,7 @@
 import Utils from '../../utils';
 import classNames from 'classnames';
 import { Link } from 'react-router';
-import InfoModalButton from '../common/modal/InfoModalButton';
+import InfoModalButton from '../common/modalButtons/InfoModalButton';
 
 import { Nav, NavItem, Glyphicon, Button } from 'react-bootstrap';
 
@@ -117,15 +117,9 @@
   renderRequestTypeFilter() {
     const filterItems = this.props.displayRequestTypeFilters && RequestFilters.REQUEST_TYPES.map((requestType, index) => {
       return (
-<<<<<<< HEAD
-        <li key={index} className={_.contains(this.props.filter.subFilter, t) && 'active'}>
-          <a onClick={() => this.toggleRequestType(t)}>
-            <Glyphicon glyph="ok" /> {Utils.humanizeText(t)}
-=======
-        <li key={index} className={_.contains(this.props.filter.subFilter, requestType) ? 'active' : ''}>
+        <li key={index} className={_.contains(this.props.filter.subFilter, requestType) && 'active'}>
           <a onClick={() => this.toggleRequestType(requestType)}>
             <Glyphicon glyph="ok" /> {Utils.humanizeText(requestType)}
->>>>>>> 7128b781
           </a>
         </li>
       );
