import React from 'react';
import Utils from '../../utils';
import classNames from 'classnames';
import { Link } from 'react-router';

import { Nav, NavItem, Glyphicon, Button } from 'react-bootstrap';

export default class RequestFilters extends React.Component {

  static propTypes = {
    displayRequestTypeFilters: React.PropTypes.bool
  }

  static REQUEST_STATES = [
    {
      filterVal: 'all',
      displayVal: 'All'
    },
    {
      filterVal: 'active',
      displayVal: 'Active'
    },
    {
      filterVal: 'cooldown',
      displayVal: 'Cooldown'
    },
    {
      filterVal: 'paused',
      displayVal: 'Paused'
    },
    {
      filterVal: 'pending',
      displayVal: 'Pending'
    },
    {
      filterVal: 'cleanup',
      displayVal: 'Cleaning'
    },
    {
      filterVal: 'activeDeploy',
      displayVal: 'Active Deploy'
    },
    {
      filterVal: 'noDeploy',
      displayVal: 'No Deploy'
    }
  ];

  static REQUEST_TYPES = ['SERVICE', 'WORKER', 'SCHEDULED', 'ON_DEMAND', 'RUN_ONCE'];

  handleStatusSelect(selectedKey) {
    this.props.onFilterChange(_.extend({}, this.props.filter, {state: RequestFilters.REQUEST_STATES[selectedKey].filterVal}));
  }

  handleSearchChange(e) {
    this.props.onFilterChange(_.extend({}, this.props.filter, {searchFilter: e.target.value}));
  }

  toggleRequestType(t) {
    let selected = this.props.filter.subFilter;
    if (selected.length === RequestFilters.REQUEST_TYPES.length) {
      selected = [t];
    } else if (_.isEmpty(_.without(selected, t))) {
      selected = RequestFilters.REQUEST_TYPES;
    } else if (_.contains(selected, t)) {
      selected = _.without(selected, t);
    } else {
      selected.push(t);
    }
    this.props.onFilterChange(_.extend({}, this.props.filter, {subFilter: selected}));
  }

  clearSearch() {
    this.props.onFilterChange(_.extend({}, this.props.filter, {searchFilter: ''}));
  }

  renderStatusFilter() {
    const selectedIndex = _.findIndex(RequestFilters.REQUEST_STATES, (s) => s.filterVal === this.props.filter.state);
    const navItems = RequestFilters.REQUEST_STATES.map((s, index) => {
      return (
        <NavItem
          key={index}
          className={classNames({'separator-pill': _.contains([3, 5], index)})}
          eventKey={index}
          title={s.tip}
          active={index === selectedIndex}
          onClick={() => this.handleStatusSelect(index)}>
            {s.displayVal}
        </NavItem>
      );
    });

    return (
      <Nav bsStyle="pills" className="table-nav-pills" activeKey={selectedIndex}>
        {navItems}
      </Nav>
    );
  }

  renderSearchInput() {
    return (
<<<<<<< HEAD
      <input
        type="search"
        ref="search"
        className="big-search-box"
        placeholder="Filter requests"
        value={this.props.filter.searchFilter}
        onChange={(...args) => this.handleSearchChange(...args)}
        maxLength="128"
      />
=======
      <div>
        <input
          type="search"
          ref="search"
          className="big-search-box"
          placeholder="Filter requests"
          value={this.props.filter.searchFilter}
          onChange={(...args) => this.handleSearchChange(...args)}
          maxLength="128"
        />
      <div className="remove-button" onClick={() => this.clearSearch()}></div>
      </div>
>>>>>>> 82939d1e
    );
  }

  renderRequestTypeFilter() {
    const filterItems = this.props.displayRequestTypeFilters && RequestFilters.REQUEST_TYPES.map((t, index) => {
      return (
        <li key={index} className={_.contains(this.props.filter.subFilter, t) ? 'active' : ''}>
          <a onClick={() => this.toggleRequestType(t)}>
            <Glyphicon glyph="ok" /> {Utils.humanizeText(t)}
          </a>
        </li>
      );
    });

    return (
      <div className="requests-filter-container">
        <ul className="nav nav-pills nav-pills-multi-select">
          {filterItems}
        </ul>
      </div>
    );
  }

  render() {
    return (
      <div>
        <div className="row">
          <div className="col-md-10">
            {this.renderStatusFilter()}
          </div>
          <div className="col-md-2 text-right">
            <Link to={'requests/new'}>
              <Button bsStyle="success">
                <Glyphicon glyph="plus" /> New Request
              </Button>
            </Link>
          </div>
        </div>
        <div className="row">
          <div className="col-md-12">
            {this.renderSearchInput()}
          </div>
          <div className="col-md-12">
            {this.renderRequestTypeFilter()}
          </div>
        </div>
      </div>
    );
  }
}

RequestFilters.propTypes = {
  onFilterChange: React.PropTypes.func.isRequired,
  filter: React.PropTypes.shape({
    state: React.PropTypes.string.isRequired,
    subFilter: React.PropTypes.array.isRequired,
    searchFilter: React.PropTypes.string.isRequired
  }).isRequired
};<|MERGE_RESOLUTION|>--- conflicted
+++ resolved
@@ -99,17 +99,6 @@
 
   renderSearchInput() {
     return (
-<<<<<<< HEAD
-      <input
-        type="search"
-        ref="search"
-        className="big-search-box"
-        placeholder="Filter requests"
-        value={this.props.filter.searchFilter}
-        onChange={(...args) => this.handleSearchChange(...args)}
-        maxLength="128"
-      />
-=======
       <div>
         <input
           type="search"
@@ -122,7 +111,6 @@
         />
       <div className="remove-button" onClick={() => this.clearSearch()}></div>
       </div>
->>>>>>> 82939d1e
     );
   }
 
