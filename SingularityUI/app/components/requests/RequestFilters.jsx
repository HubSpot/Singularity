import React from 'react';
import Utils from '../../utils';
import classNames from 'classnames';

import { Nav, NavItem, Glyphicon, Button } from 'react-bootstrap';

export default class RequestFilters extends React.Component {

  static propTypes = {
    displayRequestTypeFilters: React.PropTypes.bool
  }

  static REQUEST_STATES = [
    {
      filterVal: 'all',
      displayVal: 'All'
    },
    {
      filterVal: 'active',
      displayVal: 'Active'
    },
    {
      filterVal: 'cooldown',
      displayVal: 'Cooldown'
    },
    {
      filterVal: 'paused',
      displayVal: 'Paused'
    },
    {
      filterVal: 'pending',
      displayVal: 'Pending'
    },
    {
      filterVal: 'cleanup',
      displayVal: 'Cleaning'
    },
    {
      filterVal: 'activeDeploy',
      displayVal: 'Active Deploy'
    },
    {
      filterVal: 'noDeploy',
      displayVal: 'No Deploy'
    }
  ];

  static REQUEST_TYPES = ['SERVICE', 'WORKER', 'SCHEDULED', 'ON_DEMAND', 'RUN_ONCE'];

  handleStatusSelect(selectedKey) {
    this.props.onFilterChange(_.extend({}, this.props.filter, {state: RequestFilters.REQUEST_STATES[selectedKey].filterVal}));
  }

  handleSearchChange(e) {
    this.props.onFilterChange(_.extend({}, this.props.filter, {searchFilter: e.target.value}));
  }

  toggleRequestType(t) {
    let selected = this.props.filter.subFilter;
    if (selected.length === RequestFilters.REQUEST_TYPES.length) {
      selected = [t];
    } else if (_.isEmpty(_.without(selected, t))) {
      selected = RequestFilters.REQUEST_TYPES;
    } else if (_.contains(selected, t)) {
      selected = _.without(selected, t);
    } else {
      selected.push(t);
    }
    this.props.onFilterChange(_.extend({}, this.props.filter, {subFilter: selected}));
  }

  renderStatusFilter() {
    const selectedIndex = _.findIndex(RequestFilters.REQUEST_STATES, (s) => s.filterVal === this.props.filter.state);
    const navItems = RequestFilters.REQUEST_STATES.map((s, index) => {
      return (
        <NavItem
          key={index}
          className={classNames({'separator-pill': _.contains([3, 5], index)})}
          eventKey={index}
          title={s.tip}
          active={index === selectedIndex}
          onClick={() => this.handleStatusSelect(index)}>
            {s.displayVal}
        </NavItem>
      );
    });

    return (
      <Nav bsStyle="pills" className="table-nav-pills" activeKey={selectedIndex}>
        {navItems}
      </Nav>
    );
  }

  renderSearchInput() {
    return (
      <input
        type="search"
        ref="search"
        className="big-search-box"
        placeholder="Filter requests"
        value={this.props.filter.searchFilter}
        onChange={(...args) => this.handleSearchChange(...args)}
        maxLength="128"
<<<<<<< HEAD
      />
=======
                                                                                                                                                                                                                                                                                                                                                                                                                                                                                                                                                                                                                                                                                                                                                                                                                                                                                                                                                                                                                                                                                                                                                                                                                                                                                                                                                                                                                                                                                                                                                                                                                                                                                                                                                                                                                                                                                                                                                                                                                                                                                                                                                                                                                                                                                                                                                                                                                                                                                                                         />
>>>>>>> bb598345
    );
  }

  renderRequestTypeFilter() {
    const filterItems = this.props.displayRequestTypeFilters && RequestFilters.REQUEST_TYPES.map((t, index) => {
      return (
        <li key={index} className={_.contains(this.props.filter.subFilter, t) ? 'active' : ''}>
          <a onClick={() => this.toggleRequestType(t)}>
<<<<<<< HEAD
            <Glyphicon iconClass="ok" /> {Utils.humanizeText(t)}
=======
            <Glyphicon glyph="ok" /> {Utils.humanizeText(t)}
>>>>>>> bb598345
          </a>
        </li>
      );
    });

    return (
      <div className="requests-filter-container">
        <ul className="nav nav-pills nav-pills-multi-select">
          {filterItems}
        </ul>
      </div>
    );
  }

  render() {
    return (
      <div>
        <div className="row">
          <div className="col-md-10">
            {this.renderStatusFilter()}
          </div>
          <div className="col-md-2 text-right">
            <a href={`${config.appRoot}/requests/new`}>
              <Button bsStyle="success">
                <Glyphicon glyph="plus" /> New Request
              </Button>
            </a>
          </div>
        </div>
        <div className="row">
          <div className="col-md-12">
            {this.renderSearchInput()}
          </div>
          <div className="col-md-12">
            {this.renderRequestTypeFilter()}
          </div>
        </div>
      </div>
    );
  }
}

RequestFilters.propTypes = {
  onFilterChange: React.PropTypes.func.isRequired,
  filter: React.PropTypes.shape({
    state: React.PropTypes.string.isRequired,
    subFilter: React.PropTypes.array.isRequired,
    searchFilter: React.PropTypes.string.isRequired
  }).isRequired
};<|MERGE_RESOLUTION|>--- conflicted
+++ resolved
@@ -102,11 +102,7 @@
         value={this.props.filter.searchFilter}
         onChange={(...args) => this.handleSearchChange(...args)}
         maxLength="128"
-<<<<<<< HEAD
       />
-=======
-                                                                                                                                                                                                                                                                                                                                                                                                                                                                                                                                                                                                                                                                                                                                                                                                                                                                                                                                                                                                                                                                                                                                                                                                                                                                                                                                                                                                                                                                                                                                                                                                                                                                                                                                                                                                                                                                                                                                                                                                                                                                                                                                                                                                                                                                                                                                                                                                                                                                                                                         />
->>>>>>> bb598345
     );
   }
 
@@ -115,11 +111,7 @@
       return (
         <li key={index} className={_.contains(this.props.filter.subFilter, t) ? 'active' : ''}>
           <a onClick={() => this.toggleRequestType(t)}>
-<<<<<<< HEAD
-            <Glyphicon iconClass="ok" /> {Utils.humanizeText(t)}
-=======
             <Glyphicon glyph="ok" /> {Utils.humanizeText(t)}
->>>>>>> bb598345
           </a>
         </li>
       );
