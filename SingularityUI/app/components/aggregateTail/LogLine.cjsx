
LogLine = React.createClass

  shouldComponentUpdate: (nextProps) ->
<<<<<<< HEAD
    (@props.offset isnt nextProps.offset) or (@props.isHighlighted isnt nextProps.isHighlighted) or (@props.content isnt nextProps.content)
=======
    (@props.offset isnt nextProps.offset) or (@props.isHighlighted isnt nextProps.isHighlighted) or (@props.content isnt nextProps.content) or (@props.isLastLine isnt nextProps.isLastLine) or (@props.isFirstLine isnt nextProps.isFirstLine)
>>>>>>> 1e5100c8

  highlightContent: (content) ->
    search = @props.search
    if not search or _.isEmpty(search)
      return content

    regex = RegExp(search, 'g')
    matches = []

    while m = regex.exec(content)
      matches.push(m)

    sections = []
    lastEnd = 0
    for m in matches
      last =
        text: content.slice(lastEnd, m.index)
        match: false
      sect =
        text: content.slice(m.index, m.index + m[0].length)
        match: true
      sections.push last, sect
      lastEnd = m.index + m[0].length
    sections.push
      text: content.slice(lastEnd)
      match: false

    sections.map (s, i) =>
      spanClass = classNames
        'search-match': s.match
      <span key={i} className={spanClass}>{s.text}</span>

  handleClick: (e) ->
    e.preventDefault()
    window.history.pushState({}, window.document.title, @props.offsetLink)  # have to do it this janky way because of the hash
    @props.handleOffsetLink(@props.offset)

  render: ->
    divClass = classNames
      line: true
      highlightLine: @props.isHighlighted
<<<<<<< HEAD
      'first-line': @props.index is 0
      'last-line': @props.index >= @props.totalLines - 1
=======
      'first-line': @props.isFirstLine
      'last-line': @props.isLastLine
>>>>>>> 1e5100c8

    <div className={divClass} style={backgroundColor: @props.color}>
      <a href="#{@props.offsetLink}" className="offset-link" data-offset="#{@props.offset}" onClick={@handleClick}>
        <div className="pre-line">
            <span className="glyphicon glyphicon-link" data-offset="#{@props.offset}"></span>
        </div>
      </a>
      <span>
        {@highlightContent(@props.content)}
      </span>
    </div>

module.exports = LogLine<|MERGE_RESOLUTION|>--- conflicted
+++ resolved
@@ -2,11 +2,7 @@
 LogLine = React.createClass
 
   shouldComponentUpdate: (nextProps) ->
-<<<<<<< HEAD
-    (@props.offset isnt nextProps.offset) or (@props.isHighlighted isnt nextProps.isHighlighted) or (@props.content isnt nextProps.content)
-=======
     (@props.offset isnt nextProps.offset) or (@props.isHighlighted isnt nextProps.isHighlighted) or (@props.content isnt nextProps.content) or (@props.isLastLine isnt nextProps.isLastLine) or (@props.isFirstLine isnt nextProps.isFirstLine)
->>>>>>> 1e5100c8
 
   highlightContent: (content) ->
     search = @props.search
@@ -48,13 +44,8 @@
     divClass = classNames
       line: true
       highlightLine: @props.isHighlighted
-<<<<<<< HEAD
-      'first-line': @props.index is 0
-      'last-line': @props.index >= @props.totalLines - 1
-=======
       'first-line': @props.isFirstLine
       'last-line': @props.isLastLine
->>>>>>> 1e5100c8
 
     <div className={divClass} style={backgroundColor: @props.color}>
       <a href="#{@props.offsetLink}" className="offset-link" data-offset="#{@props.offset}" onClick={@handleClick}>
