--- conflicted
+++ resolved
@@ -54,11 +54,13 @@
       highlightLine: this.props.isHighlighted
     });
 
-<<<<<<< HEAD
+    const linkStyle = this.props.compressedLog
+      ? 'view'
+      : 'tail';
     return (
       <div className={divClass} style={{ backgroundColor: this.props.color }}>
         <a
-          href={`${ config.appRoot }/task/${ this.props.taskId }/tail/${ this.props.path }#${ this.props.offset }`}
+          href={`${ config.appRoot }/task/${ this.props.taskId }/${ linkStyle }/${ this.props.path }#${ this.props.offset }`}
           className="offset-link"
           onClick={() => this.props.clickPermalink(this.props.offset)}
         >
@@ -71,22 +73,12 @@
         </span>
       </div>
     );
-=======
-    let linkStyle;
-    if (this.props.compressedLog) {
-      linkStyle = "view";
-    } else {
-      linkStyle = "tail";
-    }
-
-    return React.createElement("div", { "className": divClass, "style": { backgroundColor: this.props.color } }, React.createElement("a", { "href": `${ config.appRoot }/task/${ this.props.taskId }/${linkStyle}/${ this.props.path }#${ this.props.offset }`, "className": "offset-link", ["onClick"]: () => this.props.clickPermalink(this.props.offset) }, <div className="pre-line"><span className="glyphicon glyphicon-link" data-offset={`${ this.props.offset }`} /></div>), <span>{this.highlightContent(this.props.content)}</span>);
->>>>>>> 4bdeea5b
   }
 }
 
 LogLine.propTypes = {
   offset: React.PropTypes.number.isRequired,
-  compressedLog: React.PropTypes.bool.isRequired,
+  compressedLog: React.PropTypes.bool,
   isHighlighted: React.PropTypes.bool.isRequired,
   content: React.PropTypes.string.isRequired,
   taskId: React.PropTypes.string.isRequired,
