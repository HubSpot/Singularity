import React from 'react';
import classNames from 'classnames';
import ansiStyleParser from 'ansi-style-parser';
import 'styles/scss/ansi-log-styles';

import { connect } from 'react-redux';
import { clickPermalink } from '../../actions/log';

class LogLine extends React.Component {
  highlightContent(content) {
    const { search } = this.props;
    if (!search || _.isEmpty(search)) {
      return ansiStyleParser(content).map((p, i) => {
        return <span key={i} className={p.styles}>{p.text}</span>;
      });
    }

    const regex = RegExp(search, 'g');
    const matches = [];

    for (let match = regex.exec(content); match; match = regex.exec(content)) {
      matches.push(match);
    }

    const sections = [];
    let lastEnd = 0;
    for (let i = 0; i < matches.length; i++) {
      const match = matches[i];
      const last = {
        text: content.slice(lastEnd, match.index),
        match: false
      };
      const sect = {
        text: content.slice(match.index, match.index + match[0].length),
        match: true
      };
      sections.push(last, sect);
      lastEnd = match.index + match[0].length;
    }
    sections.push({
      text: content.slice(lastEnd),
      match: false
    });

    return sections.map((s, i) => {
      let spanClass = classNames({ 'search-match': s.match });
      return <span key={i} className={spanClass}>{s.text}</span>;
    });
  }

  render() {
    const divClass = classNames({
      line: true,
      highlightLine: this.props.isHighlighted
    });

<<<<<<< HEAD
    let linkStyle;
    if (this.props.compressedLog) {
      linkStyle = "view";
    } else {
      linkStyle = "tail";
    }

    return React.createElement("div", { "className": divClass, "style": { backgroundColor: this.props.color } }, React.createElement("a", { "href": `${ config.appRoot }/task/${ this.props.taskId }/${linkStyle}/${ this.props.path }#${ this.props.offset }`, "className": "offset-link", ["onClick"]: () => this.props.clickPermalink(this.props.offset) }, <div className="pre-line"><span className="glyphicon glyphicon-link" data-offset={`${ this.props.offset }`} /></div>), <span>{this.highlightContent(this.props.content)}</span>);
=======
    return (
      <div className={divClass} style={{ backgroundColor: this.props.color }}>
        <a
          href={`${ config.appRoot }/task/${ this.props.taskId }/tail/${ this.props.path }#${ this.props.offset }`}
          className="offset-link"
          onClick={() => this.props.clickPermalink(this.props.offset)}
        >
          <div className="pre-line">
            <span className="glyphicon glyphicon-link" data-offset={`${ this.props.offset }`} />
          </div>
        </a>
        <span>
          {this.highlightContent(this.props.content)}
        </span>
      </div>
    );
>>>>>>> e2570fa7
  }
}

LogLine.propTypes = {
  offset: React.PropTypes.number.isRequired,
  compressedLog: React.PropTypes.bool.isRequired,
  isHighlighted: React.PropTypes.bool.isRequired,
  content: React.PropTypes.string.isRequired,
  taskId: React.PropTypes.string.isRequired,
  showDebugInfo: React.PropTypes.bool,
  color: React.PropTypes.string,
  timestamp: React.PropTypes.number,
  path: React.PropTypes.string,
  search: React.PropTypes.string,
  clickPermalink: React.PropTypes.func.isRequired
};

const mapStateToProps = (state) => ({
  search: state.search,
  showDebugInfo: state.showDebugInfo,
  path: state.path
});

const mapDispatchToProps = { clickPermalink };

export default connect(mapStateToProps, mapDispatchToProps)(LogLine);
<|MERGE_RESOLUTION|>--- conflicted
+++ resolved
@@ -54,20 +54,12 @@
       highlightLine: this.props.isHighlighted
     });
 
-<<<<<<< HEAD
-    let linkStyle;
-    if (this.props.compressedLog) {
-      linkStyle = "view";
-    } else {
-      linkStyle = "tail";
-    }
+    const linkStyle = this.props.compressedLog ? 'view' : 'tail';
 
-    return React.createElement("div", { "className": divClass, "style": { backgroundColor: this.props.color } }, React.createElement("a", { "href": `${ config.appRoot }/task/${ this.props.taskId }/${linkStyle}/${ this.props.path }#${ this.props.offset }`, "className": "offset-link", ["onClick"]: () => this.props.clickPermalink(this.props.offset) }, <div className="pre-line"><span className="glyphicon glyphicon-link" data-offset={`${ this.props.offset }`} /></div>), <span>{this.highlightContent(this.props.content)}</span>);
-=======
     return (
       <div className={divClass} style={{ backgroundColor: this.props.color }}>
         <a
-          href={`${ config.appRoot }/task/${ this.props.taskId }/tail/${ this.props.path }#${ this.props.offset }`}
+          href={`${ config.appRoot }/task/${ this.props.taskId }/${ linkStyle }/${ this.props.path }#${ this.props.offset }`}
           className="offset-link"
           onClick={() => this.props.clickPermalink(this.props.offset)}
         >
@@ -80,7 +72,6 @@
         </span>
       </div>
     );
->>>>>>> e2570fa7
   }
 }
 
