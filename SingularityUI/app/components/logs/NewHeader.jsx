import React from 'react';
import { Link } from 'react-router';
import classNames from 'classnames';
import NewColorDropdown from './NewColorDropdown';
import NewTasksDropdown from './NewTasksDropdown';

import { connect } from 'react-redux';
import { switchViewMode } from '../../actions/log';
import { jumpAllToTop, jumpAllToBottom, setColor, toggleTailerGroup } from '../../actions/tailer';

class NewHeader extends React.Component {
  renderBreadcrumbs() {
    if (this.props.paths.length > 1) {
      return (<li>(multiple paths)</li>);
    } else if (this.props.paths.length === 1) {
      return this.props.paths[0].split('/').map((subpath, key) => {
        if (subpath === '$TASK_ID') {
          return <li key={key}><span className="label label-info">Task ID</span></li>;
        }
        return <li key={key}>{subpath}</li>;
      });
    }
  }

  renderAnchorButtons() {
    return (this.props.tailerGroupCount > 1) && (
      <span>
        <a className="btn btn-default btn-sm tail-bottom-button" onClick={this.props.jumpAllToBottom} title="Scroll All to Bottom">
          <span className="glyphicon glyphicon-chevron-down"></span>
        </a>
        <a className="btn btn-default btn-sm tail-top-button" onClick={this.props.jumpAllToTop} title="Scroll All to Top">
          <span className="glyphicon glyphicon-chevron-up"></span>
        </a>
      </span>
    );
  }

  renderRequestLink() {
    if (this.props.requestIds.length > 1) {
      return (<li>
        (multiple requests)
      </li>);
    } else if (this.props.requestIds.length === 1) {
      return (<li>
        Request&nbsp;
        <Link to={`request/${this.props.requestIds[0]}`}>
          {this.props.requestIds[0]}
        </Link>
      </li>);
    }
  }

  renderTasksDropdown() {
    if (this.props.requestIds.length === 1 && this.props.paths.length === 1) {
      return (<NewTasksDropdown
        ready={this.props.ready}
        runningTasks={this.props.runningTasks}
        visibleTasks={this.props.taskIds}
        onToggle={(taskId) => this.props.toggleTailerGroup(taskId, this.props.paths[0], this.props.taskIds)}
        />);
    }
  }

  renderSwitchToNewTailer() {
    if (window.config.lessTerminalPort && this.props.oldTail === 'old-tail') {
      return (
        <Link to={`/task/${this.props.taskIds[0]}/less/${this.props.paths[0]}`}>
          <button type="button" className="btn btn-sm btn-default">Switch to new tailer</button>
        </Link>
      );
    }
  }

  renderSwitchToOldTailer() {
    if ((this.props.tailerGroupCount === 1)) {
      return (<Link to={`/task/${this.props.taskIds[0]}/${this.props.oldTail}/${this.props.paths[0]}`}>
        <button type="button" className="btn btn-sm btn-default">Back to old tailer</button>
      </Link>);
    } else if ((this.props.tailerGroupCount > 1)) {
      return (<Link to={`/request/${this.props.requestIds[0]}/${this.props.oldTail}/${this.props.paths[0]}`}>
        <button type="button" className="btn btn-sm btn-default">Back to old tailer</button>
      </Link>);
    }
  }

  render() {
    if (!this.props.ready) {
      return (<div>Loading...</div>);
    }

    return (
      <div className="tail-header">
        <div className="row">
          <div className="col-md-3">
            <ul className="breadcrumb breadcrumb-request">
              {this.renderRequestLink()}
            </ul>
          </div>
          <div className="col-md-6">
            <ul className="breadcrumb">
              {this.renderBreadcrumbs()}
            </ul>
          </div>
          <div className="col-md-3 hidden-xs tail-buttons">
            {this.renderSwitchToNewTailer()}
            {this.renderSwitchToOldTailer()}
            {this.renderTasksDropdown()}
            <NewColorDropdown activeColor={this.props.activeColor} onSetColor={this.props.setColor} />
            {this.renderAnchorButtons()}
          </div>
        </div>
      </div>
    );
  }
}

NewHeader.propTypes = {
  //requestIds: React.PropTypes.string,
  //paths: React.PropTypes.string.isRequired,
  viewMode: React.PropTypes.string.isRequired,
  tailerGroupCount: React.PropTypes.number.isRequired,
  switchViewMode: React.PropTypes.func.isRequired,
  jumpAllToTop: React.PropTypes.func.isRequired,
  jumpAllToBottom: React.PropTypes.func.isRequired,

  oldTail: React.PropTypes.string,
<<<<<<< HEAD
};

NewHeader.defaultProps = {
  oldTail: 'old-tail',
};

=======
};

NewHeader.defaultProps = {
  oldTail: 'old-tail',
};

>>>>>>> 94f8bfa1
function mergeProps(stateProps, dispatchProps, ownProps) {
  return Object.assign(stateProps, dispatchProps, ownProps);
}

export default connect((state) => ({
  tailerGroupCount: state.tailerView.tailerGroups.length,
  taskIds: state.tailerView.taskIds,
  requestIds: state.tailerView.requestIds,
  paths: state.tailerView.paths,
  viewMode: state.tailerView.viewMode,
  ready: state.tailerView.ready,
  activeColor: state.tailerView.color,
  runningTasks: state.tailerView.requestIds.length > 0 && state.api.activeTasksForRequest[state.tailerView.requestIds[0]].data
}), {
  switchViewMode,
  jumpAllToTop,
  jumpAllToBottom,
  setColor,
  toggleTailerGroup,
}, mergeProps)(NewHeader);<|MERGE_RESOLUTION|>--- conflicted
+++ resolved
@@ -124,21 +124,12 @@
   jumpAllToBottom: React.PropTypes.func.isRequired,
 
   oldTail: React.PropTypes.string,
-<<<<<<< HEAD
 };
 
 NewHeader.defaultProps = {
   oldTail: 'old-tail',
 };
 
-=======
-};
-
-NewHeader.defaultProps = {
-  oldTail: 'old-tail',
-};
-
->>>>>>> 94f8bfa1
 function mergeProps(stateProps, dispatchProps, ownProps) {
   return Object.assign(stateProps, dispatchProps, ownProps);
 }
