import rootComponent from '../../rootComponent';

import LogContainer from './LogContainer';

import { initialize, initializeUsingActiveTasks } from '../../actions/log';
import { updateActiveTasks } from '../../actions/activeTasks';

const refreshTail = (props) => (dispatch) => {
  const splits = props.params.taskId.split('-');
  const requestId = splits.slice(0, splits.length - 5).join('-');
  const search = props.location.query.search || '';
  const path = props.params.splat.replace(props.params.taskId, '$TASK_ID');
  const initPromise = dispatch(initialize(requestId, path, search, [props.params.taskId], props.location.query.viewMode || 'split', 'SANDBOX'));
  return initPromise.then(() => {
    dispatch(updateActiveTasks(requestId));
  });
<<<<<<< HEAD
}

export const Tail = connect(null, mapDispatchToProps)(rootComponent(TailPage, getTitle, refreshTail, false, false));
=======
};
>>>>>>> c0f17c7b

export const Tail = rootComponent(LogContainer, refreshTail, false, false);

const refreshCompressedLog = (props) => (dispatch) => {
  const splits = props.params.taskId.split('-');
  const requestId = splits.slice(0, splits.length - 5).join('-');
  const search = props.location.query.search || '';
  const path = props.params.splat;
  const initPromise = dispatch(initialize(requestId, path, search, [props.params.taskId], props.location.query.viewMode || 'split', 'COMPRESSED'));
  initPromise.then(() => {
    dispatch(updateActiveTasks(requestId));
  });
}

export const CompressedLogView = rootComponent(LogContainer, refreshCompressedLog, false, false);

const refreshAggregateTail = (props) => (dispatch) => {
  const viewMode = props.location.query.viewMode || 'split';
  const search = props.location.query.search || '';
  const taskIds = props.location.query.taskIds;

  let initPromise;
  if (taskIds) {
    initPromise = dispatch(initialize(props.params.requestId, props.params.splat, search, taskIds.split(','), viewMode, 'SANDBOX'));
  } else {
    initPromise = dispatch(initializeUsingActiveTasks(props.params.requestId, props.params.splat, search, viewMode, 'SANDBOX'));
  }
  initPromise.then(() => {
    dispatch(updateActiveTasks(props.params.requestId));
  });
}

<<<<<<< HEAD
export const AggregateTail = connect(null, mapDispatchToProps)(rootComponent(TailPage, getTitle, refreshAggregateTail, false, false));
=======
export const AggregateTail = rootComponent(LogContainer, refreshAggregateTail, false, false);
>>>>>>> c0f17c7b
<|MERGE_RESOLUTION|>--- conflicted
+++ resolved
@@ -14,13 +14,7 @@
   return initPromise.then(() => {
     dispatch(updateActiveTasks(requestId));
   });
-<<<<<<< HEAD
-}
-
-export const Tail = connect(null, mapDispatchToProps)(rootComponent(TailPage, getTitle, refreshTail, false, false));
-=======
 };
->>>>>>> c0f17c7b
 
 export const Tail = rootComponent(LogContainer, refreshTail, false, false);
 
@@ -53,8 +47,4 @@
   });
 }
 
-<<<<<<< HEAD
-export const AggregateTail = connect(null, mapDispatchToProps)(rootComponent(TailPage, getTitle, refreshAggregateTail, false, false));
-=======
-export const AggregateTail = rootComponent(LogContainer, refreshAggregateTail, false, false);
->>>>>>> c0f17c7b
+export const AggregateTail = rootComponent(LogContainer, refreshAggregateTail, false, false);