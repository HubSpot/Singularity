--- conflicted
+++ resolved
@@ -19,21 +19,12 @@
   }
 
   renderViewButtons() {
-<<<<<<< HEAD
-    return this.props.multipleTasks && (
-      <div className="btn-group" role="group" title="Select View Type">
-        <button type="button" className={classNames({btn: true, 'btn-sm': true, 'btn-default': true, 'no-margin': true, active: this.props.viewMode === 'unified'})} onClick={() => this.props.switchViewMode('unified')}>Unified</button>
-        <button type="button" className={classNames({btn: true, 'btn-sm': true, 'btn-default': true, 'no-margin': true, active: this.props.viewMode === 'split'})} onClick={() => this.props.switchViewMode('split')}>Split</button>
-      </div>
-    );
-=======
     if (this.props.multipleTasks) {
       return (<div className="btn-group" role="group" title="Select View Type">
         <button type="button" className={classNames({btn: true, 'btn-sm': true, 'btn-default': true, 'no-margin': true, active: this.props.viewMode === 'unified'})} onClick={() => { this.props.switchViewMode('unified'); }}>Unified</button>
         <button type="button" className={classNames({btn: true, 'btn-sm': true, 'btn-default': true, 'no-margin': true, active: this.props.viewMode === 'split'})} onClick={() => { this.props.switchViewMode('split'); }}>Split</button>
       </div>);
     }
->>>>>>> dc8f3504
   }
 
   renderAnchorButtons() {
