import React, { PropTypes, Component } from 'react';
import { FetchDisabledActions, FetchDisastersData, FetchPriorityFreeze, FetchTaskCredits } from '../../actions/api/disasters';
import { connect } from 'react-redux';
import rootComponent from '../../rootComponent';
import Utils from '../../utils';
import DisabledActions from './DisabledActions';
import ManageDisasters from './ManageDisasters';
import DisasterStats from './DisasterStats';
import { refresh } from '../../actions/ui/disasters';

class Disasters extends Component {
  static propTypes = {
    disastersData: PropTypes.shape({
      stats: PropTypes.arrayOf(PropTypes.shape({
        timestamp: PropTypes.number.isRequired,
        numActiveTasks: PropTypes.number.isRequired,
        numPendingTasks: PropTypes.number.isRequired,
        numLateTasks: PropTypes.number.isRequired,
        avgTaskLagMillis: PropTypes.number.isRequired,
        numLostTasks: PropTypes.number.isRequired,
        numActiveSlaves: PropTypes.number.isRequired,
        numLostSlaves: PropTypes.number.isRequired
      })).isRequired,
      disasters: PropTypes.arrayOf(PropTypes.shape({
        type: PropTypes.string.isRequired,
        active: PropTypes.bool
      })).isRequired,
      automatedActionsDisabled: PropTypes.bool.isRequired
    }).isRequired,
    taskCredits: PropTypes.object,
    priorityFreeze: PropTypes.object,
    user: PropTypes.string,
<<<<<<< HEAD
    fetchDisabledActions: PropTypes.func.isRequired,
    fetchDisastersData: PropTypes.func.isRequired,
    fetchPriorityFreeze: PropTypes.func.isRequired,
    fetchTaskCredits: PropTypes.func.isRequired
=======
    disabledActions: PropTypes.arrayOf(PropTypes.shape({
      type: PropTypes.string.isRequired,
      message: PropTypes.string,
      user: PropTypes.string
    })).isRequired,
>>>>>>> 5b0f7dc4
  };

  constructor(props) {
    super(props);
    this.state = {};
  }

  render() {
    return (
      <div>
        <DisabledActions disabledActions={this.props.disabledActions} user={this.props.user} />
        <ManageDisasters
          disasters={this.props.disastersData.disasters}
          priorityFreeze={this.props.priorityFreeze}
          user={this.props.user}
          automatedActionsDisabled={this.props.disastersData.automatedActionsDisabled}
          taskCredits={this.props.taskCredits}
        />
        <DisasterStats stats={this.props.disastersData.stats} />
      </div>
    );
  }
}

function mapStateToProps(state) {
  const user = Utils.maybe(state, ['api', 'user', 'data', 'user', 'name']);
  const priorityFreeze = Utils.maybe(state.api.priorityFreeze, ['data'], {});
  return {
    user,
    disastersData: state.api.disastersData.data,
    disabledActions: state.api.disabledActions.data,
    taskCredits: state.api.taskCredits.data,
    priorityFreeze: _.isEmpty(priorityFreeze) ? {} : priorityFreeze
  };
}

export default connect(mapStateToProps)(rootComponent(Disasters, refresh));<|MERGE_RESOLUTION|>--- conflicted
+++ resolved
@@ -1,5 +1,4 @@
 import React, { PropTypes, Component } from 'react';
-import { FetchDisabledActions, FetchDisastersData, FetchPriorityFreeze, FetchTaskCredits } from '../../actions/api/disasters';
 import { connect } from 'react-redux';
 import rootComponent from '../../rootComponent';
 import Utils from '../../utils';
@@ -30,18 +29,12 @@
     taskCredits: PropTypes.object,
     priorityFreeze: PropTypes.object,
     user: PropTypes.string,
-<<<<<<< HEAD
-    fetchDisabledActions: PropTypes.func.isRequired,
-    fetchDisastersData: PropTypes.func.isRequired,
-    fetchPriorityFreeze: PropTypes.func.isRequired,
-    fetchTaskCredits: PropTypes.func.isRequired
-=======
     disabledActions: PropTypes.arrayOf(PropTypes.shape({
       type: PropTypes.string.isRequired,
       message: PropTypes.string,
       user: PropTypes.string
     })).isRequired,
->>>>>>> 5b0f7dc4
+    fetchTaskCredits: PropTypes.func.isRequired,
   };
 
   constructor(props) {
