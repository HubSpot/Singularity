--- conflicted
+++ resolved
@@ -28,16 +28,12 @@
     }).isRequired,
     taskCredits: PropTypes.object,
     priorityFreeze: PropTypes.object,
-<<<<<<< HEAD
-    user: PropTypes.string
-=======
     user: PropTypes.string,
     disabledActions: PropTypes.arrayOf(PropTypes.shape({
       type: PropTypes.string.isRequired,
       message: PropTypes.string,
       user: PropTypes.string
     })).isRequired,
->>>>>>> 98761ef5
   };
 
   constructor(props) {
