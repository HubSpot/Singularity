--- conflicted
+++ resolved
@@ -30,18 +30,15 @@
     taskCredits: PropTypes.object,
     priorityFreeze: PropTypes.object,
     user: PropTypes.string,
-<<<<<<< HEAD
     fetchDisabledActions: PropTypes.func.isRequired,
     fetchDisastersData: PropTypes.func.isRequired,
     fetchPriorityFreeze: PropTypes.func.isRequired,
-    fetchTaskCredits: PropTypes.func.isRequired
-=======
+    fetchTaskCredits: PropTypes.func.isRequired,
     disabledActions: PropTypes.arrayOf(PropTypes.shape({
       type: PropTypes.string.isRequired,
       message: PropTypes.string,
       user: PropTypes.string
     })).isRequired,
->>>>>>> eb4d2095
   };
 
   constructor(props) {
