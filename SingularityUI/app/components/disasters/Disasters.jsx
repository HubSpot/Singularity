import React, { PropTypes, Component } from 'react';
<<<<<<< HEAD
import { FetchDisabledActions, FetchDisastersData, FetchPriorityFreeze, FetchTaskCredits } from '../../actions/api/disasters';
=======
>>>>>>> task_credits
import { connect } from 'react-redux';
import rootComponent from '../../rootComponent';
import Utils from '../../utils';
import DisabledActions from './DisabledActions';
import ManageDisasters from './ManageDisasters';
import DisasterStats from './DisasterStats';
import { refresh } from '../../actions/ui/disasters';

class Disasters extends Component {
  static propTypes = {
    disastersData: PropTypes.shape({
      stats: PropTypes.arrayOf(PropTypes.shape({
        timestamp: PropTypes.number.isRequired,
        numActiveTasks: PropTypes.number.isRequired,
        numPendingTasks: PropTypes.number.isRequired,
        numLateTasks: PropTypes.number.isRequired,
        avgTaskLagMillis: PropTypes.number.isRequired,
        numLostTasks: PropTypes.number.isRequired,
        numActiveSlaves: PropTypes.number.isRequired,
        numLostSlaves: PropTypes.number.isRequired
      })).isRequired,
      disasters: PropTypes.arrayOf(PropTypes.shape({
        type: PropTypes.string.isRequired,
        active: PropTypes.bool
      })).isRequired,
      automatedActionsDisabled: PropTypes.bool.isRequired
    }).isRequired,
    taskCredits: PropTypes.object,
    priorityFreeze: PropTypes.object,
    user: PropTypes.string,
    disabledActions: PropTypes.arrayOf(PropTypes.shape({
      type: PropTypes.string.isRequired,
      message: PropTypes.string,
      user: PropTypes.string
    })).isRequired,
  };

  constructor(props) {
    super(props);
    this.state = {};
  }

  render() {
    return (
      <div>
        <DisabledActions disabledActions={this.props.disabledActions} user={this.props.user} />
        <ManageDisasters
          disasters={this.props.disastersData.disasters}
          priorityFreeze={this.props.priorityFreeze}
          user={this.props.user}
          automatedActionsDisabled={this.props.disastersData.automatedActionsDisabled}
          taskCredits={this.props.taskCredits}
        />
        <DisasterStats stats={this.props.disastersData.stats} />
      </div>
    );
  }
}

function mapStateToProps(state) {
  const user = Utils.maybe(state, ['api', 'user', 'data', 'user', 'name']);
  const priorityFreeze = Utils.maybe(state.api.priorityFreeze, ['data'], {});
  return {
    user,
    disastersData: state.api.disastersData.data,
    disabledActions: state.api.disabledActions.data,
    taskCredits: state.api.taskCredits.data,
    priorityFreeze: _.isEmpty(priorityFreeze) ? {} : priorityFreeze
  };
}

export default connect(mapStateToProps)(rootComponent(Disasters, refresh));<|MERGE_RESOLUTION|>--- conflicted
+++ resolved
@@ -1,8 +1,4 @@
 import React, { PropTypes, Component } from 'react';
-<<<<<<< HEAD
-import { FetchDisabledActions, FetchDisastersData, FetchPriorityFreeze, FetchTaskCredits } from '../../actions/api/disasters';
-=======
->>>>>>> task_credits
 import { connect } from 'react-redux';
 import rootComponent from '../../rootComponent';
 import Utils from '../../utils';
