--- conflicted
+++ resolved
@@ -83,11 +83,7 @@
           } else {
             delete data.runShellCommandBeforeKill;
           }
-<<<<<<< HEAD
-          this.props.pauseRequest(data)
-=======
           this.confirm(data)
->>>>>>> 3f0b1cad
         }}
         buttonStyle="primary"
         formElements={formElements}>
