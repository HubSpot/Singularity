--- conflicted
+++ resolved
@@ -77,18 +77,14 @@
         name="Pause Request"
         ref="pauseModal"
         action="Pause Request"
-<<<<<<< HEAD
-        onConfirm={(data) => this.confirm(data)}
-=======
         onConfirm={(data) => {
           if (data.runShellCommand) {
             data.runShellCommandBeforeKill = {name: data.runShellCommandBeforeKill};
           } else {
             delete data.runShellCommandBeforeKill;
           }
-          this.props.pauseRequest(data)
+          this.confirm(data)
         }}
->>>>>>> dc8f3504
         buttonStyle="primary"
         formElements={formElements}>
         <p>Are you sure you want to pause {requestIds.length > 1 ? 'these' : 'this'} request{requestIds.length > 1 && 's'}?</p>
