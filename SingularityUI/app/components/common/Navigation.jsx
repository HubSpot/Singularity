import React from 'react';
import { connect } from 'react-redux';
import { withRouter, Link } from 'react-router';
import { ToggleVisibility } from '../../actions/ui/globalSearch';
import classnames from 'classnames';

import { Glyphicon } from 'react-bootstrap';

function handleSearchClick(event, toggleGlobalSearch) {
  event.preventDefault();
  toggleGlobalSearch();
}

function isActive(navbarPath, fragment) {
  if (navbarPath === 'requests' || navbarPath === 'request') {
    return _.contains(['requests', 'request'], fragment);
  }
  if (navbarPath === 'tasks' || navbarPath === 'task') {
    return _.contains(['tasks', 'task'], fragment);
  }
  if (navbarPath === 'admin') {
    return (
      fragment === 'racks' ||
      fragment === 'slaves' ||
      fragment === 'webhooks' ||
<<<<<<< HEAD
      fragment === 'task-search' ||
      fragment === 'disabled-actions'
=======
      fragment === 'task-search'
>>>>>>> d6f00eea
    );
  }
  if (navbarPath === '/') {
    return fragment === '';
  }
  return navbarPath === fragment;
}

// put into page wrapper, render children
const Navigation = (props) => {
  const fragment = props.location.pathname.split('/')[1];
  return (
    <nav className="navbar navbar-default">
      <div className="container-fluid">
        <div className="navbar-header">
          <Link className="navbar-brand" to="/">{config.title}</Link>
        </div>
        <div className="collapse navbar-collapse" id="navbar-collapse">
          <ul className="nav navbar-nav">
            <li className={classnames({active: isActive('/', fragment)})}>
              <Link to="/">Dashboard {isActive('/', fragment) && <span className="sr-only">(current)</span>}</Link>
            </li>
            <li className={classnames({active: isActive('status', fragment)})}>
              <Link to="/status">Status {isActive('status', fragment) && <span className="sr-only">(current)</span>}</Link>
            </li>
            <li className={classnames({active: isActive('requests', fragment)})}>
              <Link to="/requests">Requests {isActive('requests', fragment) && <span className="sr-only">(current)</span>}</Link>
            </li>
            <li className={classnames({active: isActive('tasks', fragment)})}>
              <Link to="/tasks">Tasks {isActive('tasks', fragment) && <span className="sr-only">(current)</span>}</Link>
            </li>
            <li className={classnames('dropdown', {active: isActive('admin', fragment)})}>
              <a href="#" className="dropdown-toggle" data-toggle="dropdown" role="button" aria-haspopup="true" aria-expanded="false">
                Admin <span className="caret"></span>
              </a>
              <ul className="dropdown-menu">
                <li><Link to="/racks">Racks</Link></li>
                <li><Link to="/slaves">Slaves</Link></li>
                <li><Link to="/webhooks">Webhooks</Link></li>
                <li><Link to="/disabled-actions">Disabled Actions</Link></li>
                <li role="separator" className="divider"></li>
                <li><Link to="/task-search">Task Search</Link></li>
              </ul>
            </li>
            <li><a href={config.apiDocs}>API Docs <small>(Beta)</small></a></li>
            <li>
              <a href="#" onClick={(event) => handleSearchClick(event, props.toggleGlobalSearch)}>
                <Glyphicon glyph="search" />
                <span className="icon-search-adjacent-text"> Search</span>
              </a>
            </li>
          </ul>
        </div>
      </div>
    </nav>
  );
};


Navigation.propTypes = {
  location: React.PropTypes.object.isRequired,
  router: React.PropTypes.object.isRequired,
  toggleGlobalSearch: React.PropTypes.func
};

function mapDispatchToProps(dispatch) {
  return {
    toggleGlobalSearch: () => dispatch(ToggleVisibility())
  };
}

export default connect(null, mapDispatchToProps)(withRouter(Navigation));<|MERGE_RESOLUTION|>--- conflicted
+++ resolved
@@ -23,12 +23,8 @@
       fragment === 'racks' ||
       fragment === 'slaves' ||
       fragment === 'webhooks' ||
-<<<<<<< HEAD
       fragment === 'task-search' ||
       fragment === 'disabled-actions'
-=======
-      fragment === 'task-search'
->>>>>>> d6f00eea
     );
   }
   if (navbarPath === '/') {
