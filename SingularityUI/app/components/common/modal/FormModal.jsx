import React from 'react';
import classNames from 'classnames';

import { Modal, Button, Popover, OverlayTrigger } from 'react-bootstrap';
import TagsInput from 'react-tagsinput';
<<<<<<< HEAD
import Duration from '../formItems/Duration';
=======
>>>>>>> 31fc76f8
import MultiInput from '../formItems/MultiInput';
import Select from 'react-select';
import Utils from '../../../utils';
import juration from 'juration';

const TAGS_CHARACTER_LIMIT = 75;

function getDefaultFormState(props) {
  const formState = {};
  props.formElements.forEach((formElement) => {
    const { defaultValue } = formElement;
    if (defaultValue) {
      if (Array.isArray(defaultValue)) {
        formState[formElement.name] = defaultValue;
      } else {
        formState[formElement.name] = formElement.defaultValue.toString();
      }
    }
  });
  return formState;
}

export default class FormModal extends React.Component {
  constructor(props) {
    super(props);

    this.state = {
      visible: false,
      formState: getDefaultFormState(props),
      errors: {}
    };

    _.bindAll(this, 'hide', 'show', 'confirm');
  }

  componentWillReceiveProps(newProps) {
    if (_.isEqual(this.state.formState, getDefaultFormState(this.props))) {
      this.setState({formState: getDefaultFormState(newProps)});
    }
  }

  static FormItem = (props) => {
    if ((props.element.dependsOn && props.formState[props.element.dependsOn]) || !props.element.dependsOn) {
      return (
        <div className={classNames(props.className, {'childItem': props.formState[props.element.dependsOn]})}>
          {props.children}
        </div>
      );
    }
    return null;
  };

  static INPUT_TYPES = {
    BOOLEAN: 'BOOLEAN',
    STRING: 'STRING',
    RADIO: 'RADIO',
    TAGS: 'TAGS',
    MULTIINPUT: 'MULTIINPUT',
    NUMBER: 'NUMBER',
    DURATION: 'DURATION',
    SELECT: 'SELECT'
  };

  hide() {
    this.setState({
      visible: false
    });
  }

  show() {
    this.setState({
      visible: true
    });
  }

  handleFormChange(name, value) {
    const formState = Utils.deepClone(this.state.formState);
    formState[name] = value;
    this.setState({ formState });
  }

  validateForm() {
    // Check required values
    const errors = {};
    this.props.formElements.forEach((formElement) => {
      if (!this.state.formState[formElement.name] && formElement.isRequired) {
        errors[formElement.name] = 'This field is required';
      } else if (formElement.validateField) {
        const error = formElement.validateField(this.state.formState[formElement.name]);
        if (error) {
          errors[formElement.name] = error;
        }
      }
      if (formElement.type === FormModal.INPUT_TYPES.DURATION && this.state.formState[formElement.name]) {
        try {
          juration.parse(this.state.formState[formElement.name]);
        } catch (exception) {
          errors[formElement.name] = 'Invalid duraton specified.';
        }
      }
    });
    this.setState({ errors });

    // Returns true if form is valid
    return _.isEmpty(errors);
  }

  parseFormState(state) {
    const parsed = {};
    _.mapObject(state, (val, key) => {
      const element = _.find(this.props.formElements, (formElement) => formElement.name === key);
      switch (element.type) {
        case FormModal.INPUT_TYPES.BOOLEAN:
          parsed[key] = Boolean(val);
          break;
        case FormModal.INPUT_TYPES.NUMBER:
          parsed[key] = Number.parseFloat(val);
          break;
        case FormModal.INPUT_TYPES.DURATION:
          parsed[key] = juration.parse(val) * 1000;
          break;
        default:
          parsed[key] = val;
      }
    });
    return parsed;
  }

  confirm(event) {
    if (event) {
      event.preventDefault();
    }
    if (this.validateForm()) {
      this.props.onConfirm(this.parseFormState(this.state.formState));
      const formState = {};
      this.props.formElements.forEach((formElement) => {
        formState[formElement.name] = formElement.defaultValue;
      });
      this.setState({
        visible: false,
        errors: {},
        formState
      });
    }
  }

  renderTag(props) {
    const {tag, key, onRemove, ...other} = props;
    let tagDisplay;
    if (tag.length > TAGS_CHARACTER_LIMIT) {
      const tooltip = (
        <Popover id="full-tag" className="tag-popover">{tag}</Popover>
      );
      tagDisplay = (
        <OverlayTrigger
          trigger="hover"
          placement="left"
          overlay={tooltip}
        >
          <span>{`${tag.substr(0, TAGS_CHARACTER_LIMIT)}...`}</span>
        </OverlayTrigger>
      );
    } else {
      tagDisplay = tag;
    }
    return (
      <span key={key} {...other}>
        {tagDisplay}
        <a onClick={() => onRemove(key)} />
      </span>
    );
  }

  renderTagsInput(props) {
    const inputProps = _.omit(props, 'className', 'placeholder', 'addTag');
    return (
      <div className="input-group">
        <input type="text" ref="argValue" className="form-control" placeholder="" {...inputProps} />
        <span className="input-group-btn">
          <Button bsStyle="success" onClick={() => this.refs.tagsInput.accept()}>+</Button>
        </span>
      </div>
    );
  }

  renderForm() {
    const inputs = this.props.formElements.map((formElement) => {
      const error = this.state.errors[formElement.name];
      const errorBlock = error && <span className="help-block">{error}</span>;
      const help = formElement.help && <span className="help-block">{formElement.help}</span>;

      const radioButtons = () => _.map(formElement.values, (value, key) => {
        return (
          <div key={key} className="radio">
            <label>
              <input type="radio"
                name={formElement.name}
                checked={value.value.toString() === this.state.formState[formElement.name]}
                value={value.value}
                onChange={(event) => this.handleFormChange(formElement.name, event.target.value)}
              />
            {value.label}
            </label>
          </div>
        );
      });

      let extraHelp;

      if (formElement.type === FormModal.INPUT_TYPES.DURATION) {
        extraHelp = 'Accepts any English duration (Days, Hr, Min...)';
      }

      switch (formElement.type) {

        case FormModal.INPUT_TYPES.BOOLEAN:
          return (
            <FormModal.FormItem element={formElement} formState={this.state.formState} key={formElement.name}>
              <div className={classNames('form-group', {'has-error': !!error})}>
                <label className="control-label" htmlFor={formElement.name}>
                  <input
                    type="checkbox"
                    id={formElement.name}
                    name={formElement.name}
                    checked={this.state.formState[formElement.name] || false}
                    onChange={(event) => this.handleFormChange(formElement.name, event.target.checked)}
                  />
                  {' '}{formElement.label}
                </label>
                {errorBlock}
                {help}
              </div>
            </FormModal.FormItem>
          );

        case FormModal.INPUT_TYPES.DURATION:
        case FormModal.INPUT_TYPES.STRING:
          return (
            <FormModal.FormItem element={formElement} formState={this.state.formState} key={formElement.name}>
              <div className={classNames('form-group', {'has-error': !!error})}>
                <label className="control-label" htmlFor={formElement.name}>{formElement.label}</label>
                <input type="text"
                  name={formElement.name}
                  className="form-control input-large"
                  value={this.state.formState[formElement.name] || ''}
                  onChange={(event) => this.handleFormChange(formElement.name, event.target.value)}
                />
                {errorBlock}
                {extraHelp}
                {help}
              </div>
            </FormModal.FormItem>
          );

        case FormModal.INPUT_TYPES.RADIO:
          return (
            <FormModal.FormItem element={formElement} formState={this.state.formState} key={formElement.name}>
              <strong>{formElement.label}</strong>
              {radioButtons()}
            </FormModal.FormItem>
          );

        case FormModal.INPUT_TYPES.TAGS:
          return (
            <FormModal.FormItem element={formElement} formState={this.state.formState} key={formElement.name}>
              <label style={{display: 'block', width: '100%'}}>
                {formElement.label}
                <TagsInput
                  ref="tagsInput"
                  value={this.state.formState[formElement.name] || []}
                  onChange={(tags) => this.handleFormChange(formElement.name, tags)}
                  addOnBlur={true}
                  renderInput={(props) => this.renderTagsInput(props)}
                  renderTag={this.renderTag}
                />
              </label>
            </FormModal.FormItem>
          );

        case FormModal.INPUT_TYPES.MULTIINPUT:
          return (
            <FormModal.FormItem element={formElement} formState={this.state.formState} key={formElement.name}>
              <label style={{display: 'block', width: '100%'}}>
                {formElement.label}
                <MultiInput
                  id={`${formElement.name}-input`}
                  value={this.state.formState[formElement.name] || []}
                  onChange={(values) => this.handleFormChange(formElement.name, values)}
                />
              </label>
            </FormModal.FormItem>
          );

        case FormModal.INPUT_TYPES.NUMBER:
          return (
            <FormModal.FormItem element={formElement} formState={this.state.formState} key={formElement.name}>
              <div className={classNames('form-group', {'has-error': !!error})}>
                <label className="control-label" htmlFor={formElement.name}>{formElement.label}</label>
                <input type="number"
                  name={formElement.name}
                  min={formElement.min}
                  max={formElement.max}
                  step={formElement.step}
                  className="form-control input-large"
                  value={this.state.formState[formElement.name] || ''}
                  onChange={(event) => this.handleFormChange(formElement.name, event.target.value)}
                />
                {errorBlock}
                {help}
              </div>
            </FormModal.FormItem>
          );

        case FormModal.INPUT_TYPES.SELECT:
          if (formElement.options.length < 6 && !formElement.useSelectDespiteFewOptions) {
            const buttons = formElement.options.map((option, key) =>
              <button
                key={key}
                value={option.value}
                className={classNames('btn', 'btn-default', {active: this.state.formState[formElement.name] === option.value})}
                onClick={(event) => {event.preventDefault(); return this.handleFormChange(formElement.name, option.value);}}
              >
                {option.label}
              </button>
            );
            return (
              <FormModal.FormItem element={formElement} formState={this.state.formState} key={formElement.name}>
                <div className={classNames('form-group', {'has-error': !!error})}>
                  <label className="control-label" htmlFor={formElement.name}>{formElement.label}</label>
                  <div id={formElement.name} className="input-group-btn btn-group">{buttons}</div>
                  {errorBlock}
                  {help}
                </div>
              </FormModal.FormItem>
            );
          }
          return (
            <FormModal.FormItem element={formElement} formState={this.state.formState} key={formElement.name}>
              <div className={classNames('form-group', {'has-error': !!error})}>
                <label className="control-label" htmlFor={formElement.name}>{formElement.label}</label>
                <Select
                  options={formElement.options}
                  clearable={formElement.clearable}
                  value={this.state.formState[formElement.name] || ''}
                  id={formElement.name}
                  onChange={(value) => this.handleFormChange(formElement.name, value.value)}
                />
                {errorBlock}
                {help}
              </div>
            </FormModal.FormItem>
          );

        case FormModal.INPUT_TYPES.URL:
          return (
          <FormModal.FormItem element={formElement} formState={this.state.formState} key={formElement.name}>
            <div className={classNames('form-group', {'has-error': !!error})}>
              <label className="control-label" htmlFor={formElement.name}>{formElement.label}</label>
              <input type="url"
                name={formElement.name}
                className="form-control input-large"
                value={this.state.formState[formElement.name] || ''}
                onChange={(event) => this.handleFormChange(formElement.name, event.target.value)}
              />
              {help}
            </div>
          </FormModal.FormItem>
        );

        default:
          return undefined;
      }
    });

    return (
      <form className="modal-form" onSubmit={(event) => this.confirm(event)}>
        {inputs}
      </form>
    );
  }

  render() {
    const cancel = !this.props.mustFill && <Button bsStyle="default" onClick={this.hide}>Cancel</Button>;

    return (
      <Modal show={this.state.visible} onHide={this.hide} backdrop={this.props.mustFill ? 'static' : true}>
        {this.props.name && <Modal.Header><h3>{this.props.name}</h3></Modal.Header>}
        <Modal.Body>
          {this.props.children}
          {this.props.children && !!this.props.formElements.length && <hr />}
          {this.renderForm()}
        </Modal.Body>
        <Modal.Footer>
          {cancel}
          <Button bsStyle={this.props.buttonStyle} onClick={this.confirm}>{this.props.action}</Button>
        </Modal.Footer>
      </Modal>
    );
  }
}

FormModal.propTypes = {
  action: React.PropTypes.node.isRequired,
  onConfirm: React.PropTypes.func.isRequired,
  buttonStyle: React.PropTypes.string,
  name: React.PropTypes.string,
  children: React.PropTypes.node,
  mustFill: React.PropTypes.bool,
  formElements: React.PropTypes.arrayOf(React.PropTypes.shape({
    options: React.PropTypes.arrayOf(React.PropTypes.shape({
      value: React.PropTypes.string.isRequired,
      label: React.PropTypes.string.isRequired
    })),
    useSelectDespiteFewOptions: React.PropTypes.bool,
    clearable: React.PropTypes.bool,
    name: React.PropTypes.string.isRequired,
    type: React.PropTypes.oneOf(_.keys(FormModal.INPUT_TYPES)).isRequired,
    label: React.PropTypes.string,
    isRequired: React.PropTypes.bool,
    values: React.PropTypes.array,
    defaultValue: React.PropTypes.oneOfType([React.PropTypes.string, React.PropTypes.bool, React.PropTypes.number, React.PropTypes.array]),
    validateField: React.PropTypes.func, // String -> String, return field validation error or falsey value if valid
    dependsOn: React.PropTypes.string // Only show this item if the other item (referenced by name) has a truthy value
  })).isRequired
};<|MERGE_RESOLUTION|>--- conflicted
+++ resolved
@@ -3,10 +3,6 @@
 
 import { Modal, Button, Popover, OverlayTrigger } from 'react-bootstrap';
 import TagsInput from 'react-tagsinput';
-<<<<<<< HEAD
-import Duration from '../formItems/Duration';
-=======
->>>>>>> 31fc76f8
 import MultiInput from '../formItems/MultiInput';
 import Select from 'react-select';
 import Utils from '../../../utils';
