--- conflicted
+++ resolved
@@ -211,8 +211,8 @@
   renderTooltipOptions(optionValue) {
     if (_.isArray(optionValue)) {
       return (
-        <Tooltip>
-          { optionValue.map((option) => <span>{option}<br /></span>) }
+        <Tooltip id="options">
+          { optionValue.map((option) => <span key={option}>{option}<br /></span>) }
         </Tooltip>
       );
     } else {
@@ -248,11 +248,7 @@
           _.each(formElement.valueOptions, (optionValue, index) => {
             if (index < 5) {
               if (index !== 0) {
-<<<<<<< HEAD
-                menuItems.push(<MenuItem divider />);
-=======
                 menuItems.push(<MenuItem divider={true} />);
->>>>>>> 215ce5c0
               }
               menuItems.push(
                 <OverlayTrigger
@@ -283,11 +279,8 @@
             </DropdownButton>
           );
         }
-<<<<<<< HEAD
-=======
 
         return null;
->>>>>>> 215ce5c0
       };
 
       let extraHelp;
