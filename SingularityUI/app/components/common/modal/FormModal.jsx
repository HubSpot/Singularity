--- conflicted
+++ resolved
@@ -248,11 +248,7 @@
           _.each(formElement.valueOptions, (optionValue, index) => {
             if (index < 5) {
               if (index !== 0) {
-<<<<<<< HEAD
-                menuItems.push(<MenuItem divider />);
-=======
                 menuItems.push(<MenuItem divider={true} />);
->>>>>>> 1f795c38
               }
               menuItems.push(
                 <OverlayTrigger
@@ -283,11 +279,8 @@
             </DropdownButton>
           );
         }
-<<<<<<< HEAD
-=======
 
         return null;
->>>>>>> 1f795c38
       };
 
       let extraHelp;
