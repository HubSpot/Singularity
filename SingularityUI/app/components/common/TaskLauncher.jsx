import React, { Component, PropTypes } from 'react';
import { connect } from 'react-redux';
import classNames from 'classnames';

import { Modal } from 'react-bootstrap';
import Glyphicon from '../common/atomicDisplayItems/Glyphicon';

<<<<<<< HEAD
class TaskLauncher extends React.Component {
=======
import { FetchRequestRun } from '../../actions/api/requests';
import { FetchRequestRunHistory } from '../../actions/api/history';
import { FetchTaskFiles } from '../../actions/api/sandbox';

class TaskLauncher extends Component {
  static propTypes = {
    fetchRequestRun: PropTypes.func.isRequired,
    fetchRequestRunHistory: PropTypes.func.isRequired,
    fetchTaskFiles: PropTypes.func.isRequired,
  };
>>>>>>> cbf48c60

  constructor() {
    super();
    this.state = {
      visible: false,
      taskStarted: false,
      fileExists: false,
      tailFilename: null
    };
  }

  componentWillUnmount() {
    this.clearIntervals();
  }

  startPolling(requestId, runId, tailFilename = null) {
    this.setState({
      tailFilename
    });
    this.show();

    // Wait for task to start
    this.taskInterval = setInterval(() => {
      const promises = [];
<<<<<<< HEAD
      promises.push(this.props.fetchTaskRun(requestId, runId, [404]));
      promises.push(this.props.fetchTaskRunHistory(requestId, runId, [404]));
=======
      promises.push(this.props.fetchRequestRun(requestId, runId));
      promises.push(this.props.fetchRequestRunHistory(requestId, runId));
>>>>>>> cbf48c60
      Promise.all(promises).then((responses) => {
        const responseList = _.without(_.pluck(responses, 'data'), undefined);
        if (responseList.length) {
          this.clearIntervals();
          this.setState({
            taskStarted: true
          });
          const task = _.first(responseList);
          const taskId = task.taskId ? task.taskId.id : task.id;

          if (tailFilename) {
            this.logFilePoll(taskId, tailFilename);
          } else {
            this.props.router.push(`task/${taskId}`);
          }
        }
      });
    }, 1000);
  }

  logFilePoll(taskId, filename) {
    this.fileInterval = setInterval(() => {
<<<<<<< HEAD
      const directory = filename.indexOf('/') !== -1 ? '/' + _.initial(filename.split('/')).join('/') : '';
      this.props.fetchTaskFiles(taskId, `${taskId}${directory}`, [400]).then((response) => {
=======
      const directory = filename.indexOf('/') !== -1 ? `/${_.initial(filename.split('/')).join('/')}` : '';
      this.props.fetchTaskFiles(taskId, `${taskId}${directory}`).then((response) => {
>>>>>>> cbf48c60
        const files = response.data && response.data.files;
        if (files) {
          const file = _.find(files, (f) => f.name === _.last(filename.split('/')));
          if (file) {
            this.setState({
              fileExists: true
            });
            this.clearIntervals();
            this.props.router.push(`task/${taskId}/tail/${taskId}/${filename}`);
          }
        }
      });
    }, 1000);
  }

  show() {
    this.setState({
      visible: true
    });
  }

  hide() {
    this.setState({
      visible: false
    });
    this.clearIntervals();
  }

  clearIntervals() {
    clearInterval(this.taskInterval);
    clearInterval(this.fileInterval);
  }

  stepStatus(state, text) {
    return (
      <li className={classNames({'complete text-success': state}, {'waiting': !state})}>
        {!state ? <div className="page-loader loader-small" /> : <Glyphicon iconClass="ok" />} {text}...
      </li>
    );
  }

  renderStatusList() {
    const fileExists = this.state.tailFilename && this.stepStatus(this.state.fileExists, `Waiting for ${this.state.tailFilename} to exist`);
    return (
      <ul className="status-list">
        {this.stepStatus(this.state.taskStarted, 'Waiting for task to launch')}
        {fileExists}
      </ul>
    );
  }

  render() {
    return (
      <Modal show={this.state.visible} onHide={() => this.hide()} bsSize="small" backdrop="static">
        <Modal.Header closeButton={true}>
            <Modal.Title>Launching</Modal.Title>
          </Modal.Header>
        <Modal.Body>
          <div className="constrained-modal">
            {this.renderStatusList()}
          </div>
        </Modal.Body>
      </Modal>
    );
  }
}

<<<<<<< HEAD
export default TaskLauncher;
=======
const mapDispatchToProps = (dispatch) => ({
  fetchRequestRun: (requestId, runId) => dispatch(FetchRequestRun.trigger(requestId, runId)),
  fetchRequestRunHistory: (requestId, runId) => dispatch(FetchRequestRunHistory.trigger(requestId, runId)),
  fetchTaskFiles: (taskId, path) => dispatch(FetchTaskFiles.trigger(taskId, path))
});

export default connect(
  null,
  mapDispatchToProps,
  null,
  { withRef: true }
)(TaskLauncher);
>>>>>>> cbf48c60
<|MERGE_RESOLUTION|>--- conflicted
+++ resolved
@@ -5,9 +5,6 @@
 import { Modal } from 'react-bootstrap';
 import Glyphicon from '../common/atomicDisplayItems/Glyphicon';
 
-<<<<<<< HEAD
-class TaskLauncher extends React.Component {
-=======
 import { FetchRequestRun } from '../../actions/api/requests';
 import { FetchRequestRunHistory } from '../../actions/api/history';
 import { FetchTaskFiles } from '../../actions/api/sandbox';
@@ -17,8 +14,8 @@
     fetchRequestRun: PropTypes.func.isRequired,
     fetchRequestRunHistory: PropTypes.func.isRequired,
     fetchTaskFiles: PropTypes.func.isRequired,
+    router: PropTypes.object.isRequired
   };
->>>>>>> cbf48c60
 
   constructor() {
     super();
@@ -43,13 +40,8 @@
     // Wait for task to start
     this.taskInterval = setInterval(() => {
       const promises = [];
-<<<<<<< HEAD
-      promises.push(this.props.fetchTaskRun(requestId, runId, [404]));
-      promises.push(this.props.fetchTaskRunHistory(requestId, runId, [404]));
-=======
-      promises.push(this.props.fetchRequestRun(requestId, runId));
-      promises.push(this.props.fetchRequestRunHistory(requestId, runId));
->>>>>>> cbf48c60
+      promises.push(this.props.fetchRequestRun(requestId, runId, [404]));
+      promises.push(this.props.fetchRequestRunHistory(requestId, runId, [404]));
       Promise.all(promises).then((responses) => {
         const responseList = _.without(_.pluck(responses, 'data'), undefined);
         if (responseList.length) {
@@ -72,13 +64,8 @@
 
   logFilePoll(taskId, filename) {
     this.fileInterval = setInterval(() => {
-<<<<<<< HEAD
-      const directory = filename.indexOf('/') !== -1 ? '/' + _.initial(filename.split('/')).join('/') : '';
+      const directory = filename.indexOf('/') !== -1 ? `/${_.initial(filename.split('/')).join('/')}` : '';
       this.props.fetchTaskFiles(taskId, `${taskId}${directory}`, [400]).then((response) => {
-=======
-      const directory = filename.indexOf('/') !== -1 ? `/${_.initial(filename.split('/')).join('/')}` : '';
-      this.props.fetchTaskFiles(taskId, `${taskId}${directory}`).then((response) => {
->>>>>>> cbf48c60
         const files = response.data && response.data.files;
         if (files) {
           const file = _.find(files, (f) => f.name === _.last(filename.split('/')));
@@ -146,13 +133,10 @@
   }
 }
 
-<<<<<<< HEAD
-export default TaskLauncher;
-=======
 const mapDispatchToProps = (dispatch) => ({
-  fetchRequestRun: (requestId, runId) => dispatch(FetchRequestRun.trigger(requestId, runId)),
-  fetchRequestRunHistory: (requestId, runId) => dispatch(FetchRequestRunHistory.trigger(requestId, runId)),
-  fetchTaskFiles: (taskId, path) => dispatch(FetchTaskFiles.trigger(taskId, path))
+  fetchRequestRun: (...args) => dispatch(FetchRequestRun.trigger(...args)),
+  fetchRequestRunHistory: (...args) => dispatch(FetchRequestRunHistory.trigger(...args)),
+  fetchTaskFiles: (...args) => dispatch(FetchTaskFiles.trigger(...args))
 });
 
 export default connect(
@@ -160,5 +144,4 @@
   mapDispatchToProps,
   null,
   { withRef: true }
-)(TaskLauncher);
->>>>>>> cbf48c60
+)(TaskLauncher);