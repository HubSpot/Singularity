--- conflicted
+++ resolved
@@ -1,10 +1,7 @@
-<<<<<<< HEAD
 React = require 'react'
-=======
 Link = require './atomicDisplayItems/Link'
 Glyphicon = require './atomicDisplayItems/Glyphicon'
 IconButton = require './atomicDisplayItems/IconButton'
->>>>>>> 32aa602c
 Utils = require '../../utils'
 
 # This table won't handle paging or sorting for you, 
