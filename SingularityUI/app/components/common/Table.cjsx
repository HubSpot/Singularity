React = require 'react'
Link = require './atomicDisplayItems/Link'
Glyphicon = require './atomicDisplayItems/Glyphicon'
IconButton = require './atomicDisplayItems/IconButton'
Utils = require '../../utils'

# This table won't handle paging or sorting for you, 
# but allows you to designate columns as sortable 
# with functions that trigger sorting by those columns
Table = React.createClass

    defaultSortDirectionAscending: true

    propTypes:
        columnHeads: React.PropTypes.arrayOf(React.PropTypes.shape({
            data: React.PropTypes.string
            className: React.PropTypes.string
            doSort: React.PropTypes.func
            sortable: React.PropTypes.boolean
            sortAttr: React.PropTypes.string
        })).isRequired

        tableRows: React.PropTypes.arrayOf(React.PropTypes.shape({
            dataId: React.PropTypes.string.isRequired
            className: React.PropTypes.string
            data: React.PropTypes.arrayOf(React.PropTypes.shape({
                component: React.PropTypes.func.isRequired
                prop: React.PropTypes.object
                id: React.PropTypes.string
                className: React.PropTypes.string
            })).isRequired
        })).isRequired

        tableClassOpts: React.PropTypes.string

        sortDirection: React.PropTypes.any
        sortDirectionAscending: React.PropTypes.any
        sortBy: React.PropTypes.string
        customSorting: React.PropTypes.bool

        emptyTableMessage: React.PropTypes.string

        customPaging: React.PropTypes.bool
        defaultRowsPerPage: React.PropTypes.number
        rowsPerPageChoices: React.PropTypes.arrayOf(React.PropTypes.number)
        setRowsPerPage: React.PropTypes.func
        pageNumber: React.PropTypes.number
        pageDown: React.PropTypes.func
        pageUp: React.PropTypes.func
<<<<<<< HEAD
=======
        noPages: React.PropTypes.bool
>>>>>>> 73eb3a37

        dataCollection: React.PropTypes.string

    defaultRowsPerPageChoices: [5, 10, 15, 20]

    getInitialState: ->
        {
            rowsPerPage: if @props.defaultRowsPerPage then @props.defaultRowsPerPage else 5
            pageNumber: 1
        }

    rowsPerPage: ->
        if @props.rowsPerPage then @props.rowsPerPage else @state.rowsPerPage

    setRowsPerPage: (rows) ->
        return @props.setRowsPerPage rows if @props.customPaging
        @setState
            rowsPerPage: rows

    rowsPerPageChoices: ->
        if @props.rowsPerPageChoices then @props.rowsPerPageChoices else @defaultRowsPerPageChoices

    renderRowsPerPageChoices: ->
        return null if @props.noPages
        choices = []
        @rowsPerPageChoices().map (choice) =>
            choices.push <Link
                    key = choice
                    prop = {{
                        url: '#'
                        title: "#{choice} rows per page"
                        text: choice
                        className: 'half-roomy-right'
                        onClickFn: () => @setRowsPerPage choice
                    }}
                />
        <div title='Rows Per Page' className='pull-right'>
            Results Per Page: {choices}
        </div>

    clearSort: ->
        return if @props.customSorting
        @setState
            sortBy: undefined
            sortDirection: undefined

    sortDirection: ->
        if @props.customSorting then @props.sortDirection else @state.sortDirectionAscending

    sortBy: ->
        if @props.customSorting then @props.sortBy else @state.sortBy

    sortDirectionAscending: ->
        if @props.customSorting then @props.sortDirectionAscending else true

    makeColumnHeadSortFn: (columnHead) ->
        if @props.customSorting then columnHead.doSort else () =>
            if @state.sortBy is columnHead.data
                newSortDirectionAscending = not @state.sortDirectionAscending
            else
                newSortDirectionAscending = @defaultSortDirectionAscending
            @setState {
                sortDirectionAscending: newSortDirectionAscending
                sortBy: columnHead.data
            }
            columnHead.doSort newSortDirectionAscending
            @forceUpdate()

    getSortableColumnHeadGlyphicon: (columnHead) ->
        return unless @sortBy() is columnHead.data
        if @sortDirection() is @sortDirectionAscending()
            <Glyphicon iconClass='chevron-up' />
        else
            <Glyphicon iconClass='chevron-down' />

    pageNumber: ->
        if @props.customPaging then @props.pageNumber else @state.pageNumber

    pageUpDisabled: ->
        return (@props.customPaging and (@props.isLastPage or @props.tableRows.length < @rowsPerPage())) or 
            (@state.pageNumber * @state.rowsPerPage >= @props.tableRows.length and not @props.customPaging)

    pageDown: ->
        return if @pageNumber() is 1
        return @props.pageDown() if @props.customPaging
        @setState {pageNumber: @state.pageNumber - 1} if @state.pageNumber > 1

    pageUp: ->
        return if @pageUpDisabled()
        return @props.pageUp() if @props.customPaging
        @setState {pageNumber: @state.pageNumber + 1} unless @pageUpDisabled()

    renderPageButtons: ->
        return null if @props.noPages
        <div>
            <div className = 'col-xs-5' />
            <div className = 'col-xs-1'>
                <IconButton
                    prop = {{
                        iconClass: 'chevron-left'
                        btnClass: 'default'
                        ariaLabel: 'pageDown'
                        alt: 'pageDown'
                        className: {
                            'col-xs-5': true
                            'hide': @pageNumber() is 1
                        }
                        onClick: @pageDown
                    }}
                />
            </div>
            <div className = 'col-xs-1'>
                <IconButton
                    prop = {{
                        iconClass: 'chevron-right'
                        btnClass: 'default'
                        ariaLabel: 'pageUp'
                        alt: 'pageUp'
                        className: {
                            'col-xs-5': true
                            'hide': @pageUpDisabled()
                        }
                        onClick: @pageUp
                    }}
                />
            </div>
            <div className = 'col-xs-5' />
        </div>

    ### CORE FUNCTIONALITY ###

    ### 
    NOTE: columnHead.doSort() should do at least three things:
        - explicitly set @props.sortDirection
        - explicitly set @props.sortBy
        - sort @props.tableRows
    ###
    getColumnHeadData: (columnHead) ->
        return columnHead.data unless columnHead.sortable
        <Link
            prop = {{
                url: '#'
                title: "Sort By #{columnHead.data}"
                onClickFn: (event) =>
                    event.preventDefault()
                    sort = @makeColumnHeadSortFn columnHead
                    sort()
                text: <div>{columnHead.data} {@getSortableColumnHeadGlyphicon columnHead}</div>
            }}
        />

    renderTableHeader: ->
        @props.columnHeads.map (columnHead, key) =>
            <th key={key} className={columnHead.className}>{@getColumnHeadData columnHead}</th>

    renderTableRow: (elements) ->
        elements.map (element, key) =>
            if typeof element is 'object'
                ComponentClass = element.component
                return <td key={key} className={element.className}>
                    <ComponentClass
                        prop=element.prop
                    />
                </td>
            else
                return <td key={key}>
                    {element}
                </td>

    renderEmptyTable: ->
        <div className="empty-table-message">
            {@props.emptyTableMessage}
        </div>

    displayThisRow: (rowNr) ->
        return true if @props.customPaging or @props.noPages
        minRow = (@state.pageNumber - 1) * @rowsPerPage()
        maxRow = (@state.pageNumber * @rowsPerPage()) - 1
        return minRow <= rowNr <= maxRow

    renderTableData: ->
        @props.tableRows.map (tableRow, key) =>
            return unless @displayThisRow key
            <tr key={key} data-id={tableRow.dataId} data-collection={tableRow.dataCollection}>{@renderTableRow tableRow.data}</tr>


    ### 
        - Use @props.tableClassOpts to declare things like striped or bordered
        - Use @props.customSorting if the API for models this table will display
          keeps track of sort direction on its own and @props.customPaging if it'll page them on its own
        - @props.customSorting indicates that you will be providing your own functions to sort the table rows
            - If provided, you must provide @props.sortBy, @props.sortDirection, @props.sortDirectionAscending,
              for each column you mark as sortable.
            - Either way you must provide a doSort function for each column marked as sortable. However,
              if you are customSorting the function will take no arguments. Otherwise it will take a boolean
              true if sort direction is ascending, false if descending.
              YOUR doSort FUNCTION MAY HAVE TO CALL forceUpdate() TO BE ABLE TO SEE THE SORTED COLLECTION
        - @props.customPaging indicates that you will be providing your own functions to handle table pages
            - If provided, you must provide @props.setRowsPerPage, @props.increasePage, @props.decreasePage, @props.pageNumber
        - @props.noPages indicates that the table will display every element on one page, regardless of how many elements there are
    ###
    getClassName: ->
        return "table #{@props.tableClassOpts}"

    render: ->
        return @renderEmptyTable() if @props.tableRows.length is 0 and @pageNumber() is 1
        <div>
            {@renderRowsPerPageChoices()}
            <div className='table-container'>
                <table className={@getClassName()}>
                    <thead>
                        <tr>
                            {@renderTableHeader()}
                        </tr>
                    </thead>
                    <tbody>
                        {@renderTableData()}
                    </tbody>
                </table>
            </div>
            {@renderPageButtons()}
        </div>

module.exports = Table<|MERGE_RESOLUTION|>--- conflicted
+++ resolved
@@ -47,10 +47,7 @@
         pageNumber: React.PropTypes.number
         pageDown: React.PropTypes.func
         pageUp: React.PropTypes.func
-<<<<<<< HEAD
-=======
         noPages: React.PropTypes.bool
->>>>>>> 73eb3a37
 
         dataCollection: React.PropTypes.string
 
