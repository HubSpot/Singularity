import React, {Component, PropTypes} from 'react';
<<<<<<< HEAD
import CheckBox from '../CheckBox';
import OverlayTrigger from 'react-bootstrap/lib/OverlayTrigger';
import ToolTip from 'react-bootstrap/lib/Tooltip';
=======
import Checkbox from '../Checkbox';
>>>>>>> a7f88c31

class CheckboxFormGroup extends Component {
  static propTypes = {
    id: PropTypes.string.isRequired,
    label: PropTypes.string.isRequired,
    onChange: PropTypes.func.isRequired,
    checked: PropTypes.bool,
    disabled: PropTypes.bool,
    hasTooltip: PropTypes.bool,
    tooltipText: PropTypes.string
  }

  render() {
    const checkbox = (
      <label htmlFor={this.props.id}>
        <CheckBox
          id = {this.props.id}
          onChange = {() => this.props.onChange(!this.props.checked)}
          checked = {this.props.checked}
          disabled = {this.props.disabled}
          noFormControlClass = {true}
        />
        {` ${this.props.label}`}
      </label>
    );
    let field;
    if (this.props.hasTooltip) {
      field = (
        <OverlayTrigger
          placement="top"
          overlay={<ToolTip id={`${this.props.id}-tooltip`}>{this.props.tooltipText}</ToolTip>}>
          {checkbox}
        </OverlayTrigger>
      );
    } else {
      field = checkbox;
    }
    return (
      <div className="form-group">
<<<<<<< HEAD
        {field}
=======
        <label htmlFor={this.props.id}>
          <Checkbox
            id = {this.props.id}
            onChange = {() => this.props.onChange(!this.props.checked)}
            checked = {this.props.checked}
            noFormControlClass = {true}
          />
          {` ${this.props.label}`}
        </label>
>>>>>>> a7f88c31
      </div>
    );
  }
}

export default CheckboxFormGroup;<|MERGE_RESOLUTION|>--- conflicted
+++ resolved
@@ -1,11 +1,7 @@
 import React, {Component, PropTypes} from 'react';
-<<<<<<< HEAD
-import CheckBox from '../CheckBox';
 import OverlayTrigger from 'react-bootstrap/lib/OverlayTrigger';
 import ToolTip from 'react-bootstrap/lib/Tooltip';
-=======
 import Checkbox from '../Checkbox';
->>>>>>> a7f88c31
 
 class CheckboxFormGroup extends Component {
   static propTypes = {
@@ -21,7 +17,7 @@
   render() {
     const checkbox = (
       <label htmlFor={this.props.id}>
-        <CheckBox
+        <Checkbox
           id = {this.props.id}
           onChange = {() => this.props.onChange(!this.props.checked)}
           checked = {this.props.checked}
@@ -45,19 +41,7 @@
     }
     return (
       <div className="form-group">
-<<<<<<< HEAD
         {field}
-=======
-        <label htmlFor={this.props.id}>
-          <Checkbox
-            id = {this.props.id}
-            onChange = {() => this.props.onChange(!this.props.checked)}
-            checked = {this.props.checked}
-            noFormControlClass = {true}
-          />
-          {` ${this.props.label}`}
-        </label>
->>>>>>> a7f88c31
       </div>
     );
   }
