--- conflicted
+++ resolved
@@ -18,23 +18,16 @@
         timeObject = moment @props.prop.timestamp
         return <div className={@props.prop.className}>{ timeObject.format window.config.timestampFormat }</div>
 
-<<<<<<< HEAD
-    render: ->
-=======
     duration: ->
         return <div className={@props.prop.className}>{ moment.duration(@props.prop.timestamp).humanize() }</div>
 
     render: ->
         # Feel free to add more options if you need them
->>>>>>> d4bf0515
         if @props.prop.display is 'timeStampFromNow'
             return @timeStampFromNow()
         else if @props.prop.display is 'absoluteTimestamp'
             return @absoluteTimestamp()
-<<<<<<< HEAD
-=======
         else if @props.prop.display is 'duration'
             return @duration()
->>>>>>> d4bf0515
 
 module.exports = TimeStamp