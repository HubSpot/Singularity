--- conflicted
+++ resolved
@@ -4,12 +4,9 @@
 import { withRouter } from 'react-router';
 import { FetchRequests } from '../../actions/api/requests';
 import { SetVisibility } from '../../actions/ui/globalSearch';
-<<<<<<< HEAD
 import { refresh } from '../../actions/ui/requestDetail';
 import { push } from 'react-router-redux';
-=======
 import { Link } from 'react-router';
->>>>>>> 6e87fcaa
 
 import { Typeahead } from 'react-typeahead';
 import key from 'keymaster';
@@ -23,6 +20,8 @@
     getRequests: React.PropTypes.func,
     setVisibility: React.PropTypes.func,
     router: React.PropTypes.object,
+    push: React.PropTypes.func.isRequired,
+    refresh: React.PropTypes.func.isRequired,
   }
 
   constructor() {
@@ -157,21 +156,12 @@
   }
 }
 
-<<<<<<< HEAD
-export default connect((state) => ({
-  requests: state.api.requests.data,
-  visible: state.ui.globalSearch.visible
-}), {
-  getRequests: FetchRequests.trigger,
-  setVisibility: SetVisibility,
-  push,
-  refresh
-})(withRouter(GlobalSearch));
-=======
 function mapDispatchToProps(dispatch) {
   return {
     getRequests: () => dispatch(FetchRequests.trigger()),
     setVisibility: (visible) => dispatch(SetVisibility(visible)),
+    refresh: (requestId) => dispatch(refresh(requestId)),
+    push: (url) => dispatch(push(url)),
   };
 }
 
@@ -182,5 +172,4 @@
   };
 }
 
-export default connect(mapStateToProps, mapDispatchToProps)(withRouter(GlobalSearch));
->>>>>>> 6e87fcaa
+export default connect(mapStateToProps, mapDispatchToProps)(withRouter(GlobalSearch));