--- conflicted
+++ resolved
@@ -4,11 +4,8 @@
 import { withRouter } from 'react-router';
 import { FetchRequestIds } from '../../actions/api/requests';
 import { SetVisibility } from '../../actions/ui/globalSearch';
-<<<<<<< HEAD
-=======
 import { refresh } from '../../actions/ui/requestDetail';
 import { push } from 'react-router-redux';
->>>>>>> 0fced395
 import { Link } from 'react-router';
 import { push } from 'react-router-redux';
 
