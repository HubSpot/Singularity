--- conflicted
+++ resolved
@@ -4,12 +4,9 @@
 import { withRouter } from 'react-router';
 import { FetchRequests } from '../../actions/api/requests';
 import { SetVisibility } from '../../actions/ui/globalSearch';
-<<<<<<< HEAD
-import { Link } from 'react-router';
-=======
 import { refresh } from '../../actions/ui/requestDetail';
 import { push } from 'react-router-redux';
->>>>>>> 1cda0472
+import { Link } from 'react-router';
 
 import { Typeahead } from 'react-typeahead';
 import key from 'keymaster';
@@ -157,23 +154,6 @@
   }
 }
 
-<<<<<<< HEAD
-function mapDispatchToProps(dispatch) {
-  return {
-    getRequests: () => dispatch(FetchRequests.trigger()),
-    setVisibility: (visible) => dispatch(SetVisibility(visible)),
-  };
-}
-
-function mapStateToProps(state) {
-  return {
-    requests: state.api.requests.data,
-    visible: state.ui.globalSearch.visible
-  };
-}
-
-export default connect(mapStateToProps, mapDispatchToProps)(withRouter(GlobalSearch));
-=======
 export default connect((state) => ({
   requests: state.api.requests.data,
   visible: state.ui.globalSearch.visible
@@ -182,5 +162,4 @@
   setVisibility: SetVisibility,
   push,
   refresh
-})(withRouter(GlobalSearch));
->>>>>>> 1cda0472
+})(withRouter(GlobalSearch));