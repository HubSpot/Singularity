--- conflicted
+++ resolved
@@ -77,20 +77,6 @@
     }
   }
 
-<<<<<<< HEAD
-=======
-  handleTaskKill(taskId, data) {
-    this.props.killTask(taskId, data);
-  }
-
-  handleRunNow(requestId, data) {
-    this.props.runRequest(requestId, data).then((response) => {
-      if (_.contains([RunNowModal.AFTER_TRIGGER.SANDBOX, RunNowModal.AFTER_TRIGGER.TAIL], data.afterTrigger)) {
-        this.refs.taskLauncher.startPolling(response.data.request.id, response.data.pendingRequest.runId, data.afterTrigger === RunNowModal.AFTER_TRIGGER.TAIL && data.fileToTail);
-      }
-    });
-  }
->>>>>>> 87b5b4e3
 
   getColumns() {
     switch (this.state.filter.taskStatus) {
