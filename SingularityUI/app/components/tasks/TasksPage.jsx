--- conflicted
+++ resolved
@@ -14,8 +14,7 @@
 import UITable from '../common/table/UITable';
 import KillTaskModal from '../common/KillTaskModal';
 import RunNowModal from '../common/RunNowModal';
-<<<<<<< HEAD
-import TaskLauncher from './TaskLauncher';
+import TaskLauncher from '../common/TaskLauncher';
 import {
   TaskId,
   StartedAt,
@@ -33,10 +32,6 @@
   JSONAction,
   InstanceNumber
 } from './Columns';
-=======
-import TaskLauncher from '../common/TaskLauncher';
-import { TaskId, StartedAt, Host, Rack, CPUs, Memory, ActiveActions, NextRun, PendingType, DeployId, ScheduledActions, ScheduledTaskId, CleanupType, JSONAction, InstanceNumber } from './Columns';
->>>>>>> 25263874
 
 class TasksPage extends React.Component {
   static propTypes = {
