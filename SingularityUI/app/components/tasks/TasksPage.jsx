import React from 'react';
import { connect } from 'react-redux';
import { withRouter } from 'react-router';
import rootComponent from '../../rootComponent';

import {
  getDecomissioningTasks,
  getFilteredTasks
} from '../../selectors/tasks';

import TaskFilters from './TaskFilters';

import { FetchTasksInState, FetchTaskCleanups, KillTask } from '../../actions/api/tasks';
import { FetchRequestRun, RunRequest } from '../../actions/api/requests';
import { FetchRequestRunHistory } from '../../actions/api/history';
import { FetchTaskFiles } from '../../actions/api/sandbox';

import UITable from '../common/table/UITable';
import Utils from '../../utils';

import {
  TaskIdShortened,
  StartedAt,
  Host,
  Rack,
  CPUs,
  Memory,
  Disk,
  ActiveActions,
  NextRun,
  PendingType,
  PendingDeployId,
  ScheduledActions,
  ScheduledTaskId,
  CleanupType,
  JSONAction,
  InstanceNumber
} from './Columns';

class TasksPage extends React.Component {
  static propTypes = {
    params: React.PropTypes.object,
    router: React.PropTypes.object,
    fetchFilter: React.PropTypes.func,
    killTask: React.PropTypes.func,
    runRequest: React.PropTypes.func,
    tasks: React.PropTypes.array,
    cleanups: React.PropTypes.array,
    taskRun: React.PropTypes.func,
    taskRunHistory: React.PropTypes.func,
    taskFiles: React.PropTypes.func,
    filter: React.PropTypes.shape({
      taskStatus: React.PropTypes.string,
      requestTypes: React.PropTypes.array,
      filterText: React.PropTypes.string
    }).isRequired
  };

  constructor(props) {
    super(props);
    this.state = {
      loading: false
    };
  }

  handleFilterChange(filter) {
    const lastFilterTaskStatus = this.props.filter.taskStatus;
    this.setState({
      loading: lastFilterTaskStatus !== filter.taskStatus
    });

    const requestTypes = filter.requestTypes.length === TaskFilters.REQUEST_TYPES.length ? 'all' : filter.requestTypes.join(',');
    this.props.router.push(`/tasks/${filter.taskStatus}/${requestTypes}/${filter.filterText}`);

    if (lastFilterTaskStatus !== filter.taskStatus) {
      this.props.fetchFilter(filter.taskStatus).then(() => {
        this.setState({
          loading: false
        });
      });
    }
  }


  getColumns() {
    let columns;
    switch (this.props.filter.taskStatus) {
      case 'active':
        columns = [TaskIdShortened, StartedAt, Host, Rack, CPUs, Memory];
        if (config.showTaskDiskResource) {
          columns.push(Disk);
        }
        columns.push(ActiveActions);
        return columns;
      case 'scheduled':
        return [ScheduledTaskId, NextRun, PendingType, PendingDeployId, ScheduledActions];
      case 'cleaning':
        return [TaskIdShortened, CleanupType, JSONAction];
      case 'lbcleanup':
        return [TaskIdShortened, StartedAt, Host, Rack, InstanceNumber, JSONAction];
      case 'decommissioning':
        columns = [TaskIdShortened, StartedAt, Host, Rack, CPUs, Memory, ActiveActions];
        if (config.showTaskDiskResource) {
          columns.push(Disk);
        }
        columns.push(ActiveActions);
        return columns;
      default:
        return [TaskIdShortened, JSONAction];
    }
  }

  getDefaultSortAttribute(task) {
    switch (this.props.filter.taskStatus) {
      case 'active':
      case 'decommissioning':
        return task.taskId.startedAt;
      case 'scheduled':
        if (!task.pendingTask) return null;
        return task.pendingTask.pendingTaskId.nextRunAt;
      default:
        return null;
    }
  }

  render() {
    const displayRequestTypeFilters = this.props.filter.taskStatus === 'active';
    const displayTasks = this.props.filter.taskStatus !== 'decommissioning' ?
      _.sortBy(getFilteredTasks({tasks: this.props.tasks, filter: this.props.filter}), (task) => this.getDefaultSortAttribute(task)) :
      _.sortBy(getDecomissioningTasks({tasks: this.props.tasks, cleanups: this.props.cleanups}), (task) => this.getDefaultSortAttribute(task));
    if (_.contains(['active', 'decommissioning'], this.props.filter.taskStatus)) displayTasks.reverse();

    let table;
    if (this.state.loading) {
      table = <div className="page-loader fixed"></div>;
    } else if (!displayTasks.length) {
      table = <div className="empty-table-message"><p>No matching tasks</p></div>;
    } else {
      table = (
        <UITable
          data={displayTasks}
<<<<<<< HEAD
          keyGetter={(task) => (task.taskId ? task.taskId.id : task.pendingTask.pendingTaskId.id)}
=======
          keyGetter={(r) => (Utils.maybe(r, ['taskId', 'id']) || Utils.maybe(r, ['pendingTask', 'pendingTaskId', 'id']) || Utils.maybe(r, ['id']))}
>>>>>>> 00491e42
        >
          {this.getColumns()}
        </UITable>
      );
    }

    return (
      <div>
        <TaskFilters filter={this.props.filter} onFilterChange={(...args) => this.handleFilterChange(...args)} displayRequestTypeFilters={displayRequestTypeFilters} />
        {table}
      </div>
    );
  }
}

function mapStateToProps(state, ownProps) {
  const filter = {
    taskStatus: ownProps.params.state || 'active',
    requestTypes: !ownProps.params.requestsSubFilter || ownProps.params.requestsSubFilter === 'all' ? TaskFilters.REQUEST_TYPES : ownProps.params.requestsSubFilter.split(','),
    filterText: ownProps.params.searchFilter || ''
  };
  const statusCode = Utils.maybe(state, ['api', 'tasks', 'statusCode']);
  return {
    pathname: ownProps.location.pathname,
    notFound: statusCode === 404,
    tasks: state.api.tasks.data,
    cleanups: state.api.taskCleanups.data,
    filter
  };
}

function mapDispatchToProps(dispatch) {
  return {
    fetchFilter: (state) => dispatch(FetchTasksInState.trigger(state, true)),
    fetchCleanups: () => dispatch(FetchTaskCleanups.trigger()),
    killTask: (taskId, data) => dispatch(KillTask.trigger(taskId, data)),
    runRequest: (requestId, data) => dispatch(RunRequest.trigger(requestId, data)),
    taskRun: (requestId, runId) => dispatch(FetchRequestRun.trigger(requestId, runId)),
    taskRunHistory: (requestId, runId) => dispatch(FetchRequestRunHistory.trigger(requestId, runId)),
    taskFiles: (taskId, path) => dispatch(FetchTaskFiles.trigger(taskId, path)),
  };
}

function refresh(props) {
  const promises = [];
  promises.push(props.fetchFilter(props.params.state || 'active'));
  promises.push(props.fetchCleanups());
  return Promise.all(promises);
}

export default connect(mapStateToProps, mapDispatchToProps)(rootComponent(withRouter(TasksPage), 'Tasks', refresh));<|MERGE_RESOLUTION|>--- conflicted
+++ resolved
@@ -139,11 +139,7 @@
       table = (
         <UITable
           data={displayTasks}
-<<<<<<< HEAD
-          keyGetter={(task) => (task.taskId ? task.taskId.id : task.pendingTask.pendingTaskId.id)}
-=======
-          keyGetter={(r) => (Utils.maybe(r, ['taskId', 'id']) || Utils.maybe(r, ['pendingTask', 'pendingTaskId', 'id']) || Utils.maybe(r, ['id']))}
->>>>>>> 00491e42
+          keyGetter={(task) => (Utils.maybe(task, ['taskId', 'id']) || Utils.maybe(task, ['pendingTask', 'pendingTaskId', 'id']) || Utils.maybe(task, ['id']))}
         >
           {this.getColumns()}
         </UITable>
