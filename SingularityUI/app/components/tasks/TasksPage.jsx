--- conflicted
+++ resolved
@@ -37,7 +37,6 @@
 
 class TasksPage extends React.Component {
   static propTypes = {
-<<<<<<< HEAD
     params: React.PropTypes.object,
     router: React.PropTypes.object,
     fetchFilter: React.PropTypes.func,
@@ -48,20 +47,6 @@
     taskRun: React.PropTypes.object,
     taskRunHistory: React.PropTypes.object,
     taskFiles: React.PropTypes.array
-=======
-    state: PropTypes.string,
-    requestsSubFilter: PropTypes.string,
-    searchFilter: PropTypes.string,
-    updateFilters: PropTypes.func,
-    fetchFilter: PropTypes.func,
-    killTask: PropTypes.func,
-    runRequest: PropTypes.func,
-    taskRun: PropTypes.func,
-    taskRunHistory: PropTypes.func,
-    taskFiles: PropTypes.func,
-    tasks: PropTypes.array,
-    cleanups: PropTypes.array
->>>>>>> 83027e1d
   };
 
   constructor(props) {
