--- conflicted
+++ resolved
@@ -49,17 +49,10 @@
             </Row>
 
             <Nav bsStyle="pills" stacked={true} activeKey={this.state.showRequestId} onSelect={this.handleRequestSelect}>
-<<<<<<< HEAD
-              {group.requestIds.map((requestId, index) => <NavItem key={index} eventKey={requestId}>{requestId}</NavItem>)}
-            </Nav>
-          </Col>
-          <Col sm={10}>
-=======
               {group.requestIds.map((requestId, index) => <NavItem className="request-group-navitem" key={index} eventKey={requestId}>{requestId}</NavItem>)}
             </Nav>
           </Col>
           <Col sm={8} md={10}>
->>>>>>> a4a95e9a
             {requestPages[this.state.showRequestId]}
           </Col>
         </Row>
