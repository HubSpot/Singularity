--- conflicted
+++ resolved
@@ -1,14 +1,10 @@
 import React, { PropTypes } from 'react';
 import { connect } from 'react-redux';
-<<<<<<< HEAD
 import rootComponent from '../../rootComponent';
-=======
-
->>>>>>> cbf48c60
+
 import Clipboard from 'clipboard';
 
 import Utils from '../../utils';
-<<<<<<< HEAD
 import { Link } from 'react-router';
 import {
   FetchTaskHistory,
@@ -16,10 +12,6 @@
   FetchTaskHistoryForDeploy,
   FetchDeployForRequest
 } from '../../actions/api/history';
-=======
-
-import { FetchTaskHistoryForDeploy } from '../../actions/api/history';
->>>>>>> cbf48c60
 
 import { DeployState, InfoBox } from '../common/statelessComponents';
 
@@ -141,21 +133,32 @@
         <div className="page-header">
           <h2>Active Tasks</h2>
         </div>
-<<<<<<< HEAD
-        <SimpleTable
+        <ActiveTasksTable deployId={d.id} />
+      </div>
+    );
+  }
+
+  renderTaskHistory(d, tasks) {
+    return (
+      <div>
+        <div className="page-header">
+          <h2>Task History</h2>
+        </div>
+        <ServerSideTable
           emptyMessage="No tasks"
           entries={tasks}
+          paginate={tasks.length >= 5}
           perPage={5}
-          first={true}
-          last={true}
+          fetchAction={FetchTaskHistoryForDeploy}
+          fetchParams={[d.deploy.requestId, d.deploy.id]}
           headers={['Name', 'Last State', 'Started', 'Updated', '', '']}
           renderTableRow={(data, index) => {
             return (
               <tr key={index}>
                 <td><Link to={`task/${data.taskId.id}`}>{data.taskId.id}</Link></td>
                 <td><span className={`label label-${Utils.getLabelClassFromTaskState(data.lastTaskState)}`}>{Utils.humanizeText(data.lastTaskState)}</span></td>
-                <td>{Utils.timeStampFromNow(data.taskId.startedAt)}</td>
-                <td>{Utils.timeStampFromNow(data.updatedAt)}</td>
+                <td>{Utils.timestampFromNow(data.taskId.startedAt)}</td>
+                <td>{Utils.timestampFromNow(data.updatedAt)}</td>
                 <td className="actions-column"><Link to={`request/${data.taskId.requestId}/tail/${config.finishedTaskLogPath}?taskIds=${data.taskId.id}`} title="Log">&middot;&middot;&middot;</Link></td>
                 <td className="actions-column"><JSONButton object={data}>{'{ }'}</JSONButton></td>
               </tr>
@@ -163,51 +166,6 @@
           }}
         />
     </div>
-=======
-        <ActiveTasksTable deployId={d.id} />
-      </div>
->>>>>>> cbf48c60
-    );
-  }
-
-  renderTaskHistory(d, tasks) {
-    return (
-      <div>
-        <div className="page-header">
-          <h2>Task History</h2>
-        </div>
-        <ServerSideTable
-          emptyMessage="No tasks"
-          entries={tasks}
-          paginate={tasks.length >= 5}
-          perPage={5}
-<<<<<<< HEAD
-          fetchAction={this.props.fetchTaskHistoryForDeploy}
-=======
-          fetchAction={FetchTaskHistoryForDeploy}
->>>>>>> cbf48c60
-          fetchParams={[d.deploy.requestId, d.deploy.id]}
-          headers={['Name', 'Last State', 'Started', 'Updated', '', '']}
-          renderTableRow={(data, index) => {
-            return (
-              <tr key={index}>
-                <td><Link to={`task/${data.taskId.id}`}>{data.taskId.id}</Link></td>
-                <td><span className={`label label-${Utils.getLabelClassFromTaskState(data.lastTaskState)}`}>{Utils.humanizeText(data.lastTaskState)}</span></td>
-<<<<<<< HEAD
-                <td>{Utils.timeStampFromNow(data.taskId.startedAt)}</td>
-                <td>{Utils.timeStampFromNow(data.updatedAt)}</td>
-                <td className="actions-column"><Link to={`request/${data.taskId.requestId}/tail/${config.finishedTaskLogPath}?taskIds=${data.taskId.id}`} title="Log">&middot;&middot;&middot;</Link></td>
-=======
-                <td>{Utils.timestampFromNow(data.taskId.startedAt)}</td>
-                <td>{Utils.timestampFromNow(data.updatedAt)}</td>
-                <td className="actions-column"><a href={`${config.appRoot}/request/${data.taskId.requestId}/tail/${config.finishedTaskLogPath}?taskIds=${data.taskId.id}`} title="Log">&middot;&middot;&middot;</a></td>
->>>>>>> cbf48c60
-                <td className="actions-column"><JSONButton object={data}>{'{ }'}</JSONButton></td>
-              </tr>
-            );
-          }}
-        />
-    </div>
     );
   }
 
@@ -215,17 +173,10 @@
     let stats = [];
 
     if (d.deployMarker.timestamp) {
-<<<<<<< HEAD
-      stats.push(<InfoBox key="initiated" copyableClassName="info-copyable" name="Initiated" value={Utils.timeStampFromNow(d.deployMarker.timestamp)} />);
-    }
-    if (d.deployResult.timestamp) {
-      stats.push(<InfoBox key="completed" copyableClassName="info-copyable" name="Completed" value={Utils.timeStampFromNow(d.deployResult.timestamp)} />);
-=======
       stats.push(<InfoBox key="initiated" copyableClassName="info-copyable" name="Initiated" value={Utils.timestampFromNow(d.deployMarker.timestamp)} />);
     }
     if (d.deployResult.timestamp) {
       stats.push(<InfoBox key="completed" copyableClassName="info-copyable" name="Completed" value={Utils.timestampFromNow(d.deployResult.timestamp)} />);
->>>>>>> cbf48c60
     }
     if (d.deploy.executorData && d.deploy.executorData.cmd) {
       stats.push(<InfoBox key="cmd" copyableClassName="info-copyable" name="Command" value={d.deploy.executorData.cmd} />);
