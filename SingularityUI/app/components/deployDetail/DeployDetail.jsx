--- conflicted
+++ resolved
@@ -6,11 +6,7 @@
 
 import Utils from '../../utils';
 import { Link } from 'react-router';
-<<<<<<< HEAD
 import { OverlayTrigger, Popover, Glyphicon, Button } from 'react-bootstrap';
-=======
-import { Glyphicon } from 'react-bootstrap';
->>>>>>> 8cb83363
 import {
   FetchTaskHistory,
   FetchActiveTasksForDeploy,
