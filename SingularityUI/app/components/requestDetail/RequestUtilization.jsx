import React, { PropTypes } from 'react';
import { connect } from 'react-redux';

import CollapsableSection from '../common/CollapsableSection';
import { UsageInfo } from '../common/statelessComponents';
import Utils from '../../utils';
import BootstrapTable from 'react-bootstrap/lib/Table';
import Loader from "../common/Loader";

export const HUNDREDTHS_PLACE = 2;

const RequestUtilization = ({isFetching, utilization}) => {
  const isCpuOverAllocated = utilization &&
    (utilization.maxCpuUsed > utilization.cpuReserved / utilization.numTasks);
  const isCpuThrottled = utilization.percentCpuTimeThrottled > 0;
  const attributes = utilization && (
      <div className="row">
        <div className="col-md-3">
          <UsageInfo
            title="CPU per task average"
            total={utilization.cpuReserved / utilization.numTasks}
            used={utilization.cpuUsed / utilization.numTasks}
            style={utilization.cpuUsed >= utilization.cpuReserved ? 'danger' : null}
          >
            <p>{Utils.roundTo(utilization.cpuUsed / utilization.numTasks, HUNDREDTHS_PLACE)} of {utilization.cpuReserved / utilization.numTasks} CPU reserved</p>
            <BootstrapTable responsive={false} striped={true} style={{marginTop: '10px'}}>
              <tbody>
                <tr>
                  <td>Min CPU (24 hour min for all tasks)</td>
                  <td>{Utils.roundTo(utilization.minCpuUsed, HUNDREDTHS_PLACE)}</td>
                </tr>
                <tr>
                  <td className={isCpuOverAllocated ? 'danger' : ''}>Max CPU (24 hour max for all tasks)</td>
                  <td className={isCpuOverAllocated ? 'danger' : ''}>{Utils.roundTo(utilization.maxCpuUsed, HUNDREDTHS_PLACE)}</td>
                </tr>
              </tbody>
            </BootstrapTable>
          </UsageInfo>
        </div>
        <div className="col-md-3">
          <UsageInfo
            title="Averge % CPU Time Throttled"
            total={100}
            used={utilization.percentCpuTimeThrottled / utilization.numTasks}
            style={isCpuThrottled ? 'danger' : null}
          >
            <BootstrapTable responsive={false} striped={true} style={{marginTop: '10px'}}>
              <tbody>
                <tr>
<<<<<<< HEAD
                  <td>Min CPU Time Throttled % (all tasks)</td>
                  <td>{Utils.roundTo(utilization.minPercentCpuTimeThrottled, HUNDREDTHS_PLACE)}</td>
                </tr>
                <tr>
                  <td className={isCpuThrottled ? 'danger' : ''}>Max CPU Time Throttled % (all tasks)</td>
=======
                  <td>Min CPU Time Throttled % (24 hour min for all tasks)</td>
                  <td>{Utils.roundTo(utilization.minPercentCpuTimeThrottled, HUNDREDTHS_PLACE)}</td>
                </tr>
                <tr>
                  <td className={isCpuThrottled ? 'danger' : ''}>Max CPU Time Throttled % (24 hour max for all tasks)</td>
>>>>>>> 5ed25f2e
                  <td className={isCpuThrottled ? 'danger' : ''}>{Utils.roundTo(utilization.maxPercentCpuTimeThrottled, HUNDREDTHS_PLACE)}</td>
                </tr>
              </tbody>
            </BootstrapTable>
          </UsageInfo>
        </div>
        <div className="col-md-3">
          <UsageInfo
            title="Memory per task average"
            total={utilization.memBytesReserved / utilization.numTasks}
            used={utilization.memBytesUsed / utilization.numTasks}
            style={utilization.memBytesUsed >= utilization.memBytesReserved ? 'danger' : null}
          >
            <p>{Utils.humanizeFileSize(utilization.memBytesUsed / utilization.numTasks)} of {Utils.humanizeFileSize(utilization.memBytesReserved / utilization.numTasks)} reserved</p>
            <BootstrapTable responsive={false} striped={true} style={{marginTop: '10px'}}>
              <tbody>
                <tr>
                  <td>Min memory (24 hour min for all tasks)</td>
                  <td>{Utils.humanizeFileSize(utilization.minMemBytesUsed)}</td>
                </tr>
                <tr>
                  <td>Max memory (24 hour max for all tasks)</td>
                  <td>{Utils.humanizeFileSize(utilization.maxMemBytesUsed)}</td>
                </tr>
              </tbody>
            </BootstrapTable>
          </UsageInfo>
        </div>
        <div className="col-md-3">
          <UsageInfo
            title="Disk per task average"
            total={utilization.diskBytesReserved / utilization.numTasks}
            used={utilization.diskBytesUsed / utilization.numTasks}
            style={utilization.diskBytesUsed >= utilization.diskBytesReserved ? 'danger' : null}
          >
            <p>{Utils.humanizeFileSize(utilization.diskBytesUsed / utilization.numTasks)} of {Utils.humanizeFileSize(utilization.diskBytesReserved / utilization.numTasks)} reserved</p>
            <BootstrapTable responsive={false} striped={true} style={{marginTop: '10px'}}>
              <tbody>
              <tr>
                <td>Min disk (all tasks)</td>
                <td>{Utils.humanizeFileSize(utilization.minDiskBytesUsed)}</td>
              </tr>
              <tr>
                <td>Max disk (all tasks)</td>
                <td>{Utils.humanizeFileSize(utilization.maxDiskBytesUsed)}</td>
              </tr>
              </tbody>
            </BootstrapTable>
          </UsageInfo>
        </div>
    </div>
  );

  return (
    <CollapsableSection id="request-utilization" title="Resource usage" defaultExpanded={isCpuOverAllocated}>
      {attributes}
    </CollapsableSection>
  );
};

RequestUtilization.propTypes = {
  requestId: PropTypes.string.isRequired,
  utilization: PropTypes.object
};


const mapStateToProps = function(state, ownProps) {
  const requestId = ownProps.requestId;
  return {
    utilization: Utils.maybe(state, ['api', 'requestUtilization', requestId])
  };
};

export default connect(
  mapStateToProps
)(RequestUtilization);<|MERGE_RESOLUTION|>--- conflicted
+++ resolved
@@ -47,19 +47,11 @@
             <BootstrapTable responsive={false} striped={true} style={{marginTop: '10px'}}>
               <tbody>
                 <tr>
-<<<<<<< HEAD
-                  <td>Min CPU Time Throttled % (all tasks)</td>
-                  <td>{Utils.roundTo(utilization.minPercentCpuTimeThrottled, HUNDREDTHS_PLACE)}</td>
-                </tr>
-                <tr>
-                  <td className={isCpuThrottled ? 'danger' : ''}>Max CPU Time Throttled % (all tasks)</td>
-=======
                   <td>Min CPU Time Throttled % (24 hour min for all tasks)</td>
                   <td>{Utils.roundTo(utilization.minPercentCpuTimeThrottled, HUNDREDTHS_PLACE)}</td>
                 </tr>
                 <tr>
                   <td className={isCpuThrottled ? 'danger' : ''}>Max CPU Time Throttled % (24 hour max for all tasks)</td>
->>>>>>> 5ed25f2e
                   <td className={isCpuThrottled ? 'danger' : ''}>{Utils.roundTo(utilization.maxPercentCpuTimeThrottled, HUNDREDTHS_PLACE)}</td>
                 </tr>
               </tbody>
