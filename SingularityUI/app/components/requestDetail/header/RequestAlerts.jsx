--- conflicted
+++ resolved
@@ -26,11 +26,7 @@
   let maybeBouncing;
 
   const requestParent = requestAPI.data;
-<<<<<<< HEAD
-  if (bounces.length > 0 && requestParent.request && Utils.isIn(requestParent.request.requestType, Utils.request.LONG_RUNNING_TYPES)) {
-=======
   if (bounces.length > 0 && requestParent.request && Utils.request.isLongRunning(requestParent)) {
->>>>>>> 4972454d
     maybeBouncing = (
       <Alert bsStyle="warning">
         <b>Request is bouncing:</b> Attempting to start <b>{requestParent.request.instances}</b> replacement tasks.
