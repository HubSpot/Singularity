--- conflicted
+++ resolved
@@ -57,14 +57,9 @@
 
 const mapDispatchToProps = (dispatch, ownProps) => {
   const refreshActions = [
-<<<<<<< HEAD
     FetchRequest.trigger(ownProps.params.requestId),
     FetchActiveTasksForRequest.trigger(ownProps.params.requestId),
-=======
-    FetchRequest.trigger(ownProps.requestId),
-    FetchActiveTasksForRequest.trigger(ownProps.requestId),
-    FetchScheduledTasksForRequest.trigger(ownProps.requestId),
->>>>>>> 6b9275a3
+    FetchScheduledTasksForRequest.trigger(ownProps.params.requestId),
     FetchTaskCleanups.trigger()
   ];
   return {
@@ -78,6 +73,7 @@
     ),
     fetchRequest: (requestId) => dispatch(FetchRequest.trigger(requestId)),
     fetchActiveTasksForRequest: (requestId) => dispatch(FetchActiveTasksForRequest.trigger(requestId)),
+    fetchScheduledTasksForRequest: (requestId) => dispatch(FetchScheduledTasksForRequest.trigger(requestId)),
     fetchTaskCleanups: () => dispatch(FetchTaskCleanups.trigger()),
     fetchTaskHistoryForRequest: (requestId, count, page) => dispatch(FetchTaskHistoryForRequest.trigger(requestId, count, page)),
     fetchDeploysForRequest: (requestId, count, page) => dispatch(FetchDeploysForRequest.trigger(requestId, count, page)),
@@ -92,6 +88,7 @@
   props.fetchTaskHistoryForRequest(props.params.requestId, 5, 1);
   props.fetchDeploysForRequest(props.params.requestId, 5, 1);
   props.fetchRequestHistory(props.params.requestId, 5, 1);
+  props.fetchScheduledTasksForRequest(props.params.requestId);
 }
 
 export default connect(
