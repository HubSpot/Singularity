import React, {PropTypes} from 'react';
import Select from 'react-select';
import { connect } from 'react-redux';
import FormField from '../common/formItems/FormField';
import MultiSelect from '../common/formItems/MultiSelect';
<<<<<<< HEAD
import MultiInputFormGroup from '../common/formItems/formGroups/MultiInputFormGroup';
import SelectFormGroup from '../common/formItems/formGroups/SelectFormGroup';
import TextFormGroup from '../common/formItems/formGroups/TextFormGroup';
import CheckBoxFormGroup from '../common/formItems/formGroups/CheckBoxFormGroup';
import { modifyField, clearForm } from '../../actions/form';
import {SaveAction} from '../../actions/api/request';
=======
import CheckBox from '../common/formItems/CheckBox';
import { ModifyField, ClearForm } from '../../actions/ui/form';
import { SaveRequest } from '../../actions/api/requests';
>>>>>>> 799382b0
import OverlayTrigger from 'react-bootstrap/lib/OverlayTrigger';
import Tooltip from 'react-bootstrap/lib/Tooltip';
import Utils from '../../utils';
import classNames from 'classnames';
import {FIELDS_BY_REQUEST_TYPE, INDEXED_FIELDS} from './fields';

const QUARTZ_SCHEDULE = 'quartzSchedule';
const CRON_SCHEDULE = 'cronSchedule';

const FORM_ID = 'requestForm';

const REQUEST_ID_REGEX = /[a-zA-Z0-9._-]*/;

<<<<<<< HEAD
const REQUEST_TYPES = ['SERVICE', 'WORKER', 'SCHEDULED', 'ON_DEMAND', 'RUN_ONCE'];
=======
const FIELDS_BY_REQUEST_TYPE = {
  ALL: [
    'id',
    'owners',
    'requestType',
    'slavePlacement'
  ],
  SERVICE: [
    'instances',
    'rackSensitive',
    'hideEvenNumberAcrossRacksHint',
    'loadBalanced',
    'rackAffinity'
  ],
  WORKER: [
    'instances',
    'rackSensitive',
    'hideEvenNumberAcrossRacksHint',
    'waitAtLeastMillisAfterTaskFinishesForReschedule',
    'rackAffinity'
  ],
  SCHEDULED: [
    QUARTZ_SCHEDULE,
    CRON_SCHEDULE,
    'scheduleType',
    'numRetriesOnFailure',
    'killOldNonLongRunningTasksAfterMillis',
    'scheduledExpectedRuntimeMillis'
  ],
  ON_DEMAND: ['killOldNonLongRunningTasksAfterMillis'],
  RUN_ONCE: ['killOldNonLongRunningTasksAfterMillis']
};
>>>>>>> 799382b0

class RequestForm extends React.Component {
  static propTypes = {
  };

  static propTypes = {
    clearForm: PropTypes.func.isRequired,
    update: PropTypes.func.isRequired,
    save: PropTypes.func.isRequired,
    racks: PropTypes.arrayOf(PropTypes.shape({
      id: PropTypes.string.isRequired
    })).isRequired,
    request: PropTypes.shape({
      request: PropTypes.shape({
        id: PropTypes.string.isRequired,
        slavePlacement: PropTypes.oneOf(['', 'SEPARATE', 'SEPARATE_BY_REQUEST', 'GREEDY', 'OPTIMISTIC'])
      })
    }),
    saveApiCall: PropTypes.shape({
      isFetching: PropTypes.bool,
      error: PropTypes.shape({
        message: PropTypes.string
      }),
      data: PropTypes.shape({
        message: PropTypes.string
      })
    }).isRequired,
    form: PropTypes.shape({
      slavePlacement: PropTypes.oneOf(['', 'SEPARATE', 'SEPARATE_BY_REQUEST', 'GREEDY', 'OPTIMISTIC']),
      scheduleType: PropTypes.string
    })
  }

  componentDidMount() {
    this.props.clearForm(FORM_ID);
  }

  shouldComponentUpdate(nextProps) {
    return !_.isEqual(this.props, nextProps);
  }

  isEditing() {
    return this.props.request && this.props.request.request;
  }

  getValue(fieldId) {
    if (this.props.form && this.props.form[fieldId] !== undefined) {
      return this.props.form[fieldId];
    }
    if (this.isEditing() && this.props.request.request[fieldId] !== undefined) {
      return this.props.request.request[fieldId];
<<<<<<< HEAD
=======
    } else {
      return '';
>>>>>>> 799382b0
    }
    return '';
  }

  validateField(fieldId) {
    const value = this.getValue(fieldId);
    const {required, type} = INDEXED_FIELDS[fieldId];
    if (required && (_.isEmpty(value))) {
      return false;
    }
    if (!value || _.isEmpty(value)) {
      return true;
    }
    if (type === 'number') {
      const numericalValue = parseInt(value, 10);
      if (numericalValue !== 0 && !numericalValue) {
        return false;
      }
    }
    if (type === 'request-id') {
      if (value.match(REQUEST_ID_REGEX)[0] !== value) {
        return false;
      }
    }
    return true;
  }

  feedback(fieldId) {
    const value = this.getValue(fieldId);
    const {required} = INDEXED_FIELDS[fieldId];
    if (required && (_.isEmpty(value))) {
      return 'ERROR';
    }
    if (_.isEmpty(value)) {
      return null;
    }
    if (this.validateField(fieldId)) {
      return 'SUCCESS';
    }
    return 'ERROR';
  }

  cantSubmit() {
    if (this.props.saveApiCall.isFetching) {
      return true;
    }
    for (const field of FIELDS_BY_REQUEST_TYPE.ALL) {
      if (!this.validateField(field.id)) {
        return true;
      }
    }
    const scheduleType = this.getScheduleType();
    const requestTypeSpecificFields = FIELDS_BY_REQUEST_TYPE[this.getValue('requestType')];
    if (_.isEmpty(requestTypeSpecificFields)) {
      return true;
    }
    for (const field of requestTypeSpecificFields) {
      if (field.id === CRON_SCHEDULE && scheduleType !== CRON_SCHEDULE) {
        continue;
      }
      if (field.id === QUARTZ_SCHEDULE && scheduleType !== QUARTZ_SCHEDULE) {
        continue;
      }
      if (!this.validateField(field.id)) {
        return true;
      }
    }
    return false;
  }

  submitForm(event) {
    event.preventDefault();
    const request = {};
    const copyOverField = (field) => {
      const fieldId = field.id;
      if (this.getValue(fieldId) && fieldId !== QUARTZ_SCHEDULE && fieldId !== CRON_SCHEDULE && fieldId !== 'scheduleType') {
        request[fieldId] = this.getValue(fieldId);
      }
    };

    FIELDS_BY_REQUEST_TYPE[this.getValue('requestType')].map(copyOverField);
    FIELDS_BY_REQUEST_TYPE.ALL.map(copyOverField);

    if (this.getValue('requestType') === 'SCHEDULED') {
      if (this.getScheduleType() === QUARTZ_SCHEDULE) {
        request[QUARTZ_SCHEDULE] = this.getValue(QUARTZ_SCHEDULE);
      } else {
        request.schedule = this.getValue(CRON_SCHEDULE);
      }
    }

    if (['ON_DEMAND', 'RUN_ONCE'].indexOf(this.getValue('requestType')) !== -1) {
      request.daemon = false;
    } else if (['SERVICE', 'WORKER'].indexOf(this.getValue('requestType')) !== -1) {
      request.daemon = true;
    }


    if (request.rackAffinity) {
      request.rackAffinity = request.rackAffinity.map(rack => rack.value);
    }

    this.props.save(request);
    return null;
  }

  shouldRenderField(fieldId) {
    if (!this.getValue('requestType')) {
      return false;
    }
    if (_.pluck(FIELDS_BY_REQUEST_TYPE[this.getValue('requestType')], 'id').indexOf(fieldId) === -1) {
      return false;
    }
    return true;
  }

  getButtonsDisabled(type) {
    if (this.isEditing() && this.getValue('requestType') !== type) {
      return 'disabled';
    }
    return null;
  }

  updateField(fieldId, newValue) {
    this.props.update(FORM_ID, fieldId, newValue);
  }

  updateTypeButtonClick(event) {
    event.preventDefault();
    this.updateField('requestType', event.target.value);
  }

  getScheduleType() {
    if (this.isEditing() && !(this.props.form && this.props.form.scheduleType)) {
      if (this.props.request.request[QUARTZ_SCHEDULE]) {
        return QUARTZ_SCHEDULE;
      }
      return CRON_SCHEDULE;
    }
    if (this.props.form && this.props.form.scheduleType) {
      return this.props.form.scheduleType;
    }
    return CRON_SCHEDULE;
  }

  getScheduleFeedback() {
    const scheduleFeedback = this.feedback(this.getScheduleType());
    const scheduleClassName = classNames(
      'col-sm-7',
      {
        'has-feedback': scheduleFeedback,
        'has-success': scheduleFeedback === 'SUCCESS',
        'has-error': scheduleFeedback === 'ERROR',
        'has-warning': scheduleFeedback === 'WARN'
      });
    const scheduleIconClassName = classNames(
      'glyphicon',
      'form-control-feedback',
      {
        'glyphicon-ok': scheduleFeedback === 'SUCCESS',
        'glyphicon-warning-sign': scheduleFeedback === 'WARN',
        'glyphicon-remove': scheduleFeedback === 'ERROR'
      }
    );
    return {scheduleFeedback, scheduleClassName, scheduleIconClassName};
  }

  renderRequestTypeSelectors() {
    const tooltip = (
      <Tooltip id="cannotChangeRequestTypeAfterCreation">Option cannot be altered after creation</Tooltip>
    );
    const selectors = REQUEST_TYPES.map((requestType, key) => {
      const selector = (
        <button
          key={key}
          value={requestType}
          className={classNames('btn', 'btn-default', {active: this.getValue('requestType') === requestType})}
          onClick={event => this.updateTypeButtonClick(event)}
          disabled={this.getButtonsDisabled(requestType)}
        >
          {Utils.humanizeText(requestType)}
        </button>
      );
      if (this.isEditing() && requestType === this.getValue('requestType')) {
        return <OverlayTrigger placement="top" key={key} overlay={tooltip}>{selector}</OverlayTrigger>;
      }
<<<<<<< HEAD
      return selector;
=======
>>>>>>> 799382b0
    });
    return <div className="btn-group">{selectors}</div>;
  }

<<<<<<< HEAD
  renderRequestTypeSpecificFormFields() {
    const instances = (
      <TextFormGroup
        id="instances"
        onChange={event => this.updateField('instances', event.target.value)}
        value={this.getValue('instances')}
        label="Instances"
        placeholder="1"
        feedback={this.feedback('instances')}
        required={INDEXED_FIELDS.instances.required}
      />
    );
    const rackSensitive = (
      <CheckBoxFormGroup
        id="rack-sensitive"
        label="Rack Sensitive"
        checked={this.getValue('rackSensitive') || false}
        onChange={(newValue) => this.updateField('rackSensitive', newValue)}
      />
    );
    const hideEvenNumberAcrossRacksHint = (
      <CheckBoxFormGroup
        id="hide-distribute-evenly-across-racks-hint"
        label="Hide Distribute Evenly Across Racks Hint"
        checked={this.getValue('hideEvenNumberAcrossRacksHint') || false}
        onChange={(newValue) => this.updateField('hideEvenNumberAcrossRacksHint', newValue)}
      />
    );
    const loadBalanced = (
      <CheckBoxFormGroup
        id="load-balanced"
        label="Load balanced"
        checked={this.getValue('loadBalanced') || false}
        onChange={(newValue) => this.updateField('loadBalanced', newValue)}
        disabled={this.isEditing() && true}
        hasTooltip={this.isEditing() && true}
        tooltipText="Option cannot be altered after creation"
      />
    );
    const waitAtLeastMillisAfterTaskFinishesForReschedule = (
      <TextFormGroup
        id="waitAtLeast"
        onChange={event => this.updateField('waitAtLeastMillisAfterTaskFinishesForReschedule', event.target.value)}
        value={this.getValue('waitAtLeastMillisAfterTaskFinishesForReschedule')}
        label="Task rescheduling delay"
        inputGroupAddon="milliseconds"
        required={INDEXED_FIELDS.waitAtLeastMillisAfterTaskFinishesForReschedule.required}
        feedback={this.feedback('waitAtLeastMillisAfterTaskFinishesForReschedule')}
      />
=======
  renderLoadBalanced() {
    const checkbox = (
      <label htmlFor="load-balanced" className={classNames({subtle: this.isEditing()})}>
        <CheckBox
          id = "load-balanced"
          onChange = {event => this.updateField('loadBalanced', !this.getValue('loadBalanced'))}
          checked = {this.getValue('loadBalanced')}
          disabled = {this.isEditing()}
          noFormControlClass = {true}
        />
        {" Load balanced"}
      </label>
    );
    let field;
    if (this.isEditing()) {
      field = (
        <OverlayTrigger
          placement="top"
          overlay={<Tooltip id="cannotChangeLoadBalancedAfterCreation">Option cannot be altered after creation</Tooltip>}>
          {checkbox}
        </OverlayTrigger>
      );
    } else {
      field = checkbox;
    }
    return (
      <div className="form-group">
        {field}
      </div>
    );
  }

  renderRequestTypeSpecificFormFields() {
    const instances = (
      <div className="form-group">
        <label htmlFor="instances">Instances</label>
        <FormField
          id = "instances"
          prop = {{
            updateFn: event => this.updateField('instances', event.target.value),
            placeholder: '1',
            inputType: 'text',
            value: this.getValue('instances')
          }}
        />
      </div>
    );
    const rackSensitive = (
      <div className="form-group">
        <label htmlFor="rack-sensitive">
          <CheckBox
            id="rack-sensitive"
            onChange={event => this.updateField('rackSensitive', !this.getValue('rackSensitive'))}
            checked={this.getValue('rackSensitive')}
            noFormControlClass={true}
          />
          {" Rack Sensitive"}
        </label>
      </div>
    );
    const hideEvenNumberAcrossRacksHint = (
      <div className="form-group">
        <label htmlFor="hide-distribute-evenly-across-racks-hint">
          <CheckBox
            id="hide-distribute-evenly-across-racks-hint"
            onChange={event => this.updateField('hideEvenNumberAcrossRacksHint', !this.getValue('hideEvenNumberAcrossRacksHint'))}
            checked={this.getValue('hideEvenNumberAcrossRacksHint')}
            noFormControlClass={true}
          />
          {" Hide Distribute Evenly Across Racks Hint"}
        </label>
      </div>
    );
    const waitAtLeastMillisAfterTaskFinishesForReschedule = (
      <div className="form-group">
        <label htmlFor="waitAtLeast">Task rescheduling delay</label>
        <div className="input-group">
          <FormField
            id="waitAtLeast"
            prop={{
              updateFn: event => this.updateField('waitAtLeastMillisAfterTaskFinishesForReschedule', event.target.value),
              inputType: 'text',
              value: this.getValue('waitAtLeastMillisAfterTaskFinishesForReschedule')
            }}
          />
          <div className="input-group-addon">milliseconds</div>
        </div>
      </div>
>>>>>>> 799382b0
    );
    const rackOptions = _.pluck(this.props.racks, 'id').map(id => ({value: id, label: id}));
    const rackAffinity = (
      <div className="form-group">
        <label htmlFor="rack-affinity">Rack Affinity <span className="form-label-tip">separate multiple racks with commas</span></label>
        <MultiSelect
          id="rack-affinity"
          onChange={ value => this.updateField('rackAffinity', value) }
          value={ this.getValue('rackAffinity') }
          options={rackOptions}
          splits={[',', ' ']}
        />
      </div>
    );
    const {scheduleFeedback, scheduleClassName, scheduleIconClassName} = this.getScheduleFeedback();
    const schedule = (
<<<<<<< HEAD
      <div className={classNames('form-group', {required: INDEXED_FIELDS[this.getScheduleType()].required})}>
        <label htmlFor="schedule">Schedule</label>
        <div className="row" id="schedule">
          <div className={scheduleClassName}>
=======
      <div className="form-group required">
        <label htmlFor="schedule">Schedule</label>
        <div className="row" id="schedule">
          <div className="col-sm-7">
>>>>>>> 799382b0
            <FormField
              prop={{
                updateFn: event => this.updateField(this.getScheduleType(), event.target.value),
                placeholder: this.getScheduleType() === QUARTZ_SCHEDULE ? 'eg: 0 */5 * * * ?' : 'eg: */5 * * * *',
                inputType: 'text',
                value: this.getValue(this.getScheduleType()),
                required: INDEXED_FIELDS[this.getScheduleType()].required
              }}
              feedback={this.feedback(this.getScheduleType())}
            />
            {scheduleFeedback && <span className={scheduleIconClassName} />}
          </div>
          <div className="col-sm-5">
            <Select
              onChange={value => this.updateField('scheduleType', value.value)}
              options={[
                {
                  value: CRON_SCHEDULE,
                  label: 'Cron Schedule'
                },
                {
                  value: QUARTZ_SCHEDULE,
                  label: 'Quartz Schedule'
                }
              ]}
              clearable={false}
              value={ this.getScheduleType() }
            />
          </div>
        </div>
      </div>
    );
    const numRetriesOnFailure = (
<<<<<<< HEAD
      <TextFormGroup
        id="retries-on-failure"
        onChange={event => this.updateField('numRetriesOnFailure', event.target.value)}
        value={this.getValue('numRetriesOnFailure')}
        label="Number of retries on failure"
        required={INDEXED_FIELDS.numRetriesOnFailure.required}
        feedback={this.feedback('numRetriesOnFailure')}
      />
    );
    const killOldNonLongRunningTasksAfterMillis = (
      <TextFormGroup
        id="killOldNRL"
        onChange={event => this.updateField('killOldNonLongRunningTasksAfterMillis', event.target.value)}
        value={this.getValue('killOldNonLongRunningTasksAfterMillis')}
        label="Kill cleaning task(s) after"
        inputGroupAddon="milliseconds"
        required={INDEXED_FIELDS.killOldNonLongRunningTasksAfterMillis.required}
        feedback={this.feedback('killOldNonLongRunningTasksAfterMillis')}
      />
    );
    const scheduledExpectedRuntimeMillis = (
      <TextFormGroup
        id="expected-runtime"
        onChange={event => this.updateField('scheduledExpectedRuntimeMillis', event.target.value)}
        value={this.getValue('scheduledExpectedRuntimeMillis')}
        label="Maximum task duration"
        inputGroupAddon="milliseconds"
        required={INDEXED_FIELDS.scheduledExpectedRuntimeMillis.required}
        feedback={this.feedback('scheduledExpectedRuntimeMillis')}
      />
=======
      <div className="form-group">
        <label htmlFor="retries-on-failure">Number of retries on failure</label>
        <FormField
          id="retries-on-failure"
          prop={{
            updateFn: event => this.updateField('numRetriesOnFailure', event.target.value),
            inputType: 'text',
            value: this.getValue('numRetriesOnFailure')
          }}
        />
      </div>
    );
    const killOldNonLongRunningTasksAfterMillis = (
      <div className="form-group">
        <label htmlFor="killOldNRL">Kill cleaning task(s) after</label>
        <div className="input-group">
          <FormField
            id="killOldNRL"
            prop={{
              updateFn: event => this.updateField('killOldNonLongRunningTasksAfterMillis', event.target.value),
              inputType: 'text',
              value: this.getValue('killOldNonLongRunningTasksAfterMillis')
            }}
          />
          <div className="input-group-addon">milliseconds</div>
        </div>
      </div>
    );
    const scheduledExpectedRuntimeMillis = (
      <div className="form-group">
        <label htmlFor="expected-runtime">Maximum task duration</label>
        <div className="input-group">
          <FormField
            id="expected-runtime"
            prop={{
              updateFn: event => this.updateField('scheduledExpectedRuntimeMillis', event.target.value),
              inputType: 'text',
              value: this.getValue('scheduledExpectedRuntimeMillis')
            }}
          />
          <div className="input-group-addon">milliseconds</div>
        </div>
      </div>
>>>>>>> 799382b0
    );
    return (
      <div>
        { this.shouldRenderField('instances') && instances }
        { this.shouldRenderField('rackSensitive') && rackSensitive }
        { this.shouldRenderField('hideEvenNumberAcrossRacksHint') && hideEvenNumberAcrossRacksHint }
        { this.shouldRenderField('loadBalanced') && loadBalanced }
        { this.shouldRenderField('waitAtLeastMillisAfterTaskFinishesForReschedule') && waitAtLeastMillisAfterTaskFinishesForReschedule }
        { this.shouldRenderField('rackAffinity') && rackAffinity }
        { (this.shouldRenderField(CRON_SCHEDULE) || this.shouldRenderField(QUARTZ_SCHEDULE)) && schedule }
        { this.shouldRenderField('numRetriesOnFailure') && numRetriesOnFailure }
        { this.shouldRenderField('killOldNonLongRunningTasksAfterMillis') && killOldNonLongRunningTasksAfterMillis }
        { this.shouldRenderField('scheduledExpectedRuntimeMillis') && scheduledExpectedRuntimeMillis }
      </div>
    );
  }

  render() {
    const requestId = this.isEditing() ? this.props.request.request.id : null;
    const header = (
      this.isEditing() ?
        <h3>
          Editing <a href={`${config.appRoot}/request/${requestId}`}>{requestId}</a>
        </h3> :
        <h3>New Request</h3>
    );
    const id = (
<<<<<<< HEAD
      <TextFormGroup
        id="id"
        onChange={event => this.updateField('id', event.target.value)}
        value={this.getValue('id')}
        label="ID"
        required={INDEXED_FIELDS.id.required}
        placeholder="eg: my-awesome-request"
        feedback={this.feedback('id')}
      />
    );
    const owners = (
      <MultiInputFormGroup
        id="owners"
        value={this.getValue('owners') || []}
        onChange={(newValue) => this.updateField('owners', newValue)}
        label="Owners"
        required={INDEXED_FIELDS.owners.required}
        errorIndices={INDEXED_FIELDS.owners.required && _.isEmpty(this.getValue('owners')) && [0] || []}
        couldHaveFeedback={true}
      />
=======
      <div className="form-group required">
        <label htmlFor="id">ID</label>
        <FormField
          id="id"
          prop={{
            updateFn: event => {
              this.updateField('id', event.target.value);
            },
            placeholder: 'eg: my-awesome-request',
            inputType: 'text',
            value: this.getValue('id'),
            required: true
          }}
        />
      </div>
    );
    const owners = (
      <div className="form-group">
        <label htmlFor="owners">Owners <span className="form-label-tip">separate multiple owners with commas</span></label>
        <MultiSelect
          id="owners"
          onChange={ value => this.updateField('owners', value) }
          value={ this.getValue('owners') }
          splits={[',', ' ']}
        />
      </div>
>>>>>>> 799382b0
    );
    const requestTypeSelectors = (
      <div className="form-group">
        <label>Type</label>
        <div id="type" className="btn-group">
          {this.renderRequestTypeSelectors()}
        </div>
      </div>
    );
    const onlyAffectsNewTasksWarning = (
      <div className="alert alert-info alert-slim" role="alert">
        <strong>Note:</strong> changes made below will only affect new tasks
      </div>
    );
    const slavePlacement = (
<<<<<<< HEAD
      <SelectFormGroup
        id="slave-placement"
        label="Slave Placement"
        value={this.getValue('slavePlacement') || ''}
        defaultValue=""
        required={INDEXED_FIELDS.slavePlacement.required}
        onChange={newValue => this.updateField('slavePlacement', newValue.value)}
        options={[
          { label: 'Default', value: '' },
          { label: 'Separate', value: 'SEPARATE' },
          { label: 'Optimistic', value: 'OPTIMISTIC' },
          { label: 'Greedy', value: 'GREEDY' },
          { label: 'Separate by request', value: 'SEPARATE_BY_REQUEST'}
        ]}
      />
=======
      <div className="form-group slavePlacement">
        <label htmlFor="slavePlacement" className="control-label">
          Slave Placement
        </label>
        <DropDown
          id="slavePlacement"
          prop={{
            updateFn: event => {
              this.updateField('slavePlacement', event.target.value);
            },
            forceChooseValue: true,
            choices: [
              {
                value: '',
                user: 'Default'
              },
              {
                value: 'SEPARATE',
                user: 'Separate'
              },
              {
                value: 'OPTIMISTIC',
                user: 'Optimistic'
              },
              {
                value: 'GREEDY',
                user: 'Greedy'
              }
            ],
            value: this.getValue('slavePlacement') || ''
          }}
        />
      </div>
>>>>>>> 799382b0
    );
    const saveButton = (
      <div id="button-row">
        <span>
          <button type="submit" className="btn btn-success btn-lg" disabled={this.cantSubmit() && 'disabled'}>
            Save
          </button>
        </span>
      </div>
    );
    const errorMessage = (
<<<<<<< HEAD
      this.props.saveApiCall.error &&
      <p className="alert alert-danger">
        There was a problem saving your request: {this.props.saveApiCall.error.message}
      </p> ||
      this.props.saveApiCall.data && this.props.saveApiCall.data.message &&
      <p className="alert alert-danger">
        There was a problem saving your request: {this.props.saveApiCall.data.message}
      </p>
=======
      this.props.saveApiCall.error ?
        <p className="alert alert-danger">
          There was a problem saving your request: {this.props.saveApiCall.error.message}
        </p> :
        this.props.saveApiCall.data && this.props.saveApiCall.data.message ?
        <p className="alert alert-danger">
          There was a problem saving your request: {this.props.saveApiCall.data.message}
        </p> :
        null
>>>>>>> 799382b0
    );
    return (
      <div className="row new-form">
        <div className="col-md-5 col-md-offset-3">
          { header }
          <form role="form" onSubmit={event => this.submitForm(event)}>
            { !this.isEditing() && id }
            { owners }
            { requestTypeSelectors }
            { this.isEditing() && onlyAffectsNewTasksWarning }
            { slavePlacement }
            { this.renderRequestTypeSpecificFormFields() }
            { saveButton }
            { errorMessage }
          </form>
        </div>
      </div>
    );
  }
<<<<<<< HEAD

=======
>>>>>>> 799382b0
}

function navigateToRequestIfSuccess(promiseResult) {
  if (promiseResult.type === 'SAVE_REQUEST_SUCCESS') {
    Backbone.history.navigate(`/request/${ promiseResult.data.request.id }`, {trigger: true});
  }
}

function mapStateToProps(state, ownProps) {
  const request = state.api.request[ownProps.requestId]
    ? state.api.request[ownProps.requestId].data
    : null;

  return {
    racks: state.api.racks.data,
    request,
    form: state.ui.form[FORM_ID],
    saveApiCall: state.api.saveRequest
  };
}

function mapDispatchToProps(dispatch) {
  return {
    update(formId, fieldId, newValue) {
      dispatch(ModifyField(formId, fieldId, newValue));
    },
    clearForm(formId) {
      dispatch(ClearForm(formId));
    },
    save(requestBody) {
      dispatch(SaveRequest.trigger(requestBody)).then((response) => navigateToRequestIfSuccess(response));
    }
  };
}

export default connect(mapStateToProps, mapDispatchToProps)(RequestForm);<|MERGE_RESOLUTION|>--- conflicted
+++ resolved
@@ -3,18 +3,12 @@
 import { connect } from 'react-redux';
 import FormField from '../common/formItems/FormField';
 import MultiSelect from '../common/formItems/MultiSelect';
-<<<<<<< HEAD
 import MultiInputFormGroup from '../common/formItems/formGroups/MultiInputFormGroup';
 import SelectFormGroup from '../common/formItems/formGroups/SelectFormGroup';
 import TextFormGroup from '../common/formItems/formGroups/TextFormGroup';
 import CheckBoxFormGroup from '../common/formItems/formGroups/CheckBoxFormGroup';
-import { modifyField, clearForm } from '../../actions/form';
-import {SaveAction} from '../../actions/api/request';
-=======
-import CheckBox from '../common/formItems/CheckBox';
 import { ModifyField, ClearForm } from '../../actions/ui/form';
 import { SaveRequest } from '../../actions/api/requests';
->>>>>>> 799382b0
 import OverlayTrigger from 'react-bootstrap/lib/OverlayTrigger';
 import Tooltip from 'react-bootstrap/lib/Tooltip';
 import Utils from '../../utils';
@@ -28,42 +22,7 @@
 
 const REQUEST_ID_REGEX = /[a-zA-Z0-9._-]*/;
 
-<<<<<<< HEAD
 const REQUEST_TYPES = ['SERVICE', 'WORKER', 'SCHEDULED', 'ON_DEMAND', 'RUN_ONCE'];
-=======
-const FIELDS_BY_REQUEST_TYPE = {
-  ALL: [
-    'id',
-    'owners',
-    'requestType',
-    'slavePlacement'
-  ],
-  SERVICE: [
-    'instances',
-    'rackSensitive',
-    'hideEvenNumberAcrossRacksHint',
-    'loadBalanced',
-    'rackAffinity'
-  ],
-  WORKER: [
-    'instances',
-    'rackSensitive',
-    'hideEvenNumberAcrossRacksHint',
-    'waitAtLeastMillisAfterTaskFinishesForReschedule',
-    'rackAffinity'
-  ],
-  SCHEDULED: [
-    QUARTZ_SCHEDULE,
-    CRON_SCHEDULE,
-    'scheduleType',
-    'numRetriesOnFailure',
-    'killOldNonLongRunningTasksAfterMillis',
-    'scheduledExpectedRuntimeMillis'
-  ],
-  ON_DEMAND: ['killOldNonLongRunningTasksAfterMillis'],
-  RUN_ONCE: ['killOldNonLongRunningTasksAfterMillis']
-};
->>>>>>> 799382b0
 
 class RequestForm extends React.Component {
   static propTypes = {
@@ -115,11 +74,6 @@
     }
     if (this.isEditing() && this.props.request.request[fieldId] !== undefined) {
       return this.props.request.request[fieldId];
-<<<<<<< HEAD
-=======
-    } else {
-      return '';
->>>>>>> 799382b0
     }
     return '';
   }
@@ -306,15 +260,11 @@
       if (this.isEditing() && requestType === this.getValue('requestType')) {
         return <OverlayTrigger placement="top" key={key} overlay={tooltip}>{selector}</OverlayTrigger>;
       }
-<<<<<<< HEAD
       return selector;
-=======
->>>>>>> 799382b0
     });
     return <div className="btn-group">{selectors}</div>;
   }
 
-<<<<<<< HEAD
   renderRequestTypeSpecificFormFields() {
     const instances = (
       <TextFormGroup
@@ -364,96 +314,6 @@
         required={INDEXED_FIELDS.waitAtLeastMillisAfterTaskFinishesForReschedule.required}
         feedback={this.feedback('waitAtLeastMillisAfterTaskFinishesForReschedule')}
       />
-=======
-  renderLoadBalanced() {
-    const checkbox = (
-      <label htmlFor="load-balanced" className={classNames({subtle: this.isEditing()})}>
-        <CheckBox
-          id = "load-balanced"
-          onChange = {event => this.updateField('loadBalanced', !this.getValue('loadBalanced'))}
-          checked = {this.getValue('loadBalanced')}
-          disabled = {this.isEditing()}
-          noFormControlClass = {true}
-        />
-        {" Load balanced"}
-      </label>
-    );
-    let field;
-    if (this.isEditing()) {
-      field = (
-        <OverlayTrigger
-          placement="top"
-          overlay={<Tooltip id="cannotChangeLoadBalancedAfterCreation">Option cannot be altered after creation</Tooltip>}>
-          {checkbox}
-        </OverlayTrigger>
-      );
-    } else {
-      field = checkbox;
-    }
-    return (
-      <div className="form-group">
-        {field}
-      </div>
-    );
-  }
-
-  renderRequestTypeSpecificFormFields() {
-    const instances = (
-      <div className="form-group">
-        <label htmlFor="instances">Instances</label>
-        <FormField
-          id = "instances"
-          prop = {{
-            updateFn: event => this.updateField('instances', event.target.value),
-            placeholder: '1',
-            inputType: 'text',
-            value: this.getValue('instances')
-          }}
-        />
-      </div>
-    );
-    const rackSensitive = (
-      <div className="form-group">
-        <label htmlFor="rack-sensitive">
-          <CheckBox
-            id="rack-sensitive"
-            onChange={event => this.updateField('rackSensitive', !this.getValue('rackSensitive'))}
-            checked={this.getValue('rackSensitive')}
-            noFormControlClass={true}
-          />
-          {" Rack Sensitive"}
-        </label>
-      </div>
-    );
-    const hideEvenNumberAcrossRacksHint = (
-      <div className="form-group">
-        <label htmlFor="hide-distribute-evenly-across-racks-hint">
-          <CheckBox
-            id="hide-distribute-evenly-across-racks-hint"
-            onChange={event => this.updateField('hideEvenNumberAcrossRacksHint', !this.getValue('hideEvenNumberAcrossRacksHint'))}
-            checked={this.getValue('hideEvenNumberAcrossRacksHint')}
-            noFormControlClass={true}
-          />
-          {" Hide Distribute Evenly Across Racks Hint"}
-        </label>
-      </div>
-    );
-    const waitAtLeastMillisAfterTaskFinishesForReschedule = (
-      <div className="form-group">
-        <label htmlFor="waitAtLeast">Task rescheduling delay</label>
-        <div className="input-group">
-          <FormField
-            id="waitAtLeast"
-            prop={{
-              updateFn: event => this.updateField('waitAtLeastMillisAfterTaskFinishesForReschedule', event.target.value),
-              inputType: 'text',
-              value: this.getValue('waitAtLeastMillisAfterTaskFinishesForReschedule')
-            }}
-          />
-          <div className="input-group-addon">milliseconds</div>
-        </div>
-      </div>
->>>>>>> 799382b0
     );
     const rackOptions = _.pluck(this.props.racks, 'id').map(id => ({value: id, label: id}));
     const rackAffinity = (
@@ -470,17 +330,10 @@
     );
     const {scheduleFeedback, scheduleClassName, scheduleIconClassName} = this.getScheduleFeedback();
     const schedule = (
-<<<<<<< HEAD
       <div className={classNames('form-group', {required: INDEXED_FIELDS[this.getScheduleType()].required})}>
         <label htmlFor="schedule">Schedule</label>
         <div className="row" id="schedule">
           <div className={scheduleClassName}>
-=======
-      <div className="form-group required">
-        <label htmlFor="schedule">Schedule</label>
-        <div className="row" id="schedule">
-          <div className="col-sm-7">
->>>>>>> 799382b0
             <FormField
               prop={{
                 updateFn: event => this.updateField(this.getScheduleType(), event.target.value),
@@ -514,7 +367,6 @@
       </div>
     );
     const numRetriesOnFailure = (
-<<<<<<< HEAD
       <TextFormGroup
         id="retries-on-failure"
         onChange={event => this.updateField('numRetriesOnFailure', event.target.value)}
@@ -545,51 +397,6 @@
         required={INDEXED_FIELDS.scheduledExpectedRuntimeMillis.required}
         feedback={this.feedback('scheduledExpectedRuntimeMillis')}
       />
-=======
-      <div className="form-group">
-        <label htmlFor="retries-on-failure">Number of retries on failure</label>
-        <FormField
-          id="retries-on-failure"
-          prop={{
-            updateFn: event => this.updateField('numRetriesOnFailure', event.target.value),
-            inputType: 'text',
-            value: this.getValue('numRetriesOnFailure')
-          }}
-        />
-      </div>
-    );
-    const killOldNonLongRunningTasksAfterMillis = (
-      <div className="form-group">
-        <label htmlFor="killOldNRL">Kill cleaning task(s) after</label>
-        <div className="input-group">
-          <FormField
-            id="killOldNRL"
-            prop={{
-              updateFn: event => this.updateField('killOldNonLongRunningTasksAfterMillis', event.target.value),
-              inputType: 'text',
-              value: this.getValue('killOldNonLongRunningTasksAfterMillis')
-            }}
-          />
-          <div className="input-group-addon">milliseconds</div>
-        </div>
-      </div>
-    );
-    const scheduledExpectedRuntimeMillis = (
-      <div className="form-group">
-        <label htmlFor="expected-runtime">Maximum task duration</label>
-        <div className="input-group">
-          <FormField
-            id="expected-runtime"
-            prop={{
-              updateFn: event => this.updateField('scheduledExpectedRuntimeMillis', event.target.value),
-              inputType: 'text',
-              value: this.getValue('scheduledExpectedRuntimeMillis')
-            }}
-          />
-          <div className="input-group-addon">milliseconds</div>
-        </div>
-      </div>
->>>>>>> 799382b0
     );
     return (
       <div>
@@ -617,7 +424,6 @@
         <h3>New Request</h3>
     );
     const id = (
-<<<<<<< HEAD
       <TextFormGroup
         id="id"
         onChange={event => this.updateField('id', event.target.value)}
@@ -638,34 +444,6 @@
         errorIndices={INDEXED_FIELDS.owners.required && _.isEmpty(this.getValue('owners')) && [0] || []}
         couldHaveFeedback={true}
       />
-=======
-      <div className="form-group required">
-        <label htmlFor="id">ID</label>
-        <FormField
-          id="id"
-          prop={{
-            updateFn: event => {
-              this.updateField('id', event.target.value);
-            },
-            placeholder: 'eg: my-awesome-request',
-            inputType: 'text',
-            value: this.getValue('id'),
-            required: true
-          }}
-        />
-      </div>
-    );
-    const owners = (
-      <div className="form-group">
-        <label htmlFor="owners">Owners <span className="form-label-tip">separate multiple owners with commas</span></label>
-        <MultiSelect
-          id="owners"
-          onChange={ value => this.updateField('owners', value) }
-          value={ this.getValue('owners') }
-          splits={[',', ' ']}
-        />
-      </div>
->>>>>>> 799382b0
     );
     const requestTypeSelectors = (
       <div className="form-group">
@@ -681,7 +459,6 @@
       </div>
     );
     const slavePlacement = (
-<<<<<<< HEAD
       <SelectFormGroup
         id="slave-placement"
         label="Slave Placement"
@@ -697,41 +474,6 @@
           { label: 'Separate by request', value: 'SEPARATE_BY_REQUEST'}
         ]}
       />
-=======
-      <div className="form-group slavePlacement">
-        <label htmlFor="slavePlacement" className="control-label">
-          Slave Placement
-        </label>
-        <DropDown
-          id="slavePlacement"
-          prop={{
-            updateFn: event => {
-              this.updateField('slavePlacement', event.target.value);
-            },
-            forceChooseValue: true,
-            choices: [
-              {
-                value: '',
-                user: 'Default'
-              },
-              {
-                value: 'SEPARATE',
-                user: 'Separate'
-              },
-              {
-                value: 'OPTIMISTIC',
-                user: 'Optimistic'
-              },
-              {
-                value: 'GREEDY',
-                user: 'Greedy'
-              }
-            ],
-            value: this.getValue('slavePlacement') || ''
-          }}
-        />
-      </div>
->>>>>>> 799382b0
     );
     const saveButton = (
       <div id="button-row">
@@ -743,7 +485,6 @@
       </div>
     );
     const errorMessage = (
-<<<<<<< HEAD
       this.props.saveApiCall.error &&
       <p className="alert alert-danger">
         There was a problem saving your request: {this.props.saveApiCall.error.message}
@@ -752,17 +493,6 @@
       <p className="alert alert-danger">
         There was a problem saving your request: {this.props.saveApiCall.data.message}
       </p>
-=======
-      this.props.saveApiCall.error ?
-        <p className="alert alert-danger">
-          There was a problem saving your request: {this.props.saveApiCall.error.message}
-        </p> :
-        this.props.saveApiCall.data && this.props.saveApiCall.data.message ?
-        <p className="alert alert-danger">
-          There was a problem saving your request: {this.props.saveApiCall.data.message}
-        </p> :
-        null
->>>>>>> 799382b0
     );
     return (
       <div className="row new-form">
@@ -782,10 +512,6 @@
       </div>
     );
   }
-<<<<<<< HEAD
-
-=======
->>>>>>> 799382b0
 }
 
 function navigateToRequestIfSuccess(promiseResult) {
