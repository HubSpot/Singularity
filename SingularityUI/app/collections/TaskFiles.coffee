Collection = require './collection'

class TaskFiles extends Collection

    url: -> "#{ config.apiRoot }/sandbox/#{ @taskId }/browse"

    initialize: (models, { @taskId, @path }) ->
    
    fetch: (params) ->
<<<<<<< HEAD
        data = if @path then {@path} else {}
=======
        data = if @path isnt null then {@path} else {}
>>>>>>> 8a7e1201
        super _.extend params or {},
            data: data

    parse: (sandbox) ->
        taskFiles = sandbox.files
        
<<<<<<< HEAD
        for taskLogFile in taskFiles
            taskLogFile.requestPath = taskLogFile.path
            downloadParams = $.param {path: taskLogFile.requestPath}

            taskLogFile.shortPath = taskLogFile.path.split(/\//).reverse()[0]
=======
        @currentDirectory = sandbox.currentDirectory
                
        for taskLogFile in taskFiles
            if sandbox.currentDirectory
              taskLogFile.uiPath = sandbox.currentDirectory + "/" + taskLogFile.name
            else
              taskLogFile.uiPath = taskLogFile.name
            
            taskLogFile.fullPath = sandbox.fullPathToRoot + "/" + taskLogFile.uiPath
              
>>>>>>> 8a7e1201
            taskLogFile.mtime = taskLogFile.mtime * 1000
            
            httpPrefix = "http"
            httpPort = config.slaveHttpPort
            
            if config.slaveHttpsPort
              httpPrefix = "https"
              httpPort = config.slaveHttpsPort
              
            taskLogFile.downloadLink = "#{httpPrefix}://#{ sandbox.slaveHostname }:#{httpPort}/files/download.json?path=#{ taskLogFile.fullPath }"
            taskLogFile.isDirectory = taskLogFile.mode[0] is 'd'
            taskLogFile.taskId = @taskId

            if not taskLogFile.isDirectory
                extension = _.clone(taskLogFile.name).replace /^.*?\.(.*?)$/g, '$1'
                isZip = extension.indexOf('zip') isnt -1 or extension.indexOf('gz') isnt -1

                taskLogFile.isTailable = not isZip

        taskFiles

    comparator: (a, b) ->
        if a.get('isDirectory') and not b.get('isDirectory')
            return -1
        else if not a.get('isDirectory') and b.get('isDirectory')
            return 1
        return a.get('path') - b.get('path')

    testSandbox: ->
        $.ajax
            url: @url()
            suppressErrors: true

module.exports = TaskFiles<|MERGE_RESOLUTION|>--- conflicted
+++ resolved
@@ -7,24 +7,13 @@
     initialize: (models, { @taskId, @path }) ->
     
     fetch: (params) ->
-<<<<<<< HEAD
-        data = if @path then {@path} else {}
-=======
         data = if @path isnt null then {@path} else {}
->>>>>>> 8a7e1201
         super _.extend params or {},
             data: data
 
     parse: (sandbox) ->
         taskFiles = sandbox.files
         
-<<<<<<< HEAD
-        for taskLogFile in taskFiles
-            taskLogFile.requestPath = taskLogFile.path
-            downloadParams = $.param {path: taskLogFile.requestPath}
-
-            taskLogFile.shortPath = taskLogFile.path.split(/\//).reverse()[0]
-=======
         @currentDirectory = sandbox.currentDirectory
                 
         for taskLogFile in taskFiles
@@ -35,7 +24,6 @@
             
             taskLogFile.fullPath = sandbox.fullPathToRoot + "/" + taskLogFile.uiPath
               
->>>>>>> 8a7e1201
             taskLogFile.mtime = taskLogFile.mtime * 1000
             
             httpPrefix = "http"
