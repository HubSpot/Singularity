Collection = require './collection'

LogLine = require '../models/LogLine'

orZero = (value) => if value < 0 then 0 else value

class LogLines extends Collection

    model: LogLine
    comparator: 'offset'

    delimiter: /\n/

    # How much we request at a time (before growing it)
    baseRequestLength: 30000

    # TODO, hope to get rid of this
    serverMax: 65536

    requestLengthGrowthFactor: 1.75
    maxRequestLength: @::serverMax # @::baseRequestLength * 100

    # Request a larger chunk at start
    initialRequestLength: @::baseRequestLength * 3

    # Store collection state on a model so it can be observed by others (events)
    state: new Backbone.Model
        # Did we fetch all `requestLength` last time? If it is it likely means
        # there's more to fetch
        moreToFetch: undefined
        moreToFetchAtBeginning: undefined

        currentRequestLength: @::baseRequestLength



    url: => "#{ config.apiRoot }/sandbox/#{ @taskId }/read"

    initialize: (models, {@taskId, @path, @ajaxError}) ->

    getMinOffset: =>
        if @length > 0 then @first().getStartOffset() else 0

    getMaxOffset: =>
        if @length > 0 then @last().getEndOffset() else 0

    getStartOffsetOfLastLine: =>
        # Get the offest of the beginning of the last line, not the end of the last line
        if @length > 0 then @last().getStartOffset() else 0

    fetchInitialData: =>
        # console.log 'initial'
        # When we request `read` without passing an offset, we get given
        # back just the end offset of the file
        promise = $.ajax
            url: @url()
            data: {@path, length: @baseRequestLength}

        promise.done (response) =>
            offset = response.offset - @baseRequestLength
            offset = orZero offset
            @ajaxError.set present: false

            request = @fetch data:
                path: @path
                offset: offset
                length: @initialRequestLength

            @trigger 'initialdata'

        promise.error (response) =>
            # If we get a 400, the file has likely not been generated
            # yet, so we'll pass a message to the view
            if response.status in [400, 404, 500]
                app.caughtError()
                @ajaxError.setFromErrorResponse response

<<<<<<< HEAD
=======
        promise

>>>>>>> 8f0a01cd
    fetchPrevious: ->
        # console.log 'prev'
        @fetch data:
            offset: orZero @getMinOffset() - @state.get('currentRequestLength')

    fetchNext: =>
        # console.log 'next'
        @fetch data:
            offset: @getMaxOffset()

    fetchFromStart: =>
        # console.log 'start'
        @fetch data:
            offset: 0

    fetchOffset: (offset) =>
<<<<<<< HEAD
=======
        # console.log 'offset'
>>>>>>> 8f0a01cd
        @fetch data:
            offset: offset - 1
            done: => @trigger 'initialOffsetData'

    # Overwrite default fetch
    fetch: (params = {}) ->
        # if params is {}
        #     console.log 'fetch default'
        defaultParams =
            remove: false
            data: _.extend {@path, length: @state.get('currentRequestLength')}, params.data

        request = super _.extend params, defaultParams

        request

    reset: ->
        # Reset the state too
        @state.set
            moreToFetch: undefined
            moreToFetchAtBeginning: undefined

        super

    parse: (result, options) =>
        offset = result.offset
        whiteSpace = /^\s*$/

        @_previousParseTimestamp = @_parseTimestamp
        @_parseTimestamp = (new Date).getTime()

        # Return empty list if all we got is white space
        if result.data.match whiteSpace
            @shrinkRequestLength()
            return []

        # We have more stuff to fetch if we got `requestLength` data back
        # and (we're going forwards or we're at the start)
        requestedLength = options.data.length

        isMovingForward = offset >= @getMaxOffset()
        isMovingBackward = offset <= @getMinOffset()

        moreToFetch = result.data.length is requestedLength or result.data.length is @serverMax
        moreToFetch = moreToFetch and (isMovingForward or @getMinOffset() is 0)
        @state.set('moreToFetch', moreToFetch)

        # Determine if we still need to fetch more at the top of the file
        if offset is 0
            @state.set('moreToFetchAtBeginning', false)
        else if @state.get('moreToFetchAtBeginning') is undefined
            @state.set('moreToFetchAtBeginning', true)

        # Grow the request length (page size) if we are not tailing
        if (@state.get('moreToFetch') and isMovingForward) or (@state.set('moreToFetchAtBeginning') and isMovingBackward)
            @growRequestLength(@_previousParseTimestamp, @_parseTimestamp)
        else
            @shrinkRequestLength()


        # split on newlines
        lines = result.data.split @delimiter

        # always omit last element (either it's blank or an incomplete line)
        lines = _.initial(lines) unless not @state.get('moreToFetch')

        # omit the first (incomplete) element unless we're at the beginning of the file
        if offset > 0 and lines.length > 0
            offset += lines[0].length + 1
            lines = _.rest lines

        # remove last line if empty, or if it only has whitespace
        if lines[lines.length - 1].match whiteSpace or not lines[lines.length - 1]
            lines = _.initial lines

        # create the objects for LogLine models
        lines.map (data) ->
            line = {data, offset}
            offset += data.length + 1

            line

    growRequestLength: (previousParseTimestamp, lastParseTimestamp) ->
        return if !previousParseTimestamp? or !lastParseTimestamp?

        # Only grow the request length if we request quickly in succession
        delta = lastParseTimestamp - previousParseTimestamp

        if delta < 5000 and @state.get('currentRequestLength') <= @maxRequestLength
            newRequestLength = parseInt(@state.get('currentRequestLength') * @requestLengthGrowthFactor, 10)
            newRequestLength = @maxRequestLength if newRequestLength > @maxRequestLength

            @state.set('currentRequestLength', newRequestLength)

    shrinkRequestLength: ->
        return if @state.get('currentRequestLength') <= @baseRequestLength

        newRequestLength = parseInt(@state.get('currentRequestLength') / @requestLengthGrowthFactor, 10)
        newRequestLength = @baseRequestLength if newRequestLength < @baseRequestLength

        @state.set('currentRequestLength', newRequestLength)

module.exports = LogLines<|MERGE_RESOLUTION|>--- conflicted
+++ resolved
@@ -75,11 +75,8 @@
                 app.caughtError()
                 @ajaxError.setFromErrorResponse response
 
-<<<<<<< HEAD
-=======
         promise
 
->>>>>>> 8f0a01cd
     fetchPrevious: ->
         # console.log 'prev'
         @fetch data:
@@ -96,10 +93,7 @@
             offset: 0
 
     fetchOffset: (offset) =>
-<<<<<<< HEAD
-=======
         # console.log 'offset'
->>>>>>> 8f0a01cd
         @fetch data:
             offset: offset - 1
             done: => @trigger 'initialOffsetData'
