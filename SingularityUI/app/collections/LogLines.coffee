--- conflicted
+++ resolved
@@ -2,13 +2,10 @@
 
 LogLine = require '../models/LogLine'
 
-<<<<<<< HEAD
-=======
 moment = require 'moment'
 
 orZero = (value) => if value < 0 then 0 else value
 
->>>>>>> 4ecba495
 class LogLines extends Collection
 
     model: LogLine
