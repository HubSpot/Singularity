--- conflicted
+++ resolved
@@ -4,11 +4,8 @@
 
 moment = require 'moment'
 
-<<<<<<< HEAD
-=======
 orZero = (value) => if value < 0 then 0 else value
 
->>>>>>> cec50006
 class LogLines extends Collection
 
     model: LogLine
