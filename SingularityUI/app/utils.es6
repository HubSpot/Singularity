--- conflicted
+++ resolved
@@ -248,13 +248,8 @@
     });
   },
 
-<<<<<<< HEAD
-  timeStampFromNow(millis) {
-    let timeObject = moment(millis);
-=======
   timestampFromNow(millis) {
     const timeObject = moment(millis);
->>>>>>> cbf48c60
     return `${timeObject.fromNow()} (${timeObject.format(window.config.timestampFormat)})`;
   },
 
