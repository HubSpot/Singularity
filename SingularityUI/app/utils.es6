import moment from 'moment';

const Utils = {
  TERMINAL_TASK_STATES: ['TASK_KILLED', 'TASK_LOST', 'TASK_FAILED', 'TASK_FINISHED', 'TASK_ERROR'],

  DECOMMISION_STATES: ['DECOMMISSIONING', 'DECOMMISSIONED', 'STARTING_DECOMMISSION', 'DECOMISSIONING', 'DECOMISSIONED', 'STARTING_DECOMISSION'],

  GLOB_CHARS: ['*', '!', '?', '[', ']'],

  isIn(needle, haystack) {
    return !_.isEmpty(haystack) && haystack.indexOf(needle) >= 0;
  },

  humanizeText(text) {
    if (!text) {
      return '';
    }
    text = text.replace(/_/g, ' ');
    text = text.toLowerCase();
    text = text[0].toUpperCase() + text.substr(1);
    return text;
  },

  humanizeFileSize(bytes) {
    const kilo = 1024;
    const sizes = ['B', 'KB', 'MB', 'GB', 'TB', 'PB', 'EB', 'ZB', 'YB'];
    if (bytes === 0) {
      return '0 B';
    }
    const numberOfPowers = Math.min(Math.floor(Math.log(bytes) / Math.log(kilo)), sizes.length - 1);
    return `${+(bytes / Math.pow(kilo, numberOfPowers)).toFixed(2)} ${sizes[numberOfPowers]}`;
  },

  humanizeCamelcase(text) {
    return text.replace(/^[a-z]|[A-Z]/g, (character, key) => (
      key === 0 ? character.toUpperCase() : ` ${character.toLowerCase()}`
    ));
  },

  timestampFromNow(millis) {
    const timeObject = moment(millis);
    return `${timeObject.fromNow()} (${timeObject.format(window.config.timestampFormat)})`;
  },

  absoluteTimestamp(millis) {
    return moment(millis).format(window.config.timestampFormat);
  },

  absoluteTimestampWithSeconds(millis) {
    return moment(millis).format(window.config.timestampWithSecondsFormat);
  },

  timestampWithinSeconds(timestamp, seconds) {
    const before = moment().subtract(seconds, 'seconds');
    const after = moment().add(seconds, 'seconds');
    return moment(timestamp).isBetween(before, after);
  },

  duration(millis) {
    return moment.duration(millis).humanize();
  },

  substituteTaskId(value, taskId) {
    return value.replace('$TASK_ID', taskId);
  },

  getLabelClassFromTaskState(state) {
    switch (state) {
      case 'TASK_STARTING':
      case 'TASK_CLEANING':
        return 'warning';
      case 'TASK_STAGING':
      case 'TASK_LAUNCHED':
      case 'TASK_RUNNING':
        return 'info';
      case 'TASK_FINISHED':
        return 'success';
      case 'TASK_LOST':
      case 'TASK_FAILED':
      case 'TASK_LOST_WHILE_DOWN':
      case 'TASK_ERROR':
        return 'danger';
      case 'TASK_KILLED':
        return 'default';
      default:
        return 'default';
    }
  },

  fileName(filePath) {
    return filePath.substring(filePath.lastIndexOf('/') + 1);
  },

  isGlobFilter(filter) {
    for (const char of this.GLOB_CHARS) {
      if (filter.indexOf(char) !== -1) {
        return true;
      }
    }
    return false;
  },

<<<<<<< HEAD
=======
  fuzzyAdjustScore(filter, fuzzyObject) {
    if (fuzzyObject.original.id.toLowerCase().startsWith(filter.toLowerCase())) {
      return fuzzyObject.score * 10;
    } else if (fuzzyObject.original.id.toLowerCase().indexOf(filter.toLowerCase()) > -1) {
      return fuzzyObject.score * 5;
    }
    return fuzzyObject.score;
  },

  convertMapFromObjectToArray(mapAsObj) {
    const mapAsArray = [];
    for (const key of _.keys(mapAsObj)) {
      mapAsArray.push({ key, value: mapAsObj[key] });
    }
    return mapAsArray;
  },

  convertMapFromArrayToObject(mapAsArray) {
    const mapAsObj = {};
    for (const pair of mapAsArray) {
      mapAsObj[pair.key] = pair.value;
    }
    return mapAsObj;
  },

>>>>>>> 7128b781
  getTaskDataFromTaskId(taskId) {
    const splits = taskId.split('-');
    return {
      id: taskId,
      rackId: splits[splits.length - 1],
      host: splits[splits.length - 2],
      instanceNo: splits[splits.length - 3],
      startedAt: splits[splits.length - 4],
      deployId: splits[splits.length - 5],
      requestId: splits.slice(0, +(splits.length - 6) + 1 || 9e9).join('-')
    };
  },

  deepClone(objectToClone) {
    return $.extend(true, {}, objectToClone);
  },

  ignore404(response) {
    if (response.status === 404) {
      app.caughtError();
    }
  },

  joinPath(firstPart, secondPart) {
    if (!firstPart.endsWith('/')) firstPart += '/';
    if (secondPart.startsWith('/')) secondPart = secondPart.substring(1);
    return `${firstPart}${secondPart}`;
  },

  range(begin, end, interval = 1) {
    const res = [];
    for (let currentValue = begin; currentValue < end; currentValue += interval) {
      res.push(currentValue);
    }
    return res;
  },

  trimS3File(filename, taskId) {
    if (!config.taskS3LogOmitPrefix) {
      return filename;
    }
    const finalRegex = config.taskS3LogOmitPrefix.replace('%taskId', taskId.replace(/[-\/\\^$*+?.()|[\]{}]/g, '\\$&')).replace('%index', '[0-9]+').replace('%s', '[0-9]+');
    return filename.replace(new RegExp(finalRegex), '');
  },

  millisecondsToSecondsRoundToTenth(millis) {
    return Math.round(millis / 100) / 10;
  },

  isCauseOfFailure(task, deploy) {
    for (const failure of deploy.deployResult.deployFailures) {
      if (failure.taskId && failure.taskId.id === task.task.taskId.id) {
        return true;
      }
    }
    return false;
  },

  causeOfDeployFailure(task, deploy) {
    for (const failure of deploy.deployResult.deployFailures) {
      if (failure.taskId && failure.taskId.id === task.task.taskId.id) {
        return this.humanizeText(failure.reason);
      }
    }
    return '';
  },

  ifDeployFailureCausedTaskToBeKilled(task) {
    let deployFailed = false;
    let taskKilled = false;
    for (const update of task.taskUpdates) {
      if (update.statusMessage && update.statusMessage.indexOf('DEPLOY_FAILED' !== -1)) {
        deployFailed = true;
      }
      if (update.taskState === 'TASK_KILLED') {
        taskKilled = true;
      }
    }
    return deployFailed && taskKilled;
  },

  healthcheckFailureReasonMessage(task) {
    const healthcheckResults = task.healthcheckResults;
    if (healthcheckResults && healthcheckResults.length > 0) {
      if (_.last(healthcheckResults).errorMessage && _.last(healthcheckResults).errorMessage.toLowerCase().indexOf('connection refused') !== -1) {
        const portIndex = task.task.taskRequest.deploy.healthcheckPortIndex || 0;
        const port = task.ports && task.ports.length > portIndex ? task.ports[portIndex] : false;
        return `a refused connection. It is possible your app did not start properly or was not listening on the anticipated port (${port}). Please check the logs for more details.`;
      }
    }
    return null;
  },

  maybe(object, path, defaultValue = undefined) {
    if (!path.length) {
      return object;
    }
    if (!object) {
      return defaultValue;
    }
    if (object.hasOwnProperty(path[0])) {
      return Utils.maybe(
        object[path[0]],
        path.slice(1, path.length)
      );
    }

    return defaultValue;
  },

  api: {
    isFirstLoad: (api) => {
      return !api || (
        api.isFetching &&
        !api.error &&
        !api.receivedAt
      );
    }
  },
  task: {
    instanceBreakdown: (tasks) => {
      const taskStates = {
        TASK_LAUNCHED: 0,
        TASK_STAGING: 0,
        TASK_STARTING: 0,
        TASK_RUNNING: 0,
        TASK_CLEANING: 0,
        TASK_KILLING: 0,
        TASK_FINISHED: 0,
        TASK_FAILED: 0,
        TASK_KILLED: 0,
        TASK_LOST: 0,
        TASK_LOST_WHILE_DOWN: 0,
        TASK_ERROR: 0
      };

      tasks.forEach((task) => {
        taskStates[task.lastTaskState] = (taskStates[task.lastTaskState] || 0) + 1;
      });

      return taskStates;
    }
  },
  request: {
    // all of these expect a RequestParent object
    LONG_RUNNING_TYPES: new Set(['WORKER', 'SERVICE']),
    hasActiveDeploy: (requestParent) => {
      return Utils.maybe(requestParent, ['activeDeploy'], false) || Utils.maybe(requestParent, ['requestDeployState', 'activeDeploy'], false);
    },
    isDeploying: (requestParent) => {
      return Utils.maybe(requestParent, ['pendingDeploy'], false);
    },
    isLongRunning: (requestParent) => {
      return Utils.request.LONG_RUNNING_TYPES.has(requestParent.request.requestType);
    },
    canBeRunNow: (requestParent) => {
      return requestParent.state === 'ACTIVE'
        && new Set(['SCHEDULED', 'ON_DEMAND']).has(requestParent.request.requestType)
        && Utils.request.hasActiveDeploy(requestParent);
    },
    canBeBounced: (requestParent) => {
      return new Set(['ACTIVE', 'SYSTEM_COOLDOWN']).has(requestParent.state)
        && Utils.request.isLongRunning(requestParent);
    },
    canBeScaled: (requestParent) => {
      return new Set(['ACTIVE', 'SYSTEM_COOLDOWN']).has(requestParent.state)
        && Utils.request.hasActiveDeploy(requestParent)
        && Utils.request.isLongRunning(requestParent);
    },
    runningInstanceCount: (activeTasksForRequest) => {
      return activeTasksForRequest.filter(
        (task) => task.lastTaskState === 'TASK_RUNNING'
      ).length;
    },
    deployingInstanceCount: (requestParent, activeTasksForRequest) => {
      if (!requestParent.pendingDeploy) {
        return 0;
      }
      return activeTasksForRequest.filter((task) => (
        task.lastTaskState === 'TASK_RUNNING'
        && task.taskId.deployId === requestParent.pendingDeploy.id
      )).length;
    },
    // other
    canDisableHealthchecks: (requestParent) => {
      return !!requestParent.activeDeploy
        && !!requestParent.activeDeploy.healthcheckUri
        && requestParent.state !== 'PAUSED'
        && !requestParent.expiringSkipHealthchecks;
    },
    pauseDisabled: (requestParent) => {
      const expiringPause = Utils.maybe(requestParent, 'expiringPause');
      return expiringPause
        ? (expiringPause.startMillis + expiringPause.expiringAPIRequestObject.durationMillis) > new Date().getTime()
        : false;
    },
    scaleDisabled: (requestParent) => {
      const expiringScale = Utils.maybe(requestParent, 'expiringScale');
      return expiringScale
        ? (expiringScale.startMillis + expiringScale.expiringAPIRequestObject.durationMillis) > new Date().getTime()
        : false;
    },
    bounceDisabled: (requestParent) => {
      const expiringBounce = Utils.maybe(requestParent, 'expiringBounce');
      return expiringBounce
        ? (expiringBounce.startMillis + expiringBounce.expiringAPIRequestObject.durationMillis) > new Date().getTime()
        : false;
    }
  },

  enums: {
    SingularityRequestTypes: ['SERVICE', 'WORKER', 'SCHEDULED', 'ON_DEMAND', 'RUN_ONCE'],
    SingularityEmailDestination: ['OWNERS', 'ACTION_TAKER', 'ADMINS'],
    SingularityEmailType: [
      'TASK_LOST',
      'TASK_KILLED',
      'TASK_FINISHED_SCHEDULED',
      'TASK_FINISHED_LONG_RUNNING',
      'TASK_FINISHED_ON_DEMAND',
      'TASK_FINISHED_RUN_ONCE',
      'TASK_FAILED',
      'TASK_SCHEDULED_OVERDUE_TO_FINISH',
      'TASK_KILLED_DECOMISSIONED',
      'TASK_KILLED_UNHEALTHY',
      'REQUEST_IN_COOLDOWN',
      'SINGULARITY_ABORTING',
      'REQUEST_REMOVED',
      'REQUEST_PAUSED',
      'REQUEST_UNPAUSED',
      'REQUEST_SCALED',
      'TASK_FAILED_DECOMISSIONED'
    ]
  },

  queryParams(source) {
    const array = [];
    for (const key in source) {
      if (source[key]) {
        array.push(`${encodeURIComponent(key)}=${encodeURIComponent(source[key])}`);
      }
    }
    return array.join('&');
  }
};

export default Utils;<|MERGE_RESOLUTION|>--- conflicted
+++ resolved
@@ -100,17 +100,6 @@
     return false;
   },
 
-<<<<<<< HEAD
-=======
-  fuzzyAdjustScore(filter, fuzzyObject) {
-    if (fuzzyObject.original.id.toLowerCase().startsWith(filter.toLowerCase())) {
-      return fuzzyObject.score * 10;
-    } else if (fuzzyObject.original.id.toLowerCase().indexOf(filter.toLowerCase()) > -1) {
-      return fuzzyObject.score * 5;
-    }
-    return fuzzyObject.score;
-  },
-
   convertMapFromObjectToArray(mapAsObj) {
     const mapAsArray = [];
     for (const key of _.keys(mapAsObj)) {
@@ -127,7 +116,6 @@
     return mapAsObj;
   },
 
->>>>>>> 7128b781
   getTaskDataFromTaskId(taskId) {
     const splits = taskId.split('-');
     return {
