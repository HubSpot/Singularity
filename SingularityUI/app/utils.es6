const indexOf = [].indexOf || function(item) { for (let i = 0, l = this.length; i < l; i++) { if (i in this && this[i] === item) return i; } return -1; };

import Clipboard from 'clipboard';

import vex from 'vex.dialog';

import micromatch from 'micromatch';

import moment from 'moment';

const Utils = {
  TERMINAL_TASK_STATES: ['TASK_KILLED', 'TASK_LOST', 'TASK_FAILED', 'TASK_FINISHED', 'TASK_ERROR'],

  DECOMMISION_STATES: ['DECOMMISSIONING', 'DECOMMISSIONED', 'STARTING_DECOMMISSION', 'DECOMISSIONING', 'DECOMISSIONED', 'STARTING_DECOMISSION'],

  GLOB_CHARS: ['*', '!', '?', '[', ']'],

  viewJSON(model, callback) {
    let ajaxRequest, closeButton, copyButton, j, json, key, len, modelJSON, objectToSerialise, ref;
    if (model == null) {
      if (typeof callback === "function") {
        callback({
          error: 'Invalid model given'
        });
      }
      console.error('Invalid model given');
      return;
    }
    if ((model.synced != null) && !model.synced) {
      vex.showLoading();
      ajaxRequest = model.fetch();
      ajaxRequest.done(((_this => () => _this.viewJSON(model)))(this));
      ajaxRequest.error(((_this => () => {
        app.caughtError();
        return _this.viewJSON(new Backbone.Model({
          message: "There was an error with the server"
        }));
      }))(this));
      return;
    }
    vex.hideLoading();
    if (model.ignoreAttributes == null) {
      model.ignoreAttributes = ['id'];
    }
    objectToSerialise = {};
    modelJSON = model.toJSON();
    ref = _.keys(modelJSON);
    for (j = 0, len = ref.length; j < len; j++) {
      key = ref[j];
      if (indexOf.call(model.ignoreAttributes, key) < 0) {
        objectToSerialise[key] = modelJSON[key];
      }
    }
    json = JSON.stringify(objectToSerialise, void 0, 4);
    closeButton = _.extend(_.clone(vex.dialog.buttons.YES), {
      text: 'Close'
    });
    copyButton = {
      text: "Copy",
      type: "button",
      className: "vex-dialog-button-secondary copy-button"
    };
    return vex.dialog.open({
      buttons: [closeButton, copyButton],
      message: `<pre>${_.escape(json)}</pre>`,
      className: 'vex vex-theme-default json-modal',
      afterOpen($vexContent) {
        let $button, clipboard;
        $vexContent.parents('.vex').scrollTop(0);
        $button = $vexContent.find(".copy-button");
        $button.attr("data-clipboard-text", $vexContent.find("pre").html());
        return clipboard = new Clipboard($button[0]);
      }
    });
  },

  setupCopyLinks($element) {
    let $items;
    $items = $element.find(".horizontal-description-list li");
    return _.each($items, $item => {
      let $copyLink, text;
      $item = $($item);
      if (!$item.find('a').length) {
        text = $item.find('p').html();
        $copyLink = $(`<a data-clipboard-text='${_.escape(text)}'>Copy</a>`);
        $item.find("h4").append($copyLink);
        return new Clipboard($copyLink[0]);
      }
    });
  },

  makeMeCopy(options) {
    let $copyLink, $element, linkText, text, textSelector;
    $element = $(options.selector);
    linkText = options.linkText || 'Copy';
    textSelector = options.textSelector || '.copy-text';
    text = $element.find(textSelector).html();
    $copyLink = $(`<a data-clipboard-text='${_.escape(text)}'>${linkText}</a>`);
    $(options.copyLink).html($copyLink);
    return new Clipboard($copyLink[0]);
  },

  fixTableColumns($table) {
    let $heading, $headings, j, len, percentage, sortable, totalWidth;
    $headings = $table.find("th");
    if ($headings.length && $table.css('table-layout') !== 'fixed') {
      $table.css("table-layout", "auto");
      $headings.css("width", "auto");
      totalWidth = $table.width();
      sortable = $table.attr('data-sortable') !== void 0;
      if (!sortable) {
        for (j = 0, len = $headings.length; j < len; j++) {
          $heading = $headings[j];
          $heading = $($heading);
          percentage = $heading.width() / totalWidth * 100;
          $heading.css("width", `${percentage}%`);
        }
        return $table.css("table-layout", "fixed");
      }
    }
  },

  pathToBreadcrumbs(path) {
    let pathComponents, results;
    if (path == null) {
      path = "";
    }
    pathComponents = path.split('/');
    results = _.map(pathComponents, ((_this => (crumb, index) => {
      path = _.first(pathComponents, index);
      path.push(crumb);
      return {
        name: crumb,
        path: path.join('/')
      };
    }))(this));
    results.unshift({
      name: "root",
      path: ""
    });
    return results;
  },

  animatedExpansion($el, shrinkCallback) {
    let checkForShrink, newHeight, offset, removeEvent, scroll, shrink, shrinkTime;
    newHeight = $(window).height();
    offset = $el.offset().top;
    $('body').css('min-height', `${offset + newHeight}px`);
    $el.css('min-height', `${$el.height()}px`);
    $el.animate({
      duration: 1000,
      minHeight: `${newHeight}px`
    });
    scroll = ((_this => () => $(window).scrollTop($el.offset().top - 20)))(this);
    scroll();
    setTimeout(scroll, 200);
    shrinkTime = 1000;
    removeEvent = ((_this => () => $(window).off('scroll', checkForShrink)))(this);
    shrink = ((_this => () => {
      $('html, body').animate({
        minHeight: '0px'
      }, shrinkTime);
      $el.animate({
        minHeight: '0px'
      }, shrinkTime);
      if (typeof shrinkCallback === "function") {
        shrinkCallback();
      }
      return removeEvent();
    }))(this);
    checkForShrink = ((_this => () => {
      let frameRequest;
      if (typeof frameRequest !== "undefined" && frameRequest !== null) {
        cancelAnimationFrame(frameRequest);
      }
      return frameRequest = requestAnimationFrame(() => {
        let $window, childScrollBottom, elOffset, lastChild, scrolledEnoughBottom, scrolledEnoughTop, shouldShrink, windowScrollBottom, windowScrollTop;
        if (!$el) {
          removeEvent();
        }
        $window = $(window);
        lastChild = $(_.last($el.children()));
        if (!lastChild) {
          shrink();
        }
        elOffset = $el.offset().top;
        childScrollBottom = lastChild.height() + lastChild.offset().top;
        windowScrollTop = $window.scrollTop();
        windowScrollBottom = $window.height() + windowScrollTop;
        scrolledEnoughTop = windowScrollTop < elOffset - 50;
        scrolledEnoughBottom = windowScrollTop > elOffset + 50;
        scrolledEnoughBottom = scrolledEnoughBottom && windowScrollBottom > childScrollBottom;
        shouldShrink = scrolledEnoughTop || scrolledEnoughBottom;
        if (shouldShrink) {
          return shrink();
        }
      });
    }))(this);
    return setTimeout(((_this => () => {
      $(window).on('scroll', checkForShrink);
      return $el.on('shrink', shrink);
    }))(this), 100);
  },

  scrollTo(path, offset) {
    let location;
    if (offset == null) {
      offset = 50;
    }
    location = $(`${path}`).offset().top - offset;
    return $('html, body').animate({
      'scrollTop': `${location}px`
    }, 1000);
  },

  getQueryParams() {
    if (location.search) {
      return JSON.parse(`{"${decodeURI(location.search.substring(1).replace(/&/g, "\",\"").replace(/\=/g, "\":\""))}"}`);
    } else {
      return {};
    }
  },

  humanizeText(text) {
    if (!text) {
      return '';
    }
    text = text.replace(/_/g, ' ');
    text = text.toLowerCase();
    text = text[0].toUpperCase() + text.substr(1);
    return text;
  },

  humanizeFileSize(bytes) {
    let i, k, sizes;
    k = 1024;
    sizes = ['B', 'KB', 'MB', 'GB', 'TB', 'PB', 'EB', 'ZB', 'YB'];
    if (bytes === 0) {
      return '0 B';
    }
    i = Math.min(Math.floor(Math.log(bytes) / Math.log(k)), sizes.length - 1);
    return `${+(bytes / Math.pow(k, i)).toFixed(2)} ${sizes[i]}`;
  },

  humanizeCamelcase(text) {
    return text.replace(/^[a-z]|[A-Z]/g, function(v, i) {
        return i === 0 ? v.toUpperCase() : " " + v.toLowerCase();
    });
  },

  timeStampFromNow(millis) {
      let timeObject = moment(millis);
      return `${timeObject.fromNow()} (${timeObject.format(window.config.timestampFormat)})`;
  },

  absoluteTimestamp(millis) {
      let timeObject = moment(millis);
      return timeObject.format(window.config.timestampFormat);
  },

  duration(millis) {
      return moment.duration(millis).humanize();
  },

  substituteTaskId(value, taskId) {
    return value.replace('$TASK_ID', taskId);
  },

  getLabelClassFromTaskState(state) {
    switch (state) {
      case 'TASK_STARTING':
      case 'TASK_CLEANING':
        return 'warning';
      case 'TASK_STAGING':
      case 'TASK_LAUNCHED':
      case 'TASK_RUNNING':
        return 'info';
      case 'TASK_FINISHED':
        return 'success';
      case 'TASK_LOST':
      case 'TASK_FAILED':
      case 'TASK_LOST_WHILE_DOWN':
      case 'TASK_ERROR':
        return 'danger';
      case 'TASK_KILLED':
        return 'default';
      default:
        return 'default';
    }
  },

  fileName(filePath) {
    return filePath.substring(filePath.lastIndexOf('/') + 1);
  },

  isGlobFilter(filter) {
    let char, j, len, ref;
    ref = this.GLOB_CHARS;
    for (j = 0, len = ref.length; j < len; j++) {
      char = ref[j];
      if (filter.indexOf(char) !== -1) {
        return true;
      }
    }
    return false;
  },

  fuzzyAdjustScore(filter, fuzzyObject) {
    if (fuzzyObject.original.id.toLowerCase().startsWith(filter.toLowerCase())) {
      return fuzzyObject.score * 10;
    } else if (fuzzyObject.original.id.toLowerCase().indexOf(filter.toLowerCase()) > -1) {
      return fuzzyObject.score * 5;
    } else {
      return fuzzyObject.score;
    }
  },

  getTaskDataFromTaskId(taskId) {
    let splits;
    splits = taskId.split('-');
    return {
      id: taskId,
      rackId: splits[splits.length - 1],
      host: splits[splits.length - 2],
      instanceNo: splits[splits.length - 3],
      startedAt: splits[splits.length - 4],
      deployId: splits[splits.length - 5],
      requestId: splits.slice(0, +(splits.length - 6) + 1 || 9e9).join('-')
    };
  },

  deepClone(objectToClone) {
    return $.extend(true, {}, objectToClone);
  },

  ignore404(response) {
    if (response.status === 404) {
      return app.caughtError();
    }
  },

  ignore400(response) {
    if (response.status === 400) {
      return app.caughtError();
    }
  },

  joinPath(a, b) {
    if (!a.endsWith('/')) a += '/';
    if (b.startsWith('/')) b = b.substring(1, b.length);
    return a + b;
  },

  range(begin, end, interval = 1) {
    let res = [];
    for (let i = begin; i < end; i += interval) {
      res.push(i);
    }
    return res;
  },

  trimS3File(filename, taskId) {
    let finalRegex;
    if (!config.taskS3LogOmitPrefix) {
      return filename;
    }
    finalRegex = config.taskS3LogOmitPrefix.replace('%taskId', taskId.replace(/[-\/\\^$*+?.()|[\]{}]/g, '\\$&')).replace('%index', '[0-9]+').replace('%s', '[0-9]+');
    return filename.replace(new RegExp(finalRegex), '');
  },

  isCauseOfFailure(task, deploy) {
    deploy.deployResult.deployFailures.map(failure => {
      if (failure.taskId && failure.taskId.id === task.taskId) {
        return true;
      }
    });
    return false;
  },

  causeOfDeployFailure(task, deploy) {
    let failureCause;
    failureCause = '';
    deploy.deployResult.deployFailures.map(failure => {
      if (failure.taskId && failure.taskId.id === task.taskId) {
        return failureCause = Handlebars.helpers.humanizeText(failure.reason);
      }
    });
    if (failureCause) {
      return failureCause;
    }
  },

  ifDeployFailureCausedTaskToBeKilled(task) {
    let deployFailed, taskKilled;
    deployFailed = false;
    taskKilled = false;
    task.taskUpdates.map(update => {
      if (update.statusMessage && update.statusMessage.indexOf('DEPLOY_FAILED' !== -1)) {
        deployFailed = true;
      }
      if (update.taskState === 'TASK_KILLED') {
        return taskKilled = true;
      }
    });
    return deployFailed && taskKilled;
  },

  healthcheckFailureReasonMessage(task) {
    let healthcheckResults = task.healthcheckResults;
    if (healthcheckResults && healthcheckResults.length > 0) {
      if (healthcheckResults[0].errorMessage && healthcheckResults[0].errorMessage.toLowerCase().indexOf('connection refused') != -1) {
        let portIndex = task.task.taskRequest.deploy.healthcheckPortIndex || 0;
        let port = task.ports && task.ports.length > portIndex ? task[portIndex] : false;
        return `a refused connection. It is possible your app did not start properly or was not listening on the anticipated port (${port}). Please check the logs for more details.`;
      }
    }
    return null;
  },

  maybe(object, path, defaultValue = undefined) {
    if (!path.length) {
      return object;
    }
    if (object.hasOwnProperty(path[0])) {
      return Utils.maybe(
        object[path[0]],
        path.slice(1, path.length)
      );
    }

    return defaultValue;
  },

<<<<<<< HEAD
  timestampWithinSeconds(timestamp, seconds) {
    const before = moment().subtract(seconds, 'seconds');
    const after = moment().add(seconds, 'seconds');
    return moment(timestamp).isBetween(before, after);
=======
  request: {
    // all of these expect a RequestParent object
    LONG_RUNNING_TYPES: new Set(['WORKER', 'SERVICE']),
    hasActiveDeploy: (r) => {
      return Utils.maybe(r, ['activeDeploy'], false) || Utils.maybe(r, ['requestDeployState', 'activeDeploy'], false);
    },
    isDeploying: (r) => {
      return Utils.maybe(r, ['pendingDeploy'], false);
    },
    isBouncing: (r) => {
      
    },
    isLongRunning: (r) => {
      return Utils.request.LONG_RUNNING_TYPES.has(r.request.requestType);
    },
    canBeRunNow: (r) => {
      return r.state === 'ACTIVE'
        && new Set(['SCHEDULED', 'ON_DEMAND']).has(r.request.requestType)
        && Utils.request.hasActiveDeploy(r);
    },
    canBeBounced: (r) => {
      return new Set(['ACTIVE', 'SYSTEM_COOLDOWN']).has(r.state)
        && Utils.request.isLongRunning(r);
    },
    canBeScaled: (r) => {
      return new Set(['ACTIVE', 'SYSTEM_COOLDOWN']).has(r.state)
        && Utils.request.hasActiveDeploy(r)
        && Utils.request.isLongRunning(r);
    },
    // other
    canDisableHealthchecks: (r) => {
      return !!r.activeDeploy
        && !!r.activeDeploy.healthcheckUri
        && !r.state === 'PAUSED'
        && !r.expiringSkipHealthchecks;
    },
    pauseDisabled: (r) => {
      const expiringPause = Utils.maybe(r, 'expiringPause');
      return expiringPause
        ? (expiringPause.startMillis + expiringPause.expiringAPIRequestObject.durationMillis) > new Date().getTime()
        : false;
    },
    scaleDisabled: (r) => {
      const expiringScale = Utils.maybe(r, 'expiringScale');
      return expiringScale
        ? (expiringScale.startMillis + expiringScale.expiringAPIRequestObject.durationMillis) > new Date().getTime()
        : false;
    },
    bounceDisabled: (r) => {
      const expiringBounce = Utils.maybe(r, 'expiringBounce');
      return expiringBounce
        ? (expiringBounce.startMillis + expiringBounce.expiringAPIRequestObject.durationMillis) > new Date().getTime()
        : false;
    }
>>>>>>> d6562ad0
  }
};

export default Utils;<|MERGE_RESOLUTION|>--- conflicted
+++ resolved
@@ -258,6 +258,12 @@
       return timeObject.format(window.config.timestampFormat);
   },
 
+  timestampWithinSeconds(timestamp, seconds) {
+    const before = moment().subtract(seconds, 'seconds');
+    const after = moment().add(seconds, 'seconds');
+    return moment(timestamp).isBetween(before, after);
+  },
+
   duration(millis) {
       return moment.duration(millis).humanize();
   },
@@ -431,12 +437,6 @@
     return defaultValue;
   },
 
-<<<<<<< HEAD
-  timestampWithinSeconds(timestamp, seconds) {
-    const before = moment().subtract(seconds, 'seconds');
-    const after = moment().add(seconds, 'seconds');
-    return moment(timestamp).isBetween(before, after);
-=======
   request: {
     // all of these expect a RequestParent object
     LONG_RUNNING_TYPES: new Set(['WORKER', 'SERVICE']),
@@ -447,7 +447,7 @@
       return Utils.maybe(r, ['pendingDeploy'], false);
     },
     isBouncing: (r) => {
-      
+      throw Error('Implement this', r);
     },
     isLongRunning: (r) => {
       return Utils.request.LONG_RUNNING_TYPES.has(r.request.requestType);
@@ -491,7 +491,6 @@
         ? (expiringBounce.startMillis + expiringBounce.expiringAPIRequestObject.durationMillis) > new Date().getTime()
         : false;
     }
->>>>>>> d6562ad0
   }
 };
 
