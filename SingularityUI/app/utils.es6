--- conflicted
+++ resolved
@@ -174,7 +174,6 @@
     };
   },
 
-<<<<<<< HEAD
   getRequestIdFromTaskId(taskId) {
     const splits = taskId.split('-');
     return splits.slice(0, splits.length - 5).join('-');
@@ -183,7 +182,8 @@
   getInstanceNoFromTaskId(taskId) {
     const splits = taskId.split('-')
     return splits[splits.length-3];
-=======
+  },
+
   getMaxAvailableResource(slaveInfo, statName) {
     switch (statName) {
       case STAT_NAMES.cpusUsedStat:
@@ -205,7 +205,6 @@
 
   isResourceStat(stat) {
     return stat === STAT_NAMES.cpusUsedStat || stat === STAT_NAMES.memoryBytesUsedStat;
->>>>>>> a8dec94f
   },
 
   deepClone(objectToClone) {
