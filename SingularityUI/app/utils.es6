--- conflicted
+++ resolved
@@ -174,7 +174,6 @@
     };
   },
 
-<<<<<<< HEAD
   getRequestIdFromTaskId(taskId) {
     const splits = taskId.split('-');
     return splits.slice(0, splits.length - 5).join('-');
@@ -183,7 +182,8 @@
   getInstanceNoFromTaskId(taskId) {
     const splits = taskId.split('-')
     return splits[splits.length-3];
-=======
+  },
+
   getMaxAvailableResource(slaveInfo, statName) {
     switch (statName) {
       case STAT_NAMES.cpusUsedStat:
@@ -194,14 +194,17 @@
         }
       case STAT_NAMES.memoryBytesUsedStat:
         try {
-          return parseFloat(slaveInfo.attributes.real_memory_mb || slaveInfo.resources.mem);
+          return parseFloat(slaveInfo.attributes.real_memory_mb || slaveInfo.resources.mem) * Math.pow(1024, 2);
         } catch (e) {
           throw new Error(`Could not find resource (memory) for slave ${slaveInfo.host} (${slaveInfo.id})`);
         }
       default:
         throw new Error(`${statName} is an unsupported statistic'`);
     }
->>>>>>> 566f3247
+  },
+
+  isResourceStat(stat) {
+    return stat === STAT_NAMES.cpusUsedStat || stat === STAT_NAMES.memoryBytesUsedStat;
   },
 
   deepClone(objectToClone) {
