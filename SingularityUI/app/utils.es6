--- conflicted
+++ resolved
@@ -174,7 +174,6 @@
     };
   },
 
-<<<<<<< HEAD
   getRequestIdFromTaskId(taskId) {
     const splits = taskId.split('-');
     return splits.slice(0, splits.length - 5).join('-');
@@ -183,7 +182,8 @@
   getInstanceNoFromTaskId(taskId) {
     const splits = taskId.split('-')
     return splits[splits.length-3];
-=======
+  },
+
   getMaxAvailableResource(slaveInfo, statName) {
     switch (statName) {
       case STAT_NAMES.cpusUsedStat:
@@ -201,7 +201,6 @@
       default:
         throw new Error(`${statName} is an unsupported statistic'`);
     }
->>>>>>> 83286ae1
   },
 
   deepClone(objectToClone) {
