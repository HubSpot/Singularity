--- conflicted
+++ resolved
@@ -15,10 +15,7 @@
 TaskHistory = require '../models/TaskHistory'
 
 vex = require 'vex.dialog'
-<<<<<<< HEAD
-=======
 juration = require 'juration'
->>>>>>> af20a27a
 
 class Request extends Model
 
