Model = require './model'

Racks = require '../collections/Racks'

pauseTemplate = require '../templates/vex/requestPause'
scaleTemplate = require '../templates/vex/requestScale'
scaleEvenNumbersTemplate = require '../templates/vex/requestScaleConfirmRacks'
unpauseTemplate = require '../templates/vex/requestUnpause'
runTemplate = require '../templates/vex/requestRun'
removeTemplate = require '../templates/vex/requestRemove'
bounceTemplate = require '../templates/vex/requestBounce'
exitCooldownTemplate = require '../templates/vex/exitCooldown'
stepDeployTemplate = require '../templates/vex/stepDeploy'
cancelDeployTemplate = require '../templates/vex/cancelDeploy'
TaskHistory = require '../models/TaskHistory'

vex = require 'vex.dialog'
<<<<<<< HEAD
=======
juration = require 'juration'
>>>>>>> f7f50dcd

class Request extends Model

    ## toggle between creating additional properties during parse
    raw: false

    # When we show the JSON dialog, we will ignore these attributes
    ignoreAttributes: ['id', 'paused', 'deleted', 'hasActiveDeploy', 'canBeRunNow', 'canBeBounced', 'starred']
    localStorageCommandLineInputKeyPrefix: 'runRequestCommandLineInput::'

    url: => "#{ config.apiRoot }/requests/request/#{ @get('id') }"

    parse: (data) ->
        if data.deployId?
            # For pending tasks
            data.id = data.deployId
            return data
        else
            data.id = data.request.id

        return data if @raw

        data.type = data.request.requestType

        data.instances = data.request.instances or 1
        data.hasMoreThanOneInstance = data.instances > 1

        data.bounceAfterScale = data.request.bounceAfterScale

        data.paused = data.state is 'PAUSED'
        data.deleted = data.state is 'DELETED'
        data.inCooldown = data.state is 'SYSTEM_COOLDOWN'

        data.hasActiveDeploy = data.activeDeploy? or data.requestDeployState?.activeDeploy?
        data.daemon = data.type in ['WORKER', 'SERVICE']
        data.canBeRunNow = data.state is 'ACTIVE' and data.type in ['SCHEDULED', 'ON_DEMAND'] and data.hasActiveDeploy
        data.canBeBounced = data.state in ['ACTIVE', 'SYSTEM_COOLDOWN'] and data.type in ['WORKER', 'SERVICE']
        data.canBeScaled = data.state in ['ACTIVE', 'SYSTEM_COOLDOWN'] and data.hasActiveDeploy and data.type in ['WORKER', 'SERVICE']

        data

    unpause: (data) =>
        $.ajax
            url:  "#{ @url() }/unpause"
            contentType: 'application/json'
            type: 'POST'
            data: JSON.stringify(
                message: data.message
            )

    pause: (killTasks, duration, message) =>
        data =
            user:      app.getUsername()
            killTasks: killTasks
        if message
            data.message = message
        duration = @_parseDuration(duration)
        if duration
            data.durationMillis = duration
        $.ajax
            url:         "#{ @url() }/pause"
            type:        'POST'
            contentType: 'application/json'
            data: JSON.stringify data

    run: (confirmedOrPromptData, message) ->
        options =
            url: "#{ @url() }/run"
            type: 'POST'
            contentType: 'application/json'
            data: {}

        if typeof confirmedOrPromptData is 'string'
          if confirmedOrPromptData != ''
            options.data.commandLineArgs = [confirmedOrPromptData]
          else
            options.data.commandLineArgs = []
          options.processData = false

        if message
            options.data.message = message
        options.data = JSON.stringify(options.data)
        $.ajax options

    scale: (confirmedOrPromptData) =>
        data =
            instances: confirmedOrPromptData.instances

        if confirmedOrPromptData.message
            data.message = confirmedOrPromptData.message
        duration = @_parseDuration(confirmedOrPromptData.duration)
        if duration
            data.durationMillis = duration
        $.ajax
          url: "#{ @url() }/scale"
          type: "PUT"
          contentType: 'application/json'
          data: JSON.stringify data

    makeScalePermanent: (callback) =>
        $.ajax(
          url: "#{ @url() }/scale"
          type: "DELETE"
        ).then () =>
          @unset('expiringScale')
          callback()

    makePausePermanent: (callback) =>
        $.ajax(
          url: "#{ @url() }/pause"
          type: "DELETE"
        ).then () =>
          @unset('expiringPause')
          callback()

    makeSkipHealthchecksPermanent: (callback) =>
        $.ajax(
          url: "#{ @url() }/skipHealthchecks"
          type: "DELETE"
        ).then () =>
          @unset('expiringSkipHealthchecks')
          callback()

    cancelBounce: (callback) =>
        $.ajax(
          url: "#{ @url() }/bounce"
          type: "DELETE"
        ).then () =>
          @unset('expiringBounce')
          callback()

    bounce: ({incremental, duration, skipHealthchecks, message}) =>
        data = {incremental, skipHealthchecks}
        if message
            data.message = message
        duration = @_parseDuration(duration)
        if duration
            data.durationMillis = duration
        $.ajax
            type: "POST"
            url:  "#{ @url() }/bounce"
            contentType: 'application/json'
            data: JSON.stringify data

    exitCooldown: =>
        $.ajax
            url: "#{ @url() }/exit-cooldown"
            type: "POST"
            contentType: 'application/json'
            data: '{}'

    disableHealthchecks: (message, duration) =>
        data =
            skipHealthchecks: true
        if message
            data.message = message
        duration = @_parseDuration(duration)
        if duration
            data.durationMillis = duration
        $.ajax
            type: "PUT"
            url:  "#{ @url() }/skipHealthchecks"
            contentType: 'application/json'
            data: JSON.stringify data

    enableHealthchecks: (message, duration) =>
        data =
            skipHealthchecks: false
        if message
            data.message = message
        duration = @_parseDuration(duration)
        if duration
            data.durationMillis = duration
        $.ajax
            type: "PUT"
            url:  "#{ @url() }/skipHealthchecks"
            contentType: 'application/json'
            data: JSON.stringify data

    destroy: (message) =>
        data = {}
        if message
            data.message = message
        $.ajax
            type: "DELETE"
            url:  @url()
            contentType: 'application/json'
            data: JSON.stringify(data)

    stepDeploy: (deployId, instances) =>
        data =
            requestId: @get "id"
            deployId: deployId
            targetActiveInstances: instances
        $.ajax
            type: "POST"
            url: "#{ config.apiRoot }/deploys/update"
            contentType: 'application/json'
            data: JSON.stringify data

    cancelDeploy: (deployId) =>
        $.ajax
            type: "DELETE"
            url: "#{ config.apiRoot }/deploys/deploy/#{deployId}/request/#{@get('id')}"

    _validateDuration: (duration, action, callback) =>
        if @_parseDuration(duration)
            return true
        else
            vex.dialog.open
                message: 'Invalid duration specified, please try again.'
                callback: (data) ->
                  if data
                      action(callback)
            return false

    _parseDuration: (duration) =>
        if !duration
            return duration
        # Convert strings like '1 hr', '2 days', etc. or any combination thereof to millis
        try
            return juration.parse(duration) * 1000
        catch e
            console.error "Error parsing duration input: #{duration}"
            return null

    ###
    promptX opens a dialog asking the user to confirm an action and then does it
    ###
    promptPause: (callback) =>
        vex.dialog.confirm
            message: pauseTemplate
                id:        @get 'id'
                scheduled: @get 'scheduled'
            callback: (confirmed) =>
                return unless confirmed
                killTasks = not $('.vex #kill-tasks').is ':checked'
                duration = $('.vex #pause-expiration').val()
                message = $('.vex #pause-message').val()

                if !duration or (duration and @_validateDuration(duration, @promptPause, callback))
                    @pause(killTasks, duration, message).done callback

    callScale: (data, bounce, incremental, message, duration, callback) =>
        @scale(data).done =>
            if bounce
                @bounce({incremental}).done callback
            else
                callback()

    promptScaleEvenNumberRacks: (scaleData) =>
        vex.dialog.open
            message: scaleEvenNumbersTemplate
                instances: parseInt(scaleData.data.instances)
                notOneInstance: parseInt(scaleData.data.instances) != 1
                racks: @racks.length
                notOneRack: @racks.length != 1
                mod: scaleData.mod
                modNotOne: scaleData.mod != 1
                lower: parseInt(scaleData.data.instances) - scaleData.mod
                higher: parseInt(scaleData.data.instances) + @racks.length - scaleData.mod
                config: config
            input: """
                
            """
            buttons: [
                $.extend _.clone(vex.dialog.buttons.YES), text: "Scale"
                vex.dialog.buttons.NO
            ]
            scaleData: scaleData # Not sure why this is necessary, callback for whatever reason doesn't have access to the function's variables
            callback: (data) =>
                return unless data
                scaleData.data.instances = data.instances
                @callScale scaleData.data, scaleData.bounce, scaleData.incremental, scaleData.message, scaleData.duration, scaleData.callback

    checkScaleEvenNumberRacks: (data, bounce, incremental, message, duration, callback) =>
        mod = data.instances %% @racks.length
        if mod
            @promptScaleEvenNumberRacks 
                callback: callback
                data: data
                mod: mod 
                bounce: bounce
                incremental: incremental
                message: message
                duration: duration
        else
            @callScale data, bounce, incremental, message, duration, callback

    promptScale: (callback) =>
        vex.dialog.open
            message: "Enter the desired number of instances to run for request:"
            input:
                scaleTemplate
                    id: @get "id"
                    bounceAfterScale: @get "bounceAfterScale"
                    placeholder: @get 'instances'
            buttons: [
                $.extend _.clone(vex.dialog.buttons.YES), text: 'Scale'
                vex.dialog.buttons.NO
            ]
            afterOpen: ($vexContent) ->
                $vexContent.find('#bounce').click =>
                    if $('.vex #bounce').is ':checked'
                        $(".vex #incremental-bounce-options").show()
                    else
                        $(".vex #incremental-bounce-options").hide()

            callback: (data) =>
                return unless data
                bounce = $('.vex #bounce').is ':checked'
                incremental = $('.vex #incremental-bounce').is ':checked'
                message = $('.vex #scale-message').val()
                duration = $('.vex #scale-expiration').val()
                if !duration or (duration and @_validateDuration(duration, @promptScale, callback))
                    if @attributes.request.rackSensitive
                        if @racks
                            @checkScaleEvenNumberRacks data, bounce, incremental, message, duration, callback
                        else
                            @racks = new Racks []
                            @racks.fetch
                                success: () => @checkScaleEvenNumberRacks data, bounce, incremental, message, duration, callback
                                error: () => 
                                    app.caughtError() # Since we scale anyway, don't show the error
                                    @callScale data, bounce, incremental, message, duration, callback
                    else
                        @callScale data, bounce, incremental, message, duration, callback
                    

    promptDisableHealthchecksDuration: (message, duration, callback) =>
        durationMillis = @_parseDuration(duration)
        if durationMillis < 3600000
            vex.dialog.confirm
                message: '
                    <strong>Are you sure you want to disable healthchecks for less than an hour?</strong>
                    This may not be enough time for your service to get into a stable state.
                '
                buttons: [
                    $.extend _.clone(vex.dialog.buttons.YES), text: 'Disable Healthchecks'
                    vex.dialog.buttons.NO
                ]
                callback: (data) =>
                    if data
                        @disableHealthchecks(message, duration).done callback
        else
            @disableHealthchecks(message, duration).done callback

    promptDisableHealthchecks: (callback) =>
        vex.dialog.open
            message: "Turn <strong>off</strong> healthchecks for this request."
            input: """
                <input name="duration" id="disable-healthchecks-expiration" type="text" placeholder="Expiration (optional)" />
                <span class="help">If an expiration duration is specified, this action will be reverted afterwards. Accepts any english time duration. (Days, Hr, Min...)</span>
                <input name="message" id="disable-healthchecks-message" type="text" placeholder="Message (optional)" />
            """
            buttons: [
                $.extend _.clone(vex.dialog.buttons.YES), text: 'Disable Healthchecks'
                vex.dialog.buttons.NO
            ]
            callback: (data) =>
                return unless data
                duration = $('.vex #disable-healthchecks-expiration').val()
                message = $('.vex #disable-healthchecks-message').val()
                if !duration
                    @disableHealthchecks(message, duration).done callback
                else if @_validateDuration(duration, @promptDisableHealthchecks, callback)
                    @promptDisableHealthchecksDuration(message, duration, callback)


    promptEnableHealthchecks: (callback) =>
        vex.dialog.open
            message: "Turn <strong>on</strong> healthchecks for this request."
            input: """
                <input name="message" id="disable-healthchecks-message" type="text" placeholder="Message (optional)" />
                <input name="duration" id="disable-healthchecks-expiration" type="text" placeholder="Expiration (optional)" />
                <span class="help">If an expiration duration is specified, this action will be reverted afterwards. Accepts any english time duration. (Days, Hr, Min...)</span>
            """
            buttons: [
                $.extend _.clone(vex.dialog.buttons.YES), text: 'Enable Healthchecks'
                vex.dialog.buttons.NO
            ]
            callback: (data) =>
                return unless data
                duration = $('.vex #disable-healthchecks-expiration').val()
                message = $('.vex #disable-healthchecks-message').val()
                if !duration or (duration and @_validateDuration(duration, @promptEnableHealthchecks, callback))
                    @enableHealthchecks(message, duration).done callback

    promptUnpause: (callback) =>
        vex.dialog.confirm
            message: unpauseTemplate id: @get "id"
            input: """
                <input name="message" id="disable-healthchecks-message" type="text" placeholder="Message (optional)" />
            """
            callback: (confirmed) =>
                return unless confirmed
                @unpause(confirmed).done callback

    promptRun: (callback) =>
        vex.dialog.prompt
            message: "<h3>Run Task</h3>"
            input: runTemplate
                id: @get "id"
                prefix: @localStorageCommandLineInputKeyPrefix
                commands: localStorage.getItem(@localStorageCommandLineInputKeyPrefix + @id)

            buttons: [
                $.extend _.clone(vex.dialog.buttons.YES), text: 'Run now'
                vex.dialog.buttons.NO
            ]

            beforeClose: =>
                return if @data is false

                fileName = @data.filename.trim()
                commandLineInput = @data.commandLineInput.trim()
                message = @data.message

                if fileName.length is 0 and @data.autoTail is 'on'
                    $(window.noFilenameError).removeClass('hide')
                    return false

                else
                    history = localStorage.getItem(@localStorageCommandLineInputKeyPrefix + @id)

                    if history?
                        last = history.split(",")[history.split(",").length - 1]
                        history += ","
                    else
                        history = ""

                    if commandLineInput != last
                        localStorage.setItem(@localStorageCommandLineInputKeyPrefix + @id, history + commandLineInput) if commandLineInput?
                    localStorage.setItem('taskRunRedirectFilename', fileName) if filename?
                    localStorage.setItem('taskRunAutoTail', @data.autoTail)
                    @data.id = @get 'id'

                    @run( @data.commandLineInput, message ).done callback( @data )
                    return true

            afterOpen: =>
                $('#filename').val localStorage.getItem('taskRunRedirectFilename')
                $('#autoTail').prop 'checked', (localStorage.getItem('taskRunAutoTail') is 'on')
                cmdString = localStorage.getItem(@localStorageCommandLineInputKeyPrefix + @id)
                commands = if cmdString then cmdString.split(",").reverse() else []
                $('#commandLineInput').val commands[0]
                localStorage.setItem(@localStorageCommandLineInputKeyPrefix + "historyIndex", 0);
                localStorage.setItem(@localStorageCommandLineInputKeyPrefix + "historyLength", commands.length);

            callback: (data) =>
                @data = data


    promptRerun: (taskId, callback) =>
        task = new TaskHistory {taskId}
        task.fetch()
            .done =>
                command = task.attributes.task.taskRequest.pendingTask.cmdLineArgsList
                vex.dialog.prompt
                    message: "<h3>Rerun Task</h3>"
                    input: runTemplate
                        id: @get "id"
                        command: command
                    buttons: [
                        $.extend _.clone(vex.dialog.buttons.YES), text: 'Run now'
                        vex.dialog.buttons.NO
                    ]

                    beforeClose: =>
                        return if @data is false

                        fileName = @data.filename.trim()
                        commandLineInput = @data.commandLineInput.trim()

                        if fileName.length is 0 and @data.autoTail is 'on'
                            $(window.noFilenameError).removeClass('hide')
                            return false

                        else
                            localStorage.setItem('taskRunRedirectFilename', fileName) if filename?
                            localStorage.setItem('taskRunAutoTail', @data.autoTail)
                            @data.id = @get 'id'

                            @run( @data.commandLineInput ).done callback( @data )
                            return true

                    afterOpen: =>
                        $('#filename').val localStorage.getItem('taskRunRedirectFilename')
                        if command is ""
                            history = localStorage.getItem(@localStorageCommandLineInputKeyPrefix + @id)
                            if !!history
                                history = history.split(",")
                                $('#commandLineInput').val history[history.length - 1]
                        $('#autoTail').prop 'checked', (localStorage.getItem('taskRunAutoTail') is 'on')

                    callback: (data) =>
                        @data = data

    promptRemove: (callback) =>
        vex.dialog.confirm
            message: removeTemplate id: @get "id"
            input: """
                <input name="message" id="disable-healthchecks-message" type="text" placeholder="Message (optional)" />
            """
            callback: (confirmed) =>
                return if not confirmed
                @destroy(confirmed.message).done callback

    promptBounce: (callback) =>
        vex.dialog.confirm
            message: bounceTemplate
                id: @get "id"
                config: config
            input: """
                <input name="message" id="bounce-message" type="text" placeholder="Message (optional)" />
            """
            callback: (confirmed) =>
                return if not confirmed
                confirmed.incremental = $('.vex #incremental-bounce').is ':checked'
                confirmed.skipHealthchecks = $('.vex #skip-healthchecks').is ':checked'
                confirmed.duration = $('.vex #bounce-expiration').val()

                if !confirmed.duration or (confirmed.duration and @_validateDuration(confirmed.duration, @promptBounce, callback))
                    @bounce(confirmed).done callback

    promptExitCooldown: (callback) =>
        vex.dialog.confirm
            message: exitCooldownTemplate id: @get "id"
            callback: (confirmed) =>
                return if not confirmed
                @exitCooldown().done callback

    promptStepDeploy: (callback) =>
        pendingDeploy = @get "pendingDeployState"
        nextInstances = pendingDeploy.deployProgress.targetActiveInstances + pendingDeploy.deployProgress.deployInstanceCountPerStep
        maxInstances = @get "instances"
        if maxInstances < nextInstances
            nextInstances = maxInstances
        vex.dialog.confirm
            message: "<h3>Advance Deploy</h3>"
            input: stepDeployTemplate
                id: pendingDeploy.deployMarker.deployId
                placeholder: nextInstances
                maxInstances: @get "instances"
            callback: (data) =>
                return unless data
                @stepDeploy(pendingDeploy.deployMarker.deployId, data.instances).done callback

    promptCancelDeploy: (callback) =>
        pendingDeploy = @get "pendingDeployState"
        vex.dialog.confirm
            message: cancelDeployTemplate
                id: pendingDeploy.deployMarker.deployId
            callback: (confirmed) =>
                return unless confirmed
                @cancelDeploy(pendingDeploy.deployMarker.deployId).done callback


module.exports = Request<|MERGE_RESOLUTION|>--- conflicted
+++ resolved
@@ -15,10 +15,7 @@
 TaskHistory = require '../models/TaskHistory'
 
 vex = require 'vex.dialog'
-<<<<<<< HEAD
-=======
 juration = require 'juration'
->>>>>>> f7f50dcd
 
 class Request extends Model
 
