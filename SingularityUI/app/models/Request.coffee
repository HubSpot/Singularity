Model = require './model'

Racks = require '../collections/Racks'

pauseTemplate = require '../templates/vex/requestPause'
scaleTemplate = require '../templates/vex/requestScale'
scaleEvenNumbersTemplate = require '../templates/vex/requestScaleConfirmRacks'
unpauseTemplate = require '../templates/vex/requestUnpause'
runTemplate = require '../templates/vex/requestRun'
removeTemplate = require '../templates/vex/requestRemove'
bounceTemplate = require '../templates/vex/requestBounce'
exitCooldownTemplate = require '../templates/vex/exitCooldown'
stepDeployTemplate = require '../templates/vex/stepDeploy'
cancelDeployTemplate = require '../templates/vex/cancelDeploy'
TaskHistory = require '../models/TaskHistory'

vex = require 'vex.dialog'
<<<<<<< HEAD
=======
juration = require 'juration'
>>>>>>> 7cd0b46d

class Request extends Model

    ## toggle between creating additional properties during parse
    raw: false

    # When we show the JSON dialog, we will ignore these attributes
    ignoreAttributes: ['id', 'paused', 'deleted', 'hasActiveDeploy', 'canBeRunNow', 'canBeBounced', 'starred']
    localStorageCommandLineInputKeyPrefix: 'runRequestCommandLineInput::'

    url: => "#{ config.apiRoot }/requests/request/#{ @get('id') }"

    parse: (data) ->
        if data.deployId?
            # For pending tasks
            data.id = data.deployId
            return data
        else
            data.id = data.request.id

        return data if @raw

        data.type = data.request.requestType

        data.instances = data.request.instances or 1
        data.hasMoreThanOneInstance = data.instances > 1

        data.bounceAfterScale = data.request.bounceAfterScale

        data.paused = data.state is 'PAUSED'
        data.deleted = data.state is 'DELETED'
        data.inCooldown = data.state is 'SYSTEM_COOLDOWN'

        data.hasActiveDeploy = data.activeDeploy? or data.requestDeployState?.activeDeploy?
        data.daemon = data.type in ['WORKER', 'SERVICE']
        data.canBeRunNow = data.state is 'ACTIVE' and data.type in ['SCHEDULED', 'ON_DEMAND'] and data.hasActiveDeploy
        data.canBeBounced = data.state in ['ACTIVE', 'SYSTEM_COOLDOWN'] and data.type in ['WORKER', 'SERVICE']
        data.canBeScaled = data.state in ['ACTIVE', 'SYSTEM_COOLDOWN'] and data.hasActiveDeploy and data.type in ['WORKER', 'SERVICE']

        data

    unpause: (data) =>
        $.ajax
            url:  "#{ @url() }/unpause"
            contentType: 'application/json'
            type: 'POST'
            data: JSON.stringify(
                message: data.message
            )

    hideEvenNumberAcrossRacksHint: (callback) ->
        @attributes.request.hideEvenNumberAcrossRacksHint = true
        ajaxPromise = $.ajax(
            type: 'POST'
            url: "#{ config.apiRoot }/requests"
            contentType: 'application/json'
            data: JSON.stringify @attributes.request
        )
        ajaxPromise.then callback

    pause: (killTasks, duration, message) =>
        data =
            user:      app.getUsername()
            killTasks: killTasks
        if message
            data.message = message
        duration = @_parseDuration(duration)
        if duration
            data.durationMillis = duration
        $.ajax
            url:         "#{ @url() }/pause"
            type:        'POST'
            contentType: 'application/json'
            data: JSON.stringify data

    run: (confirmedOrPromptData, message) ->
        options =
            url: "#{ @url() }/run"
            type: 'POST'
            contentType: 'application/json'
            data: {}

        if typeof confirmedOrPromptData is 'string'
          if confirmedOrPromptData != ''
            options.data.commandLineArgs = [confirmedOrPromptData]
          else
            options.data.commandLineArgs = []
          options.processData = false

        if message
            options.data.message = message
        options.data = JSON.stringify(options.data)
        $.ajax options

    scale: (confirmedOrPromptData) =>
        data =
            instances: confirmedOrPromptData.instances

        if confirmedOrPromptData.message
            data.message = confirmedOrPromptData.message
        duration = @_parseDuration(confirmedOrPromptData.duration)
        if duration
            data.durationMillis = duration
        $.ajax
          url: "#{ @url() }/scale"
          type: "PUT"
          contentType: 'application/json'
          data: JSON.stringify data

    makeScalePermanent: (callback) =>
        $.ajax(
          url: "#{ @url() }/scale"
          type: "DELETE"
        ).then () =>
          @unset('expiringScale')
          callback()

    makePausePermanent: (callback) =>
        $.ajax(
          url: "#{ @url() }/pause"
          type: "DELETE"
        ).then () =>
          @unset('expiringPause')
          callback()

    makeSkipHealthchecksPermanent: (callback) =>
        $.ajax(
          url: "#{ @url() }/skipHealthchecks"
          type: "DELETE"
        ).then () =>
          @unset('expiringSkipHealthchecks')
          callback()

    cancelBounce: (callback) =>
        $.ajax(
          url: "#{ @url() }/bounce"
          type: "DELETE"
        ).then () =>
          @unset('expiringBounce')
          callback()

    bounce: ({incremental, duration, skipHealthchecks, message}) =>
        data = {incremental, skipHealthchecks}
        if message
            data.message = message
        duration = @_parseDuration(duration)
        if duration
            data.durationMillis = duration
        $.ajax
            type: "POST"
            url:  "#{ @url() }/bounce"
            contentType: 'application/json'
            data: JSON.stringify data

    exitCooldown: =>
        $.ajax
            url: "#{ @url() }/exit-cooldown"
            type: "POST"
            contentType: 'application/json'
            data: '{}'

    disableHealthchecks: (message, duration) =>
        data =
            skipHealthchecks: true
        if message
            data.message = message
        duration = @_parseDuration(duration)
        if duration
            data.durationMillis = duration
        $.ajax
            type: "PUT"
            url:  "#{ @url() }/skipHealthchecks"
            contentType: 'application/json'
            data: JSON.stringify data

    enableHealthchecks: (message, duration) =>
        data =
            skipHealthchecks: false
        if message
            data.message = message
        duration = @_parseDuration(duration)
        if duration
            data.durationMillis = duration
        $.ajax
            type: "PUT"
            url:  "#{ @url() }/skipHealthchecks"
            contentType: 'application/json'
            data: JSON.stringify data

    destroy: (message) =>
        data = {}
        if message
            data.message = message
        $.ajax
            type: "DELETE"
            url:  @url()
            contentType: 'application/json'
            data: JSON.stringify(data)

    stepDeploy: (deployId, instances) =>
        data =
            requestId: @get "id"
            deployId: deployId
            targetActiveInstances: instances
        $.ajax
            type: "POST"
            url: "#{ config.apiRoot }/deploys/update"
            contentType: 'application/json'
            data: JSON.stringify data

    cancelDeploy: (deployId) =>
        $.ajax
            type: "DELETE"
            url: "#{ config.apiRoot }/deploys/deploy/#{deployId}/request/#{@get('id')}"

    _validateDuration: (duration, action, callback) =>
        if @_parseDuration(duration)
            return true
        else
            vex.dialog.open
                message: 'Invalid duration specified, please try again.'
                callback: (data) ->
                  if data
                      action(callback)
            return false

    _parseDuration: (duration) =>
        if !duration
            return duration
        # Convert strings like '1 hr', '2 days', etc. or any combination thereof to millis
        try
            return juration.parse(duration) * 1000
        catch e
            console.error "Error parsing duration input: #{duration}"
            return null

    ###
    promptX opens a dialog asking the user to confirm an action and then does it
    ###
    promptPause: (callback) =>
        vex.dialog.confirm
            message: pauseTemplate
                id:        @get 'id'
                scheduled: @get 'scheduled'
            callback: (confirmed) =>
                return unless confirmed
                killTasks = not $('.vex #kill-tasks').is ':checked'
                duration = $('.vex #pause-expiration').val()
                message = $('.vex #pause-message').val()

                if !duration or (duration and @_validateDuration(duration, @promptPause, callback))
                    @pause(killTasks, duration, message).done callback

    callScale: (data, bounce, incremental, message, duration, callback, setHideEvenNumberAcrossRacksHintTrue) =>
        @scale(data).done =>
            if setHideEvenNumberAcrossRacksHintTrue
                @attributes.request.instances = data.instances
                @hideEvenNumberAcrossRacksHint () =>
                    if bounce 
                        @bounce({incremental}).done callback
                    else
                        callback()
            else if bounce 
                @bounce({incremental}).done callback
            else
                callback()

    promptScaleEvenNumberRacks: (scaleData) =>
        vex.dialog.open
            message: scaleEvenNumbersTemplate
                instances: parseInt(scaleData.data.instances)
                notOneInstance: parseInt(scaleData.data.instances) != 1
                racks: @racks.length
                notOneRack: @racks.length != 1
                mod: scaleData.mod
                modNotOne: scaleData.mod != 1
                lower: parseInt(scaleData.data.instances) - scaleData.mod
                higher: parseInt(scaleData.data.instances) + @racks.length - scaleData.mod
                config: config
            input: """
                
            """
            buttons: [
                $.extend _.clone(vex.dialog.buttons.YES), text: "Scale"
                vex.dialog.buttons.NO
            ]
            scaleData: scaleData # Not sure why this is necessary, callback for whatever reason doesn't have access to the function's variables
            callback: (data) =>
                return unless data
                scaleData.data.instances = data.instances
                @callScale scaleData.data, scaleData.bounce, scaleData.incremental, scaleData.message, scaleData.duration, scaleData.callback, data.optOut
                

    checkScaleEvenNumberRacks: (data, bounce, incremental, message, duration, callback) =>
        mod = data.instances %% @racks.length
        if mod
            @promptScaleEvenNumberRacks 
                callback: callback
                data: data
                mod: mod 
                bounce: bounce
                incremental: incremental
                message: message
                duration: duration
        else
            @callScale data, bounce, incremental, message, duration, callback, false

    promptScale: (callback) =>
        vex.dialog.open
            message: "Enter the desired number of instances to run for request:"
            input:
                scaleTemplate
                    id: @get "id"
                    bounceAfterScale: @get "bounceAfterScale"
                    placeholder: @get 'instances'
            buttons: [
                $.extend _.clone(vex.dialog.buttons.YES), text: 'Scale'
                vex.dialog.buttons.NO
            ]
            afterOpen: ($vexContent) ->
                $vexContent.find('#bounce').click =>
                    if $('.vex #bounce').is ':checked'
                        $(".vex #incremental-bounce-options").show()
                    else
                        $(".vex #incremental-bounce-options").hide()

            callback: (data) =>
                return unless data
                bounce = $('.vex #bounce').is ':checked'
                incremental = $('.vex #incremental-bounce').is ':checked'
                message = $('.vex #scale-message').val()
                duration = $('.vex #scale-expiration').val()
                if !duration or (duration and @_validateDuration(duration, @promptScale, callback))
                    if @attributes.request.rackSensitive and not @attributes.request.hideEvenNumberAcrossRacksHint
                        if @racks
                            @checkScaleEvenNumberRacks data, bounce, incremental, message, duration, callback
                        else
                            @racks = new Racks []
                            @racks.fetch
                                success: () => @checkScaleEvenNumberRacks data, bounce, incremental, message, duration, callback
                                error: () => 
                                    app.caughtError() # Since we scale anyway, don't show the error
                                    @callScale data, bounce, incremental, message, duration, callback, false
                    else
                        @callScale data, bounce, incremental, message, duration, callback, false
                    

    promptDisableHealthchecksDuration: (message, duration, callback) =>
        durationMillis = @_parseDuration(duration)
        if durationMillis < 3600000
            vex.dialog.confirm
                message: '
                    <strong>Are you sure you want to disable healthchecks for less than an hour?</strong>
                    This may not be enough time for your service to get into a stable state.
                '
                buttons: [
                    $.extend _.clone(vex.dialog.buttons.YES), text: 'Disable Healthchecks'
                    vex.dialog.buttons.NO
                ]
                callback: (data) =>
                    if data
                        @disableHealthchecks(message, duration).done callback
        else
            @disableHealthchecks(message, duration).done callback

    promptDisableHealthchecks: (callback) =>
        vex.dialog.open
            message: "Turn <strong>off</strong> healthchecks for this request."
            input: """
                <input name="duration" id="disable-healthchecks-expiration" type="text" placeholder="Expiration (optional)" />
                <span class="help">If an expiration duration is specified, this action will be reverted afterwards. Accepts any english time duration. (Days, Hr, Min...)</span>
                <input name="message" id="disable-healthchecks-message" type="text" placeholder="Message (optional)" />
            """
            buttons: [
                $.extend _.clone(vex.dialog.buttons.YES), text: 'Disable Healthchecks'
                vex.dialog.buttons.NO
            ]
            callback: (data) =>
                return unless data
                duration = $('.vex #disable-healthchecks-expiration').val()
                message = $('.vex #disable-healthchecks-message').val()
                if !duration
                    @disableHealthchecks(message, duration).done callback
                else if @_validateDuration(duration, @promptDisableHealthchecks, callback)
                    @promptDisableHealthchecksDuration(message, duration, callback)


    promptEnableHealthchecks: (callback) =>
        vex.dialog.open
            message: "Turn <strong>on</strong> healthchecks for this request."
            input: """
                <input name="message" id="disable-healthchecks-message" type="text" placeholder="Message (optional)" />
                <input name="duration" id="disable-healthchecks-expiration" type="text" placeholder="Expiration (optional)" />
                <span class="help">If an expiration duration is specified, this action will be reverted afterwards. Accepts any english time duration. (Days, Hr, Min...)</span>
            """
            buttons: [
                $.extend _.clone(vex.dialog.buttons.YES), text: 'Enable Healthchecks'
                vex.dialog.buttons.NO
            ]
            callback: (data) =>
                return unless data
                duration = $('.vex #disable-healthchecks-expiration').val()
                message = $('.vex #disable-healthchecks-message').val()
                if !duration or (duration and @_validateDuration(duration, @promptEnableHealthchecks, callback))
                    @enableHealthchecks(message, duration).done callback

    promptUnpause: (callback) =>
        vex.dialog.confirm
            message: unpauseTemplate id: @get "id"
            input: """
                <input name="message" id="disable-healthchecks-message" type="text" placeholder="Message (optional)" />
            """
            callback: (confirmed) =>
                return unless confirmed
                @unpause(confirmed).done callback

    promptRun: (callback) =>
        vex.dialog.prompt
            message: "<h3>Run Task</h3>"
            input: runTemplate
                id: @get "id"
                prefix: @localStorageCommandLineInputKeyPrefix
                commands: localStorage.getItem(@localStorageCommandLineInputKeyPrefix + @id)

            buttons: [
                $.extend _.clone(vex.dialog.buttons.YES), text: 'Run now'
                vex.dialog.buttons.NO
            ]

            beforeClose: =>
                return if @data is false

                fileName = @data.filename.trim()
                commandLineInput = @data.commandLineInput.trim()
                message = @data.message

                if fileName.length is 0 and @data.autoTail is 'on'
                    $(window.noFilenameError).removeClass('hide')
                    return false

                else
                    history = localStorage.getItem(@localStorageCommandLineInputKeyPrefix + @id)

                    if history?
                        last = history.split(",")[history.split(",").length - 1]
                        history += ","
                    else
                        history = ""

                    if commandLineInput != last
                        localStorage.setItem(@localStorageCommandLineInputKeyPrefix + @id, history + commandLineInput) if commandLineInput?
                    localStorage.setItem('taskRunRedirectFilename', fileName) if filename?
                    localStorage.setItem('taskRunAutoTail', @data.autoTail)
                    @data.id = @get 'id'

                    @run( @data.commandLineInput, message ).done callback( @data )
                    return true

            afterOpen: =>
                $('#filename').val localStorage.getItem('taskRunRedirectFilename')
                $('#autoTail').prop 'checked', (localStorage.getItem('taskRunAutoTail') is 'on')
                cmdString = localStorage.getItem(@localStorageCommandLineInputKeyPrefix + @id)
                commands = if cmdString then cmdString.split(",").reverse() else []
                $('#commandLineInput').val commands[0]
                localStorage.setItem(@localStorageCommandLineInputKeyPrefix + "historyIndex", 0);
                localStorage.setItem(@localStorageCommandLineInputKeyPrefix + "historyLength", commands.length);

            callback: (data) =>
                @data = data


    promptRerun: (taskId, callback) =>
        task = new TaskHistory {taskId}
        task.fetch()
            .done =>
                command = task.attributes.task.taskRequest.pendingTask.cmdLineArgsList
                vex.dialog.prompt
                    message: "<h3>Rerun Task</h3>"
                    input: runTemplate
                        id: @get "id"
                        command: command
                    buttons: [
                        $.extend _.clone(vex.dialog.buttons.YES), text: 'Run now'
                        vex.dialog.buttons.NO
                    ]

                    beforeClose: =>
                        return if @data is false

                        fileName = @data.filename.trim()
                        commandLineInput = @data.commandLineInput.trim()

                        if fileName.length is 0 and @data.autoTail is 'on'
                            $(window.noFilenameError).removeClass('hide')
                            return false

                        else
                            localStorage.setItem('taskRunRedirectFilename', fileName) if filename?
                            localStorage.setItem('taskRunAutoTail', @data.autoTail)
                            @data.id = @get 'id'

                            @run( @data.commandLineInput ).done callback( @data )
                            return true

                    afterOpen: =>
                        $('#filename').val localStorage.getItem('taskRunRedirectFilename')
                        if command is ""
                            history = localStorage.getItem(@localStorageCommandLineInputKeyPrefix + @id)
                            if !!history
                                history = history.split(",")
                                $('#commandLineInput').val history[history.length - 1]
                        $('#autoTail').prop 'checked', (localStorage.getItem('taskRunAutoTail') is 'on')

                    callback: (data) =>
                        @data = data

    promptRemove: (callback) =>
        vex.dialog.confirm
            message: removeTemplate id: @get "id"
            input: """
                <input name="message" id="disable-healthchecks-message" type="text" placeholder="Message (optional)" />
            """
            callback: (confirmed) =>
                return if not confirmed
                @destroy(confirmed.message).done callback

    promptBounce: (callback) =>
        vex.dialog.confirm
            message: bounceTemplate
                id: @get "id"
                config: config
            input: """
                <input name="message" id="bounce-message" type="text" placeholder="Message (optional)" />
            """
            callback: (confirmed) =>
                return if not confirmed
                confirmed.incremental = $('.vex #incremental-bounce').is ':checked'
                confirmed.skipHealthchecks = $('.vex #skip-healthchecks').is ':checked'
                confirmed.duration = $('.vex #bounce-expiration').val()

                if !confirmed.duration or (confirmed.duration and @_validateDuration(confirmed.duration, @promptBounce, callback))
                    @bounce(confirmed).done callback

    promptExitCooldown: (callback) =>
        vex.dialog.confirm
            message: exitCooldownTemplate id: @get "id"
            callback: (confirmed) =>
                return if not confirmed
                @exitCooldown().done callback

    promptStepDeploy: (callback) =>
        pendingDeploy = @get "pendingDeployState"
        nextInstances = pendingDeploy.deployProgress.targetActiveInstances + pendingDeploy.deployProgress.deployInstanceCountPerStep
        maxInstances = @get "instances"
        if maxInstances < nextInstances
            nextInstances = maxInstances
        vex.dialog.confirm
            message: "<h3>Advance Deploy</h3>"
            input: stepDeployTemplate
                id: pendingDeploy.deployMarker.deployId
                placeholder: nextInstances
                maxInstances: @get "instances"
            callback: (data) =>
                return unless data
                @stepDeploy(pendingDeploy.deployMarker.deployId, data.instances).done callback

    promptCancelDeploy: (callback) =>
        pendingDeploy = @get "pendingDeployState"
        vex.dialog.confirm
            message: cancelDeployTemplate
                id: pendingDeploy.deployMarker.deployId
            callback: (confirmed) =>
                return unless confirmed
                @cancelDeploy(pendingDeploy.deployMarker.deployId).done callback


module.exports = Request<|MERGE_RESOLUTION|>--- conflicted
+++ resolved
@@ -15,10 +15,7 @@
 TaskHistory = require '../models/TaskHistory'
 
 vex = require 'vex.dialog'
-<<<<<<< HEAD
-=======
 juration = require 'juration'
->>>>>>> 7cd0b46d
 
 class Request extends Model
 
