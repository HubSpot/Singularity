--- conflicted
+++ resolved
@@ -306,13 +306,9 @@
                 return unless data
                 duration = $('.vex #disable-healthchecks-expiration').val()
                 message = $('.vex #disable-healthchecks-message').val()
-<<<<<<< HEAD
-                if !duration or (duration and @_validateDuration(duration, @promptDisableHealthchecks, callback))
-=======
                 if !duration
->>>>>>> b0cae9ec
                     @disableHealthchecks(message, duration).done callback
-                else if @_validateDuration(duration, @promptDisableHealthchecks)
+                else if @_validateDuration(duration, @promptDisableHealthchecks, callback)
                     @promptDisableHealthchecksDuration(message, duration, callback)
 
 
