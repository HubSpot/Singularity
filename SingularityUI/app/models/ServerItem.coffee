Model = require './model'

# Not used by itself. Subclassed by Rack & Slave
class ServerItem extends Model

    removeTemplates:
        DEAD:                  require '../templates/vex/serverRemoveDead'
        MISSING_ON_STARTUP:    require '../templates/vex/serverRemoveDead'
        STARTING_DECOMISSION:  require '../templates/vex/serverRemoveDecomissioned'
        STARTING_DECOMMISSION: require '../templates/vex/serverRemoveDecomissioned'
        DECOMMISSIONING:       require '../templates/vex/serverRemoveDecomissioned'
        DECOMISSIONING:        require '../templates/vex/serverRemoveDecomissioned'
        DECOMMISSIONED:        require '../templates/vex/serverRemoveDecomissioned'
        DECOMISSIONED:         require '../templates/vex/serverRemoveDecomissioned'
        ACTIVE:                require '../templates/vex/serverDecomission'

    decommissionTemplate:
        require '../templates/vex/serverDecomission'

    freezeTemplate:
        require '../templates/vex/serverFreeze'

    reactivateTemplate:
        require '../templates/vex/slaveReactivate'

    parse: (item) =>
        if item instanceof Array
            current = {}
            current.timestamp = 0
            for i in item
                current = i if i.timestamp > current.timestamp
            item = current
        if item.firstSeenAt?
            if item.decomissioningAt?
                item.uptime = item.decomissioningAt - item.firstSeenAt
            else if item.deadAt?
                item.uptime = item.deadAt - item.firstSeenAt
            else
                item.uptime = moment() - item.firstSeenAt
        if item.currentState?
            item.state = item.currentState.state
            item.user = item.currentState.user
        item

    remove: (message) =>
        data = {}
        if message
            data.message = message
        $.ajax
            url: @url()
            type: "DELETE"
            contentType: 'application/json'
            data: JSON.stringify(data)

    freeze: (message) =>
        data = {}
        if message
            data.message = message
        $.ajax
            url: "#{ @url() }/freeze"
            type: "POST"
            contentType: 'application/json'
            data: JSON.stringify(data)

    decommission: (message) =>
        data = {}
        if message
            data.message = message
        $.ajax
            url: "#{ @url() }/decommission"
            type: "POST"
            contentType: 'application/json'
<<<<<<< HEAD
            data: data
=======
            data: JSON.stringify(data)
>>>>>>> 4d759c98

    reactivate: (message) =>
        data = {}
        if message
            data.message = message
        $.ajax
            url: "#{ @url()}/activate"
            type: "POST"
            contentType: 'application/json'
            data: JSON.stringify(data)

    host: =>
        @get 'host'

    #
    # promptX pops up a user confirmation and then does what you asked of it if they approve
    #

    promptRemove: (callback) =>
        state = @get 'state'
        vex.dialog.confirm
            message: @removeTemplates[state] {@id, @host, @type}
            input: """
                <input name="message" type="text" placeholder="Message (optional)" />
            """
            buttons: [
                $.extend {}, vex.dialog.buttons.YES,
                    text: 'Remove',
                    className: 'vex-dialog-button-primary vex-dialog-button-primary-remove'
                vex.dialog.buttons.NO
            ]

            callback: (data) =>
                return unless data
                @remove(data.message).done callback

    promptFreeze: (callback) =>
        state = @get 'state'
        vex.dialog.confirm
            message: @freezeTemplate {@id, @host, @type}
            input: """
                <input name="message" type="text" placeholder="Message (optional)" />
            """
            buttons: [
                $.extend {}, vex.dialog.buttons.YES,
                    text: 'Freeze',
                    className: 'vex-dialog-button-primary'
                vex.dialog.buttons.NO
            ]

            callback: (data) =>
                return unless data
                @freeze(data.message).done callback

    promptDecommission: (callback) =>
        state = @get 'state'
        vex.dialog.open
            message: @decommissionTemplate {@id, @host, @type}
            input: """
                <input name="message" type="text" placeholder="Message (optional)" />
            """
            buttons: [
                $.extend {}, vex.dialog.buttons.YES,
                    text: 'Decommission',
                    className: 'vex-dialog-button-primary'
                vex.dialog.buttons.NO
            ]

            callback: (data) =>
                return unless data
                @decommission(data.message).done callback


    promptReactivate: (callback) =>
        state = @get 'state'
        vex.dialog.confirm
            message: @reactivateTemplate {@id, @host, @type}
            input: """
                <input name="message" type="text" placeholder="Message (optional)" />
            """
            buttons: [
                $.extend {}, vex.dialog.buttons.YES,
                    text: 'Reactivate',
                    className: 'vex-dialog-button-primary'
                vex.dialog.buttons.NO
            ]

            callback: (data) =>
                return unless data
                @reactivate(data.message).done callback


module.exports = ServerItem<|MERGE_RESOLUTION|>--- conflicted
+++ resolved
@@ -70,11 +70,8 @@
             url: "#{ @url() }/decommission"
             type: "POST"
             contentType: 'application/json'
-<<<<<<< HEAD
+            data: JSON.stringify(data)
             data: data
-=======
-            data: JSON.stringify(data)
->>>>>>> 4d759c98
 
     reactivate: (message) =>
         data = {}
