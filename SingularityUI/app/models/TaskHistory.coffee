--- conflicted
+++ resolved
@@ -54,7 +54,6 @@
 
         taskHistory.isCleaning = _.last( taskHistory.taskUpdates ).taskState is 'TASK_CLEANING'
 
-<<<<<<< HEAD
         # Sort commands
         taskHistory.shellCommandHistory.sort (a, b) =>
             b.shellRequest.timestamp - a.shellRequest.timestamp
@@ -62,9 +61,8 @@
         for history in taskHistory.shellCommandHistory
             history.shellUpdates = history.shellUpdates.sort (a, b) =>
                 b.timestamp - a.timestamp
-=======
+
         taskHistory.requestId = taskHistory.task.taskId.requestId
->>>>>>> 9e2f9c7d
 
         taskHistory
 
