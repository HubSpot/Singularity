--- conflicted
+++ resolved
@@ -54,9 +54,8 @@
 
         taskHistory.isCleaning = _.last( taskHistory.taskUpdates ).taskState is 'TASK_CLEANING'
 
-<<<<<<< HEAD
         taskHistory.requestId = taskHistory.task.taskId.requestId
-=======
+
         if taskHistory.shellCommandHistory
             # Sort commands
             taskHistory.shellCommandHistory.sort (a, b) =>
@@ -65,7 +64,6 @@
             for history in taskHistory.shellCommandHistory
                 history.shellUpdates = history.shellUpdates.sort (a, b) =>
                     b.timestamp - a.timestamp
->>>>>>> b43e4d90
 
         taskHistory
 
