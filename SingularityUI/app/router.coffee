--- conflicted
+++ resolved
@@ -49,11 +49,7 @@
 
         'racks(/)': 'racks'
         'racks/:state(/)': 'racks'
-<<<<<<< HEAD
-    
-=======
 
->>>>>>> 04025296
         'slaves/:state(/)': 'slaves'
         'slaves(/)': 'slaves'
 
