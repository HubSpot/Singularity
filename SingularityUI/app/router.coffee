DashboardController = require 'controllers/Dashboard'
StatusController    = require 'controllers/Status'

RequestFormNewController = require 'controllers/RequestFormNew'
RequestFormEditController = require 'controllers/RequestFormEdit'

NewDeployController  = require 'controllers/NewDeploy'

RequestDetailController = require 'controllers/RequestDetail'
RequestsTableController = require 'controllers/RequestsTable'

TasksTableController = require 'controllers/TasksTable'
TaskDetailController = require 'controllers/TaskDetail'

RacksController = require 'controllers/Racks'
SlavesController = require 'controllers/Slaves'

NotFoundController = require 'controllers/NotFound'

DeployDetailController = require 'controllers/DeployDetail'

<<<<<<< HEAD
AggregateTailController = require 'controllers/AggregateTail'
TaskSearchController = require 'controllers/TaskSearch'
=======
LogViewerController = require 'controllers/LogViewer'

Utils = require './utils'
>>>>>>> b666f51e

class Router extends Backbone.Router

    routes:
        '(/)': 'dashboard'
        'status(/)': 'status'

        'requests/new(/)': 'newRequest'
        'requests/edit/:requestId': 'editRequest'

        'requests/:state/:subFilter/:searchFilter(/)': 'requestsTable'
        'requests/:state/:subFilter(/)': 'requestsTable'
        'requests/:state(/)': 'requestsTable'
        'requests(/)': 'requestsTable'

        'request/:requestId(/)': 'requestDetail'
        'request/:requestId/deploy/:deployId(/)': 'deployDetail'
        'request/:requestId/tail/*path': 'aggregateTail'
        'request/:requestId/taskSearch': 'taskSearch'

        'request/:requestId/deploy(/)': 'newDeploy'

        'tasks/:state/:requestsSubFilter/:searchFilter(/)': 'tasksTable'
        'tasks/:state/:requestsSubFilter(/)': 'tasksTable'
        'tasks/:state(/)': 'tasksTable'
        'tasks(/)': 'tasksTable'

        'task/:taskId(/)': 'taskDetail'
        'task/:taskId/files(/)*path': 'taskFileBrowser'
        'task/:taskId/tail/*path': 'tail'

        'taskSearch': 'taskSearch'

        'racks(/)': 'racks'
        'racks/:state(/)': 'racks'

        'slaves/:state(/)': 'slaves'
        'slaves(/)': 'slaves'

        '*anything': 'notFound'

    dashboard: ->
        app.bootstrapController new DashboardController

    status: ->
        app.bootstrapController new StatusController

    newRequest: ->
        app.bootstrapController new RequestFormNewController

    editRequest: (requestId = '') ->
        app.bootstrapController new RequestFormEditController {requestId}

    requestsTable: (state = 'all', subFilter = 'all', searchFilter = '') ->
        app.bootstrapController new RequestsTableController {state, subFilter, searchFilter}

    requestDetail: (requestId) ->
        app.bootstrapController new RequestDetailController {requestId}

    taskSearch: (requestId) ->
        app.bootstrapController new TaskSearchController {requestId}

    newDeploy: (requestId) ->
        app.bootstrapController new NewDeployController {requestId}

    tasksTable: (state = 'active', requestsSubFilter = 'all', searchFilter = '') ->
        app.bootstrapController new TasksTableController {state, requestsSubFilter, searchFilter}

    taskDetail: (taskId) ->
        app.bootstrapController new TaskDetailController {taskId, filePath:null}

    taskFileBrowser: (taskId, filePath="") ->
        app.bootstrapController new TaskDetailController {taskId, filePath}

    tail: (taskId, path = '') ->
        initialOffset = parseInt(window.location.hash.substr(1), 10) || null
        splits = taskId.split('-')
        requestId = splits.slice(0, splits.length - 5).join('-')
        params = Utils.getQueryParams()

        search = params.search || ''

        path = path.replace(taskId, '$TASK_ID')

        app.bootstrapController new LogViewerController {requestId, path, initialOffset, taskIds: [taskId], search, viewMode: 'split'}

    racks: (state = 'all') ->
        app.bootstrapController new RacksController {state}

    slaves: (state = 'all') ->
        app.bootstrapController new SlavesController {state}

    notFound: ->
        app.bootstrapController new NotFoundController

    deployDetail: (requestId, deployId) ->
        app.bootstrapController new DeployDetailController {requestId, deployId}

    aggregateTail: (requestId, path = '') ->
        initialOffset = parseInt(window.location.hash.substr(1), 10) || null

        params = Utils.getQueryParams()
        if params.taskIds
            taskIds = params.taskIds.split(',')
        else
            taskIds = []
        viewMode = params.viewMode || 'split'
        search = params.search || ''

        app.bootstrapController new LogViewerController {requestId, path, initialOffset, taskIds, viewMode, search}

module.exports = Router<|MERGE_RESOLUTION|>--- conflicted
+++ resolved
@@ -19,14 +19,11 @@
 
 DeployDetailController = require 'controllers/DeployDetail'
 
-<<<<<<< HEAD
-AggregateTailController = require 'controllers/AggregateTail'
 TaskSearchController = require 'controllers/TaskSearch'
-=======
+
 LogViewerController = require 'controllers/LogViewer'
 
 Utils = require './utils'
->>>>>>> b666f51e
 
 class Router extends Backbone.Router
 
