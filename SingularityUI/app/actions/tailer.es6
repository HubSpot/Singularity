--- conflicted
+++ resolved
@@ -33,8 +33,6 @@
   });
 }
 
-<<<<<<< HEAD
-=======
 export const clearNotFound = () => (dispatch, getState) => {
   dispatch({
     type: TAILER_SET_NOT_FOUND,
@@ -42,7 +40,6 @@
   });
 }
 
->>>>>>> a1bd1e05
 export const jumpToBottom = (id, taskId, path) => (dispatch, getState) => {
   const state = getState();
 
