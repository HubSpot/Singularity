--- conflicted
+++ resolved
@@ -252,15 +252,10 @@
         const xhr = fetchData(taskId, path, logType, maxOffset, logRequestLength);
         const promise = xhr.done(({data, offset, nextOffset}) => {
           if (data.length > 0) {
-<<<<<<< HEAD
             nextOffset = _.isUndefined(nextOffset) ? offset + data.length : nextOffset;
             return dispatch(taskData(taskGroupId, taskId, data, offset, nextOffset, true, maxLines, logType));
-=======
-            nextOffset = offset + data.length;
-            return dispatch(taskData(taskGroupId, taskId, data, offset, nextOffset, true, maxLines));
           } else if (offset == 0) {
             return dispatch(emptyFile(taskGroupId, taskId));
->>>>>>> 4ea8564a
           }
         }).error(error => Utils.ignore404(error));
         promise.taskId = taskId;
