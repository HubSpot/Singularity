--- conflicted
+++ resolved
@@ -3,12 +3,6 @@
 
 import { fetchTasksForRequest } from './activeTasks';
 
-<<<<<<< HEAD
-const fetchData = (taskId, path, offset = undefined, length = 0) => {
-  length = Math.max(length, 0);  // API breaks if you request a negative length
-  return $.ajax(
-    {url: `${ config.apiRoot }/sandbox/${ taskId }/read?${$.param({path, length, offset})}`});
-=======
 let fetchData = function(taskId, path, logType, offset = undefined, length = 0, reverse = false) {
   if (logType == 'COMPRESSED') {
     let params = {
@@ -26,71 +20,53 @@
     return $.ajax(
       {url: `${ config.apiRoot }/sandbox/${ taskId }/read?${$.param({path, length, offset})}`});
   }
->>>>>>> 4bdeea5b
 };
 
-const fetchTaskHistory = taskId =>
-  $.ajax(
-<<<<<<< HEAD
-    {url: `${ config.apiRoot }/history/task/${ taskId }`});
-=======
-    {url: `${ config.apiRoot }/history/task/${ taskId }`})
-;
-
-export const initializeUsingActiveTasks = (requestId, path, search, viewMode, logType) =>
-  function(dispatch) {
-    let deferred = Q.defer();
-    fetchTasksForRequest(requestId).done(function(tasks) {
-      let taskIds = _.sortBy(_.pluck(tasks, 'taskId'), taskId => taskId.instanceNo).map(taskId => taskId.id);
-      return dispatch(initialize(requestId, path, search, taskIds, viewMode, logType)).then(() => deferred.resolve());
-    });
-    return deferred.promise;
-  }
-;
-
-export const initialize = (requestId, path, search, taskIds, viewMode, logType) =>
-  function(dispatch, getState) {
-    let taskIdGroups;
-    if (viewMode === 'unified') {
-      taskIdGroups = [taskIds];
-    } else {
-      taskIdGroups = taskIds.map(taskId => [taskId]);
-    }
-
-    dispatch(init(requestId, taskIdGroups, path, search, viewMode, logType));
-
-    let groupPromises = taskIdGroups.map(function(taskIds, taskGroupId) {
-      let taskInitPromises = taskIds.map(function(taskId) {
-        let taskInitDeferred = Q.defer();
-        let resolvedPath = path.replace('$TASK_ID', taskId);
-        fetchData(taskId, resolvedPath, logType).done(function({offset}) {
-          dispatch(initTask(taskId, offset, resolvedPath, true, false));
+const fetchTaskHistory = (taskId) =>
+  $.ajax({url: `${ config.apiRoot }/history/task/${ taskId }`});
+
+export const initializeUsingActiveTasks = (requestId, path, search, viewMode, logType) => (dispatch) => {
+  return fetchTasksForRequest(requestId).then((tasks) => {
+    const taskIds = _.sortBy(_.pluck(tasks, 'taskId'), taskId => taskId.instanceNo).map(taskId => taskId.id);
+    return dispatch(initialize(requestId, path, search, taskIds, viewMode, logType));
+  });
+};
+
+export const initialize = (requestId, path, search, taskIds, viewMode, logType) => (dispatch, getState) => {
+  const taskIdGroups = viewMode === 'unified'
+    ? [taskIds]
+    : taskIds.map(taskId => [taskId]);
+
+  dispatch(init(requestId, taskIdGroups, path, search, viewMode, logType));
+
+  return Promise.all(taskIdGroups.map(function(taskIds, taskGroupId) {
+    let taskInitPromises = taskIds.map(function(taskId) {
+      let taskInitDeferred = Q.defer();
+      let resolvedPath = path.replace('$TASK_ID', taskId);
+      fetchData(taskId, resolvedPath, logType).done(function({offset}) {
+        dispatch(initTask(taskId, offset, resolvedPath, true, false));
+        return taskInitDeferred.resolve();
+      })
+      .error(function({status}) {
+        if (status === 404) {
+          dispatch(taskFileDoesNotExist(taskGroupId, taskId));
           return taskInitDeferred.resolve();
-        })
-        .error(function({status}) {
-          if (status === 404) {
-            dispatch(taskFileDoesNotExist(taskGroupId, taskId));
-            return taskInitDeferred.resolve();
-          } else if (status === 400 && logType == 'COMPRESSED') {
-            dispatch(taskFileInvalidCompression(taskGroupId, taskId));
-          } else {
-            return taskInitDeferred.reject();
-          }
-        });
-        return taskInitDeferred.promise;
+        } else if (status === 400 && logType == 'COMPRESSED') {
+          dispatch(taskFileInvalidCompression(taskGroupId, taskId));
+        } else {
+          return taskInitDeferred.reject();
+        }
       });
-
-      let taskStatusPromises = taskIds.map(taskId => dispatch(updateTaskStatus(taskGroupId, taskId)));
-
-      return Promise.all(taskInitPromises, taskStatusPromises).then(() =>
-        dispatch(taskGroupFetchPrevious(taskGroupId)).then(() => dispatch(taskGroupReady(taskGroupId)))
-      );
-    });
-
-    return Promise.all(groupPromises);
-  }
-;
->>>>>>> 4bdeea5b
+      return taskInitDeferred.promise;
+    });
+
+    let taskStatusPromises = taskIds.map(taskId => dispatch(updateTaskStatus(taskGroupId, taskId)));
+
+    return Promise.all(taskInitPromises, taskStatusPromises).then(() =>
+      dispatch(taskGroupFetchPrevious(taskGroupId)).then(() => dispatch(taskGroupReady(taskGroupId)))
+    );
+  }));
+};
 
 export const init = (requestId, taskIdGroups, path, search, viewMode, logType) =>
   ({
@@ -173,18 +149,10 @@
     type: 'LOG_TASK_FILESIZE'
   });
 
-export const updateFilesizes = () =>
-<<<<<<< HEAD
-  (dispatch, getState) => {
+export const updateFilesizes = () => (dispatch, getState) => {
     const tasks = getState();
     for (const taskId of tasks) {
       fetchData(taskId, tasks[taskId.path]).done(({offset}) => {
-=======
-  function(dispatch, getState) {
-    let {tasks, logType} = getState();
-    for (let taskId of tasks) {
-      fetchData(taskId, tasks[taskId.path], logType).done(({offset}) => {
->>>>>>> 4bdeea5b
         dispatch(taskFilesize(taskId, offset));
       });
     }
@@ -253,57 +221,46 @@
     });
   };
 
-export const taskGroupFetchPrevious = taskGroupId =>
-<<<<<<< HEAD
-  (dispatch, getState) => {
-    const state = getState();
-    const {taskGroups, logRequestLength, maxLines} = state;
-=======
-  function(dispatch, getState) {
-    let {tasks, taskGroups, logRequestLength, maxLines, logType} = getState();
->>>>>>> 4bdeea5b
-
-    const taskGroup = taskGroups[taskGroupId];
-    let tasks = getTasks(taskGroup, state.tasks);
-
-    // bail early if all tasks are at the top
-    if (_.all(tasks.map((task) => task.minOffset === 0))) {
-      return Promise.resolve();
-    }
-
-    // bail early if there's already a pending request
-    if (taskGroup.pendingRequests) {
-      return Promise.resolve();
-    }
-
-    dispatch({taskGroupId, type: 'LOG_REQUEST_START'});
-    tasks = _.without(tasks, undefined);
-    let promises = tasks.map(function({taskId, exists, minOffset, path, initialDataLoaded}) {
-      if (minOffset > 0 && initialDataLoaded && exists !== false) {
-<<<<<<< HEAD
-        const xhr = fetchData(taskId, path, Math.max(minOffset - logRequestLength, 0), Math.min(logRequestLength, minOffset));
-        return xhr.done(({data, offset, nextOffset}) => {
-=======
-        let requestedOffset = logType == 'COMPRESSED' ? minOffset : Math.max(minOffset - logRequestLength, 0);
-        let xhr = fetchData(taskId, path, logType, requestedOffset, Math.min(logRequestLength, minOffset), true);
-        return xhr.done(function({data, offset, nextOffset}) {
->>>>>>> 4bdeea5b
-          if (data.length > 0) {
-            if (logType == 'COMPRESSED') {
-               return dispatch(taskData(taskGroupId, taskId, data, nextOffset, offset, false, maxLines, logType));
-            } else {
-              nextOffset = offset + data.length;
-              return dispatch(taskData(taskGroupId, taskId, data, offset, nextOffset, false, maxLines, logType));
-            }
+export const taskGroupFetchPrevious = (taskGroupId) => (dispatch, getState) => {
+  const state = getState();
+  const {taskGroups, logRequestLength, maxLines, logType} = state;
+
+  const taskGroup = taskGroups[taskGroupId];
+  let tasks = getTasks(taskGroup, state.tasks);
+
+  // bail early if all tasks are at the top
+  if (_.all(tasks.map((task) => task.minOffset === 0))) {
+    return Promise.resolve();
+  }
+
+  // bail early if there's already a pending request
+  if (taskGroup.pendingRequests) {
+    return Promise.resolve();
+  }
+
+  dispatch({taskGroupId, type: 'LOG_REQUEST_START'});
+  tasks = _.without(tasks, undefined);
+  let promises = tasks.map(function({taskId, exists, minOffset, path, initialDataLoaded}) {
+    if (minOffset > 0 && initialDataLoaded && exists !== false) {
+      const requestedOffset = logType == 'COMPRESSED' ? minOffset : Math.max(minOffset - logRequestLength, 0);
+      const xhr = fetchData(taskId, path, logType, requestedOffset, Math.min(logRequestLength, minOffset), true);
+      return xhr.done(({data, offset, nextOffset}) => {
+        if (data.length > 0) {
+          if (logType === 'COMPRESSED') {
+             return dispatch(taskData(taskGroupId, taskId, data, nextOffset, offset, false, maxLines, logType));
+          } else {
+            nextOffset = offset + data.length;
+            return dispatch(taskData(taskGroupId, taskId, data, offset, nextOffset, false, maxLines, logType));
           }
-          return Promise.resolve();
-        });
-      }
-      return Promise.resolve();
-    });
-
-    return Promise.all(promises).then(() => dispatch({taskGroupId, type: 'LOG_REQUEST_END'}));
-  };
+        }
+        return Promise.resolve();
+      });
+    }
+    return Promise.resolve();
+  });
+
+  return Promise.all(promises).then(() => dispatch({taskGroupId, type: 'LOG_REQUEST_END'}));
+};
 
 export const updateGroups = () =>
   (dispatch, getState) =>
@@ -378,83 +335,22 @@
     type: 'LOG_SELECT_COLOR'
   });
 
-export const initialize = (requestId, path, search, taskIds, viewMode) =>
-  (dispatch) => {
-    let taskIdGroups;
-    if (viewMode === 'unified') {
-      taskIdGroups = [taskIds];
-    } else {
-      taskIdGroups = taskIds.map(taskId => [taskId]);
-    }
-
-    dispatch(init(requestId, taskIdGroups, path, search, viewMode));
-
-    const groupPromises = taskIdGroups.map((taskIdsInGroup, taskGroupId) => {
-      const taskInitPromises = taskIdsInGroup.map((taskId) => {
-        const taskInitDeferred = Q.defer();
-        const resolvedPath = path.replace('$TASK_ID', taskId);
-        fetchData(taskId, resolvedPath).done(({offset}) => {
-          dispatch(initTask(taskId, offset, resolvedPath, true));
-          return taskInitDeferred.resolve();
-        })
-        .error(({status}) => {
-          if (status === 404) {
-            dispatch(taskFileDoesNotExist(taskGroupId, taskId));
-            return taskInitDeferred.resolve();
-          }
-          return taskInitDeferred.reject();
-        });
-        return taskInitDeferred.promise;
-      });
-
-      const taskStatusPromises = taskIdsInGroup.map(taskId => dispatch(updateTaskStatus(taskGroupId, taskId)));
-
-      return Promise.all(taskInitPromises, taskStatusPromises).then(() =>
-        dispatch(taskGroupFetchPrevious(taskGroupId)).then(() => dispatch(taskGroupReady(taskGroupId)))
-      );
-    });
-
-    return Promise.all(groupPromises);
-  };
-
-export const initializeUsingActiveTasks = (requestId, path, search, viewMode) =>
-  (dispatch) => {
-    const deferred = Q.defer();
-    fetchTasksForRequest(requestId).done((tasks) => {
-      const taskIds = _.sortBy(_.pluck(tasks, 'taskId'), taskId => taskId.instanceNo).map(taskId => taskId.id);
-      return dispatch(initialize(requestId, path, search, taskIds, viewMode)).then(() => deferred.resolve());
-    });
-    return deferred.promise;
-  };
-
-export const switchViewMode = newViewMode =>
-<<<<<<< HEAD
-  (dispatch, getState) => {
-    const { taskGroups, path, activeRequest, search, viewMode } = getState();
-=======
-  function(dispatch, getState) {
-    let { taskGroups, path, activeRequest, search, viewMode, logType } = getState();
->>>>>>> 4bdeea5b
-
-    if (Utils.isIn(newViewMode, ['custom', viewMode])) {
-      return null;
-    }
-
-    const taskIds = _.flatten(_.pluck(taskGroups, 'taskIds'));
-
-    dispatch({viewMode: newViewMode, type: 'LOG_SWITCH_VIEW_MODE'});
-    return dispatch(initialize(activeRequest.requestId, path, search, taskIds, newViewMode, logType));
+export const switchViewMode = (newViewMode) => (dispatch, getState) => {
+  const { taskGroups, path, activeRequest, search, viewMode, logType } = getState();
+
+  if (Utils.isIn(newViewMode, ['custom', viewMode])) {
+    return null;
   }
-;
-
-export const setCurrentSearch = newSearch =>  // TODO: can we do something less heavyweight?
-<<<<<<< HEAD
-  (dispatch, getState) => {
-    const {activeRequest, path, taskGroups, currentSearch, viewMode} = getState();
-=======
-  function(dispatch, getState) {
-    let {activeRequest, path, taskGroups, currentSearch, viewMode, logType} = getState();
->>>>>>> 4bdeea5b
+
+  const taskIds = _.flatten(_.pluck(taskGroups, 'taskIds'));
+
+  dispatch({viewMode: newViewMode, type: 'LOG_SWITCH_VIEW_MODE'});
+  return dispatch(initialize(activeRequest.requestId, path, search, taskIds, newViewMode, logType));
+};
+
+export const setCurrentSearch = (newSearch) =>  // TODO: can we do something less heavyweight?
+  (dispatch, getState) => {
+    const {activeRequest, path, taskGroups, currentSearch, viewMode, logType} = getState();
     if (newSearch !== currentSearch) {
       return dispatch(initialize(activeRequest.requestId, path, newSearch, _.flatten(_.pluck(taskGroups, 'taskIds')), viewMode, logType));
     }
@@ -462,13 +358,8 @@
   };
 
 export const toggleTaskLog = taskId =>
-<<<<<<< HEAD
-  (dispatch, getState) => {
-    const {search, path, tasks, viewMode} = getState();
-=======
-  function(dispatch, getState) {
-    let {search, path, tasks, viewMode, logType} = getState();
->>>>>>> 4bdeea5b
+  (dispatch, getState) => {
+    const {search, path, tasks, viewMode, logType} = getState();
     if (taskId in tasks) {
       // only remove task if it's not the last one
       if (Object.keys(tasks).length > 1) {
@@ -481,14 +372,8 @@
     }
 
     const resolvedPath = path.replace('$TASK_ID', taskId);
-
-<<<<<<< HEAD
-    return fetchData(taskId, resolvedPath).done(({offset}) => {
-      dispatch(initTask(taskId, offset, resolvedPath, true));
-=======
-      return fetchData(taskId, resolvedPath, logType).done(function({offset}) {
-        dispatch(initTask(taskId, offset, resolvedPath, true, false));
->>>>>>> 4bdeea5b
+    return fetchData(taskId, resolvedPath, logType).done(function({offset}) {
+      dispatch(initTask(taskId, offset, resolvedPath, true, false));
 
       return getState().taskGroups.map((taskGroup, taskGroupId) => {
         if (Utils.isIn(taskId, taskGroup.taskIds)) {
