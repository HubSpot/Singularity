--- conflicted
+++ resolved
@@ -3,7 +3,6 @@
 
 import { fetchTasksForRequest } from './activeTasks';
 
-<<<<<<< HEAD
 let fetchData = function(taskId, path, logType, offset = undefined, length = 0, reverse = false) {
   if (logType == 'COMPRESSED') {
     let params = {
@@ -21,17 +20,10 @@
     return $.ajax(
       {url: `${ config.apiRoot }/sandbox/${ taskId }/read?${$.param({path, length, offset})}`});
   }
-=======
-const fetchData = (taskId, path, offset = undefined, length = 0) => {
-  length = Math.max(length, 0);  // API breaks if you request a negative length
-  return $.ajax(
-    {url: `${ config.apiRoot }/sandbox/${ taskId }/read?${$.param({path, length, offset})}`});
->>>>>>> e2570fa7
 };
 
 const fetchTaskHistory = taskId =>
   $.ajax(
-<<<<<<< HEAD
     {url: `${ config.apiRoot }/history/task/${ taskId }`})
 ;
 
@@ -88,9 +80,6 @@
     return Promise.all(groupPromises);
   }
 ;
-=======
-    {url: `${ config.apiRoot }/history/task/${ taskId }`});
->>>>>>> e2570fa7
 
 export const init = (requestId, taskIdGroups, path, search, viewMode, logType) =>
   ({
@@ -174,17 +163,10 @@
   });
 
 export const updateFilesizes = () =>
-<<<<<<< HEAD
   function(dispatch, getState) {
     let {tasks, logType} = getState();
     for (let taskId of tasks) {
       fetchData(taskId, tasks[taskId.path], logType).done(({offset}) => {
-=======
-  (dispatch, getState) => {
-    const tasks = getState();
-    for (const taskId of tasks) {
-      fetchData(taskId, tasks[taskId.path]).done(({offset}) => {
->>>>>>> e2570fa7
         dispatch(taskFilesize(taskId, offset));
       });
     }
@@ -254,14 +236,8 @@
   };
 
 export const taskGroupFetchPrevious = taskGroupId =>
-<<<<<<< HEAD
-  function(dispatch, getState) {
-    let {tasks, taskGroups, logRequestLength, maxLines, logType} = getState();
-=======
-  (dispatch, getState) => {
-    const state = getState();
-    const {taskGroups, logRequestLength, maxLines} = state;
->>>>>>> e2570fa7
+  function(dispatch, getState) {
+    let {taskGroups, logRequestLength, maxLines, logType} = getState();
 
     const taskGroup = taskGroups[taskGroupId];
     let tasks = getTasks(taskGroup, state.tasks);
@@ -280,14 +256,9 @@
     tasks = _.without(tasks, undefined);
     let promises = tasks.map(function({taskId, exists, minOffset, path, initialDataLoaded}) {
       if (minOffset > 0 && initialDataLoaded && exists !== false) {
-<<<<<<< HEAD
         let requestedOffset = logType == 'COMPRESSED' ? minOffset : Math.max(minOffset - logRequestLength, 0);
         let xhr = fetchData(taskId, path, logType, requestedOffset, Math.min(logRequestLength, minOffset), true);
         return xhr.done(function({data, offset, nextOffset}) {
-=======
-        const xhr = fetchData(taskId, path, Math.max(minOffset - logRequestLength, 0), Math.min(logRequestLength, minOffset));
-        return xhr.done(({data, offset, nextOffset}) => {
->>>>>>> e2570fa7
           if (data.length > 0) {
             if (logType == 'COMPRESSED') {
                return dispatch(taskData(taskGroupId, taskId, data, nextOffset, offset, false, maxLines, logType));
@@ -378,63 +349,9 @@
     type: 'LOG_SELECT_COLOR'
   });
 
-export const initialize = (requestId, path, search, taskIds, viewMode) =>
-  (dispatch) => {
-    let taskIdGroups;
-    if (viewMode === 'unified') {
-      taskIdGroups = [taskIds];
-    } else {
-      taskIdGroups = taskIds.map(taskId => [taskId]);
-    }
-
-    dispatch(init(requestId, taskIdGroups, path, search, viewMode));
-
-    const groupPromises = taskIdGroups.map((taskIdsInGroup, taskGroupId) => {
-      const taskInitPromises = taskIdsInGroup.map((taskId) => {
-        const taskInitDeferred = Q.defer();
-        const resolvedPath = path.replace('$TASK_ID', taskId);
-        fetchData(taskId, resolvedPath).done(({offset}) => {
-          dispatch(initTask(taskId, offset, resolvedPath, true));
-          return taskInitDeferred.resolve();
-        })
-        .error(({status}) => {
-          if (status === 404) {
-            dispatch(taskFileDoesNotExist(taskGroupId, taskId));
-            return taskInitDeferred.resolve();
-          }
-          return taskInitDeferred.reject();
-        });
-        return taskInitDeferred.promise;
-      });
-
-      const taskStatusPromises = taskIdsInGroup.map(taskId => dispatch(updateTaskStatus(taskGroupId, taskId)));
-
-      return Promise.all(taskInitPromises, taskStatusPromises).then(() =>
-        dispatch(taskGroupFetchPrevious(taskGroupId)).then(() => dispatch(taskGroupReady(taskGroupId)))
-      );
-    });
-
-    return Promise.all(groupPromises);
-  };
-
-export const initializeUsingActiveTasks = (requestId, path, search, viewMode) =>
-  (dispatch) => {
-    const deferred = Q.defer();
-    fetchTasksForRequest(requestId).done((tasks) => {
-      const taskIds = _.sortBy(_.pluck(tasks, 'taskId'), taskId => taskId.instanceNo).map(taskId => taskId.id);
-      return dispatch(initialize(requestId, path, search, taskIds, viewMode)).then(() => deferred.resolve());
-    });
-    return deferred.promise;
-  };
-
 export const switchViewMode = newViewMode =>
-<<<<<<< HEAD
   function(dispatch, getState) {
     let { taskGroups, path, activeRequest, search, viewMode, logType } = getState();
-=======
-  (dispatch, getState) => {
-    const { taskGroups, path, activeRequest, search, viewMode } = getState();
->>>>>>> e2570fa7
 
     if (Utils.isIn(newViewMode, ['custom', viewMode])) {
       return null;
@@ -448,13 +365,8 @@
 ;
 
 export const setCurrentSearch = newSearch =>  // TODO: can we do something less heavyweight?
-<<<<<<< HEAD
   function(dispatch, getState) {
     let {activeRequest, path, taskGroups, currentSearch, viewMode, logType} = getState();
-=======
-  (dispatch, getState) => {
-    const {activeRequest, path, taskGroups, currentSearch, viewMode} = getState();
->>>>>>> e2570fa7
     if (newSearch !== currentSearch) {
       return dispatch(initialize(activeRequest.requestId, path, newSearch, _.flatten(_.pluck(taskGroups, 'taskIds')), viewMode, logType));
     }
@@ -462,13 +374,8 @@
   };
 
 export const toggleTaskLog = taskId =>
-<<<<<<< HEAD
   function(dispatch, getState) {
     let {search, path, tasks, viewMode, logType} = getState();
-=======
-  (dispatch, getState) => {
-    const {search, path, tasks, viewMode} = getState();
->>>>>>> e2570fa7
     if (taskId in tasks) {
       // only remove task if it's not the last one
       if (Object.keys(tasks).length > 1) {
@@ -482,13 +389,8 @@
 
     const resolvedPath = path.replace('$TASK_ID', taskId);
 
-<<<<<<< HEAD
       return fetchData(taskId, resolvedPath, logType).done(function({offset}) {
         dispatch(initTask(taskId, offset, resolvedPath, true, false));
-=======
-    return fetchData(taskId, resolvedPath).done(({offset}) => {
-      dispatch(initTask(taskId, offset, resolvedPath, true));
->>>>>>> e2570fa7
 
       return getState().taskGroups.map((taskGroup, taskGroupId) => {
         if (Utils.isIn(taskId, taskGroup.taskIds)) {
