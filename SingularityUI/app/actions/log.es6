--- conflicted
+++ resolved
@@ -339,12 +339,7 @@
     }
 
     const resolvedPath = path.replace('$TASK_ID', taskId);
-<<<<<<< HEAD
-
-    return fetchData(taskId, resolvedPath, logType).done(function({offset}) {
-=======
     return fetchData(taskId, resolvedPath).done(function({offset}) {
->>>>>>> f698e715
       dispatch(initTask(taskId, offset, resolvedPath, true, false));
 
       return getState().taskGroups.map((taskGroup, taskGroupId) => {
