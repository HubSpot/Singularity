--- conflicted
+++ resolved
@@ -69,7 +69,6 @@
     return {
       url: `/history/tasks?count=${count}&page=${page}&${Utils.queryParams(args)}`
     };
-<<<<<<< HEAD
   });
 
 export const FetchRequestRunHistory = buildApiAction(
@@ -77,15 +76,6 @@
   (requestId, runId, successResponseCodes = null) => ({
     url: `/history/request/${ requestId }/run/${runId}`,
     successResponseCodes
-=======
-  }
-);
-
-export const FetchRequestRunHistory = buildApiAction(
-  'FETCH_REQUEST_RUN_HISTORY',
-  (requestId, runId) => ({
-    url: `/history/request/${requestId}/run/${runId}`
->>>>>>> cbf48c60
   })
 );
 
