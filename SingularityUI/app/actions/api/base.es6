import fetch from 'isomorphic-fetch';

const JSON_HEADERS = {'Content-Type': 'application/json', 'Accept': 'application/json'};

export function buildJsonApiAction(actionName, httpMethod, opts={}) {
  const JSON_BOILERPLATE = {
    method: httpMethod,
    headers: JSON_HEADERS
  }

  let options;
  if (typeof opts === 'function') {
    options = (...args) => {
      let generatedOpts = opts(...args);
      generatedOpts.body = JSON.stringify(generatedOpts.body || {});
      return _.extend({}, generatedOpts, JSON_BOILERPLATE);
    };
  } else {
    options = (...args) => {
      opts.body = JSON.stringify(opts.body || {});
      return _.extend({}, opts, JSON_BOILERPLATE);
    };
  }

  return buildApiAction(actionName, options);
}

export function buildApiAction(actionName, opts={}) {
  const ACTION = actionName;
  const STARTED = actionName + '_STARTED';
  const ERROR = actionName + '_ERROR';
  const SUCCESS = actionName + '_SUCCESS';
  const CLEAR = actionName + '_CLEAR';

<<<<<<< HEAD
  let apiPathFunc;
=======
>>>>>>> 8d616dd0
  let optsFunc;

  if (typeof opts === 'function') {
    optsFunc = opts;
  } else {
    optsFunc = () => opts;
  }

  if (typeof opts === 'object') {
    optsFunc = () => opts;
  } else {
    optsFunc = opts;
  }

  function trigger(...args) {
    return function (dispatch) {
      dispatch(started());

<<<<<<< HEAD
      return fetch(config.apiRoot + apiPathFunc(...args), _.extend({credentials: 'include'}, optsFunc(...args)))
=======
      let options = optsFunc(...args);
      return fetch(config.apiRoot + options.url, _.extend({credentials: 'include'}, _.omit(options, 'url')))
>>>>>>> 8d616dd0
        .then(response => response.json())
        .then(json => {
          dispatch(success(json));
        })
        .catch(ex => {
          dispatch(error(ex));
        });
    }
  }

  function clearData() {
    return function (dispatch) {
      dispatch(clear());
    }
  }

  function clear() {
    return { type: CLEAR };
  }

  function started() {
    return { type: STARTED };
  }

  function error(error) {
    return { type: ERROR, error };
  }

  function success(data) {
    return { type: SUCCESS, data };
  }

  return {
    ACTION,
    STARTED,
    ERROR,
    SUCCESS,
    CLEAR,
    clear,
    clearData,
    trigger,
    started,
    error,
    success
  }
}<|MERGE_RESOLUTION|>--- conflicted
+++ resolved
@@ -32,10 +32,6 @@
   const SUCCESS = actionName + '_SUCCESS';
   const CLEAR = actionName + '_CLEAR';
 
-<<<<<<< HEAD
-  let apiPathFunc;
-=======
->>>>>>> 8d616dd0
   let optsFunc;
 
   if (typeof opts === 'function') {
@@ -54,12 +50,8 @@
     return function (dispatch) {
       dispatch(started());
 
-<<<<<<< HEAD
-      return fetch(config.apiRoot + apiPathFunc(...args), _.extend({credentials: 'include'}, optsFunc(...args)))
-=======
       let options = optsFunc(...args);
       return fetch(config.apiRoot + options.url, _.extend({credentials: 'include'}, _.omit(options, 'url')))
->>>>>>> 8d616dd0
         .then(response => response.json())
         .then(json => {
           dispatch(success(json));
