--- conflicted
+++ resolved
@@ -44,18 +44,8 @@
     return function (dispatch) {
       dispatch(started());
 
-<<<<<<< HEAD
-      return fetch(
-          config.apiRoot + apiPathFunc(...args),
-          _.extend(
-            {credentials: 'include'},
-            opts
-          )
-        )
-=======
       let options = optsFunc(...args);
       return fetch(config.apiRoot + options.url, _.extend({credentials: 'include'}, _.omit(options, 'url')))
->>>>>>> 8d616dd0
         .then(response => response.json())
         .then(json => {
           dispatch(success(json));
