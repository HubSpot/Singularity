--- conflicted
+++ resolved
@@ -40,58 +40,6 @@
     optsFunc = () => opts;
   }
 
-<<<<<<< HEAD
-=======
-  function trigger(...args) {
-    return function (dispatch) {
-      let key;
-      if (keyFunc) {
-        key = keyFunc(...args);
-      }
-      dispatch(started(key));
-
-      let options = optsFunc(...args);
-
-      return fetch(config.apiRoot + options.url, _.extend({credentials: 'include'}, _.omit(options, 'url')))
-        .then(response => response.json())
-        .then(json => {
-          dispatch(success(json, key));
-        })
-        .catch(ex => {
-          dispatch(error(ex, key));
-        });
-    }
-  }
-
-  function clearData() {
-    return function (dispatch) {
-      dispatch(clear());
-    }
-  }
-
->>>>>>> 443fc8ac
-  function clear() {
-    return { type: CLEAR };
-  }
-
-  function started(key=undefined) {
-    return { type: STARTED, key };
-  }
-
-  function error(error, key=undefined) {
-    return { type: ERROR, error, key };
-  }
-
-  function success(data, key=undefined) {
-    return { type: SUCCESS, data, key };
-  }
-
-  function clearData() {
-    return function (dispatch) {
-      dispatch(clear());
-    };
-  }
-
   function trigger(...args) {
     return function (dispatch) {
       dispatch(started());
@@ -118,6 +66,28 @@
     };
   }
 
+  function clear() {
+    return { type: CLEAR };
+  }
+
+  function started(key=undefined) {
+    return { type: STARTED, key };
+  }
+
+  function error(error, key=undefined) {
+    return { type: ERROR, error, key };
+  }
+
+  function success(data, key=undefined) {
+    return { type: SUCCESS, data, key };
+  }
+
+  function clearData() {
+    return function (dispatch) {
+      dispatch(clear());
+    };
+  }
+
   return {
     ACTION,
     STARTED,
