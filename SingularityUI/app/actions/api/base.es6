import fetch from 'isomorphic-fetch';

const JSON_HEADERS = {'Content-Type': 'application/json', 'Accept': 'application/json'};

export function buildJsonApiAction(actionName, httpMethod, opts={}, keyField=undefined) {
  const JSON_BOILERPLATE = {
    method: httpMethod,
    headers: JSON_HEADERS
  }

  let options;
  if (typeof opts === 'function') {
    options = (...args) => {
      let generatedOpts = opts(...args);
      generatedOpts.body = JSON.stringify(generatedOpts.body || {});
      return _.extend({}, generatedOpts, JSON_BOILERPLATE);
    };
  } else {
    options = (...args) => {
      opts.body = JSON.stringify(opts.body || {});
      return _.extend({}, opts, JSON_BOILERPLATE);
    };
  }

  return buildApiAction(actionName, options, keyField);
}

export function buildApiAction(actionName, opts={}, keyFunc=undefined) {
  const ACTION = actionName;
  const STARTED = `${actionName}_STARTED`;
  const ERROR = `${actionName}_ERROR`;
  const SUCCESS = `${actionName}_SUCCESS`;
  const CLEAR = `${actionName}_CLEAR`;

  let optsFunc;

  if (typeof opts === 'function') {
    optsFunc = opts;
  } else {
    optsFunc = () => opts;
  }

<<<<<<< HEAD
=======
  function trigger(...args) {
    return function (dispatch) {
      let key;
      if (keyFunc) {
        key = keyFunc(...args);
      }
      dispatch(started(key));

      let options = optsFunc(...args);

      return fetch(config.apiRoot + options.url, _.extend({credentials: 'include'}, _.omit(options, 'url')))
        .then(response => response.json())
        .then(json => {
          dispatch(success(json, key));
        })
        .catch(ex => {
          dispatch(error(ex, key));
        });
    }
  }

  function clearData() {
    return function (dispatch) {
      dispatch(clear());
    }
  }

>>>>>>> 443fc8ac
  function clear() {
    return { type: CLEAR };
  }

  function started(key=undefined) {
    return { type: STARTED, key };
  }

  function error(error, key=undefined) {
    return { type: ERROR, error, key };
  }

  function success(data, key=undefined) {
    return { type: SUCCESS, data, key };
  }

  function clearData() {
    return function (dispatch) {
      dispatch(clear());
    };
  }

  function trigger(...args) {
    return function (dispatch) {
      dispatch(started());

      const options = optsFunc(...args);
      let apiResponse;
      return fetch(config.apiRoot + options.url, _.extend({credentials: 'include'}, _.omit(options, 'url')))
        .then(response => {
          apiResponse = response;
          if (response.headers.get('Content-Type') === 'application/json') {
            return response.json();
          }
          return response.text();
        })
        .then((data) => {
          if (apiResponse.status >= 200 && apiResponse.status < 300) {
            return dispatch(success(data));
          }
          throw new Error(data);
        })
        .catch(ex => {
          return dispatch(error(ex));
        });
    };
  }

  return {
    ACTION,
    STARTED,
    ERROR,
    SUCCESS,
    CLEAR,
    clear,
    clearData,
    trigger,
    started,
    error,
    success
  };
}<|MERGE_RESOLUTION|>--- conflicted
+++ resolved
@@ -40,8 +40,6 @@
     optsFunc = () => opts;
   }
 
-<<<<<<< HEAD
-=======
   function trigger(...args) {
     return function (dispatch) {
       let key;
@@ -50,15 +48,24 @@
       }
       dispatch(started(key));
 
-      let options = optsFunc(...args);
-
+      const options = optsFunc(...args);
+      let apiResponse;
       return fetch(config.apiRoot + options.url, _.extend({credentials: 'include'}, _.omit(options, 'url')))
-        .then(response => response.json())
-        .then(json => {
-          dispatch(success(json, key));
+        .then(response => {
+          apiResponse = response;
+          if (response.headers.get('Content-Type') === 'application/json') {
+            return response.json();
+          }
+          return response.text();
+        })
+        .then((data) => {
+          if (apiResponse.status >= 200 && apiResponse.status < 300) {
+            return dispatch(success(data, key));
+          }
+          throw new Error(data);
         })
         .catch(ex => {
-          dispatch(error(ex, key));
+          return dispatch(error(ex, key));
         });
     }
   }
@@ -69,7 +76,6 @@
     }
   }
 
->>>>>>> 443fc8ac
   function clear() {
     return { type: CLEAR };
   }
@@ -92,32 +98,6 @@
     };
   }
 
-  function trigger(...args) {
-    return function (dispatch) {
-      dispatch(started());
-
-      const options = optsFunc(...args);
-      let apiResponse;
-      return fetch(config.apiRoot + options.url, _.extend({credentials: 'include'}, _.omit(options, 'url')))
-        .then(response => {
-          apiResponse = response;
-          if (response.headers.get('Content-Type') === 'application/json') {
-            return response.json();
-          }
-          return response.text();
-        })
-        .then((data) => {
-          if (apiResponse.status >= 200 && apiResponse.status < 300) {
-            return dispatch(success(data));
-          }
-          throw new Error(data);
-        })
-        .catch(ex => {
-          return dispatch(error(ex));
-        });
-    };
-  }
-
   return {
     ACTION,
     STARTED,
