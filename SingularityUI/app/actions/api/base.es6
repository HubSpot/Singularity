--- conflicted
+++ resolved
@@ -78,14 +78,10 @@
           if ((apiResponse.status >= 200 && apiResponse.status < 300) || (options.successResponseCodes && _.contains(options.successResponseCodes, apiResponse.status))) {
             return dispatch(success(data, apiResponse.status, key));
           }
-<<<<<<< HEAD
-          return dispatch(error(data, options, apiResponse, key));
-=======
           if (data.message) {
             return dispatch(error(data, apiResponse.status, key));
           }
           return dispatch(error({message: data}, apiResponse.status, key));
->>>>>>> 544f4067
         });
     };
   }
