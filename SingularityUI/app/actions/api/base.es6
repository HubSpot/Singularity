--- conflicted
+++ resolved
@@ -62,22 +62,13 @@
         })
         .then((data) => {
           if (apiResponse.status >= 200 && apiResponse.status < 300) {
-<<<<<<< HEAD
             return dispatch(success(data, key));
           }
           if (data.message) {
-            return dispatch(error({message: data.message}, key));
+            return dispatch(error(data, apiResponse.status, key));
           }
-          return dispatch(error({message: data}, key));
-        })
-        .catch((ex) => dispatch(error(ex, key)));
-=======
-            return dispatch(success(data, apiResponse.status, key));
-          }
-          return dispatch(error(data, apiResponse.status, key));
-        }
-      );
->>>>>>> cbf48c60
+          return dispatch(error({message: data}, apiResponse.status, key));
+        });
     };
   }
 
