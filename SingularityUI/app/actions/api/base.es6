import fetch from 'isomorphic-fetch';

const JSON_HEADERS = {'Content-Type': 'application/json', 'Accept': 'application/json'};

export function buildApiAction(actionName, opts = {}, keyFunc = undefined) {
  const ACTION = actionName;
  const STARTED = `${actionName}_STARTED`;
  const ERROR = `${actionName}_ERROR`;
  const SUCCESS = `${actionName}_SUCCESS`;
  const CLEAR = `${actionName}_CLEAR`;

  let optsFunc;

  if (typeof opts === 'function') {
    optsFunc = opts;
  } else {
    optsFunc = () => opts;
  }

  function clear() {
    return { type: CLEAR };
  }

  function started(key = undefined) {
    return { type: STARTED, key };
  }

  function error(error, key = undefined) {
    return { type: ERROR, error, key };
  }

  function success(data, key = undefined) {
    return { type: SUCCESS, data, key };
  }

  function clearData() {
    return function (dispatch) {
      dispatch(clear());
    };
  }

  function trigger(...args) {
    return function (dispatch) {
      let key;
      if (keyFunc) {
        key = keyFunc(...args);
      }
      dispatch(started(key));

      const options = optsFunc(...args);
      let apiResponse;
      return fetch(config.apiRoot + options.url, _.extend({credentials: 'include'}, _.omit(options, 'url')))
        .then(response => {
          apiResponse = response;
          if (response.headers.get('Content-Type') === 'application/json') {
            return response.json();
          }
          return response.text();
        })
        .then((data) => {
          if (apiResponse.status >= 200 && apiResponse.status < 300) {
            return dispatch(success(data, key));
          } else {
            return dispatch(error(data, key));
          }
<<<<<<< HEAD
=======
          if (data.message) {
            return dispatch(error({message: data.message}, key));
          }
          return dispatch(error({message: data}, key));
>>>>>>> 94c7a26f
        })
    };
  }

  return {
    ACTION,
    STARTED,
    ERROR,
    SUCCESS,
    CLEAR,
    clear,
    clearData,
    trigger,
    started,
    error,
    success
  };
}

export function buildJsonApiAction(actionName, httpMethod, opts = {}, keyField = undefined) {
  const JSON_BOILERPLATE = {
    method: httpMethod,
    headers: JSON_HEADERS
  };

  let options;
  if (typeof opts === 'function') {
    options = (...args) => {
      const generatedOpts = opts(...args);
      generatedOpts.body = JSON.stringify(generatedOpts.body || {});
      return _.extend({}, generatedOpts, JSON_BOILERPLATE);
    };
  } else {
    options = () => {
      opts.body = JSON.stringify(opts.body || {});
      return _.extend({}, opts, JSON_BOILERPLATE);
    };
  }

  return buildApiAction(actionName, options, keyField);
}<|MERGE_RESOLUTION|>--- conflicted
+++ resolved
@@ -63,13 +63,10 @@
           } else {
             return dispatch(error(data, key));
           }
-<<<<<<< HEAD
-=======
           if (data.message) {
             return dispatch(error({message: data.message}, key));
           }
           return dispatch(error({message: data}, key));
->>>>>>> 94c7a26f
         })
     };
   }
