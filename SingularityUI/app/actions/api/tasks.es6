--- conflicted
+++ resolved
@@ -1,26 +1,30 @@
 import { buildApiAction, buildJsonApiAction } from './base';
 
-<<<<<<< HEAD
-export const FetchForDeployAction = buildApiAction('FETCH_FOR_DEPLOY', (requestId, deployId) => {return {url: `/history/request/${requestId}/deploy/${deployId}/tasks/active`}});
+export const FetchTasksInState = buildApiAction(
+  'FETCH_TASKS',
+  (state) => {
+    const stateToFetch = state !== 'decommissioning' ? state : 'active';
 
-export const FetchAction = buildApiAction('FETCH_TASKS', (state) => {
-  const stateToFetch = state != 'decommissioning' ? state : 'active';
+    let propertyString = '?property=';
+    const propertyJoin = '&property=';
 
-  let propertyString = '?property=';
-  switch(stateToFetch) {
-    case 'active':
-      propertyString += ['offer.hostname', 'taskId', 'mesosTask.resources', 'rackId', 'taskRequest.request.requestType'].join('&property=');
-      break;
-    case 'scheduled':
-      propertyString += ['offer.hostname', 'taskId', 'mesosTask.resources', 'rackId', 'taskRequest.request.requestType', 'pendingTask'].join('&property=');
-      break;
-    default:
-      propertyString = '';
+    switch (stateToFetch) {
+      case 'active':
+        propertyString += ['offer.hostname', 'taskId', 'mesosTask.resources', 'rackId', 'taskRequest.request.requestType'].join(propertyJoin);
+        break;
+      case 'scheduled':
+        propertyString += ['offer.hostname', 'taskId', 'mesosTask.resources', 'rackId', 'taskRequest.request.requestType', 'pendingTask'].join(propertyJoin);
+        break;
+      default:
+        propertyString = '';
+    }
+
+    return {
+      url: `/tasks/${stateToFetch}${propertyString}`
+    };
   }
+);
 
-  return {url: `tasks/${stateToFetch}${propertyString}`};
-});
-=======
 export const FetchTask = buildApiAction(
   'FETCH_TASK',
   (taskId) => ({
@@ -56,5 +60,4 @@
     url: `/tasks/task/${taskId}/command`,
     body: {name: commandName}
   })
-);
->>>>>>> d6562ad0
+);