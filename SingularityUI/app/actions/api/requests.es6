--- conflicted
+++ resolved
@@ -1,9 +1,20 @@
 import { buildApiAction, buildJsonApiAction } from './base';
 
-<<<<<<< HEAD
 export const FetchRequests = buildApiAction(
   'FETCH_REQUESTS',
   {url: '/requests'}
+);
+
+export const FetchRequestsInState = buildApiAction(
+  'FETCH_REQUESTS_IN_STATE',
+  (state) => {
+    if (_.contains(['pending', 'cleanup'], state)) {
+      return {url: `/requests/queued/${state}`};
+    } else if (_.contains(['all', 'noDeploy', 'activeDeploy'], state)) {
+      return {url: '/requests'};
+    }
+    return {url: `/requests/${state}`};
+  }
 );
 
 export const FetchRequest = buildApiAction(
@@ -56,14 +67,21 @@
     body: { message }
   })
 );
-=======
-export const FetchAction = buildApiAction('FETCH_REQUESTS', (state) => {
-  if (_.contains(['pending', 'cleanup'], state)) {
-    return {url: `/requests/queued/${state}`}
-  } else if (_.contains(['all', 'noDeploy', 'activeDeploy'], state)) {
-    return {url: '/requests'}
-  } else {
-    return {url: `/requests/${state}`}
-  }
-});
->>>>>>> 25263874
+
+export const ScaleRequest = buildJsonApiAction(
+  'SCALE_REQUEST',
+  'PUT',
+  (requestId, data) => ({
+    url: `/requests/request/${requestId}/scale`,
+    body: data
+  })
+);
+
+export const BounceRequest = buildJsonApiAction(
+  'BOUNCE_REQUEST',
+  'POST',
+  (requestId, data) => ({
+    url: `/requests/request/${requestId}/bounce`,
+    body: data
+  })
+);