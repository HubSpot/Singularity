import { buildApiAction, buildJsonApiAction } from './base';

export const FetchRequests = buildApiAction(
  'FETCH_REQUESTS',
  {url: '/requests?useWebCache=true'}
);

export const FetchRequestsInState = buildApiAction(
  'FETCH_REQUESTS_IN_STATE',
  (state, renderNotFoundIf404) => {
    if (_.contains(['pending', 'cleanup'], state)) {
      return {url: `/requests/queued/${state}`, renderNotFoundIf404};
    } else if (_.contains(['all', 'noDeploy', 'activeDeploy', 'overUtilizedCpu', 'underUtilizedCpu', 'underUtilizedMem'], state)) {
      return {url: '/requests?useWebCache=true', renderNotFoundIf404};
    }
    return {url: `/requests/${state}?useWebCache=true`, renderNotFoundIf404};
  }
);

export const FetchRequest = buildApiAction(
  'FETCH_REQUEST',
  (requestId, renderNotFoundIf404) => ({
<<<<<<< HEAD
    url: `/requests/request/${requestId}?useWebCache=true`,
    renderNotFoundIf404
=======
    url: `/requests/request/${requestId}`,
    renderNotFoundIf404,
    catchStatusCodes: [404]
>>>>>>> 924948a9
  }),
  (requestId) => requestId
);

export const SaveRequest = buildJsonApiAction(
  'SAVE_REQUEST',
  'POST',
  (requestData) => ({
    url: '/requests',
    body: requestData,
    catchStatusCodes: [400]
  })
);

export const RemoveRequest = buildJsonApiAction(
  'REMOVE_REQUEST',
  'DELETE',
  (requestId, { message, deleteFromLoadBalancer }) => ({
    url: `/requests/request/${requestId}`,
    body: { message, deleteFromLoadBalancer }
  })
);

export const RunRequest = buildJsonApiAction(
  'RUN_REQUEST_NOW',
  'POST',
  (requestId, data) => ({
    url: `/requests/request/${requestId}/run`,
    body: data
  })
);

export const FetchRequestRun = buildApiAction(
  'FETCH_REQUEST_RUN',
  (requestId, runId, catchStatusCodes = null) => ({
    url: `/requests/request/${ requestId }/run/${runId}`,
    catchStatusCodes
  })
);

export const PauseRequest = buildJsonApiAction(
  'PAUSE_REQUEST',
  'POST',
  (requestId, { durationMillis, allowRunningTasksToFinish, message, actionId, runShellCommandBeforeKill }, catchStatusCodes = null) => ({
    url: `/requests/request/${requestId}/pause`,
    body: {
      killTasks: !allowRunningTasksToFinish,
      durationMillis,
      message,
      actionId,
      runShellCommandBeforeKill
    },
    catchStatusCodes
  })
);

export const PersistRequestPause = buildJsonApiAction(
  'PERSIST_REQUEST_PAUSE',
  'DELETE',
  (requestId) => ({
    url: `/requests/request/${requestId}/pause`
  })
);

export const UnpauseRequest = buildJsonApiAction(
  'UNPAUSE_REQUEST',
  'POST',
  (requestId, { skipHealthchecks, message, actionId }, catchStatusCodes = null) => ({
    url: `/requests/request/${requestId}/unpause`,
    body: { skipHealthchecks, message, actionId },
    catchStatusCodes
  })
);

export const ExitRequestCooldown = buildJsonApiAction(
  'EXIT_REQUEST_COOLDOWN',
  'POST',
  (requestId, {skipHealthchecks, message, actionId}) => ({
    url: `/requests/request/${requestId}/exit-cooldown`,
    body: { skipHealthchecks, message, actionId }
  })
);

export const SkipRequestHealthchecks = buildJsonApiAction(
  'SKIP_REQUEST_HEALTHCHECKS',
  'PUT',
  (requestId, {skipHealthchecks, durationMillis, message, actionId}) => ({
    url: `/requests/request/${requestId}/skip-healthchecks`,
    body: { skipHealthchecks, durationMillis, message, actionId }
  })
);

export const PersistSkipRequestHealthchecks = buildJsonApiAction(
  'PERSIST_SKIP_REQUEST_HEALTHCHECKS',
  'DELETE',
  (requestId) => ({
    url: `/requests/request/${requestId}/skip-healthchecks`
  })
);

export const ScaleRequest = buildJsonApiAction(
  'SCALE_REQUEST',
  'PUT',
  (requestId, {instances, skipHealthchecks, durationMillis, message, actionId, bounce, incremental }) => ({
    url: `/requests/request/${requestId}/scale`,
    body: { instances, skipHealthchecks, durationMillis, message, actionId, bounce, incremental }
  })
);

export const PersistRequestScale = buildJsonApiAction(
  'PERSIST_REQUEST_SCALE',
  'DELETE',
  (requestId) => ({
    url: `/requests/request/${requestId}/scale`
  })
);

export const BounceRequest = buildJsonApiAction(
  'BOUNCE_REQUEST',
  'POST',
  (requestId, data) => ({
    url: `/requests/request/${requestId}/bounce`,
    body: data
  })
);

export const CancelRequestBounce = buildJsonApiAction(
  'CANCEL_REQUEST_BOUNCE',
  'DELETE',
  (requestId) => ({
    url: `/requests/request/${requestId}/bounce`
  })
);<|MERGE_RESOLUTION|>--- conflicted
+++ resolved
@@ -20,14 +20,9 @@
 export const FetchRequest = buildApiAction(
   'FETCH_REQUEST',
   (requestId, renderNotFoundIf404) => ({
-<<<<<<< HEAD
     url: `/requests/request/${requestId}?useWebCache=true`,
-    renderNotFoundIf404
-=======
-    url: `/requests/request/${requestId}`,
     renderNotFoundIf404,
     catchStatusCodes: [404]
->>>>>>> 924948a9
   }),
   (requestId) => requestId
 );
