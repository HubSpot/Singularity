--- conflicted
+++ resolved
@@ -10,13 +10,8 @@
   (state, renderNotFoundIf404) => {
     if (_.contains(['pending', 'cleanup'], state)) {
       return {url: `/requests/queued/${state}`, renderNotFoundIf404};
-<<<<<<< HEAD
-    } else if (_.contains(['all', 'noDeploy', 'activeDeploy', 'overUtilizedCpu', 'underUtilizedCpu', 'underUtilizedMem'], state)) {
+    } else if (_.contains(['all', 'noDeploy', 'activeDeploy', 'overUtilizedCpu', 'underUtilizedCpu', 'underUtilizedMem', 'underUtilizedDisk'], state)) {
       return {url: '/requests?useWebCache=true', renderNotFoundIf404};
-=======
-    } else if (_.contains(['all', 'noDeploy', 'activeDeploy', 'overUtilizedCpu', 'underUtilizedCpu', 'underUtilizedMem', 'underUtilizedDisk'], state)) {
-      return {url: '/requests', renderNotFoundIf404};
->>>>>>> 72f1c373
     }
     return {url: `/requests/${state}?useWebCache=true`, renderNotFoundIf404};
   }
