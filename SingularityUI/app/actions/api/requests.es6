--- conflicted
+++ resolved
@@ -65,16 +65,10 @@
 export const PauseRequest = buildJsonApiAction(
   'PAUSE_REQUEST',
   'POST',
-<<<<<<< HEAD
-  (requestId, { durationMillis, killTasks, message, actionId, runShellCommandBeforeKill }) => ({
-    url: `/requests/request/${requestId}/pause`,
-    body: { durationMillis, killTasks, message, actionId, runShellCommandBeforeKill }
-=======
   (requestId, { durationMillis, killTasks, message, actionId, runShellCommandBeforeKill }, catchStatusCodes = null) => ({
     url: `/requests/request/${requestId}/pause`,
     body: { durationMillis, killTasks, message, actionId, runShellCommandBeforeKill },
     catchStatusCodes
->>>>>>> 3f0b1cad
   })
 );
 
