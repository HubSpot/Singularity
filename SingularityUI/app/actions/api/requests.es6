--- conflicted
+++ resolved
@@ -54,13 +54,9 @@
 
 export const FetchRequestRun = buildApiAction(
   'FETCH_REQUEST_RUN',
-<<<<<<< HEAD
   (requestId, runId, successResponseCodes = null) => ({
     url: `/requests/request/${ requestId }/run/${runId}`,
     successResponseCodes
-=======
-  (requestId, runId) => ({
-    url: `/requests/request/${requestId}/run/${runId}`
   })
 );
 
@@ -78,7 +74,6 @@
   'DELETE',
   (requestId) => ({
     url: `/requests/request/${requestId}/pause`
->>>>>>> cbf48c60
   })
 );
 
