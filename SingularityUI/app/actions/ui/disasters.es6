import { FetchDisabledActions, FetchDisastersData, FetchPriorityFreeze, FetchTaskCredits } from '../../actions/api/disasters';

export const refresh = () => (dispatch) =>
  Promise.all([
    dispatch(FetchDisabledActions.trigger()),
    dispatch(FetchDisastersData.trigger()),
    dispatch(FetchPriorityFreeze.trigger([404])),
<<<<<<< HEAD
    dispatch(FetchTaskCredits.trigger())
=======
    dispatch(FetchTaskCredits.trigger()),
>>>>>>> 80712c87
  ]);<|MERGE_RESOLUTION|>--- conflicted
+++ resolved
@@ -5,9 +5,5 @@
     dispatch(FetchDisabledActions.trigger()),
     dispatch(FetchDisastersData.trigger()),
     dispatch(FetchPriorityFreeze.trigger([404])),
-<<<<<<< HEAD
-    dispatch(FetchTaskCredits.trigger())
-=======
     dispatch(FetchTaskCredits.trigger()),
->>>>>>> 80712c87
   ]);