--- conflicted
+++ resolved
@@ -5,8 +5,5 @@
     dispatch(FetchDisabledActions.trigger()),
     dispatch(FetchDisastersData.trigger()),
     dispatch(FetchPriorityFreeze.trigger([404])),
-<<<<<<< HEAD
     dispatch(FetchTaskCredits.trigger())
-=======
->>>>>>> eb4d2095
   ]);