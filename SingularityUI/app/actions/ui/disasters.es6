--- conflicted
+++ resolved
@@ -4,10 +4,6 @@
   Promise.all([
     dispatch(FetchDisabledActions.trigger()),
     dispatch(FetchDisastersData.trigger()),
-<<<<<<< HEAD
-    dispatch(FetchPriorityFreeze.trigger()),
+    dispatch(FetchPriorityFreeze.trigger([404])),
     dispatch(FetchTaskCredits.trigger())
-=======
-    dispatch(FetchPriorityFreeze.trigger([404])),
->>>>>>> eb4d2095
   ]);