export const TOGGLE_REQUEST_STAR = 'TOGGLE_REQUEST_STAR';

export const toggleRequestStar = (requestId) => {
<<<<<<< HEAD
  return (dispatch, getState) => {
    dispatch({
      type: TOGGLE_REQUEST_STAR,
      value: requestId
    });
    window.localStorage.starredRequests = JSON.stringify(getState().ui.starred);
=======

  return (dispatch) => {
    let starredRequests = JSON.parse(localStorage.getItem('starredRequests')) || [];
    if (_.contains(starredRequests, requestId)) {
      starredRequests = _.without(starredRequests, requestId);
    } else {
      starredRequests.push(requestId);
    }
    localStorage.setItem('starredRequests', JSON.stringify(starredRequests));

    dispatch({
      type: CHANGE_REQUEST_STAR,
      value: starredRequests
    });
>>>>>>> 25263874
  };
};<|MERGE_RESOLUTION|>--- conflicted
+++ resolved
@@ -1,15 +1,6 @@
 export const TOGGLE_REQUEST_STAR = 'TOGGLE_REQUEST_STAR';
 
-export const toggleRequestStar = (requestId) => {
-<<<<<<< HEAD
-  return (dispatch, getState) => {
-    dispatch({
-      type: TOGGLE_REQUEST_STAR,
-      value: requestId
-    });
-    window.localStorage.starredRequests = JSON.stringify(getState().ui.starred);
-=======
-
+export const ToggleRequestStar = (requestId) => {
   return (dispatch) => {
     let starredRequests = JSON.parse(localStorage.getItem('starredRequests')) || [];
     if (_.contains(starredRequests, requestId)) {
@@ -20,9 +11,8 @@
     localStorage.setItem('starredRequests', JSON.stringify(starredRequests));
 
     dispatch({
-      type: CHANGE_REQUEST_STAR,
+      type: TOGGLE_REQUEST_STAR,
       value: starredRequests
     });
->>>>>>> 25263874
   };
 };