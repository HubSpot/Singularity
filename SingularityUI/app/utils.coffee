--- conflicted
+++ resolved
@@ -190,14 +190,13 @@
         else
           {}
 
-<<<<<<< HEAD
     @humanizeText: (text) ->
         return '' if not text
         text = text.replace /_/g, ' '
         text = text.toLowerCase()
         text = text[0].toUpperCase() + text.substr 1
         return text
-=======
+
     @fuzzyAdjustScore: (filter, fuzzyObject) ->
         if fuzzyObject.original.id.toLowerCase().startsWith(filter.toLowerCase())
             fuzzyObject.score * 10
@@ -206,6 +205,4 @@
         else
             fuzzyObject.score
 
->>>>>>> 87610eab
-
 module.exports = Utils