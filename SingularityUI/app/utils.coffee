--- conflicted
+++ resolved
@@ -186,11 +186,7 @@
         $pre.prepend $copyButton
 
         zeroClipboardClient = new ZeroClipboard $copyButton[0],
-<<<<<<< HEAD
             moviePath: "#{ config.appRoot }/static/swf/ZeroClipboard.swf"
-=======
-            moviePath: "#{ constants.appRoot }static/swf/ZeroClipboard.swf"
->>>>>>> 7f8bd009
             forceHandCursor: true
 
         copiedTimeout = undefined
