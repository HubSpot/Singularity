--- conflicted
+++ resolved
@@ -197,8 +197,6 @@
         text = text[0].toUpperCase() + text.substr 1
         return text
 
-<<<<<<< HEAD
-=======
     @getLabelClassFromTaskState: (state) ->
         switch state
             when 'TASK_STARTING', 'TASK_CLEANING'
@@ -214,7 +212,6 @@
             else
                 'default'
 
->>>>>>> 7bfda246
     @fuzzyAdjustScore: (filter, fuzzyObject) ->
         if fuzzyObject.original.id.toLowerCase().startsWith(filter.toLowerCase())
             fuzzyObject.score * 10
