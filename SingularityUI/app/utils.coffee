--- conflicted
+++ resolved
@@ -1,14 +1,10 @@
 class Utils
 
-<<<<<<< HEAD
-    @viewJSON: (model, callback) ->
-=======
     # Constants
     @TERMINAL_TASK_STATES: ['TASK_KILLED', 'TASK_LOST', 'TASK_FAILED', 'TASK_FINISHED']
     @DECOMMISION_STATES: ['DECOMMISSIONING', 'DECOMMISSIONED', 'STARTING_DECOMMISSION', 'DECOMISSIONING', 'DECOMISSIONED', 'STARTING_DECOMISSION']
 
-    @viewJSON: (model) ->
->>>>>>> ac76b37b
+    @viewJSON: (model, callback) ->
         if not model?
             callback?({error: 'Invalid model given'})
             console.error 'Invalid model given'
