Clipboard = require 'clipboard'
vex = require 'vex.dialog'

class Utils

    # Constants
    @TERMINAL_TASK_STATES: ['TASK_KILLED', 'TASK_LOST', 'TASK_FAILED', 'TASK_FINISHED']
    @DECOMMISION_STATES: ['DECOMMISSIONING', 'DECOMMISSIONED', 'STARTING_DECOMMISSION', 'DECOMISSIONING', 'DECOMISSIONED', 'STARTING_DECOMISSION']

    @viewJSON: (model, callback) ->
        if not model?
            callback?({error: 'Invalid model given'})
            console.error 'Invalid model given'
            return

        # We want to fetch the model before we display it if it
        # hasn't been fetched yet
        if model.synced? and not model.synced
            vex.showLoading()

            ajaxRequest = model.fetch()
            ajaxRequest.done  => @viewJSON model
            ajaxRequest.error =>
                app.caughtError()
                @viewJSON new Backbone.Model
                    message: "There was an error with the server"
            return

        vex.hideLoading()
        # We'll want to take any ignored attributes out of the object first
        if not model.ignoreAttributes?
            # Always ignore `id`
            model.ignoreAttributes = ['id']

        objectToSerialise = {}
        modelJSON = model.toJSON()

        for key in _.keys modelJSON
            if key not in model.ignoreAttributes
                objectToSerialise[key] = modelJSON[key]

        json = JSON.stringify objectToSerialise, undefined, 4

        closeButton = _.extend _.clone(vex.dialog.buttons.YES), text: 'Close'
        copyButton =
            text: "Copy"
            type: "button"
            className: "vex-dialog-button-secondary copy-button"

        vex.dialog.open
            buttons:   [closeButton, copyButton]
            message:   "<pre>#{ _.escape json }</pre>"
            className: 'vex vex-theme-default json-modal'

            afterOpen: ($vexContent) ->
                $vexContent.parents('.vex').scrollTop 0

                $button = $vexContent.find ".copy-button"
                $button.attr "data-clipboard-text", $vexContent.find("pre").html()

                clipboard = new Clipboard $button[0]

    # For .horizontal-description-list
    @setupCopyLinks: ($element) =>
        $items = $element.find ".horizontal-description-list li"
        _.each $items, ($item) =>
            $item = $($item)
            # Don't do it if there's already a button
            if not $item.find('a').length
                text = $item.find('p').html()
                $copyLink = $ "<a data-clipboard-text='#{ _.escape text }'>Copy</a>"
                $item.find("h4").append $copyLink
                new Clipboard $copyLink[0]

    # Copy anything
    @makeMeCopy: (options) =>
        $element = $(options.selector)
        linkText = options.linkText || 'Copy'
        textSelector = options.textSelector || '.copy-text'

        text = $element.find(textSelector).html()
        $copyLink = $ "<a data-clipboard-text='#{ _.escape text }'>#{linkText}</a>"
        $(options.copyLink).html($copyLink)
        new Clipboard $copyLink[0]

    @fixTableColumns: ($table) =>
        $headings = $table.find "th"
        if $headings.length and $table.css('table-layout') isnt 'fixed'
            # Reset any previous widths
            $table.css "table-layout", "auto"
            $headings.css "width", "auto"

            totalWidth = $table.width()
            sortable = $table.attr('data-sortable') != undefined
            if not sortable
                for $heading in $headings
                    $heading = $ $heading
                    percentage = $heading.width() / totalWidth * 100
                    # Set a %-width to each table heading based on current values
                    $heading.css "width", "#{ percentage }%"

                # Set the table layout to be fixed based on these new widths
                $table.css "table-layout", "fixed"

    @pathToBreadcrumbs: (path="") ->
        pathComponents = path.split '/'
        # [a, b, c] => [a, a/b, a/b/c]
        results = _.map pathComponents, (crumb, index) =>
            path = _.first pathComponents, index
            path.push crumb
            return { name: crumb, path: path.join '/' }
        results.unshift { name: "root", path: "" }
        results


    # Will make $el as tall as the page and will attach a scroll event
    # that shrinks it
    @animatedExpansion: ($el, shrinkCallback) ->
        newHeight = $(window).height()
        offset = $el.offset().top

        # Resize body so we can scroll
        $('body').css 'min-height', "#{ offset + newHeight }px"

        $el.css 'min-height', "#{ $el.height() }px"
        $el.animate
            duration:  1000
            minHeight: "#{ newHeight }px"

        scroll = => $(window).scrollTop $el.offset().top - 20
        scroll()
        setTimeout scroll, 200

        shrinkTime = 1000

        removeEvent = =>
            $(window).off 'scroll', checkForShrink

        shrink = =>
            # $('html').css 'min-height', '0'
            $('html, body').animate
                minHeight: '0px'
            , shrinkTime

            $el.animate
                minHeight: '0px'
            , shrinkTime

            shrinkCallback?()

            removeEvent()

        checkForShrink = =>
            cancelAnimationFrame frameRequest if frameRequest?
            frameRequest = requestAnimationFrame =>
                removeEvent() if not $el

                $window = $(window)

                lastChild = $ _.last $el.children()
                shrink() if not lastChild

                elOffset           = $el.offset().top
                childScrollBottom  = lastChild.height() + lastChild.offset().top
                windowScrollTop    = $window.scrollTop()
                windowScrollBottom = $window.height() + windowScrollTop

                scrolledEnoughTop    = windowScrollTop < elOffset - 50
                scrolledEnoughBottom = windowScrollTop > elOffset + 50
                scrolledEnoughBottom = scrolledEnoughBottom and windowScrollBottom > childScrollBottom
                shouldShrink = scrolledEnoughTop or scrolledEnoughBottom

                shrink() if shouldShrink

        setTimeout =>
            $(window).on 'scroll', checkForShrink
            $el.on       'shrink', shrink
        , 100


    # Will scroll to a DOM node via a passed in jQuery selector
    # `offset` is an optional pixel offset from the selector
    @scrollTo: (path, offset=50) ->
        location = $("#{path}").offset().top - offset
        $('html, body').animate 'scrollTop' : location+'px', 1000

    @getQueryParams: ->
        if location.search
          JSON.parse('{"' + decodeURI(location.search.substring(1).replace(/&/g, "\",\"").replace(/\=/g,"\":\"")) + '"}')
        else
          {}

    @humanizeText: (text) ->
        return '' if not text
        text = text.replace /_/g, ' '
        text = text.toLowerCase()
        text = text[0].toUpperCase() + text.substr 1
        return text

    @getLabelClassFromTaskState: (state) ->
        switch state
            when 'TASK_STARTING', 'TASK_CLEANING'
                'warning'
            when 'TASK_STAGING', 'TASK_LAUNCHED', 'TASK_RUNNING'
                'info'
            when 'TASK_FINISHED'
                'success'
            when 'TASK_LOST', 'TASK_FAILED', 'TASK_LOST_WHILE_DOWN'
                'danger'
            when 'TASK_KILLED'
                'default'
            else
                'default'

    @fileName: (filePath) ->
        filePath.substring(filePath.lastIndexOf('/') + 1)

    @fuzzyAdjustScore: (filter, fuzzyObject) ->
        if fuzzyObject.original.id.toLowerCase().startsWith(filter.toLowerCase())
            fuzzyObject.score * 10
        else if fuzzyObject.original.id.toLowerCase().indexOf(filter.toLowerCase()) > -1
            fuzzyObject.score * 5
        else
            fuzzyObject.score

<<<<<<< HEAD
    # e.g. `myModel.fetch().error Utils.ignore404`
    @ignore404: (response) -> app.caughtError() if response.status is 404

    # e.g. `myModel.fetch().error Utils.ignore400`
    @ignore400: (response) -> app.caughtError() if response.status is 400
=======
    @getInstanceNumberFromTaskId: (taskId) ->
        splits = taskId.split('-')
        splits[splits.length - 3]

>>>>>>> f9f62ccb

module.exports = Utils<|MERGE_RESOLUTION|>--- conflicted
+++ resolved
@@ -223,17 +223,14 @@
         else
             fuzzyObject.score
 
-<<<<<<< HEAD
     # e.g. `myModel.fetch().error Utils.ignore404`
     @ignore404: (response) -> app.caughtError() if response.status is 404
 
     # e.g. `myModel.fetch().error Utils.ignore400`
     @ignore400: (response) -> app.caughtError() if response.status is 400
-=======
+
     @getInstanceNumberFromTaskId: (taskId) ->
         splits = taskId.split('-')
         splits[splits.length - 3]
 
->>>>>>> f9f62ccb
-
 module.exports = Utils