--- conflicted
+++ resolved
@@ -1,10 +1,6 @@
-<<<<<<< HEAD
 let NotFoundController;
 let TaskSearchController;
 let Utils;
-=======
-let RequestDetailController;
->>>>>>> 87b5b4e3
 
 const hasProp = {}.hasOwnProperty;
 
