Handlebars.registerHelper 'appRoot', ->
    config.appRoot

Handlebars.registerHelper 'apiDocs', ->
    config.apiDocs

Handlebars.registerHelper 'ifEqual', (v1, v2, options) ->
    if v1 is v2 then options.fn @ else options.inverse @

Handlebars.registerHelper 'ifNotEqual', (v1, v2, options) ->
    if v1 isnt v2 then options.fn @ else options.inverse @

Handlebars.registerHelper 'ifLT', (v1, v2, options) ->
    if v1 < v2 then options.fn @ else options.inverse @

Handlebars.registerHelper 'ifGT', (v1, v2, options) ->
    if v1 > v2 then options.fn @ else options.inverse @

Handlebars.registerHelper "ifAll", (conditions..., options)->
    for condition in conditions
        return options.inverse @ unless condition?
    options.fn @

Handlebars.registerHelper 'percentageOf', (v1, v2) ->
    (v1/v2) * 100

# Override decimal rounding: {{fixedDecimal data.cpuUsage place="4"}}
Handlebars.registerHelper 'fixedDecimal', (value, options) ->
    if options.hash.place then place = options.hash.place else place = 2
    +(value).toFixed(place)

Handlebars.registerHelper 'ifTaskInList', (list, task, options) ->
    for t in list
      if t.id == task
        return options.fn @
    return options.inverse @

Handlebars.registerHelper 'ifInSubFilter', (needle, haystack, options) ->
    return options.fn @ if haystack is 'all'
    if haystack.indexOf(needle) isnt -1
        options.fn @
    else
        options.inverse @

Handlebars.registerHelper 'unlessInSubFilter', (needle, haystack, options) ->
    return options.inverse @ if haystack is 'all'
    if haystack.indexOf(needle) is -1
        options.fn @
    else
        options.inverse @


# {{#withLast [1, 2, 3]}}
#     {{! this = 3 }}
# {{/withLast}}
Handlebars.registerHelper 'withLast', (list, options) ->
    options.fn _.last list

# {{#withFirst [1, 2, 3]}}
#     {{! this = 1 }}
# {{/withFirst}}
Handlebars.registerHelper 'withFirst', (list, options) ->
    options.fn list[0]

# 1234567890 => 20 minutes ago
Handlebars.registerHelper 'timestampFromNow', (timestamp) ->
    return '' if not timestamp
    timeObject = moment timestamp
    "#{timeObject.fromNow()} (#{ timeObject.format 'lll'})"

Handlebars.registerHelper 'ifTimestampInPast', (timestamp, options) ->
    return options.inverse @ if not timestamp
    timeObject = moment timestamp
    now = moment()
    if timeObject.isBefore(now)
        options.fn @
    else
        options.inverse @

# 12345 => 12 seconds
Handlebars.registerHelper 'timestampDuration', (timestamp) ->
    return '' if not timestamp
    moment.duration(timestamp).humanize()


# 1234567890 => 1 Aug 1991 15:00
Handlebars.registerHelper 'timestampFormatted', (timestamp) ->
    return '' if not timestamp
    timeObject = moment timestamp
    timeObject.format 'lll'

Handlebars.registerHelper 'timestampFormattedWithSeconds', (timestamp) ->
    return '' if not timestamp
    timeObject = moment timestamp
    timeObject.format 'lll:ss'

# 'DRIVER_NOT_RUNNING' => 'Driver not running'
Handlebars.registerHelper 'humanizeText', (text) ->
    return '' if not text
    text = text.replace /_/g, ' '
    text = text.toLowerCase()
    text = text[0].toUpperCase() + text.substr 1
    text

# 2121 => '2 KB'
Handlebars.registerHelper 'humanizeFileSize', (bytes) ->
    k = 1024
    sizes = ['B', 'KB', 'MB', 'GB', 'TB', 'PB', 'EB', 'ZB', 'YB']

    return '0 B' if bytes is 0
    i = Math.min(Math.floor(Math.log(bytes) / Math.log(k)), sizes.length-1)
    return +(bytes / Math.pow(k, i)).toFixed(2) + ' ' + sizes[i]

# 'sbacanu@hubspot.com' => 'sbacanu'
# 'seb'                 => 'seb'
Handlebars.registerHelper 'usernameFromEmail', (email) ->
    return '' if not email
    email.split('@')[0]

Handlebars.registerHelper 'substituteTaskId', (value, taskId) ->
    value.replace('$TASK_ID', taskId)

Handlebars.registerHelper 'filename', (value) ->
    value.substring(value.lastIndexOf('/') + 1)

Handlebars.registerHelper 'getLabelClass', (state) ->
    switch state
        when 'TASK_STARTING', 'TASK_CLEANING'
            'warning'
        when 'TASK_STAGING', 'TASK_LAUNCHED', 'TASK_RUNNING'
            'info'
        when 'TASK_FINISHED'
            'success'
        when 'TASK_KILLED', 'TASK_LOST', 'TASK_FAILED', 'TASK_LOST_WHILE_DOWN'
            'danger'
        else
            'default'

<<<<<<< HEAD
Handlebars.registerHelper 'isRunningState', (list, options) ->
    switch _.last(list).taskState
        when 'TASK_RUNNING'
            options.fn(@)
        else
            options.inverse(@)

Handlebars.registerHelper 'isSingularityExecutor', (value, options) ->
    if value.indexOf 'singularity-executor' != -1
        options.fn(@)
    else
        options.inverse(@)
=======
Handlebars.registerHelper 'trimS3File', (filename, taskId) ->
    unless config.taskS3LogOmitPrefix
        return filename

    finalRegex = config.taskS3LogOmitPrefix.replace('%taskId', taskId.replace(/[-\/\\^$*+?.()|[\]{}]/g, '\\$&')).replace('%index', '[0-9]+').replace('%s', '[0-9]+')

    return filename.replace(new RegExp(finalRegex), '')
>>>>>>> 9b070573
<|MERGE_RESOLUTION|>--- conflicted
+++ resolved
@@ -136,7 +136,14 @@
         else
             'default'
 
-<<<<<<< HEAD
+Handlebars.registerHelper 'trimS3File', (filename, taskId) ->
+    unless config.taskS3LogOmitPrefix
+        return filename
+
+    finalRegex = config.taskS3LogOmitPrefix.replace('%taskId', taskId.replace(/[-\/\\^$*+?.()|[\]{}]/g, '\\$&')).replace('%index', '[0-9]+').replace('%s', '[0-9]+')
+
+    return filename.replace(new RegExp(finalRegex), '')
+
 Handlebars.registerHelper 'isRunningState', (list, options) ->
     switch _.last(list).taskState
         when 'TASK_RUNNING'
@@ -148,13 +155,4 @@
     if value.indexOf 'singularity-executor' != -1
         options.fn(@)
     else
-        options.inverse(@)
-=======
-Handlebars.registerHelper 'trimS3File', (filename, taskId) ->
-    unless config.taskS3LogOmitPrefix
-        return filename
-
-    finalRegex = config.taskS3LogOmitPrefix.replace('%taskId', taskId.replace(/[-\/\\^$*+?.()|[\]{}]/g, '\\$&')).replace('%index', '[0-9]+').replace('%s', '[0-9]+')
-
-    return filename.replace(new RegExp(finalRegex), '')
->>>>>>> 9b070573
+        options.inverse(@)