--- conflicted
+++ resolved
@@ -29,15 +29,12 @@
     if options.hash.place then place = options.hash.place else place = 2
     +(value).toFixed(place)
 
-<<<<<<< HEAD
-=======
 Handlebars.registerHelper 'ifTaskInList', (list, task, options) ->
     for t in list
       if t.id == task
         return options.fn @
     return options.inverse @
 
->>>>>>> ef09667e
 Handlebars.registerHelper 'ifInSubFilter', (needle, haystack, options) ->
     return options.fn @ if haystack is 'all'
     if haystack.indexOf(needle) isnt -1
