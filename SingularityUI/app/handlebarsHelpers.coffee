Handlebars.registerHelper 'appRoot', ->
    config.appRoot

Handlebars.registerHelper 'apiDocs', ->
    config.apiDocs

Handlebars.registerHelper 'ifEqual', (v1, v2, options) ->
    if v1 is v2 then options.fn @ else options.inverse @

Handlebars.registerHelper 'ifNotEqual', (v1, v2, options) ->
    if v1 isnt v2 then options.fn @ else options.inverse @

Handlebars.registerHelper 'ifLT', (v1, v2, options) ->
    if v1 < v2 then options.fn @ else options.inverse @

Handlebars.registerHelper 'ifGT', (v1, v2, options) ->
    if v1 > v2 then options.fn @ else options.inverse @

<<<<<<< HEAD
=======
Handlebars.registerHelper "ifAll", (conditions..., options)->
    for condition in conditions
        return options.inverse @ unless condition?
    options.fn @

Handlebars.registerHelper 'percentageOf', (v1, v2) ->
    (v1/v2) * 100

>>>>>>> f9be4be3
# Override decimal rounding: {{fixedDecimal data.cpuUsage place="4"}}
Handlebars.registerHelper 'fixedDecimal', (value, options) ->
    if options.hash.place then place = options.hash.place else place = 2
    +(value).toFixed(place)
<<<<<<< HEAD
    
=======

>>>>>>> f9be4be3
Handlebars.registerHelper 'ifInSubFilter', (needle, haystack, options) ->
    return options.fn @ if haystack is 'all'
    if haystack.indexOf(needle) isnt -1
        options.fn @
    else
        options.inverse @

Handlebars.registerHelper 'unlessInSubFilter', (needle, haystack, options) ->
    return options.inverse @ if haystack is 'all'
    if haystack.indexOf(needle) is -1
        options.fn @
    else
        options.inverse @


# {{#withLast [1, 2, 3]}}
#     {{! this = 3 }}
# {{/withLast}}
Handlebars.registerHelper 'withLast', (list, options) ->
    options.fn _.last list

# 1234567890 => 20 minutes ago
Handlebars.registerHelper 'timestampFromNow', (timestamp) ->
    return '' if not timestamp
    timeObject = moment timestamp
    "#{timeObject.fromNow()} (#{ timeObject.format 'lll'})"

Handlebars.registerHelper 'ifTimestampInPast', (timestamp, options) ->
    return options.inverse @ if not timestamp
    timeObject = moment timestamp
    now = moment()
    if timeObject.isBefore(now)
        options.fn @
    else
        options.inverse @

# 12345 => 12 seconds
Handlebars.registerHelper 'timestampDuration', (timestamp) ->
    return '' if not timestamp
    moment.duration(timestamp).humanize()


# 1234567890 => 1 Aug 1991 15:00
Handlebars.registerHelper 'timestampFormatted', (timestamp) ->
    return '' if not timestamp
    timeObject = moment timestamp
    timeObject.format 'lll'

# 'DRIVER_NOT_RUNNING' => 'Driver not running'
Handlebars.registerHelper 'humanizeText', (text) ->
    return '' if not text
    text = text.replace /_/g, ' '
    text = text.toLowerCase()
    text = text[0].toUpperCase() + text.substr 1
    text

# 2121 => '2 KB'
Handlebars.registerHelper 'humanizeFileSize', (bytes) ->
    k = 1024
    sizes = ['B', 'KB', 'MB', 'GB', 'TB', 'PB', 'EB', 'ZB', 'YB']

    return '0 B' if bytes is 0
    i = Math.min(Math.floor(Math.log(bytes) / Math.log(k)), sizes.length-1)
    return +(bytes / Math.pow(k, i)).toFixed(2) + ' ' + sizes[i]

# 'sbacanu@hubspot.com' => 'sbacanu'
# 'seb'                 => 'seb'
Handlebars.registerHelper 'usernameFromEmail', (email) ->
    return '' if not email
    email.split('@')[0]<|MERGE_RESOLUTION|>--- conflicted
+++ resolved
@@ -16,8 +16,6 @@
 Handlebars.registerHelper 'ifGT', (v1, v2, options) ->
     if v1 > v2 then options.fn @ else options.inverse @
 
-<<<<<<< HEAD
-=======
 Handlebars.registerHelper "ifAll", (conditions..., options)->
     for condition in conditions
         return options.inverse @ unless condition?
@@ -26,16 +24,11 @@
 Handlebars.registerHelper 'percentageOf', (v1, v2) ->
     (v1/v2) * 100
 
->>>>>>> f9be4be3
 # Override decimal rounding: {{fixedDecimal data.cpuUsage place="4"}}
 Handlebars.registerHelper 'fixedDecimal', (value, options) ->
     if options.hash.place then place = options.hash.place else place = 2
     +(value).toFixed(place)
-<<<<<<< HEAD
-    
-=======
 
->>>>>>> f9be4be3
 Handlebars.registerHelper 'ifInSubFilter', (needle, haystack, options) ->
     return options.fn @ if haystack is 'all'
     if haystack.indexOf(needle) isnt -1
