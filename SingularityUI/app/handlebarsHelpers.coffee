Handlebars.registerHelper 'appRoot', ->
    config.appRoot

Handlebars.registerHelper 'apiDocs', ->
    config.apiDocs

Handlebars.registerHelper 'ifEqual', (v1, v2, options) ->
    if v1 is v2 then options.fn @ else options.inverse @

Handlebars.registerHelper 'ifNotEqual', (v1, v2, options) ->
    if v1 isnt v2 then options.fn @ else options.inverse @

Handlebars.registerHelper 'ifLT', (v1, v2, options) ->
    if v1 < v2 then options.fn @ else options.inverse @

Handlebars.registerHelper 'ifGT', (v1, v2, options) ->
    if v1 > v2 then options.fn @ else options.inverse @

Handlebars.registerHelper "ifAll", (conditions..., options)->
    for condition in conditions
        return options.inverse @ unless condition?
    options.fn @

Handlebars.registerHelper 'percentageOf', (v1, v2) ->
    (v1/v2) * 100

# Override decimal rounding: {{fixedDecimal data.cpuUsage place="4"}}
Handlebars.registerHelper 'fixedDecimal', (value, options) ->
    if options.hash.place then place = options.hash.place else place = 2
    +(value).toFixed(place)

Handlebars.registerHelper 'ifTaskInList', (list, task, options) ->
    for t in list
      if t.id == task
        return options.fn @
    return options.inverse @

Handlebars.registerHelper 'ifInSubFilter', (needle, haystack, options) ->
    return options.fn @ if haystack is 'all'
    if haystack.indexOf(needle) isnt -1
        options.fn @
    else
        options.inverse @

Handlebars.registerHelper 'unlessInSubFilter', (needle, haystack, options) ->
    return options.inverse @ if haystack is 'all'
    if haystack.indexOf(needle) is -1
        options.fn @
    else
        options.inverse @


# {{#withLast [1, 2, 3]}}
#     {{! this = 3 }}
# {{/withLast}}
Handlebars.registerHelper 'withLast', (list, options) ->
    options.fn _.last list

# {{#withFirst [1, 2, 3]}}
#     {{! this = 1 }}
# {{/withFirst}}
Handlebars.registerHelper 'withFirst', (list, options) ->
    options.fn list[0]

# 1234567890 => 20 minutes ago
Handlebars.registerHelper 'timestampFromNow', (timestamp) ->
    return '' if not timestamp
    timeObject = moment timestamp
    "#{timeObject.fromNow()} (#{ timeObject.format window.config.timestampFormat})"

Handlebars.registerHelper 'ifTimestampInPast', (timestamp, options) ->
    return options.inverse @ if not timestamp
    timeObject = moment timestamp
    now = moment()
    if timeObject.isBefore(now)
        options.fn @
    else
        options.inverse @

# 12345 => 12 seconds
Handlebars.registerHelper 'timestampDuration', (timestamp) ->
    return '' if not timestamp
    moment.duration(timestamp).humanize()


# 1234567890 => 1 Aug 1991 15:00
Handlebars.registerHelper 'timestampFormatted', (timestamp) ->
    return '' if not timestamp
    timeObject = moment timestamp
    timeObject.format window.config.timestampFormat

Handlebars.registerHelper 'timestampFormattedWithSeconds', (timestamp) ->
    return '' if not timestamp
    timeObject = moment timestamp
    timeObject.format window.config.timestampWithSecondsFormat

# 'DRIVER_NOT_RUNNING' => 'Driver not running'
Handlebars.registerHelper 'humanizeText', (text) ->
    return '' if not text
    text = text.replace /_/g, ' '
    text = text.toLowerCase()
    text = text[0].toUpperCase() + text.substr 1
    text

# 2121 => '2 KB'
Handlebars.registerHelper 'humanizeFileSize', (bytes) ->
    k = 1024
    sizes = ['B', 'KB', 'MB', 'GB', 'TB', 'PB', 'EB', 'ZB', 'YB']

    return '0 B' if bytes is 0
    i = Math.min(Math.floor(Math.log(bytes) / Math.log(k)), sizes.length-1)
    return +(bytes / Math.pow(k, i)).toFixed(2) + ' ' + sizes[i]

# 'sbacanu@hubspot.com' => 'sbacanu'
# 'seb'                 => 'seb'
Handlebars.registerHelper 'usernameFromEmail', (email) ->
    return '' if not email
    email.split('@')[0]

Handlebars.registerHelper 'substituteTaskId', (value, taskId) ->
    value.replace('$TASK_ID', taskId)

Handlebars.registerHelper 'filename', (value) ->
    value.substring(value.lastIndexOf('/') + 1)

Handlebars.registerHelper 'getLabelClass', (state) ->
    switch state
        when 'TASK_STARTING', 'TASK_CLEANING'
            'warning'
        when 'TASK_STAGING', 'TASK_LAUNCHED', 'TASK_RUNNING'
            'info'
        when 'TASK_FINISHED'
            'success'
        when 'TASK_KILLED', 'TASK_LOST', 'TASK_FAILED', 'TASK_LOST_WHILE_DOWN'
            'danger'
        else
            'default'

Handlebars.registerHelper 'trimS3File', (filename, taskId) ->
    unless config.taskS3LogOmitPrefix
        return filename

    finalRegex = config.taskS3LogOmitPrefix.replace('%taskId', taskId.replace(/[-\/\\^$*+?.()|[\]{}]/g, '\\$&')).replace('%index', '[0-9]+').replace('%s', '[0-9]+')

    return filename.replace(new RegExp(finalRegex), '')

Handlebars.registerHelper 'isRunningState', (list, options) ->
    switch _.last(list).taskState
        when 'TASK_RUNNING'
            options.fn(@)
        else
            options.inverse(@)

Handlebars.registerHelper 'isSingularityExecutor', (value, options) ->
<<<<<<< HEAD
    if value.indexOf 'singularity-executor' != -1
=======
    if value and value.indexOf 'singularity-executor' != -1
>>>>>>> 52be5944
        options.fn(@)
    else
        options.inverse(@)

Handlebars.registerHelper 'lastShellRequestStatus', (statuses) ->
    if statuses.length > 0
      statuses[0].updateType

Handlebars.registerHelper 'shellRequestOutputFilename', (statuses) ->
    for status in statuses
      if status.outputFilename
        return status.outputFilename

Handlebars.registerHelper 'ifShellRequestHasOutputFilename', (statuses, options) ->
    for status in statuses
      if status.outputFilename
        return options.fn @
    return options.inverse @<|MERGE_RESOLUTION|>--- conflicted
+++ resolved
@@ -152,11 +152,7 @@
             options.inverse(@)
 
 Handlebars.registerHelper 'isSingularityExecutor', (value, options) ->
-<<<<<<< HEAD
-    if value.indexOf 'singularity-executor' != -1
-=======
     if value and value.indexOf 'singularity-executor' != -1
->>>>>>> 52be5944
         options.fn(@)
     else
         options.inverse(@)
