--- conflicted
+++ resolved
@@ -36,11 +36,7 @@
 
         Backbone.history.start
             pushState: location.hostname.substr(0, 'local'.length).toLowerCase() isnt 'local'
-<<<<<<< HEAD
-            root: '/singularitytest/'
-=======
             root: constants.appRoot
->>>>>>> 39a0a31b
 
         Object.freeze? @
 
