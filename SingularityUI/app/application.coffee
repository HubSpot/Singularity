--- conflicted
+++ resolved
@@ -30,10 +30,6 @@
 
         @allTasks = {}
         @allRequests = {}
-<<<<<<< HEAD
-        @allDeploys = {}
-=======
->>>>>>> 8a1ec45d
         @allRequestHistories = {}
 
         @setupAppCollections()
