--- conflicted
+++ resolved
@@ -107,13 +107,8 @@
             if jqxhr.status is 502
                 Messenger().info
                     message:   "Singularity is deploying, your requests cannot be handled. Things should resolve in a few seconds so just hang tight!"
-<<<<<<< HEAD
-            else if jqxhr.status is 401 and config.redirectOnUnauthorizedURL
-                window.location.href = config.redirectOnUnauthorizedURL.replace('{URL}', encodeURIComponent(window.location.href))
-=======
             else if jqxhr.status is 401 and config.redirectOnUnauthorizedUrl
                 window.location.href = config.redirectOnUnauthorizedUrl.replace('{URL}', encodeURIComponent(window.location.href))
->>>>>>> d2ee3e8f
             else if jqxhr.statusText is 'timeout'
                 Messenger().error
                     message:   "<p>A <code>#{ jqxhr.statusText }</code> error occurred while accessing:</p><pre>#{ url }</pre>"
