--- conflicted
+++ resolved
@@ -19,21 +19,14 @@
     renderData: =>
         requestId = @model.get('task').taskId.requestId
         deployId = @model.get('task').taskId.deployId
-<<<<<<< HEAD
-        deployStatus = @pendingDeploys.find (item) -> item.get('deployMarker')?.requestId is requestId and item.get('deployMarker')?.deployId is deployId and item.get('currentDeployState') is 'WAITING'
-=======
         deployStatus = @pendingDeploys.find (item) -> item.get('deployMarker') and item.get('deployMarker').requestId is requestId and item.get('deployMarker').deployId is deployId and item.get('currentDeployState') is 'WAITING'
->>>>>>> b43e4d90
 
         data:             @model.toJSON()
         isDeployPending:  !!deployStatus
         hasSuccessfulHealthcheck: @model.get('healthcheckResults')?.length > 0 and _.find(@model.get('healthcheckResults'), (item) -> item.statusCode is 200)
         lastHealthcheckFailed: @model.get('healthcheckResults')?.length > 0 and @model.get('healthcheckResults')[0].statusCode isnt 200
         synced:           @model.synced
-<<<<<<< HEAD
-=======
         config:           config
->>>>>>> b43e4d90
 
     triggerToggleHealthchecks: ->
         @trigger 'toggleHealthchecks'
