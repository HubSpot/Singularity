--- conflicted
+++ resolved
@@ -18,11 +18,6 @@
         @listenTo @model, 'sync', @render
         @listenTo @pendingDeploys, 'sync', @render
 
-<<<<<<< HEAD
-    deployFailureKilledTask: =>
-        updates = @model.get('taskUpdates')
-        return false unless updates
-=======
     outsideDeployFailureKilledTask: => # True if a deploy failure caused by a different task killed this task
         updates = @model.get('taskUpdates')
         return false unless updates
@@ -31,7 +26,6 @@
             @deploy.attributes.deployResult.deployFailures.map (failure) =>
                 thisTaskFailedDeploy = true if failure.taskId and failure.taskId.id is @model.attributes.taskId
         return false if thisTaskFailedDeploy
->>>>>>> 806f3bd8
         for update in updates
             return true if update.statusMessage and update.statusMessage.indexOf('DEPLOY_FAILED') isnt -1
         return false
@@ -70,11 +64,7 @@
         tooManyRetries: @model.get('healthcheckResults').length > maxRetries and maxRetries != 0
         numberFailed: @model.get('healthcheckResults').length
         secondsElapsed: healthTimeoutSeconds
-<<<<<<< HEAD
-        doNotDisplayHealthcheckNotification: @deployFailureKilledTask()
-=======
         doNotDisplayHealthcheckNotification: @outsideDeployFailureKilledTask()
->>>>>>> 806f3bd8
 
     healthcheckFailureReasonMessage: () -> # For now this only looks for connection refused, but feel free to improve the logic to detect more reasons.
         healthcheckResults = @model.get('healthcheckResults')
