--- conflicted
+++ resolved
@@ -19,11 +19,7 @@
     renderData: =>
         requestId = @model.get('task').taskId.requestId
         deployId = @model.get('task').taskId.deployId
-<<<<<<< HEAD
-        deployStatus = @pendingDeploys.find (item) -> item.get('deployMarker') and item.get('deployMarker').requestId is requestId and item.get('deployMarker').deployId is deployId and item.get('currentDeployState') is 'WAITING'
-=======
         deployStatus = @pendingDeploys.find (item) -> item.get('deployMarker')?.requestId is requestId and item.get('deployMarker')?.deployId is deployId and item.get('currentDeployState') is 'WAITING'
->>>>>>> 9822a5bb
 
         data:             @model.toJSON()
         isDeployPending:  !!deployStatus
