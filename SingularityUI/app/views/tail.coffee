--- conflicted
+++ resolved
@@ -14,11 +14,7 @@
             'click .tail-bottom-button': 'goToBottom'
             'click .offset-link' : 'offsetLink'
 
-<<<<<<< HEAD
-    initialize: ({@taskId, @path, firstRequest, @offset}) ->
-=======
     initialize: ({@taskId, @path, @ajaxError, firstRequest, @offset}) ->
->>>>>>> 028b9c2b
         @filename = _.last @path.split '/'
 
         @listenTo @collection, 'reset',       @dumpContents
