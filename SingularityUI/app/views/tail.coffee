View = require './view'

class TailView extends View

    pollingTimeout: 3000

    template: require '../templates/tail'

    linesTemplate: require '../templates/tailLogLines'

    events: ->
        _.extend super,
            'click .tail-top-button': 'goToTop'
            'click .tail-bottom-button': 'goToBottom'
            'click .offset-link' : 'offsetLink'

    initialize: ({@taskId, @path, @ajaxError, firstRequest, @offset}) ->
        @filename = _.last @path.split '/'

        @listenTo @collection, 'reset',       @dumpContents
        @listenTo @collection, 'sync',        @renderLines
        @listenTo @collection, 'initialOffsetData', @afterInitialOffsetData

        @listenTo @collection.state, 'change:moreToFetch', @showOrHideMoreToFetchSpinners
        @listenTo @collection.state, 'change:moreToFetchAtBeginning', @showOrHideMoreToFetchSpinners

        # For the visual loading indicator thing
        @listenTo @collection, 'request', =>
            @$el.addClass 'fetching-data'
        @listenTo @collection, 'sync', =>
            @$el.removeClass 'fetching-data'

        @listenTo @model, 'change:isStillRunning', => @stopTailing() unless @model.get 'isStillRunning'

<<<<<<< HEAD
=======
        @listenTo @model, 'change:isStillRunning', => @stopTailing() unless @model.get 'isStillRunning'

>>>>>>> 9bd52e3d
        @collectionRefreshInterval = null

        @listenTo @ajaxError, 'change:present', @render
        @listenTo @ajaxError, 'change:shouldRefresh', =>
            if @ajaxError.get('present') and @ajaxError.get('shouldRefresh')
                @collectionRefreshInterval = setInterval =>
                    @collection.fetchInitialData()
                , 2000
<<<<<<< HEAD
=======

>>>>>>> 9bd52e3d

        
    render: =>
        breadcrumbs = utils.pathToBreadcrumbs @path
        @$el.html @template {@taskId, @filename, breadcrumbs, ajaxError: @ajaxError.toJSON()}

        @$contents = @$ '.tail-contents'
        @$linesWrapper = @$contents.children('.lines-wrapper')

        # Attach scroll event manually because Backbone is poopy about it
        @$contents.on 'scroll, mousewheel', @handleScroll
        # FireFox support
        @$contents.on 'DOMMouseScroll', @handleScroll


        # Some stuff in the app can change this stuff. We wanna reset it
        $('html, body').css 'min-height', '0px'
        $('#global-zeroclipboard-html-bridge').css 'top', '1px'

    renderLines: ->
        # So we want to either prepend (fetchPrevious) or append (fetchNext) the lines
        # Well, or just render them if we're starting fresh
        $firstLine = @$linesWrapper.find '.line:first-child'
        $lastLine  = @$linesWrapper.find '.line:last-child'
        # If starting fresh
        if $firstLine.length is 0

            @$linesWrapper.html @linesTemplate
                lines: @collection.toJSON()
        else
            firstLineOffset = parseInt $firstLine.data 'offset'
            lastLineOffset  = parseInt $lastLine.data 'offset'
            # Prepending
            if @collection.getMinOffset() < firstLineOffset
                # Get only the new lines
                lines = @collection.filter (line) => line.get('offset') < firstLineOffset
                @$linesWrapper.prepend @linesTemplate
                    lines: _.pluck lines, 'attributes'

                # Gonna need to scroll back to the previous `firstLine` after otherwise
                # we end up at the top again
                @$contents.scrollTop $firstLine.offset().top
            # Appending
            else if @collection.getStartOffsetOfLastLine() > lastLineOffset
                # Get only the new lines
                lines = @collection.filter (line) => line.get('offset') > lastLineOffset
                @$linesWrapper.append @linesTemplate
                    lines: _.pluck lines, 'attributes'

    scrollToTop:    => @$contents.scrollTop 0
    scrollToBottom: =>
        scroll = => @$contents.scrollTop @$contents[0].scrollHeight
        scroll()

        # `preventFetch` will prevent the scroll-triggered fetch for
        # happening for 100 ms. This is to prevent a bug that can
        # happen if you have a REALLY busy log file
        @preventFetch = true
        setTimeout =>
            scroll()
            delete @preventFetch
        , 100

    # Get rid of all lines. Used when collection is reset
    dumpContents: -> @$linesWrapper.empty()

    handleScroll: (event) =>
        # `Debounce` on animation requests so we only do this when the
        # browser is ready for it
        if @frameRequest?
            cancelAnimationFrame @frameRequest

        @frameRequest = requestAnimationFrame =>
            scrollTop = @$contents.scrollTop()
            scrollHeight = @$contents[0].scrollHeight
            contentsHeight = @$contents.outerHeight()

            atBottom = scrollTop >= scrollHeight - contentsHeight
            atTop = scrollTop is 0

            if atBottom and not atTop
                if @collection.state.get('moreToFetch')
                    return if @preventFetch
                    @delayedFetchNext()
                else
                    @startTailing()
            else
                @stopTailing()

            if atTop and @collection.getMinOffset() isnt 0
                @delayedFetchPrevious()

    delayedFetchNext: ->
        if not @fetchNextTimeout
            @fetchNextTimeout = setTimeout =>
                @collection.fetchNext().always =>
                    @fetchNextTimeout = undefined
            , 0

    delayedFetchPrevious: ->
        if not @fetchPreviousTimeout
            @fetchPreviousTimeout = setTimeout =>
                @collection.fetchPrevious().always =>
                    @fetchPreviousTimeout = undefined
            , 0

    afterInitialData: =>
        # Remove any `data is loading` message
        if @collectionRefreshInterval
            clearInterval @collectionRefreshInterval
        @dumpContents()

        setTimeout =>
            @scrollToBottom()
        , 150

        @startTailing()

    afterInitialOffsetData: =>
        setTimeout =>
            @$contents.scrollTop 1
            @$('.lines-wrapper').find('.line').first().addClass('highlightLine')
        , 150

    startTailing: =>
        return if @isTailing or not @model.get 'isStillRunning'

        @isTailing = true
        @scrollToBottom()

        clearInterval @tailInterval
        @tailInterval = setInterval =>
            @stopTailing() if not @model.get 'isStillRunning'

            @collection.fetchNext().done =>
                # Only show the newly tail-ed lines if we are still tailing
                @scrollToBottom() if @isTailing
        , @pollingTimeout

        # The class is for CSS stylin' of certain stuff
        @$el.addClass 'tailing'

    stopTailing: ->
        task = _.last @model.get('taskUpdates')
        return if @isTailing isnt true and task.taskState in utils.TERMINAL_TASK_STATES

        @isTailing = false
        clearInterval @tailInterval
        @$el.removeClass 'tailing'

    remove: ->
        @stopTailing()

        clearInterval @fetchNextTimeout
        clearInterval @fetchPreviousTimeout

        @$contents.off 'scroll'
        super

    goToTop: =>
        if @collection.getMinOffset() is 0
            @scrollToTop()
        else
            @collection.reset()
            @collection.fetchFromStart().done @scrollToTop

    goToBottom: =>
        if @collection.state.get('moreToFetch') is true
            @collection.reset()
            @collection.fetchInitialData()
        else
            @scrollToBottom()
            @startTailing()

    showOrHideMoreToFetchSpinners: (state) ->
        if state.changed.moreToFetchAtBeginning? and not @offset
            @$('.tail-fetching-start').toggle(state.changed.moreToFetchAtBeginning)

        if state.changed.moreToFetch?
            @$('.tail-fetching-end').toggle(state.changed.moreToFetch)

    offsetLink: (e) ->
        @$('.line').removeClass('highlightLine')
        $(e.currentTarget).closest('.line').addClass('highlightLine')


module.exports = TailView<|MERGE_RESOLUTION|>--- conflicted
+++ resolved
@@ -32,11 +32,8 @@
 
         @listenTo @model, 'change:isStillRunning', => @stopTailing() unless @model.get 'isStillRunning'
 
-<<<<<<< HEAD
-=======
         @listenTo @model, 'change:isStillRunning', => @stopTailing() unless @model.get 'isStillRunning'
 
->>>>>>> 9bd52e3d
         @collectionRefreshInterval = null
 
         @listenTo @ajaxError, 'change:present', @render
@@ -45,12 +42,8 @@
                 @collectionRefreshInterval = setInterval =>
                     @collection.fetchInitialData()
                 , 2000
-<<<<<<< HEAD
-=======
-
->>>>>>> 9bd52e3d
-
-        
+
+
     render: =>
         breadcrumbs = utils.pathToBreadcrumbs @path
         @$el.html @template {@taskId, @filename, breadcrumbs, ajaxError: @ajaxError.toJSON()}
