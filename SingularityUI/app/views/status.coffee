View = require './view'

class StatusView extends View

    template: require '../templates/status'

    initialize: ->
        @listenTo @model, 'sync', @render

    captureLastState: ->
        @lastState = _.clone @model.toJSON()

    render: =>
        @$el.html @template
            state:  @model.toJSON()
            synced: @model.synced
            tasks: @tasks(@model)
            requests: @requests(@model)
<<<<<<< HEAD
            totalRequests: @totalRequests
            totalTasks: @totalTasks
=======
>>>>>>> f9be4be3

        @$('.chart .chart__data-point[title]').tooltip(placement: 'right')

        @captureLastState()

<<<<<<< HEAD
=======



>>>>>>> f9be4be3
    requests: (model) =>
        total_requests = @model.get 'allRequests'

        requests = [
            {
                type: 'active'
                label: 'active'
                count: @model.get('activeRequests')
                percent: @model.get('activeRequests') / total_requests * 100
                link: '/requests/active'
            }
            {
                type: 'paused'
                label: 'paused'
                count: @model.get('pausedRequests')
                percent: @model.get('pausedRequests') / total_requests * 100
                link: '/requests/paused'
            }
            {
                type: 'cooldown'
                label: 'cooling down'
                count: @model.get('cooldownRequests')
                percent: @model.get('cooldownRequests') / total_requests * 100
                link: '/requests/cooldown'
            }
            {
                type: 'pending'
                label: 'pending'
                count: @model.get('pendingRequests')
                percent: @model.attributes.pendingRequests / total_requests * 100
                link: '/requests/pending'
            }
            {
                type: 'cleaning'
                label: 'cleaning'
                count: @model.get('cleaningRequests')
                percent: @model.get('cleaningRequests') / total_requests * 100
                link: '/requests/cleaning'
            },
        ]
<<<<<<< HEAD

        @totalRequests = @sumValues requests, 'count'

=======
>>>>>>> f9be4be3
        return requests


    tasks: (model) =>
        total_tasks = @model.get('activeTasks') + @model.get('lateTasks') + @model.get('scheduledTasks') + @model.get('lbCleanupTasks')

        tasks = [
            {
                type: 'active'
                label: 'active'
                count: @model.get('activeTasks')
                percent: @model.get('activeTasks') / total_tasks * 100
                link: '/tasks'
            }
            {
                type: 'scheduled'
                label: 'scheduled'
                count: @model.get('scheduledTasks')
                percent: @model.get('scheduledTasks') / total_tasks * 100
                link: '/tasks/scheduled'
            }
            {
                type: 'overdue'
                label: 'overdue'
                count: @model.get('lateTasks')
                percent: @model.get('lateTasks') / total_tasks * 100
            }
            {
                type: 'cleaning'
                label: 'cleaning'
                count: @model.get('cleaningTasks')
                percent: @model.get('cleaningTasks') / total_tasks * 100
                link: 'tasks/cleaning'
            }
            {
                type: 'lbCleanup'
                label: 'load balancer cleanup'
                count: @model.get('lbCleanupTasks')
                percent: @model.get('lbCleanupTasks') / total_tasks * 100
            }
        ]
<<<<<<< HEAD
        
        @totalTasks = @sumValues tasks, 'count'

        return tasks

    sumValues: (obj, key) ->
        total = 0
        for item in obj
            total = total + item[key]
        total

=======
        return tasks

>>>>>>> f9be4be3
module.exports = StatusView<|MERGE_RESOLUTION|>--- conflicted
+++ resolved
@@ -16,22 +16,13 @@
             synced: @model.synced
             tasks: @tasks(@model)
             requests: @requests(@model)
-<<<<<<< HEAD
             totalRequests: @totalRequests
             totalTasks: @totalTasks
-=======
->>>>>>> f9be4be3
 
         @$('.chart .chart__data-point[title]').tooltip(placement: 'right')
 
         @captureLastState()
 
-<<<<<<< HEAD
-=======
-
-
-
->>>>>>> f9be4be3
     requests: (model) =>
         total_requests = @model.get 'allRequests'
 
@@ -72,13 +63,10 @@
                 link: '/requests/cleaning'
             },
         ]
-<<<<<<< HEAD
 
         @totalRequests = @sumValues requests, 'count'
 
-=======
->>>>>>> f9be4be3
-        return requests
+        requests
 
 
     tasks: (model) =>
@@ -119,11 +107,11 @@
                 percent: @model.get('lbCleanupTasks') / total_tasks * 100
             }
         ]
-<<<<<<< HEAD
+
         
         @totalTasks = @sumValues tasks, 'count'
 
-        return tasks
+        tasks
 
     sumValues: (obj, key) ->
         total = 0
@@ -131,8 +119,5 @@
             total = total + item[key]
         total
 
-=======
-        return tasks
 
->>>>>>> f9be4be3
 module.exports = StatusView