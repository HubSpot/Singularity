--- conflicted
+++ resolved
@@ -29,16 +29,7 @@
     render: ->
         return if not @data.synced and @data.isEmpty?()
 
-<<<<<<< HEAD
-        @$el.html @template
-            config:   config
-            data:     @data.toJSON()
-            synced:   @data.synced
-            expanded: @expanded
-            vars:     @vars
-=======
         @$el.html @template(@renderData())
->>>>>>> 0924448a
 
         @$('.actions-column a[title]').tooltip()
 
