View = require './view'

# You feed it a collection/model & template and it listens to it and renders
# when appropriate
#
#   myView = new SimpleSubview {collection, template}
#   @$('#my-container').html myView.$el
#
# And it does everything for you, just do stuff with the collection
class SimpleSubview extends View

    expanded: false

    events: ->
        _.extend super,
            'click [data-action="expandToggle"]': 'expandToggle'

    initialize: (@params) ->
        { @template } = @params
        @data = if @collection? then @collection else @model
        @vars = if @vars? then @vars else {}

        for eventName in ['sync', 'add', 'remove', 'change']
            @listenTo @data, eventName, @render

        @listenTo @data, 'reset', =>
            @$el.empty()

    render: ->
        return if not @data.synced and @data.isEmpty?()

<<<<<<< HEAD
        @$el.html @template(@renderData())
=======
        @$el.html @template
            config:   config
            data:     @data.toJSON()
            synced:   @data.synced
            expanded: @expanded
            vars:     @vars
>>>>>>> 049b88eb

        @$('.actions-column a[title]').tooltip()

        utils.setupCopyLinks @$el if @$('.horizontal-description-list').length

    renderData: ->
        data =
            config:    config
            data:      @data.toJSON()
            synced:    @data.synced
            expanded:  @expanded
        if @params.extraRenderData?
            _.extend data, @params.extraRenderData(this)

        data

    expandToggle: (event) ->
        @expanded = not @expanded
        @render()

module.exports = SimpleSubview<|MERGE_RESOLUTION|>--- conflicted
+++ resolved
@@ -29,16 +29,7 @@
     render: ->
         return if not @data.synced and @data.isEmpty?()
 
-<<<<<<< HEAD
         @$el.html @template(@renderData())
-=======
-        @$el.html @template
-            config:   config
-            data:     @data.toJSON()
-            synced:   @data.synced
-            expanded: @expanded
-            vars:     @vars
->>>>>>> 049b88eb
 
         @$('.actions-column a[title]').tooltip()
 
