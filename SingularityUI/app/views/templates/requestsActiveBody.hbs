<section>
    <div class="row-fluid">
        <div class="span12">
            {{#if requests.length}}
                <table class="table" data-sortable>
                    <thead>
                        <tr>
                            <th data-sortable="false"></th>
                            <th>Name</th>
                            <th class="hidden-phone">Requested</th>
                            <th class="visible-large-desktop">Deploy user</th>
<<<<<<< HEAD
                            <th class="visible-large-desktop">Deploy ID</th>
=======
>>>>>>> 433eb471
                            <th class="visible-large-desktop">Instances</th>

                            {{#ifEqual requestsSubFilter "running"}}{{else}}
                            {{#ifEqual requestsSubFilter "on-demand"}}{{else}}
                            {{#ifEqual requestsSubFilter "running-on-demand"}}{{else}}
                                <th class="visible-large-desktop">Schedule</th>
                            {{/ifEqual}}{{/ifEqual}}{{/ifEqual}}

                            <th class="hidden-phone" data-sortable="false"></th>
                        </tr>
                    </thead>
                    <tbody>
                        {{#eachWithFn requests}}
                            <tr data-request-id="{{ id }}" data-request-deploy-user="{{ deployUser }}" {{#ifFilteredRequest this ../searchFilter}}class="filtered"{{/ifFilteredRequest}}>
<<<<<<< HEAD
                                <td><a class="star" data-action="starToggle" data-starred="{{ starred }}" data-request-id="{{ id }}" data-request-name="{{ name }}">â˜…</a></td>
                                <td><span title="{{ id }}"><a href="{{#appRoot}}{{/appRoot}}request/{{ id }}" data-route="request/{{ id }}">{{#hardBreak name}}{{/hardBreak}}</a></span></td>
                                <td class="hidden-phone" data-value="{{ timestamp }}"><span title="{{ timestamp }}">{{ timestampHuman }}</span></td>
                                <td class="visible-large-desktop">{{ deployUser }}</td>
                                <td class="visible-large-desktop">{{ deployId }}</td>
=======
                                <td><a class="star" data-action="starToggle" data-starred="{{ starred }}" data-request-id="{{ id }}" data-request-name="{{ name }}">★</a></td>
                                <td><span title="{{ id }}"><a href="{{#appRoot}}{{/appRoot}}request/{{ id }}" data-route="request/{{ id }}">{{#hardBreak name}}{{/hardBreak}}</a></span></td>
                                <td class="hidden-phone" data-value="{{ timestamp }}"><span title="{{ timestamp }}">{{ timestampHuman }}</span></td>
                                <td class="visible-large-desktop">{{ deployUser }}</td>
>>>>>>> 433eb471
                                <td class="visible-large-desktop">{{ instances }}</td>

                                {{#ifEqual requestsSubFilter "running"}}{{else}}
                                {{#ifEqual requestsSubFilter "on-demand"}}{{else}}
                                {{#ifEqual requestsSubFilter "running-on-demand"}}{{else}}
                                    <td class="visible-large-desktop">{{ schedule }}</td>
                                {{/ifEqual}}{{/ifEqual}}{{/ifEqual}}

                                <td class="actions-column hidden-phone">
                                    {{#if onDemand}}
                                        <a data-request-id="{{ id }}" data-request-type="on-demand" data-action="run-now">Run now</a>
                                    {{/if}}
                                    {{#if scheduled}}
                                        <a data-request-id="{{ id }}" data-request-type="scheduled" data-action="run-now">Run now</a>
                                    {{/if}}
                                    <a data-request-id="{{ id }}" data-action="viewJSON">JSON</a>
                                    <a data-request-id="{{ id }}" data-action="remove">Remove</a>
                                </td>
                            </tr>
                        {{/eachWithFn}}
                    </tbody>
                </table>
            {{else}}
                {{#if collectionSynced}}
                    <div class="empty-table-message"><p>No requests</p></div>
                {{else}}
                    <div class="page-loader centered cushy"></div>
                {{/if}}
            {{/if}}
        </div>
    </div>
</section><|MERGE_RESOLUTION|>--- conflicted
+++ resolved
@@ -9,10 +9,7 @@
                             <th>Name</th>
                             <th class="hidden-phone">Requested</th>
                             <th class="visible-large-desktop">Deploy user</th>
-<<<<<<< HEAD
                             <th class="visible-large-desktop">Deploy ID</th>
-=======
->>>>>>> 433eb471
                             <th class="visible-large-desktop">Instances</th>
 
                             {{#ifEqual requestsSubFilter "running"}}{{else}}
@@ -27,18 +24,11 @@
                     <tbody>
                         {{#eachWithFn requests}}
                             <tr data-request-id="{{ id }}" data-request-deploy-user="{{ deployUser }}" {{#ifFilteredRequest this ../searchFilter}}class="filtered"{{/ifFilteredRequest}}>
-<<<<<<< HEAD
-                                <td><a class="star" data-action="starToggle" data-starred="{{ starred }}" data-request-id="{{ id }}" data-request-name="{{ name }}">â˜…</a></td>
+                                <td><a class="star" data-action="starToggle" data-starred="{{ starred }}" data-request-id="{{ id }}" data-request-name="{{ name }}">★</a></td>
                                 <td><span title="{{ id }}"><a href="{{#appRoot}}{{/appRoot}}request/{{ id }}" data-route="request/{{ id }}">{{#hardBreak name}}{{/hardBreak}}</a></span></td>
                                 <td class="hidden-phone" data-value="{{ timestamp }}"><span title="{{ timestamp }}">{{ timestampHuman }}</span></td>
                                 <td class="visible-large-desktop">{{ deployUser }}</td>
                                 <td class="visible-large-desktop">{{ deployId }}</td>
-=======
-                                <td><a class="star" data-action="starToggle" data-starred="{{ starred }}" data-request-id="{{ id }}" data-request-name="{{ name }}">★</a></td>
-                                <td><span title="{{ id }}"><a href="{{#appRoot}}{{/appRoot}}request/{{ id }}" data-route="request/{{ id }}">{{#hardBreak name}}{{/hardBreak}}</a></span></td>
-                                <td class="hidden-phone" data-value="{{ timestamp }}"><span title="{{ timestamp }}">{{ timestampHuman }}</span></td>
-                                <td class="visible-large-desktop">{{ deployUser }}</td>
->>>>>>> 433eb471
                                 <td class="visible-large-desktop">{{ instances }}</td>
 
                                 {{#ifEqual requestsSubFilter "running"}}{{else}}
