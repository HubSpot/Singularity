View = require './view'

Rack = require '../models/Rack'
Racks = require '../collections/Racks'

class RacksView extends View

    template: require '../templates/racks/base'
    rackTemplate: require '../templates/racks/rack'
    
    initialPageLoad: true

    initialize: ({@state}) ->
        for eventName in ['sync', 'add', 'remove', 'change']
            @listenTo @collection, eventName, @render

        @listenTo @collection, 'reset', =>
            @$el.empty()

    events: =>
        _.extend super,
            'click [data-action="remove"]':       'removeRack'
            'click [data-action="decommission"]': 'decommissionRack'
            'click [data-action="reactivate"]':   'reactivateRack'

    render: ->
        return if not @collection.synced and @collection.isEmpty?()
        @$el.html @template()

        active = new Racks(
            @collection.filter (model) ->
              model.get('state') in ['ACTIVE']
        )
        decommission = new Racks(
            @collection.filter (model) ->
              model.get('state') in ['DECOMMISSIONING', 'DECOMMISSIONED', 'STARTING_DECOMMISSION']
        )
        inactive = new Racks(
            @collection.filter (model) ->
              model.get('state') in ['DEAD', 'MISSING_ON_STARTUP']
        )

        @$('#active').html @rackTemplate
            data:     active.toJSON()
        @$('#decommission').html @rackTemplate
            data:     decommission.toJSON()
        @$('#inactive').html @rackTemplate
            data:     inactive.toJSON()

        @$('.actions-column a[title]').tooltip()

<<<<<<< HEAD
        if @state and @initialPageLoad
            return if @state is 'all'
            utils.scrollTo "##{@state}"
            @initialPageLoad = false

=======
        super.afterRender()
>>>>>>> 54e7e3eb

    removeRack: (event) ->
        $target = $(event.currentTarget)
        state = $target.data 'state'
        rackModel = new Rack
            id:    $target.data 'rack-id'
            host:  null
            state: state

        rackModel.promptRemove => @trigger 'refreshrequest'

    decommissionRack: (event) ->
        $target = $(event.currentTarget)
        state = $target.data 'state'
        rackModel = new Rack
            id:    $target.data 'rack-id'
            host:  null
            state: state

        rackModel.promptDecommission => @trigger 'refreshrequest'

    reactivateRack: (event) =>
        $target = $(event.currentTarget)
        state = $target.data 'state'
        rackModel = new Rack
            id:    $target.data 'rack-id'
            host:  null
            state: state

        rackModel.promptReactivate => @trigger 'refreshrequest'


module.exports = RacksView<|MERGE_RESOLUTION|>--- conflicted
+++ resolved
@@ -49,15 +49,12 @@
 
         @$('.actions-column a[title]').tooltip()
 
-<<<<<<< HEAD
         if @state and @initialPageLoad
             return if @state is 'all'
             utils.scrollTo "##{@state}"
             @initialPageLoad = false
 
-=======
         super.afterRender()
->>>>>>> 54e7e3eb
 
     removeRack: (event) ->
         $target = $(event.currentTarget)
