View = require './view'

class DashboardView extends View

    templateBase: require '../templates/dashboard'
    templateRequestsTable: require '../templates/dashboardTable/dashboardStarred'
    templateRequestsPausedBody: require '../templates/requestsTable/requestsPausedBody'

    events: ->
        _.extend super,
            'click [data-action="unstar"]': 'unstar'
            'click th[data-sort-attribute]': 'sortTable'
            'click [data-action="viewJSON"]': 'viewJson'
            'click [data-action="remove"]': 'removeRequest'
            'click [data-action="unpause"]': 'unpauseRequest'

    initialize: =>
        @listenTo app.user, 'change', @render
        @listenTo @collection, 'sync', @render

    render: =>
        deployUser = app.getUsername()

        partials =
            partials:
                requestsBody: @templateRequestsTable
                requestsPausedBody: @templateRequestsPausedBody

        # Count up the Requests for the clicky boxes
        userRequestTotals = @collection.getUserRequestTotals deployUser

        pausedRequests = _.map(_.filter(@collection.getUserRequests(app.getUsername()), (r) -> r.get('state') is 'PAUSED'), (r) -> r.toJSON())

        context =
            deployUser: deployUser
            collectionSynced: @collection.synced
            userRequestTotals: userRequestTotals or { }
            haveStarredRequests: @collection.getStarredOnly().length
            pausedRequests:
                requests: pausedRequests
                haveRequests: pausedRequests.length > 0
                requestsSubFilter: ''
                hideNewRequestButton: config.hideNewRequestButton
<<<<<<< HEAD
=======
                onDashboardPage: true
>>>>>>> 61ee1faf
                collectionSynced: @collection.synced

        @$el.html @templateBase context, partials
        @renderTable()

        super.afterRender()

    renderTable: =>
        @sortCollection()
        requests = @currentRequests

        $contents = @templateRequestsTable
            starredRequests: requests
            requests: requests

        $table = @$ ".table-staged table"
        $tableBody = $table.find "tbody"
        $tableBody.html $contents

    sortCollection: =>
        requests = _.pluck @collection.getStarredOnly(), "attributes"

        # Sort the table if the user clicked on the table heading things
        if @sortAttribute?
            requests = _.sortBy requests, (request) =>

                # Traverse through the properties to find what we're after
                attributes = @sortAttribute.split '.'
                value = request
                for attribute in attributes
                    value = value[attribute]
                    value = '' if not value?
                return value

            if not @sortAscending
                requests = requests.reverse()
        else
            requests.reverse()

        @currentRequests = requests

    sortTable: (event) =>
        @isSorted = true

        $target = $ event.currentTarget
        newSortAttribute = $target.attr "data-sort-attribute"

        $currentlySortedHeading = @$ "[data-sorted=true]"
        $currentlySortedHeading.removeAttr "data-sorted"
        $currentlySortedHeading.find('span').remove()


        if newSortAttribute is @sortAttribute and @sortAscending?
            @sortAscending = not @sortAscending
        else
            # timestamp should be DESC by default
            @sortAscending = if newSortAttribute is "timestamp" then false else true

        @sortAttribute = newSortAttribute

        $target.attr "data-sorted", "true"
        $target.append "<span class='glyphicon glyphicon-chevron-#{ if @sortAscending then 'up' else 'down' }'></span>"

        @renderTable()

    unstar: (e) =>
        $target = $ e.currentTarget
        $row = $target.parents 'tr'

        id = $row.data 'request-id'

        @collection.toggleStar id

        $row.remove()

        if @$('tbody tr').length is 0
            @render()

    getRequest: (id) =>
        maybeRequest = @collection.models.filter (model) ->
            model.id is id
        if maybeRequest
            return maybeRequest[0]
        else
            return

    viewJson: (e) ->
        id = $(e.target).parents('tr').data 'request-id'
        request = @getRequest id
        unless request
            Messenger().error
                message: "<p>Could not find request #{id}. Perhaps someone removed it?</p>"
            return
        utils.viewJSON request

    removeRequest: (e) ->
        $row = $(e.target).parents 'tr'
        id = $row.data('request-id')
        request = @getRequest id
        unless request
            Messenger().error
                message: "<p>Could not find request #{id}. Perhaps someone removed it first?</p>"
            return
        request.promptRemove =>
            $row.remove()

    unpauseRequest: (e) ->
        $row = $(e.target).parents 'tr'
        id = $row.data('request-id')

        request = @getRequest id
        unless request
            Messenger().error
                message: "<p>Could not find request #{id}. Perhaps someone removed it?</p>"
            return

        request.promptUnpause =>
            $row.remove()
            @trigger 'refreshrequest'

    getRequest: (id) =>
        maybeRequest = @collection.models.filter (model) ->
            model.id is id
        if maybeRequest
            return maybeRequest[0]
        else
            return

    viewJson: (e) ->
        id = $(e.target).parents('tr').data 'request-id'
        request = @getRequest id
        unless request
            Messenger().error
                message: "<p>Could not find request #{id}. Perhaps someone removed it?</p>"
            return
        utils.viewJSON request

    removeRequest: (e) ->
        $row = $(e.target).parents 'tr'
        id = $row.data('request-id')
        request = @getRequest id
        unless request
            Messenger().error
                message: "<p>Could not find request #{id}. Perhaps someone removed it first?</p>"
            return
        request.promptRemove =>
            $row.remove()

    unpauseRequest: (e) ->
        $row = $(e.target).parents 'tr'
        id = $row.data('request-id')

        request = @getRequest id
        unless request
            Messenger().error
                message: "<p>Could not find request #{id}. Perhaps someone removed it?</p>"
            return

        request.promptUnpause =>
            $row.remove()
            @trigger 'refreshrequest'

module.exports = DashboardView<|MERGE_RESOLUTION|>--- conflicted
+++ resolved
@@ -41,10 +41,7 @@
                 haveRequests: pausedRequests.length > 0
                 requestsSubFilter: ''
                 hideNewRequestButton: config.hideNewRequestButton
-<<<<<<< HEAD
-=======
                 onDashboardPage: true
->>>>>>> 61ee1faf
                 collectionSynced: @collection.synced
 
         @$el.html @templateBase context, partials
