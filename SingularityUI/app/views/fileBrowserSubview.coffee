--- conflicted
+++ resolved
@@ -29,12 +29,8 @@
             files:       _.pluck @collection.models, 'attributes'
             path:        @collection.path
             breadcrumbs: breadcrumbs
-<<<<<<< HEAD
             task:        @task.toJSON()
-=======
-            task:        @task
             startingUp:  startingUp
->>>>>>> 36e98ee8
 
         # make sure body is large enough so we can fit the browser
         minHeight = @$el.offset().top + $(window).height()
