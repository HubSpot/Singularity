--- conflicted
+++ resolved
@@ -31,20 +31,12 @@
                 when 'TASK_KILLED', 'TASK_FAILED', 'TASK_LOST', 'TASK_FINISHED' then emptySandboxMessage = 'No files exist in task directory. It may have been cleaned up.'
 
         @$el.html @template
-<<<<<<< HEAD
-            synced:      @collection.synced
-            files:       _.pluck @collection.models, 'attributes'
-            path:        @collection.path
-            breadcrumbs: breadcrumbs
-            task:        @task.toJSON()
-=======
             synced:                 @collection.synced and @task.synced
             files:                  _.pluck @collection.models, 'attributes'
             path:                   @collection.path
             breadcrumbs:            breadcrumbs
-            task:                   @task
+            task:                   @task.toJSON()
             emptySandboxMessage:    emptySandboxMessage
->>>>>>> 008e09e2
 
         # make sure body is large enough so we can fit the browser
         minHeight = @$el.offset().top + $(window).height()
