--- conflicted
+++ resolved
@@ -30,21 +30,12 @@
                 when 'TASK_KILLED', 'TASK_FAILED', 'TASK_LOST' then 'No files exist in task directory. It may have been deleted.'
 
         @$el.html @template
-<<<<<<< HEAD
             synced:      @collection.synced
             files:       _.pluck @collection.models, 'attributes'
             path:        @collection.path
             breadcrumbs: breadcrumbs
             task:        @task.toJSON()
-            startingUp:  startingUp
-=======
-            synced:                 @collection.synced
-            files:                  _.pluck @collection.models, 'attributes'
-            path:                   @collection.path
-            breadcrumbs:            breadcrumbs
-            task:                   @task
             emptySandboxMessage:    emptySandboxMessage
->>>>>>> 3d9ce755
 
         # make sure body is large enough so we can fit the browser
         minHeight = @$el.offset().top + $(window).height()
