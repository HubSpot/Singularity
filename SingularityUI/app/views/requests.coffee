--- conflicted
+++ resolved
@@ -208,17 +208,10 @@
         @updateUrl()
         @render()
 
-<<<<<<< HEAD
     searchChange: (event) =>
         # Add a little delay to the event so we don't run it for every keystroke
         if @searchTimeout?
             clearTimeout @searchTimeout
-=======
-                    if utils.matchLowercaseOrWordsInWords(@lastSearchFilter, rowText)
-                        $row.removeClass('filtered')
-                    else
-                        $row.addClass('filtered')
->>>>>>> 7f8bd009
 
         @searchTimeout = setTimeout @processSearchChange, 200
 
