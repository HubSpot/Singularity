--- conflicted
+++ resolved
@@ -1,11 +1,5 @@
 View = require './view'
 
-<<<<<<< HEAD
-Request = require '../models/Request'
-RequestsStarred = require '../collections/RequestsStarred'
-
-=======
->>>>>>> 74d8d679
 class RequestsView extends View
 
     isSorted: false
@@ -24,8 +18,6 @@
 
     # Which table views have sub-filters (daemon, scheduled, on-demand)
     haveSubfilter: ['all', 'active', 'paused', 'cooldown']
-    # Which views you can star requests in
-    haveStars: ['all', 'active']
 
     # For staged rendering
     renderProgress: 0
@@ -48,43 +40,6 @@
 
             'click th[data-sort-attribute]': 'sortTable'
 
-<<<<<<< HEAD
-    initialize: ({@requestsFilter, @requestsSubFilter, @searchFilter}) ->
-        @bodyTemplate = @bodyTemplateMap[@requestsFilter]
-
-        # Set up collection
-        collectionMap =
-            all:      app.collections.requestsAll
-            active:   app.collections.requestsActive
-            cooldown: app.collections.requestsCooldown
-            paused:   app.collections.requestsPaused
-            pending:  app.collections.requestsPending
-            cleaning: app.collections.requestsCleaning
-
-        @collectionSynced = false
-        @collection = collectionMap[@requestsFilter]
-        # Initial fetch
-        @collection.fetch().done =>
-            @collectionSynced = true
-            @render()
-
-        # Gonna need to know which requests are starred
-        if @requestsFilter in @haveStars
-            @starredRequests = new RequestsStarred
-            @starredRequests.fetch() # synchronous
-            
-            @collection.on 'sync', =>
-                @collection.each (request) =>
-                    request.set 'starred', @starredRequests.get(request.id)?
-
-    # Called by app on active view
-    refresh: ->
-        return @ if @$el.find('[data-sorted-direction]').length
-        # Don't refresh if user is scrolled down, viewing the table (arbitrary value)
-        return @ if $(window).scrollTop() > 200
-        @collection.fetch().done =>
-            @renderTable()
-=======
     initialize: ({@state, @subFilter, @searchFilter}) ->
         @bodyTemplate = @bodyTemplateMap[@state]
         @listenTo @collection, 'sync',   @render
@@ -92,7 +47,6 @@
 
         # So we don't spam it with every keystroke
         @searchChange = _.debounce @searchChange, 200
->>>>>>> 74d8d679
 
     # Returns the array of requests that need to be rendered
     filterCollection: =>
