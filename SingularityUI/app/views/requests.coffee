--- conflicted
+++ resolved
@@ -187,12 +187,8 @@
         app.router.navigate "/requests/#{ @state }/#{ @subFilter }/#{ @searchFilter }", { replace: true }
 
     viewJson: (e) ->
-<<<<<<< HEAD
         id = $(e.target).parents('tr').data 'request-id'
         utils.viewJSON @collection.get id
-=======
-        utils.viewJSON 'request', $(e.target).data 'request-id'
->>>>>>> f51a380c
 
     removeRequest: (e) ->
         $row = $(e.target).parents 'tr'
