View = require './view'

Slave = require '../models/Slave'
Slaves = require '../collections/Slaves'

class SlavesView extends View

    template: require '../templates/slaves/base'
    slaveTemplate: require '../templates/slaves/slave'

    initialPageLoad: true

    initialize: ({@state}) ->
        for eventName in ['sync', 'add', 'remove', 'change']
            @listenTo @collection, eventName, @render

        @listenTo @collection, 'reset', =>
            @$el.empty()


    events: =>
        _.extend super,
            'click [data-action="remove"]':       'removeSlave'
            'click [data-action="decommission"]': 'decommissionSlave'
            'click [data-action="reactivate"]':   'reactivateSlave'

    render: ->
        return if not @collection.synced and @collection.isEmpty?()
        @$el.html @template()

        active = new Slaves(
            @collection.filter (model) ->
              model.get('state') in ['ACTIVE']
        )
        decommission = new Slaves(
            @collection.filter (model) ->
              model.get('state') in ['DECOMMISSIONING', 'DECOMMISSIONED', 'STARTING_DECOMMISSION']
        )
        inactive = new Slaves(
            @collection.filter (model) ->
              model.get('state') in ['DEAD', 'MISSING_ON_STARTUP']
        )

        @$('#active').html @slaveTemplate
            data:     active.toJSON()
        @$('#decommission').html @slaveTemplate
            data:     decommission.toJSON()
        @$('#inactive').html @slaveTemplate
            data:     inactive.toJSON()

        @$('.actions-column a[title]').tooltip()

<<<<<<< HEAD
        if @state and @initialPageLoad
            return if @state is 'all'
            utils.scrollTo "##{@state}"
            @initialPageLoad = false

=======
        super.afterRender()
>>>>>>> 54e7e3eb

    removeSlave: (event) =>
        $target = $(event.currentTarget)
        state = $target.data 'state'
        slaveModel = new Slave
            id:    $target.data 'slave-id'
            host:  $target.data 'slave-host'
            state: state

        slaveModel.promptRemove => @trigger 'refreshrequest'

    decommissionSlave: (event) =>
        $target = $(event.currentTarget)
        state = $target.data 'state'
        slaveModel = new Slave
            id:    $target.data 'slave-id'
            host:  $target.data 'slave-host'
            state: state

        slaveModel.promptDecommission => @trigger 'refreshrequest'

    reactivateSlave: (event) =>
        $target = $(event.currentTarget)
        state = $target.data 'state'
        slaveModel = new Slave
            id:    $target.data 'slave-id'
            host:  $target.data 'slave-host'
            state: state

        slaveModel.promptReactivate => @trigger 'refreshrequest'

module.exports = SlavesView<|MERGE_RESOLUTION|>--- conflicted
+++ resolved
@@ -50,15 +50,12 @@
 
         @$('.actions-column a[title]').tooltip()
 
-<<<<<<< HEAD
         if @state and @initialPageLoad
             return if @state is 'all'
             utils.scrollTo "##{@state}"
             @initialPageLoad = false
 
-=======
         super.afterRender()
->>>>>>> 54e7e3eb
 
     removeSlave: (event) =>
         $target = $(event.currentTarget)
