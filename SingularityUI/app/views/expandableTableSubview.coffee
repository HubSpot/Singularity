View = require './view'

# Reusable base view for paginable tables
# Extended by PaginatedTableServersideView
# and PaginatedTableClientsideView

# If it's provided with a `.page-header h1` it can also be
# expanded to fit the entire page and shrunk back down after
class ExpandableTableSubview extends View

    buttonsTemplate: require '../templates/tableSubviewButtons'

    expanded: false

    # For having consistently sized tabled while chaging pages
    containerMinHeight: 0

    events: ->
        _.extend super,
            'click [data-action="next-page"]': 'nextPage'
            'click [data-action="previous-page"]': 'previousPage'
            'click [data-action="expand"]': 'expand'
            'click [data-action="shrink"]': 'startShrink'

    initialize: ({@collection, @template}) ->
        for eventName in ['sync', 'reset']
            @listenTo @collection, eventName, @render

    render: ->
        # If we've already rendered stuff and now we're trying to render
        # an empty collection (`next` returned an empty list)

        if not @collection.length and @collection.currentPage isnt 1
            # Disable the next button and don't render anything
            $nextButton = @$('[data-action="next-page"]')
            $nextButton.attr 'disabled', true
            $nextButton.tooltip
                title:     'Nothing more!'
                placement: 'right'
                delay:
                    show: 100
                    hide: 2000
            $nextButton.tooltip 'show'
            setTimeout (=> $nextButton.tooltip 'hide'), 2000

            @collection.currentPage -= 1
            return undefined

        # For after the render
        @haveButtons = @$('.table-subview-buttons').length

        data = @getRenderData()

        @$el.html @template
            synced:  @collection.synced
            data:    data
            config: config

        @$('.actions-column a[title]').tooltip()

        @$('.table-container').css 'min-height', "#{ @containerMinHeight }px"

        haveMore = @checkCollectionLength()

        # Append expand / shrink link
        $header = @$('.page-header h1, .page-header h2, .page-header h3')
        if $header.length
            $header.find('small').remove()
            if not @expanded and haveMore
                $header.append '<small class="hidden-xs"><a data-action="expand">more at once</a></small>'
            else if @expanded
                $header.append '<small class="hidden-xs"><a data-action="shrink">fewer at once</a></small>'

        # Paginate client side collections
        $('table.paginated:not([id])').DataTable
          ordering: false
          bFilter: false
          info: false
          lengthChange: false
          pageLength: 5
          pagingType: 'simple'
          language: paginate:
            previous: '<span class="glyphicon glyphicon-chevron-left"></span>'
            next: '<span class="glyphicon glyphicon-chevron-right"></span>'

        # Stop right here if we don't need to append the buttons
        return if not haveMore

        # Append next / previous page buttons
        hasNextButton = @checkHasNextButton()
        hasPrevButton = @collection.currentPage isnt 1

        @$el.append @buttonsTemplate {hasPrevButton, hasNextButton}

    nextPage: ->
        @loadNextPage()
        # So the table doesn't shrink afterwards
        @containerMinHeight = @$('.table-container').height()

    previousPage: ->
        @collection.currentPage -= 1 unless @collection.currentPage is 1
        @loadPreviousPage()

    expand: ->
        @expanded = true

        utils.animatedExpansion @$el, @shrink

        # Container dimensions
        containerOffset = @$el.offset().top
        containerHeight = @$el.height()
        # Table dimensions
        $table = @$('table')
        tableOffset = $table.offset().top
        tableHeight = $table.height()

        # Figure out spaces
        spaceAboveTable = containerOffset - tableOffset
        spaceUnderTable = containerHeight - spaceAboveTable - tableHeight

        $firstRow = $ @$('tbody tr')[0]
        firstRowHeight = $firstRow.height()

        pageHeight = $(window).height()

        # A little padding
        arbitrarySpace = 10

        # Take away the stuff above and under the table from the size of the page
        availableSpace = pageHeight - spaceAboveTable - spaceUnderTable - arbitrarySpace
        # How many rows d'ya think we can fit in?
        canFit = Math.floor availableSpace / firstRowHeight

        # - 1 just in case
        @collection.atATime = canFit - 1
        @collection.currentPage = 1

<<<<<<< HEAD
        @refreshCollection()
=======
        @collection.fetch()
>>>>>>> 54e7e3eb

    startShrink: =>
        @$el.trigger 'shrink'
        @shrink()

    shrink: =>
        @expanded = false

        @$('.table-container').css 'min-height', '0px'
        @containerMinHeight = 0

        @collection.atATime = 5
        @collection.currentPage = 1

        @refreshCollection()    

    flash: ->
        $(window).scrollTop @$el.offset().top
        @$el.addClass 'flash-background'
        setTimeout (=> @$el.removeClass 'flash-background'), 500

module.exports = ExpandableTableSubview<|MERGE_RESOLUTION|>--- conflicted
+++ resolved
@@ -135,11 +135,7 @@
         @collection.atATime = canFit - 1
         @collection.currentPage = 1
 
-<<<<<<< HEAD
-        @refreshCollection()
-=======
         @collection.fetch()
->>>>>>> 54e7e3eb
 
     startShrink: =>
         @$el.trigger 'shrink'
