View = require './view'
Task = require '../models/Task'

killTemplate = require '../templates/vex/taskKill'
killOverrideTemplate = require '../templates/vex/taskKillOverride'
killDestroyTemplate = require '../templates/vex/taskKillDestroy'


class taskOverviewSubview extends View

    events: ->
        _.extend super,
            'click [data-action="remove"]': 'promptKillTask'

    initialize: ({@collection, @model, @template}) ->

        @taskModel = new Task id: @model.taskId

        for eventName in ['sync', 'add', 'remove', 'change']
            @listenTo @model, eventName, @render

        # copy latest task cleanup object over to the task model whenever things change
        for eventName in ['add', 'reset']
            @listenTo @collection, eventName, =>
                taskId = @model.get 'taskId'
                cleanup = _.last(@collection.filter (c) -> c.get('taskId').id is taskId)

                if cleanup
                    @model.set 'cleanup', cleanup.attributes
                else
                    @model.unset 'cleanup'

        @listenTo @model, 'reset', =>
            @$el.empty()


    render: ->
        return if not @model.synced
        @$el.html @template @renderData()

    renderData: ->
        config:         config
        data:           @model.toJSON()
<<<<<<< HEAD
        healthCheck:    @model.get('healthcheckResults')[0]
=======
>>>>>>> c3774962
        synced:         @model.synced and @collection.synced


    # Choose prompt based on if we plan to 
    # gracefully kill (sigterm), or force kill (kill-9)
    promptKillTask: =>
        @model.fetch().done =>
            if @model.get 'isStillRunning'
                @collection.fetch({reset: true}).done =>
                    if @model.has('cleanup') and not @model.get('cleanup').isImmediate
                        btnText = 'Override'
                        templ = killOverrideTemplate
                    else if @model.get 'isCleaning'
                        btnText = 'Destroy task'
                        templ = killDestroyTemplate
                    else
                        btnText = 'Kill task'
                        templ = killTemplate

                    vex.dialog.confirm
                        buttons: [
                            $.extend {}, vex.dialog.buttons.YES,
                                text: btnText
                                className: 'vex-dialog-button-primary vex-dialog-button-primary-remove'
                            vex.dialog.buttons.NO
                        ]
                        message: templ id: @model.taskId

                        callback: (confirmed) =>
                            @killTask() if confirmed


    killTask: =>
        @taskModel.kill(@model.has('cleanup') or @model.get('isCleaning'))
            .done (data) =>
                @collection.add [data], parse: true  # automatically response  object to the cleanup collection
            .error (response) =>
                if response.status is 409  # HTTP 409 means a cleanup is already going on, nothing to flip out about
                    app.caughtError()
                    @collection.add [response.responseJSON], parse: true


module.exports = taskOverviewSubview<|MERGE_RESOLUTION|>--- conflicted
+++ resolved
@@ -41,10 +41,6 @@
     renderData: ->
         config:         config
         data:           @model.toJSON()
-<<<<<<< HEAD
-        healthCheck:    @model.get('healthcheckResults')[0]
-=======
->>>>>>> c3774962
         synced:         @model.synced and @collection.synced
 
 
