View = require './view'

class TaskView extends View

    baseTemplate: require '../templates/taskDetail/taskBase'

    events: ->
        _.extend super,
            'click [data-action="viewObjectJSON"]': 'viewJson'
<<<<<<< HEAD
            'click [data-action="viewJsonProperty"]': 'viewJsonProperty'
            'click [data-action="remove"]': 'killTask'
=======
>>>>>>> f00e03d1

    initialize: ({@taskId}) ->

    render: ->
        @$el.html @baseTemplate

        # Plop subview contents in there. It'll take care of everything itself
        @$('#overview').html        @subviews.overview.$el
        @$('#history').html         @subviews.history.$el
        @$('#file-browser').html    @subviews.fileBrowser.$el
        @$('#s3-logs').html         @subviews.s3Logs.$el
        @$('#lb-updates').html      @subviews.lbUpdates.$el
        @$('#health-checks').html   @subviews.healthChecks.$el
        @$('#info').html            @subviews.info.$el
        @$('#resources').html       @subviews.resourceUsage.$el
        @$('#environment').html     @subviews.environment.$el

    viewJson: (event) ->
        utils.viewJSON @model

<<<<<<< HEAD
    viewJsonProperty: (event) =>        
        index = $(event.target).data('index')
        objKey = $(event.target).data('key')

        # Clone the model so we can use the viewJSON
        # method which requires a model
        modelClone = $.extend true, {}, @model
        modelClone.synced = true

        # remove unwanted attributes and
        # only keep the chosen attribute
        for own key, value of modelClone.attributes
            if key isnt objKey
                modelClone.unset key, {silent:true}
            else
                modelClone.attributes[key].splice 0, modelClone.attributes[key].length, value[index]

        utils.viewJSON modelClone

    killTask: (event) ->
        taskModel = new Task id: @taskId
        taskModel.promptKill =>
            setTimeout (=> @trigger 'refreshrequest'), 1000
=======



>>>>>>> f00e03d1

module.exports = TaskView<|MERGE_RESOLUTION|>--- conflicted
+++ resolved
@@ -7,12 +7,8 @@
     events: ->
         _.extend super,
             'click [data-action="viewObjectJSON"]': 'viewJson'
-<<<<<<< HEAD
             'click [data-action="viewJsonProperty"]': 'viewJsonProperty'
             'click [data-action="remove"]': 'killTask'
-=======
->>>>>>> f00e03d1
-
     initialize: ({@taskId}) ->
 
     render: ->
@@ -32,7 +28,6 @@
     viewJson: (event) ->
         utils.viewJSON @model
 
-<<<<<<< HEAD
     viewJsonProperty: (event) =>        
         index = $(event.target).data('index')
         objKey = $(event.target).data('key')
@@ -56,10 +51,7 @@
         taskModel = new Task id: @taskId
         taskModel.promptKill =>
             setTimeout (=> @trigger 'refreshrequest'), 1000
-=======
 
 
 
->>>>>>> f00e03d1
-
 module.exports = TaskView