--- conflicted
+++ resolved
@@ -29,11 +29,8 @@
         # Plop subview contents in there. It'll take care of everything itself
         @$('#overview').html                       @subviews.overview.$el
         @$('#alerts').html                         @subviews.alerts.$el
-<<<<<<< HEAD
-=======
         @$('#task-error-metadata').html            @subviews.taskErrorMetadata.$el
         @$('#task-warn-metadata').html             @subviews.taskWarnMetadata.$el
->>>>>>> 61ee1faf
         @$('#deploy-failure-notification').html    @subviews.deployFailureNotification.$el
         @$('#healthcheck-notification').html       @subviews.healthcheckNotification.$el
         @$('#history').html                        @subviews.history.$el
@@ -46,10 +43,7 @@
         @$('#resources').html                      @subviews.resourceUsage.$el
         @$('#environment').html                    @subviews.environment.$el
         @$('#shell-commands').html                 @subviews.shellCommands.$el
-<<<<<<< HEAD
-=======
         @$('#task-metadata-table').html            @subviews.taskMetadataTable.$el
->>>>>>> 61ee1faf
 
         super.afterRender()
 
