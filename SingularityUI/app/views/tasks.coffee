--- conflicted
+++ resolved
@@ -44,9 +44,6 @@
         @listenTo @cleaningTasks, 'change', @render
         @listenTo @taskKillRecords, 'change', @render
 
-<<<<<<< HEAD
-        @searchChange = _.debounce @searchChange, 200
-=======
         @fuzzySearch = _.memoize(@fuzzySearch)
 
     fuzzySearch: (filter, tasks) =>
@@ -59,7 +56,6 @@
         res1 = fuzzy.filter(filter, tasks, host)
         res2 = fuzzy.filter(filter, tasks, id)
         _.pluck(_.sortBy(_.union(res1, res2), (r) => r.score), 'original')
->>>>>>> 617c248c
 
     # Returns the array of tasks that need to be rendered
     filterCollection: =>
