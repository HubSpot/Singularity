--- conflicted
+++ resolved
@@ -64,13 +64,8 @@
                 return value
             if not @sortAscending
                 tasks = tasks.reverse()
-<<<<<<< HEAD
-        else unless @tasksFilter is 'scheduled'
-            tasks.reverse()
-=======
         else
             tasks.reverse() unless @state is 'scheduled'
->>>>>>> 74d8d679
             
         @currentTasks = tasks
 
