View = require './view'

Request = require '../models/Request'
Slaves = require '../collections/Slaves'
fuzzy = require 'fuzzy'

killTemplate = require '../templates/vex/taskKill'

Utils = require '../utils'

vex = require 'vex'

class TasksView extends View

    isSorted: false

    templateBase:  require '../templates/tasksTable/tasksBase'

    templateRequestFilter: require '../templates/requestTypeFilter'

    # Figure out which template we'll use for the table based on the filter
    bodyTemplateMap:
        active:          require '../templates/tasksTable/tasksActiveBody'
        scheduled:       require '../templates/tasksTable/tasksScheduledBody'
        cleaning:        require '../templates/tasksTable/tasksCleaningBody'
        lbcleanup:      require '../templates/tasksTable/tasksLbCleaningBody'
        decommissioning: require '../templates/tasksTable/tasksDecommissioningBody'

    # For staged rendering
    renderProgress: 0
    renderAtOnce: 100
    # Cache for the task array we're currently rendering
    currentTasks: []

    allRequestTypes: ['SERVICE', 'WORKER', 'SCHEDULED', 'ON_DEMAND', 'RUN_ONCE']

    events: =>
        _.extend super,
            'click [data-action="viewJSON"]': 'viewJson'
            'click [data-action="remove"]': 'removeTask'
            'click [data-action="run-now"]': 'runTask'

            'change input[type="search"]': 'searchChange'
            'keyup input[type="search"]': 'searchChange'
            'input input[type="search"]': 'searchChange'

            'click th[data-sort-attribute]': 'sortTable'

            'click [data-filter]': 'changeRequestFilters'

    initialize: ({@state, @requestsSubFilter, @searchFilter, @cleaningTasks, @taskKillRecords}) ->
        @bodyTemplate = @bodyTemplateMap[@state]

        @listenTo @collection, 'sync', @render
        @listenTo @cleaningTasks, 'change', @render
        @listenTo @taskKillRecords, 'change', @render

        @fuzzySearch = _.memoize(@fuzzySearch)
        @showDiskSpace = window.config.showTaskDiskSpace

    fuzzySearch: (filter, tasks) =>
        host =
            extract: (o) ->
                "#{o.host}"
        id =
            extract: (o) ->
                "#{o.id}"
        rack =
            extract: (o) ->
                "#{o.rackId}"
        res1 = fuzzy.filter(filter, tasks, host)
        res2 = fuzzy.filter(filter, tasks, id)
        res3 = fuzzy.filter(filter, tasks, rack)
        _.uniq(_.pluck(_.sortBy(_.union(res3, _.union(res1, res2)), (t) => Utils.fuzzyAdjustScore(filter, t)), 'original').reverse())

    # Returns the array of tasks that need to be rendered
    filterCollection: =>
        tasks = _.pluck @collection.models, "attributes"

        # Only show tasks that match the search query
        if @searchFilter
            tasks = @fuzzySearch(@searchFilter, tasks)

        # Only show tasks of requests that match the clicky filters
        if @requestsSubFilter isnt 'all' and @state is 'active'
            tasks = _.filter tasks, (task) =>
                filter = false

                if @requestsSubFilter.indexOf('SERVICE') isnt -1
                    filter = filter or task.taskRequest.request.requestType == 'SERVICE'
                if @requestsSubFilter.indexOf('WORKER') isnt -1
                    filter = filter or task.taskRequest.request.requestType == 'WORKER'
                if @requestsSubFilter.indexOf('SCHEDULED') isnt -1
                    filter = filter or task.taskRequest.request.requestType == 'SCHEDULED'
                if @requestsSubFilter.indexOf('ON_DEMAND') isnt -1
                    filter = filter or task.taskRequest.request.requestType == 'ON_DEMAND'
                if @requestsSubFilter.indexOf('RUN_ONCE') isnt -1
                    filter = filter or task.taskRequest.request.requestType == 'RUN_ONCE'

                filter

        # Sort the table if the user clicked on the table heading things
        if @sortAttribute?
            tasks = _.sortBy tasks, (task) =>
                # Traverse through the properties to find what we're after
                attributes = @sortAttribute.split '.'
                value = task

                for attribute in attributes
                    value = value[attribute]
                    return null if not value?

                return value
            if not @sortAscending
                tasks = tasks.reverse()
        else if not @searchFilter
            tasks.reverse() unless @state is 'scheduled'

        @currentTasks = tasks

    render: =>
        # Save the state of the caret if the search box has already been rendered
        $searchInput = $('.big-search-box')
        @prevSelectionStart = $searchInput[0].selectionStart
        @prevSelectionEnd = $searchInput[0].selectionEnd

        # Renders the base template
        # The table contents are rendered bit by bit as the user scrolls down.
        context =
            tasksFilter: @state
            searchFilter: @searchFilter
            collectionSynced: @collection.synced
            requestsSubFilter: @requestsSubFilter
            haveTasks: @collection.length and @collection.synced
<<<<<<< HEAD
            showDiskSpace: config.showTaskDiskResource
=======
            showDiskSpace: @showDiskSpace
            hideRequestTypeFilter: @state isnt 'active'
>>>>>>> 742e6280

        partials =
            partials:
                tasksBody: @bodyTemplate
                requestsFilter: @templateRequestFilter

        @$el.html @templateBase context, partials

        @renderTable()

        super.afterRender()

        # Reset search box caret
        $searchInput = $('.big-search-box')
        $searchInput[0].setSelectionRange(@prevSelectionStart, @prevSelectionEnd)
        @$('.has-tooltip').tooltip()

    # Prepares the staged rendering and triggers the first one
    renderTable: =>
        return if not @$('table').length

        @$('table').show()
        @$('.empty-table-message').remove()
        @$('input[type="search"]').removeAttr('disabled').attr('placeholder','Filter tasks').focus()

        $(window).scrollTop 0
        @filterCollection()
        @renderProgress = 0

        if not @currentTasks.length
            @$('table').hide()
            @$el.append '<div class="empty-table-message">No tasks that match your query</div>'
            return

        @renderTableChunk()

        $(window).on "scroll", @handleScroll

    renderTableChunk: =>
        if @ isnt app.views.current
            return

        firstStage = @renderProgress is 0

        newProgress = @renderAtOnce + @renderProgress
        tasks = @currentTasks.slice(@renderProgress, newProgress)
        @renderProgress = newProgress

        decomTasks = _.union(_.pluck(_.map(@cleaningTasks.where(cleanupType: 'DECOMISSIONING'), (t) -> t.toJSON()), 'taskId'), _.pluck(_.map(@taskKillRecords.where(taskCleanupType: 'DECOMISSIONING'), (t) -> t.toJSON()), 'taskId'))
        $contents = @bodyTemplate
            tasks: tasks
            rowsOnly: true
            decomissioning_tasks: decomTasks
            config: config
            showDiskSpace: config.showTaskDiskResource

        $table = @$ ".table-staged table"
        $tableBody = $table.find "tbody"

        if firstStage
            # Render the first batch
            $tableBody.html $contents
            # After the first stage of rendering we want to fix
            # the width of the columns to prevent having to recalculate
            # it constantly
            utils.fixTableColumns $table
        else
            $tableBody.append $contents

        @$('.actions-column a[title]').tooltip()

    sortTable: (event) =>
        @isSorted = true

        $target = $ event.currentTarget
        newSortAttribute = $target.attr "data-sort-attribute"

        $currentlySortedHeading = @$ "[data-sorted=true]"
        $currentlySortedHeading.removeAttr "data-sorted"
        $currentlySortedHeading.find('span').remove()

        if newSortAttribute is @sortAttribute and @sortAscending?
            @sortAscending = not @sortAscending
        else
            # timestamp should be DESC by default
            @sortAscending = if newSortAttribute is "startedAt" then false else true

        @sortAttribute = newSortAttribute

        $target.attr "data-sorted", "true"
        $target.append "<span class='glyphicon glyphicon-chevron-#{ if @sortAscending then 'up' else 'down' }'></span>"

        @renderTable()

    handleScroll: =>
        if @renderProgress >= @collection.length
            $(window).off "scroll"
            return

        if @animationFrameRequest?
            window.cancelAnimationFrame @animationFrameRequest

        @animationFrameRequest = window.requestAnimationFrame =>
            $table = @$ "tbody"
            tableBottom = $table.height() + $table.offset().top
            $window = $(window)
            scrollBottom = $window.scrollTop() + $window.height()
            if scrollBottom >= tableBottom
                @renderTableChunk()

    updateUrl: =>
        app.router.navigate "/tasks/#{ @state }/#{ if @requestsSubFilter then @requestsSubFilter else 'all' }/#{ @searchFilter }", { replace: true }

    viewJson: (e) ->
        task =
            taskId: $(e.target).data 'task-id'
            requestId: $(e.target).data 'request-id'
            nextRunAt: $(e.target).data 'nextrunat'

        # need to make a fetch for scheduled tasks
        if task.nextRunAt
            @trigger 'getPendingTask', task
        else
            utils.viewJSON @collection.get task.taskId

    removeTask: (e) ->
        $row = $(e.target).parents 'tr'
        id = $row.data 'task-id'

        @promptKill id, ->
            $row.remove()

    promptKill: (id, callback) ->
        vex.dialog.confirm
            input: """
                <input name="wait-for-replacement-task" id="wait-for-replacement-task" type="checkbox" checked /> Wait for replacement task to start before killing this task
                <input name="message" type="text" placeholder="Message (optional)" />
            """
            buttons: [
                $.extend {}, vex.dialog.buttons.YES,
                    text: 'Kill task'
                    className: 'vex-dialog-button-primary vex-dialog-button-primary-remove'
                vex.dialog.buttons.NO
            ]
            message: killTemplate id: id

            callback: (confirmed) =>
                return unless confirmed
                waitForReplacementTask = $('.vex #wait-for-replacement-task').is ':checked'
                deleteRequest = @collection.get(id).kill(confirmed.message, false, waitForReplacementTask)

                # ignore errors (probably means you tried
                # to kill an already dead task)
                deleteRequest.error =>
                    app.caughtError()

                callback?()


    runTask: (e) =>
        $row = $(e.target).parents 'tr'
        id = $row.data 'task-id'

        model = @collection.get(id)
        model.promptRun =>
            $row.remove()

    searchChange: (event) =>
        return unless @ is app.views.current

        previousSearchFilter = @searchFilter
        $search = @$ "input[type='search']"
        @searchFilter = $search.val()

        if @searchFilter isnt previousSearchFilter
            @updateUrl()
            @renderTable()

    changeRequestFilters: (event) ->
        event.preventDefault()

        filter = $(event.currentTarget).data 'filter'

        currentFilter = if @requestsSubFilter then @requestsSubFilter.split '-' else []

        # Select multiple filters
        if @requestsSubFilter is 'all' or _.difference(@allRequestTypes, currentFilter).length is 0
            @requestsSubFilter = filter
        else
            currentlyInFilter = _.contains currentFilter, filter

            if currentlyInFilter
                currentFilter = _.without currentFilter, filter
            else
                currentFilter.push filter

            if currentFilter.length isnt 0 and _.difference(@allRequestTypes, currentFilter).length isnt 0
                @requestsSubFilter = currentFilter.join '-'
            else
                @requestsSubFilter = 'all'

        @updateUrl()
        @render()

module.exports = TasksView<|MERGE_RESOLUTION|>--- conflicted
+++ resolved
@@ -132,12 +132,8 @@
             collectionSynced: @collection.synced
             requestsSubFilter: @requestsSubFilter
             haveTasks: @collection.length and @collection.synced
-<<<<<<< HEAD
             showDiskSpace: config.showTaskDiskResource
-=======
-            showDiskSpace: @showDiskSpace
             hideRequestTypeFilter: @state isnt 'active'
->>>>>>> 742e6280
 
         partials =
             partials:
