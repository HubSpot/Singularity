View = require './view'

Request = require '../models/Request'
Slaves = require '../collections/Slaves'
fuzzy = require 'fuzzy'
micromatch = require 'micromatch'

killTemplate = require '../templates/vex/taskKill'

Utils = require '../utils'

vex = require 'vex'

class TasksView extends View

    isSorted: false

    templateBase:  require '../templates/tasksTable/tasksBase'

    templateRequestFilter: require '../templates/requestTypeFilter'

    # Figure out which template we'll use for the table based on the filter
    bodyTemplateMap:
        active:          require '../templates/tasksTable/tasksActiveBody'
        scheduled:       require '../templates/tasksTable/tasksScheduledBody'
        cleaning:        require '../templates/tasksTable/tasksCleaningBody'
        lbcleanup:      require '../templates/tasksTable/tasksLbCleaningBody'
        decommissioning: require '../templates/tasksTable/tasksDecommissioningBody'

    # For staged rendering
    renderProgress: 0
    renderAtOnce: 100
    # Cache for the task array we're currently rendering
    currentTasks: []

    allRequestTypes: ['SERVICE', 'WORKER', 'SCHEDULED', 'ON_DEMAND', 'RUN_ONCE']

    events: =>
        _.extend super,
            'click [data-action="viewJSON"]': 'viewJson'
            'click [data-action="remove"]': 'removeTask'
            'click [data-action="run-now"]': 'runTask'

            'change input[type="search"]': 'searchChange'
            'keyup input[type="search"]': 'searchChange'
            'input input[type="search"]': 'searchChange'

            'click th[data-sort-attribute]': 'sortTable'

            'click [data-filter]': 'changeRequestFilters'

    initialize: ({@state, @requestsSubFilter, @searchFilter, @cleaningTasks, @taskKillRecords}) ->
        @bodyTemplate = @bodyTemplateMap[@state]

        @listenTo @collection, 'sync', @render
        @listenTo @cleaningTasks, 'change', @render
        @listenTo @taskKillRecords, 'change', @render

        @fuzzySearch = _.memoize(@fuzzySearch)
        @showDiskSpace = window.config.showTaskDiskSpace

    fuzzySearch: (filter, tasks) =>
        host =
            extract: (o) ->
                "#{o.host}"
        id =
            extract: (o) ->
                "#{o.id}"
        rack =
            extract: (o) ->
                "#{o.rackId}"
        if Utils.isGlobFilter filter
            res1 = tasks.filter (task) =>
                micromatch.any host.extract(task), filter + '*'
            res2 = tasks.filter (task) =>
                micromatch.any id.extract(task), filter + '*'
            res3 = tasks.filter (task) =>
                micromatch.any rack.extract(task), filter + '*'
            _.uniq(_.union(res3, _.union(res1, res2))).reverse()
        else
            res1 = fuzzy.filter(filter, tasks, host)
            res2 = fuzzy.filter(filter, tasks, id)
            res3 = fuzzy.filter(filter, tasks, rack)
            _.uniq(_.pluck(_.sortBy(_.union(res3, _.union(res1, res2)), (t) => Utils.fuzzyAdjustScore(filter, t)), 'original').reverse())

    # Returns the array of tasks that need to be rendered
    filterCollection: =>
        tasks = _.pluck @collection.models, "attributes"

        # Only show tasks that match the search query
        if @searchFilter
            tasks = @fuzzySearch(@searchFilter, tasks)

        # Only show tasks of requests that match the clicky filters
        if @requestsSubFilter isnt 'all' and @state is 'active'
            tasks = _.filter tasks, (task) =>
                filter = false

                if @requestsSubFilter.indexOf('SERVICE') isnt -1
                    filter = filter or task.taskRequest.request.requestType == 'SERVICE'
                if @requestsSubFilter.indexOf('WORKER') isnt -1
                    filter = filter or task.taskRequest.request.requestType == 'WORKER'
                if @requestsSubFilter.indexOf('SCHEDULED') isnt -1
                    filter = filter or task.taskRequest.request.requestType == 'SCHEDULED'
                if @requestsSubFilter.indexOf('ON_DEMAND') isnt -1
                    filter = filter or task.taskRequest.request.requestType == 'ON_DEMAND'
                if @requestsSubFilter.indexOf('RUN_ONCE') isnt -1
                    filter = filter or task.taskRequest.request.requestType == 'RUN_ONCE'

                filter

        # Sort the table if the user clicked on the table heading things
        if @sortAttribute?
            tasks = _.sortBy tasks, (task) =>
                # Traverse through the properties to find what we're after
                attributes = @sortAttribute.split '.'
                value = task

                for attribute in attributes
                    value = value[attribute]
                    return null if not value?

                return value
            if not @sortAscending
                tasks = tasks.reverse()
        else if not @searchFilter
            tasks.reverse() unless @state is 'scheduled'

        @currentTasks = tasks

    render: =>
        # Save the state of the caret if the search box has already been rendered
        $searchInput = $('.big-search-box')
        @prevSelectionStart = $searchInput[0].selectionStart
        @prevSelectionEnd = $searchInput[0].selectionEnd

        # Renders the base template
        # The table contents are rendered bit by bit as the user scrolls down.
        context =
            tasksFilter: @state
            searchFilter: @searchFilter
            collectionSynced: @collection.synced
            requestsSubFilter: @requestsSubFilter
            haveTasks: @collection.length and @collection.synced
<<<<<<< HEAD
=======
            showDiskSpace: config.showTaskDiskResource
>>>>>>> 713ca020
            hideRequestTypeFilter: @state isnt 'active'
            showDiskSpace: config.showTaskDiskResource

        partials =
            partials:
                tasksBody: @bodyTemplate
                requestsFilter: @templateRequestFilter

        @$el.html @templateBase context, partials

        @renderTable()

        super.afterRender()

        # Reset search box caret
        $searchInput = $('.big-search-box')
        $searchInput[0].setSelectionRange(@prevSelectionStart, @prevSelectionEnd)
        @$('.has-tooltip').tooltip()

    # Prepares the staged rendering and triggers the first one
    renderTable: =>
        return if not @$('table').length

        @$('table').show()
        @$('.empty-table-message').remove()
        @$('input[type="search"]').removeAttr('disabled').attr('placeholder','Filter tasks').focus()

        $(window).scrollTop 0
        @filterCollection()
        @renderProgress = 0

        if not @currentTasks.length
            @$('table').hide()
            @$el.append '<div class="empty-table-message">No tasks that match your query</div>'
            return

        @renderTableChunk()

        $(window).on "scroll", @handleScroll

    renderTableChunk: =>
        if @ isnt app.views.current
            return

        firstStage = @renderProgress is 0

        newProgress = @renderAtOnce + @renderProgress
        tasks = @currentTasks.slice(@renderProgress, newProgress)
        @renderProgress = newProgress

        decomTasks = _.union(_.pluck(_.map(@cleaningTasks.where(cleanupType: 'DECOMISSIONING'), (t) -> t.toJSON()), 'taskId'), _.pluck(_.map(@taskKillRecords.where(taskCleanupType: 'DECOMISSIONING'), (t) -> t.toJSON()), 'taskId'))
        $contents = @bodyTemplate
            tasks: tasks
            rowsOnly: true
            decomissioning_tasks: decomTasks
            config: config
            showDiskSpace: config.showTaskDiskResource

        $table = @$ ".table-staged table"
        $tableBody = $table.find "tbody"

        if firstStage
            # Render the first batch
            $tableBody.html $contents
            # After the first stage of rendering we want to fix
            # the width of the columns to prevent having to recalculate
            # it constantly
            utils.fixTableColumns $table
        else
            $tableBody.append $contents

        @$('.actions-column a[title]').tooltip()

    sortTable: (event) =>
        @isSorted = true

        $target = $ event.currentTarget
        newSortAttribute = $target.attr "data-sort-attribute"

        $currentlySortedHeading = @$ "[data-sorted=true]"
        $currentlySortedHeading.removeAttr "data-sorted"
        $currentlySortedHeading.find('span').remove()

        if newSortAttribute is @sortAttribute and @sortAscending?
            @sortAscending = not @sortAscending
        else
            # timestamp should be DESC by default
            @sortAscending = if newSortAttribute is "startedAt" then false else true

        @sortAttribute = newSortAttribute

        $target.attr "data-sorted", "true"
        $target.append "<span class='glyphicon glyphicon-chevron-#{ if @sortAscending then 'up' else 'down' }'></span>"

        @renderTable()

    handleScroll: =>
        if @renderProgress >= @collection.length
            $(window).off "scroll"
            return

        if @animationFrameRequest?
            window.cancelAnimationFrame @animationFrameRequest

        @animationFrameRequest = window.requestAnimationFrame =>
            $table = @$ "tbody"
            tableBottom = $table.height() + $table.offset().top
            $window = $(window)
            scrollBottom = $window.scrollTop() + $window.height()
            if scrollBottom >= tableBottom
                @renderTableChunk()

    updateUrl: =>
        app.router.navigate "/tasks/#{ @state }/#{ if @requestsSubFilter then @requestsSubFilter else 'all' }/#{ @searchFilter }", { replace: true }

    viewJson: (e) ->
        task =
            taskId: $(e.target).data 'task-id'
            requestId: $(e.target).data 'request-id'
            nextRunAt: $(e.target).data 'nextrunat'

        # need to make a fetch for scheduled tasks
        if task.nextRunAt
            @trigger 'getPendingTask', task
        else
            utils.viewJSON @collection.get task.taskId

    removeTask: (e) ->
        $row = $(e.target).parents 'tr'
        id = $row.data 'task-id'

        @promptKill id, ->
            $row.remove()

    promptKill: (id, callback) ->
        vex.dialog.confirm
            input: """
                <input name="wait-for-replacement-task" id="wait-for-replacement-task" type="checkbox" checked /> Wait for replacement task to start before killing this task
                <input name="message" type="text" placeholder="Message (optional)" />
            """
            buttons: [
                $.extend {}, vex.dialog.buttons.YES,
                    text: 'Kill task'
                    className: 'vex-dialog-button-primary vex-dialog-button-primary-remove'
                vex.dialog.buttons.NO
            ]
            message: killTemplate id: id

            callback: (confirmed) =>
                return unless confirmed
                waitForReplacementTask = $('.vex #wait-for-replacement-task').is ':checked'
                deleteRequest = @collection.get(id).kill(confirmed.message, false, waitForReplacementTask)

                # ignore errors (probably means you tried
                # to kill an already dead task)
                deleteRequest.error =>
                    app.caughtError()

                callback?()


    runTask: (e) =>
        $row = $(e.target).parents 'tr'
        id = $row.data 'task-id'

        model = @collection.get(id)
        model.promptRun =>
            $row.remove()

    searchChange: (event) =>
        return unless @ is app.views.current

        previousSearchFilter = @searchFilter
        $search = @$ "input[type='search']"
        @searchFilter = $search.val()

        if @searchFilter isnt previousSearchFilter
            @updateUrl()
            @renderTable()

    changeRequestFilters: (event) ->
        event.preventDefault()

        filter = $(event.currentTarget).data 'filter'

        currentFilter = if @requestsSubFilter then @requestsSubFilter.split '-' else []

        # Select multiple filters
        if @requestsSubFilter is 'all' or _.difference(@allRequestTypes, currentFilter).length is 0
            @requestsSubFilter = filter
        else
            currentlyInFilter = _.contains currentFilter, filter

            if currentlyInFilter
                currentFilter = _.without currentFilter, filter
            else
                currentFilter.push filter

            if currentFilter.length isnt 0 and _.difference(@allRequestTypes, currentFilter).length isnt 0
                @requestsSubFilter = currentFilter.join '-'
            else
                @requestsSubFilter = 'all'

        @updateUrl()
        @render()

module.exports = TasksView<|MERGE_RESOLUTION|>--- conflicted
+++ resolved
@@ -142,12 +142,8 @@
             collectionSynced: @collection.synced
             requestsSubFilter: @requestsSubFilter
             haveTasks: @collection.length and @collection.synced
-<<<<<<< HEAD
-=======
             showDiskSpace: config.showTaskDiskResource
->>>>>>> 713ca020
             hideRequestTypeFilter: @state isnt 'active'
-            showDiskSpace: config.showTaskDiskResource
 
         partials =
             partials:
