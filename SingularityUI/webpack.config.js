var webpack = require('webpack');
var path = require('path');

dest = path.resolve(__dirname, 'dist');

module.exports = {
  entry: {
    app: './app/initialize.jsx',
    vendor: [
      'react',
      'jquery',
      'underscore',
      'clipboard',
      'select2',
      'moment',
      'messenger',
      'bootstrap',
      'classnames',
      'react-interval',
      'react-dom',
      'fuzzy',
      'juration',
      'backbone',
      'vex-js'
    ],
  },
  output: {
    path: dest,
    filename: 'app.js'
  },
  debug: true,
  devtool: 'source-map',
  module: {
    loaders: [
      { test: /\.es6$/, exclude: /node_modules/, loader: 'babel-loader' },
      { test: /\.jsx$/, exclude: /node_modules/, loader: 'babel-loader' },
<<<<<<< HEAD
      { test: /\.cjsx$/, loaders: ['coffee', 'cjsx']},
      { test: /\.coffee$/, loader: 'coffee'},
      { test: /\.hbs/, loader: 'handlebars-template-loader' },
=======
      { test: /\.coffee$/, loader: 'coffee'},
>>>>>>> cbf48c60
      { test: /[\/]messenger\.js$/, loader: 'exports?Messenger'},
      { test: /[\/]sortable\.js$/, loader: 'exports?Sortable'}
    ]
  },
  resolve: {
    root: path.resolve('./app'),
    extensions: ['', '.js', '.es6', '.jsx', '.coffee'],
    alias: {
      'vex': 'vex-js/js/vex.js',
      'vex.dialog': 'vex-helper.es6',
      'bootstrap': 'bootstrap/dist/js/bootstrap.js'
    }
  },
  plugins: [
    new webpack.ProvidePlugin({
      $: 'jquery',
      '_': 'underscore',
      jQuery: 'jquery',
      'window.jQuery': 'jquery'
    }),
    new webpack.optimize.CommonsChunkPlugin('vendor', 'vendor.bundle.js')
  ]
};<|MERGE_RESOLUTION|>--- conflicted
+++ resolved
@@ -1,7 +1,7 @@
 var webpack = require('webpack');
 var path = require('path');
 
-dest = path.resolve(__dirname, 'dist');
+var dest = path.resolve(__dirname, 'dist');
 
 module.exports = {
   entry: {
@@ -34,13 +34,7 @@
     loaders: [
       { test: /\.es6$/, exclude: /node_modules/, loader: 'babel-loader' },
       { test: /\.jsx$/, exclude: /node_modules/, loader: 'babel-loader' },
-<<<<<<< HEAD
-      { test: /\.cjsx$/, loaders: ['coffee', 'cjsx']},
       { test: /\.coffee$/, loader: 'coffee'},
-      { test: /\.hbs/, loader: 'handlebars-template-loader' },
-=======
-      { test: /\.coffee$/, loader: 'coffee'},
->>>>>>> cbf48c60
       { test: /[\/]messenger\.js$/, loader: 'exports?Messenger'},
       { test: /[\/]sortable\.js$/, loader: 'exports?Sortable'}
     ]
