path = require 'path'
fs =   require 'fs'

handlebars = require 'handlebars-brunch/node_modules/handlebars'

# Brunch settings
exports.config =
    paths:
        public: path.resolve(__dirname, '../SingularityService/target/generated-resources/assets')

    files:
        javascripts:
            joinTo: 'static/js/app.js'
            order: before: [
                /^(bower_components|vendor)/
            ]

        stylesheets:
            joinTo: 'static/css/app.css'

        templates:
            defaultExtension: 'hbs'
            joinTo: 'static/js/app.js'

    server:
        base: process.env.SINGULARITY_BASE_URI ? '/singularity'


    # When running SingularityUI via brunch server we need to make an index.html for it
    # based on the template that's shared with SingularityService
    #
    # After we compile the static files, compile index.html using some required configs
    onCompile: =>
        destination = path.resolve @config.paths.public, 'index.html'

        templatePath = path.resolve 'app/assets/_index.mustache'
        indexTemplate = fs.readFileSync templatePath, 'utf-8'

        templateData =
            staticRoot: process.env.SINGULARITY_STATIC_URI ? "#{ @config.server.base }/static"
            appRoot: process.env.SINGULARITY_APP_URI ? "#{ @config.server.base }/ui"
            apiRoot: process.env.SINGULARITY_API_URI ? ''
            slaveHttpPort: process.env.SINGULARITY_SLAVE_HTTP_PORT ? 5051
            title: process.env.SINGULARITY_TITLE ? 'Singularity (local dev)'
            navColor: process.env.SINGULARITY_NAV_COLOR ? ''
            defaultCpus: process.env.SINGUALRITY_DEFAULT_CPUS ? 1
            defaultMemory: process.env.SINGULARITY_DEFAULT_MEMORY ? 128
            defaultHealthcheckIntervalSeconds: process.env.SINGULARITY_DEFAULT_HEALTHCHECK_INTERVAL_SECONDS ? 5
            defaultHealthcheckTimeoutSeconds: process.env.SINGULARITY_HEALTHCHECK_TIMEOUT_SECONDS ? 5
            defaultDeployHealthTimeoutSeconds: process.env.SINGULARITY_DEPLOY_HEALTH_TIMEOUT_SECONDS ? 120
            hideNewDeployButton: process.env.SINGULARITY_HIDE_NEW_DEPLOY_BUTTON ? "false"
            hideNewRequestButton: process.env.SINGULARITY_HIDE_NEW_REQUEST_BUTTON ? "false"
            runningTaskLogPath:  process.env.SINGULARITY_RUNNING_TASK_LOG_PATH ? "stdout"
            finishedTaskLogPath: process.env.SINGULARITY_FINISHED_TASK_LOG_PATH ? "stdout"
            commonHostnameSuffixToOmit: process.env.SINGULARITY_COMMON_HOSTNAME_SUFFIX_TO_OMIT ? ""
<<<<<<< HEAD
            shellCommands: process.env.SINGULARITY_SHELL_COMMANDS ? "[]"
=======
            taskS3LogOmitPrefix: process.env.SINGULARITY_TASK_S3_LOG_OMIT_PREFIX ? ''
            warnIfScheduledJobIsRunningPastNextRunPct: process.env.SINGULARITY_WARN_IF_SCHEDULED_JOB_IS_RUNNING_PAST_NEXT_RUN_PCT ? 200
>>>>>>> 9b070573

        compiledTemplate = handlebars.compile(indexTemplate)(templateData)
        fs.writeFileSync destination, compiledTemplate<|MERGE_RESOLUTION|>--- conflicted
+++ resolved
@@ -53,12 +53,9 @@
             runningTaskLogPath:  process.env.SINGULARITY_RUNNING_TASK_LOG_PATH ? "stdout"
             finishedTaskLogPath: process.env.SINGULARITY_FINISHED_TASK_LOG_PATH ? "stdout"
             commonHostnameSuffixToOmit: process.env.SINGULARITY_COMMON_HOSTNAME_SUFFIX_TO_OMIT ? ""
-<<<<<<< HEAD
-            shellCommands: process.env.SINGULARITY_SHELL_COMMANDS ? "[]"
-=======
             taskS3LogOmitPrefix: process.env.SINGULARITY_TASK_S3_LOG_OMIT_PREFIX ? ''
             warnIfScheduledJobIsRunningPastNextRunPct: process.env.SINGULARITY_WARN_IF_SCHEDULED_JOB_IS_RUNNING_PAST_NEXT_RUN_PCT ? 200
->>>>>>> 9b070573
+            shellCommands: process.env.SINGULARITY_SHELL_COMMANDS ? "[]"
 
         compiledTemplate = handlebars.compile(indexTemplate)(templateData)
         fs.writeFileSync destination, compiledTemplate