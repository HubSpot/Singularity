--- conflicted
+++ resolved
@@ -55,12 +55,9 @@
             commonHostnameSuffixToOmit: process.env.SINGULARITY_COMMON_HOSTNAME_SUFFIX_TO_OMIT ? ""
             taskS3LogOmitPrefix: process.env.SINGULARITY_TASK_S3_LOG_OMIT_PREFIX ? ''
             warnIfScheduledJobIsRunningPastNextRunPct: process.env.SINGULARITY_WARN_IF_SCHEDULED_JOB_IS_RUNNING_PAST_NEXT_RUN_PCT ? 200
-<<<<<<< HEAD
             shellCommands: process.env.SINGULARITY_SHELL_COMMANDS ? "[]"
-=======
             timestampFormat: process.env.SINGULARITY_TIMESTAMP_FORMAT ? 'lll'
             timestampWithSecondsFormat: process.env.SINGULARITY_TIMESTAMP_WITH_SECONDS_FORMAT ? 'lll:ss'
->>>>>>> 9bb11f00
 
         compiledTemplate = handlebars.compile(indexTemplate)(templateData)
         fs.writeFileSync destination, compiledTemplate