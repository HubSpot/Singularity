exports.config =

    paths:

        public: '../SingularityService/src/main/resources/static'

    files:

        javascripts:

            defaultExtension: 'coffee'

            joinTo:
                'static/js/app.js': /^app/
                'static/js/vendor.js': /^vendor/

            order:
                before: [
                    'vendor/scripts/log.coffee'
                    'vendor/scripts/parseDec.coffee'
                    'vendor/scripts/modernizr.custom-2.6.2.js'
                    'vendor/scripts/jquery-1.10.2.js'
                    'vendor/scripts/jquery.cookie-1.1.js'
                    'vendor/scripts/jquery.mousewheel-3.0.6.js'
                    'vendor/scripts/jquery.swipe-1.1.0.js'
                    'vendor/scripts/underscore-1.5.1.js'
                    'vendor/scripts/underscore.string-2.3.0.js'
                    'vendor/scripts/backbone-1.0.0.js'
                    'vendor/scripts/moment-2.1.0.js'
                    'vendor/scripts/humanize-1.4.2.js'
                    'vendor/scripts/tether-0.1.3.js'
                    'vendor/scripts/drop-0.1.5.js'
                    'vendor/scripts/select-0.2.0.js'
<<<<<<< HEAD
                    'vendor/scripts/q-0.9.js'
=======
                    'vendor/scripts/backbone.paginator-0.9.0.js'
                    'vendor/scripts/teeble-0.3.6.js'
>>>>>>> 5575d2d6
                ]

        stylesheets:
            defaultExtension: 'styl'
            joinTo: 'static/css/app.css'
            order:
                before: [
                    'vendor/styles/bootstrap.css'
                    'vendor/styles/bootstrap-responsive.css'
                    'vendor/styles/docs.css'
                ]

        templates:
            defaultExtension: 'hbs'
            joinTo: 'static/js/app.js'

    server:
        base: '/singularity'<|MERGE_RESOLUTION|>--- conflicted
+++ resolved
@@ -31,12 +31,8 @@
                     'vendor/scripts/tether-0.1.3.js'
                     'vendor/scripts/drop-0.1.5.js'
                     'vendor/scripts/select-0.2.0.js'
-<<<<<<< HEAD
-                    'vendor/scripts/q-0.9.js'
-=======
                     'vendor/scripts/backbone.paginator-0.9.0.js'
                     'vendor/scripts/teeble-0.3.6.js'
->>>>>>> 5575d2d6
                 ]
 
         stylesheets:
