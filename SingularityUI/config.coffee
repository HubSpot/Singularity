--- conflicted
+++ resolved
@@ -55,10 +55,7 @@
             commonHostnameSuffixToOmit: process.env.SINGULARITY_COMMON_HOSTNAME_SUFFIX_TO_OMIT ? ""
             taskS3LogOmitPrefix: process.env.SINGULARITY_TASK_S3_LOG_OMIT_PREFIX ? ''
             warnIfScheduledJobIsRunningPastNextRunPct: process.env.SINGULARITY_WARN_IF_SCHEDULED_JOB_IS_RUNNING_PAST_NEXT_RUN_PCT ? 200
-<<<<<<< HEAD
-=======
             shellCommands: process.env.SINGULARITY_SHELL_COMMANDS ? "[]"
->>>>>>> d94d33d8
 
         compiledTemplate = handlebars.compile(indexTemplate)(templateData)
         fs.writeFileSync destination, compiledTemplate