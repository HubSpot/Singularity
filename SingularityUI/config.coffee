path = require 'path'
fs =   require 'fs'

handlebars = require 'handlebars-brunch/node_modules/handlebars'

# Brunch settings
exports.config =
    paths:
        public: path.resolve(__dirname, '../SingularityService/target/generated-resources/assets')

    files:
        javascripts:
            joinTo: 'static/js/app.js'
            order: before: [
                /^(bower_components|vendor)/
            ]

        stylesheets:
            joinTo: 'static/css/app.css'

        templates:
            defaultExtension: 'hbs'
            joinTo: 'static/js/app.js'

    server:
        base: process.env.SINGULARITY_BASE_URI ? '/singularity'


    # When running SingularityUI via brunch server we need to make an index.html for it
    # based on the template that's shared with SingularityService
    # 
    # After we compile the static files, compile index.html using some required configs
    onCompile: =>
        destination = path.resolve @config.paths.public, 'index.html'

        templatePath = path.resolve 'app/assets/_index.mustache'
        indexTemplate = fs.readFileSync templatePath, 'utf-8'

        templateData =
            staticRoot: process.env.SINGULARITY_STATIC_URI ? "#{ @config.server.base }/static"
            appRoot: process.env.SINGULARITY_APP_URI ? "#{ @config.server.base }/ui"
            apiRoot: process.env.SINGULARITY_API_URI ? ''
            slaveHttpPort: process.env.SINGULARITY_SLAVE_HTTP_PORT ? 5051
            title: process.env.SINGULARITY_TITLE ? 'Singularity (local dev)'
            navColor: process.env.SINGULARITY_NAV_COLOR ? ''
            defaultCpus: process.env.SINGUALRITY_DEFAULT_CPUS ? 1
            defaultMemory: process.env.SINGULARITY_DEFAULT_MEMORY ? 128
            defaultHealthcheckIntervalSeconds: process.env.SINGULARITY_DEFAULT_HEALTHCHECK_INTERVAL_SECONDS ? 5
            defaultHealthcheckTimeoutSeconds: process.env.SINGULARITY_HEALTHCHECK_TIMEOUT_SECONDS ? 5
            defaultDeployHealthTimeoutSeconds: process.env.SINGULARITY_DEPLOY_HEALTH_TIMEOUT_SECONDS ? 120
            hideNewDeployButton: process.env.SINGULARITY_HIDE_NEW_DEPLOY_BUTTON ? "false"
            hideNewRequestButton: process.env.SINGULARITY_HIDE_NEW_REQUEST_BUTTON ? "false"
<<<<<<< HEAD
            defaultHealthcheckIntervalSeconds: 5
            defaultHealthcheckTimeoutSeconds: 10
            defaultDeployHealthTimeoutSeconds: 120
            
=======
            runningTaskLogPath:  process.env.SINGULARITY_RUNNING_TASK_LOG_PATH ? "stdout"
            finishedTaskLogPath: process.env.SINGULARITY_FINISHED_TASK_LOG_PATH ? "stdout"
            commonHostnameSuffixToOmit: process.env.SINGULARITY_COMMON_HOSTNAME_SUFFIX_TO_OMIT ? ""

>>>>>>> 9bd52e3d
        compiledTemplate = handlebars.compile(indexTemplate)(templateData)
        fs.writeFileSync destination, compiledTemplate<|MERGE_RESOLUTION|>--- conflicted
+++ resolved
@@ -50,16 +50,9 @@
             defaultDeployHealthTimeoutSeconds: process.env.SINGULARITY_DEPLOY_HEALTH_TIMEOUT_SECONDS ? 120
             hideNewDeployButton: process.env.SINGULARITY_HIDE_NEW_DEPLOY_BUTTON ? "false"
             hideNewRequestButton: process.env.SINGULARITY_HIDE_NEW_REQUEST_BUTTON ? "false"
-<<<<<<< HEAD
-            defaultHealthcheckIntervalSeconds: 5
-            defaultHealthcheckTimeoutSeconds: 10
-            defaultDeployHealthTimeoutSeconds: 120
-            
-=======
             runningTaskLogPath:  process.env.SINGULARITY_RUNNING_TASK_LOG_PATH ? "stdout"
             finishedTaskLogPath: process.env.SINGULARITY_FINISHED_TASK_LOG_PATH ? "stdout"
             commonHostnameSuffixToOmit: process.env.SINGULARITY_COMMON_HOSTNAME_SUFFIX_TO_OMIT ? ""
 
->>>>>>> 9bd52e3d
         compiledTemplate = handlebars.compile(indexTemplate)(templateData)
         fs.writeFileSync destination, compiledTemplate