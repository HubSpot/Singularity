--- conflicted
+++ resolved
@@ -18,9 +18,4 @@
 
 stepActivation:
   publish:
-<<<<<<< HEAD
-    branches: [hs_staging, hs_qa, hs_stable, master, build-on-blazar]
-=======
-    branches: [staging]
->>>>>>> 63a7b8fe
-
+    branches: [hs_staging, hs_qa, hs_stable, master, build-on-blazar]