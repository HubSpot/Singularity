--- conflicted
+++ resolved
@@ -34,12 +34,8 @@
     "juration": "*",
     "linkifyjs": "~2.0.0-beta.9",
     "messenger": "git://github.com/HubSpot/messenger.git#set-main-field",
-<<<<<<< HEAD
     "moment": "^2.13.0",
-=======
     "micromatch": "^2.3.8",
-    "moment": "2.11.2",
->>>>>>> 8964a525
     "node-uuid": "^1.4.7",
     "promise-polyfill": "^5.2.0",
     "q": "^1.4.1",
