--- conflicted
+++ resolved
@@ -81,23 +81,9 @@
     "babel-plugin-transform-react-jsx": "^6.8.0",
     "babel-plugin-transform-runtime": "^6.9.0",
     "babel-preset-es2015": "^6.9.0",
-<<<<<<< HEAD
-<<<<<<< HEAD
     "babel-register": "^6.9.0",
     "browser-sync": "^2.13.0",
     "chroma-js": "^1.2.2",
-=======
-<<<<<<< HEAD
-=======
->>>>>>> a37cdb0d
-    "chroma-js": "^1.2.2",
-    "babel-register": "^6.9.0",
-    "browser-sync": "^2.13.0",
-<<<<<<< HEAD
->>>>>>> master
->>>>>>> slave-usage
-=======
->>>>>>> a37cdb0d
     "case-sensitive-paths-webpack-plugin": "^1.1.3",
     "css-loader": "^0.23.1",
     "del": "^2.2.0",
@@ -119,16 +105,6 @@
     "node-sass": "^3.8.0",
     "react-copy-to-clipboard": "^4.2.3",
     "react-circular-progressbar": "^0.1.3",
-<<<<<<< HEAD
-=======
-<<<<<<< HEAD
-    "react-copy-to-clipboard": "^4.2.3",
-    "react-circular-progressbar": "^0.1.3",
-=======
->>>>>>> master
->>>>>>> slave-usage
-=======
->>>>>>> a37cdb0d
     "react-hot-loader": "^3.0.0-beta.2",
     "resolve-url-loader": "^1.6.0",
     "sass-loader": "^4.0.0",
