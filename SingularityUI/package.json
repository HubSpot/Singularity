{
  "name": "SingularityUI",
  "description": "UI For the Mesos framework Singularity",
  "version": "0.3.0",
  "homepage": "https://github.com/HubSpot/Singularity",
  "repository": {
    "type": "git",
    "url": "git@github.com:HubSpot/Singularity.git"
  },
  "engines": {
    "node": "~4.1.2",
    "npm": "~2.14.16"
  },
  "bin": {},
  "scripts": {
    "start": "brunch watch --server"
  },
  "dependencies": {
    "backbone": "~1.2.3",
    "backbone-react-component": "^0.10.0",
    "backbone.localstorage": "~1.1.9",
    "bootstrap": "~3.3.0",
    "classnames": "^2.2.3",
    "clipboard": "^1.5.8",
    "datatables": "~1.10.7",
    "datatables-bootstrap3-plugin": "~0.4.0",
    "eonasdan-bootstrap-datetimepicker": "^4.15.35",
    "fuse.js": "~1.2.2",
    "fuzzy": "~0.1.1",
    "jquery": "~1.11.1",
    "juration": "*",
    "messenger": "git://github.com/HubSpot/messenger#set-main-field",
    "moment": "2.11.2",
    "react": "~0.14.2",
    "react-dom": "~0.14.2",
    "react-list": "~0.7.3",
    "select2": "~3.5.1",
    "sortable": "git://github.com/HubSpot/sortable.git#v0.6.0",
    "typeahead.js": "~0.10.4",
    "underscore": "~1.8.0",
    "vex": "git://github.com/HubSpot/vex#v2.3.0-plus-beforeClose-hook",
    "zeroclipboard": "~2.1.5"
  },
  "license": "Apache-2.0",
  "devDependencies": {
    "cjsx-loader": "^2.1.0",
    "coffee-loader": "^0.7.2",
    "coffee-script": "^1.10.0",
    "del": "^2.2.0",
    "exports-loader": "^0.6.3",
    "gulp": "^3.9.1",
    "gulp-concat": "^2.6.0",
    "gulp-mustache": "^2.2.0",
    "gulp-stylus": "^2.3.0",
<<<<<<< HEAD
    "gulp-webserver": "^0.9.1",
=======
    "gulp-util": "^3.0.7",
>>>>>>> f55f8095
    "handlebars": "^4.0.5",
    "handlebars-template-loader": "^0.5.5",
    "nib": "^1.1.0",
    "webpack": "^1.12.14",
<<<<<<< HEAD
=======
    "webpack-dev-server": "^1.14.1",
>>>>>>> f55f8095
    "webpack-stream": "^3.1.0"
  }
}<|MERGE_RESOLUTION|>--- conflicted
+++ resolved
@@ -52,19 +52,12 @@
     "gulp-concat": "^2.6.0",
     "gulp-mustache": "^2.2.0",
     "gulp-stylus": "^2.3.0",
-<<<<<<< HEAD
-    "gulp-webserver": "^0.9.1",
-=======
     "gulp-util": "^3.0.7",
->>>>>>> f55f8095
     "handlebars": "^4.0.5",
     "handlebars-template-loader": "^0.5.5",
     "nib": "^1.1.0",
     "webpack": "^1.12.14",
-<<<<<<< HEAD
-=======
     "webpack-dev-server": "^1.14.1",
->>>>>>> f55f8095
     "webpack-stream": "^3.1.0"
   }
 }