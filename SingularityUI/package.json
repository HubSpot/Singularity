{
  "name": "SingularityUI",
  "description": "UI For the Mesos framework Singularity",
  "version": "0.3.0",
  "homepage": "https://github.com/HubSpot/Singularity",
  "repository": {
    "type": "git",
    "url": "git@github.com:HubSpot/Singularity.git"
  },
  "engines": {
    "node": "~6.2.1",
    "npm": "~3.9.3"
  },
  "bin": {},
  "scripts": {
    "start": "gulp serve",
    "test": "mocha --compilers js:babel-core/register test/index.test",
    "test:watch": "npm test -- --watch"
  },
  "dependencies": {
<<<<<<< HEAD
    "ansi-style-parser": "^1.0.1",
    "babel-runtime": "^6.9.2",
    "bootstrap-sass": "^3.3.6",
=======
    "bootstrap": "~3.3.0",
    "chroma-js": "^1.2.2",
>>>>>>> a8dec94f
    "classnames": "^2.2.3",
    "clipboard": "^1.5.8",
    "core-js": "^1.2.7",
    "eonasdan-bootstrap-datetimepicker": "^4.15.35",
    "fuse.js": "~1.2.2",
    "fuzzy": "git://github.com/HubSpot/fuzzy.git#v0.1.1-plus-return-match-structure",
    "history": "^2.1.2",
    "humanize-plus": "^1.8.1",
    "isomorphic-fetch": "^2.2.1",
    "jquery": "~1.11.1",
    "juration": "*",
    "keymaster": "^1.6.2",
    "messenger": "git://github.com/HubSpot/messenger.git#set-main-field",
    "micromatch": "^2.3.8",
    "moment": "^2.13.0",
    "parseurl": "^1.3.1",
    "promise-polyfill": "^5.2.0",
    "q": "^1.4.1",
    "react": "^15.1.0",
    "react-bootstrap": "^0.30.0",
    "react-bootstrap-datetimepicker": "0.0.22",
    "react-dom": "^15.1.0",
    "react-interval": "^1.2.1",
    "react-json-tree": "^0.8.0",
    "react-list": "~0.7.3",
    "react-redux": "^4.4.5",
    "react-router": "^2.5.2",
    "react-router-redux": "^4.0.5",
    "react-select": "1.0.0-beta14",
    "react-tagsinput": "^3.13.0",
    "react-typeahead": "git://github.com/HubSpot/react-typeahead.git#hubspot-3",
    "react-waypoint": "^2.0.3",
    "react-copy-to-clipboard": "^4.2.3",
    "react-circular-progressbar": "^0.1.3",
    "redux": "^3.5.2",
    "redux-form": "^5.3.0",
    "redux-logger": "^2.6.1",
    "redux-thunk": "^2.0.1",
    "reselect": "^2.5.1",
    "select2": "~3.5.1",
    "singularityui-tailer": "0.3.3",
    "typeahead.js": "~0.10.4",
    "underscore": "~1.8.0",
    "uuid": "^3.0.0",
    "vex-js": "git://github.com/HubSpot/vex.git#v2.3.0-plus-beforeClose-hook"
  },
  "license": "Apache-2.0",
  "devDependencies": {
    "babel-cli": "^6.18.0",
    "babel-core": "^6.9.1",
    "babel-eslint": "^6.0.4",
    "babel-loader": "^6.2.4",
    "babel-plugin-transform-class-properties": "^6.9.1",
    "babel-plugin-transform-object-rest-spread": "^6.8.0",
    "babel-plugin-transform-react-jsx": "^6.8.0",
    "babel-plugin-transform-runtime": "^6.9.0",
    "babel-preset-es2015": "^6.9.0",
<<<<<<< HEAD
    "babel-register": "^6.9.0",
    "browser-sync": "^2.13.0",
=======
    "chroma-js": "^1.2.2",
>>>>>>> a8dec94f
    "case-sensitive-paths-webpack-plugin": "^1.1.3",
    "css-loader": "^0.23.1",
    "del": "^2.2.0",
    "eslint": "^2.11.1",
    "eslint-config-hubspot": "^6.2.0",
    "eslint-plugin-babel": "^3.2.0",
    "eslint-plugin-react": "^4.3.0",
    "expect": "^1.20.2",
    "exports-loader": "^0.6.3",
    "extend": "^3.0.0",
    "extract-text-webpack-plugin": "^1.0.1",
    "file-loader": "^0.9.0",
    "gulp": "^3.9.1",
    "gulp-concat": "^2.6.0",
    "gulp-mustache": "^2.2.0",
    "gulp-util": "^3.0.7",
    "mocha": "^3.1.2",
    "nib": "^1.1.0",
    "node-sass": "^3.8.0",
<<<<<<< HEAD
=======
    "react-copy-to-clipboard": "^4.2.3",
    "react-circular-progressbar": "^0.1.3",
>>>>>>> a8dec94f
    "react-hot-loader": "^3.0.0-beta.2",
    "resolve-url-loader": "^1.6.0",
    "sass-loader": "^4.0.0",
    "streamqueue": "^1.1.1",
    "style-loader": "^0.13.1",
    "stylus": "^0.54.5",
    "stylus-loader": "^2.1.1",
    "url-loader": "^0.5.7",
    "webpack": "1.13.1",
    "webpack-dev-middleware": "^1.6.1",
    "webpack-dev-server": "^1.14.1",
    "webpack-hot-middleware": "^2.12.1",
    "webpack-merge": "^0.8.4",
    "webpack-stream": "^3.1.0"
  }
}<|MERGE_RESOLUTION|>--- conflicted
+++ resolved
@@ -18,14 +18,11 @@
     "test:watch": "npm test -- --watch"
   },
   "dependencies": {
-<<<<<<< HEAD
     "ansi-style-parser": "^1.0.1",
     "babel-runtime": "^6.9.2",
     "bootstrap-sass": "^3.3.6",
-=======
     "bootstrap": "~3.3.0",
     "chroma-js": "^1.2.2",
->>>>>>> a8dec94f
     "classnames": "^2.2.3",
     "clipboard": "^1.5.8",
     "core-js": "^1.2.7",
@@ -83,12 +80,9 @@
     "babel-plugin-transform-react-jsx": "^6.8.0",
     "babel-plugin-transform-runtime": "^6.9.0",
     "babel-preset-es2015": "^6.9.0",
-<<<<<<< HEAD
     "babel-register": "^6.9.0",
     "browser-sync": "^2.13.0",
-=======
     "chroma-js": "^1.2.2",
->>>>>>> a8dec94f
     "case-sensitive-paths-webpack-plugin": "^1.1.3",
     "css-loader": "^0.23.1",
     "del": "^2.2.0",
@@ -108,11 +102,8 @@
     "mocha": "^3.1.2",
     "nib": "^1.1.0",
     "node-sass": "^3.8.0",
-<<<<<<< HEAD
-=======
     "react-copy-to-clipboard": "^4.2.3",
     "react-circular-progressbar": "^0.1.3",
->>>>>>> a8dec94f
     "react-hot-loader": "^3.0.0-beta.2",
     "resolve-url-loader": "^1.6.0",
     "sass-loader": "^4.0.0",
