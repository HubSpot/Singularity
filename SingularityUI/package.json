--- conflicted
+++ resolved
@@ -28,11 +28,7 @@
     "handlebars-brunch": "^1.9.1",
     "javascript-brunch": ">= 1.0 < 1.8",
     "less-brunch": "^1.7.2",
-<<<<<<< HEAD
-    "react": "^0.14.1",
-=======
     "react": "^0.14.2",
->>>>>>> 8f0a01cd
     "react-coffee-brunch": "^1.7.2",
     "stylus-brunch": ">= 1.0 < 1.8",
     "uglify-js-brunch": ">= 1.0 < 1.8"
