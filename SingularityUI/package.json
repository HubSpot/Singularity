--- conflicted
+++ resolved
@@ -33,11 +33,8 @@
     "linkifyjs": "~2.0.0-beta.9",
     "messenger": "git://github.com/HubSpot/messenger#set-main-field",
     "moment": "2.11.2",
-<<<<<<< HEAD
     "node-uuid": "^1.4.7",
-=======
     "q": "^1.4.1",
->>>>>>> b666f51e
     "react": "~0.14.2",
     "react-bootstrap": "^0.28.3",
     "react-dom": "~0.14.2",
