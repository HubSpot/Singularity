--liquibase formatted sql

--changeset tpetr:1 dbms:mysql
CREATE TABLE `taskHistory` (
  `taskId` varchar(200) NOT NULL DEFAULT '',
  `requestId` varchar(100) NOT NULL,
  `status` varchar(50) NOT NULL,
  `pendingType` varchar(50) NOT NULL,
  `createdAt` timestamp NOT NULL DEFAULT '1971-01-01 00:00:01',
  `lastTaskStatus` varchar(100) DEFAULT NULL,
  `updatedAt` timestamp NULL DEFAULT NULL,
  `directory` varchar(500) DEFAULT NULL,
  `task` blob NOT NULL,
  PRIMARY KEY (`taskId`),
  KEY `requestId` (`requestId`,`createdAt`),
  KEY `requestId_2` (`requestId`,`updatedAt`),
  KEY `requestId_3` (`requestId`,`lastTaskStatus`)
) ENGINE=InnoDB DEFAULT CHARSET=utf8;

CREATE TABLE `requestHistory` (
  `requestId` varchar(100) NOT NULL,
  `createdAt` timestamp NOT NULL DEFAULT '1971-01-01 00:00:01',
  `requestState` varchar(25) NOT NULL,
  `user` varchar(100) DEFAULT NULL,
  `request` blob NOT NULL,
  PRIMARY KEY (`requestId`,`createdAt`)
) ENGINE=InnoDB DEFAULT CHARSET=utf8;

CREATE TABLE `taskUpdates` (
  `id` int(11) NOT NULL AUTO_INCREMENT,
  `taskId` varchar(200) DEFAULT NULL,
  `status` varchar(100) NOT NULL,
  `message` varchar(200) DEFAULT NULL,
  `createdAt` timestamp NOT NULL DEFAULT '1971-01-01 00:00:01',
  PRIMARY KEY (`id`),
  KEY `taskId` (`taskId`)
) ENGINE=InnoDB DEFAULT CHARSET=utf8;

--changeset tpetr:2 dbms:mysql
CREATE TABLE `deployHistory` (
  `requestId` varchar(100) NOT NULL,
  `deployId` varchar(100) NOT NULL,
  `createdAt` timestamp NOT NULL DEFAULT '1971-01-01 00:00:01',
  `user` varchar(100) DEFAULT NULL,
  `deployStateAt` timestamp NOT NULL DEFAULT '1971-01-01 00:00:01',
  `deployState` varchar(25) NOT NULL,
  `bytes` blob NOT NULL,
  PRIMARY KEY (`requestId`,`deployId`),
  KEY `requestId` (`requestId`,`createdAt`)
) ENGINE=InnoDB DEFAULT CHARSET=utf8;

--changeset tpetr:3 dbms:mysql
ALTER TABLE `taskHistory`
  DROP COLUMN `status`,
  DROP COLUMN `pendingType`,
  DROP COLUMN `createdAt`,
  DROP COLUMN `directory`,
  MODIFY `lastTaskStatus` VARCHAR(25) DEFAULT NULL,
  MODIFY `updatedAt` TIMESTAMP NOT NULL DEFAULT '1971-01-01 00:00:01',
  CHANGE `task` `bytes` BLOB NOT NULL,
  DROP KEY `requestId`,
  DROP KEY `requestId_3`;

DROP TABLE `taskUpdates`;

--changeset tpetr:4 dbms:mysql
ALTER TABLE `deployHistory` ROW_FORMAT=COMPRESSED KEY_BLOCK_SIZE=8;

ALTER TABLE `requestHistory` ROW_FORMAT=COMPRESSED KEY_BLOCK_SIZE=8;

ALTER TABLE `taskHistory` ROW_FORMAT=COMPRESSED KEY_BLOCK_SIZE=8;

--changeset ssalinas:5 dbms:mysql
ALTER TABLE `taskHistory` MODIFY `bytes` MEDIUMBLOB NOT NULL;

--changeset wsorenson:6 dbms:mysql
ALTER TABLE `taskHistory` ADD COLUMN runId VARCHAR(100) NULL;

--changeset ssalinas:7 dbms:mysql
ALTER TABLE `taskHistory`
  ADD COLUMN deployId VARCHAR(100) NULL,
  ADD KEY `deployId` (`deployId`, `requestId`, `updatedAt`);
UPDATE `taskHistory` SET `deployId` = SUBSTRING_INDEX(SUBSTRING_INDEX(`taskId`, '-', -5), '-', 1) WHERE `deployId` IS NULL;

--changeset ssalinas:8 dbms:mysql
ALTER TABLE `taskHistory` ADD KEY `runId` (`runId`, `requestId`);

--changeset wsorenson:9 dbms:mysql
ALTER TABLE `requestHistory` ADD COLUMN message VARCHAR(280) NULL;

ALTER TABLE `deployHistory` ADD COLUMN message VARCHAR(280) NULL;

--changeset wsorenson:10 dbms:mysql
ALTER TABLE `taskHistory`
  ADD COLUMN `host` VARCHAR(100) CHARACTER SET ASCII NULL,
  ADD COLUMN `startedAt` TIMESTAMP NULL,
  DROP KEY `deployId`,
  ADD KEY `startedAt` (`requestId`, `startedAt`),
  ADD KEY `lastTaskStatus` (`requestId`, `lastTaskStatus`, `startedAt`),
  ADD KEY `deployId` (`requestId`, `deployId`, `startedAt`),
  ADD KEY `host` (`requestId`, `host`, `startedAt`),
  ADD KEY `startedAt2` (`startedAt`, `requestId`);

--changeset wsorenson:11 dbms:mysql
UPDATE `taskHistory` SET `host` = SUBSTRING_INDEX(SUBSTRING_INDEX(`taskId`, '-', -2), '-', 1) WHERE `host` IS NULL;
UPDATE `taskHistory` SET `startedAt` = FROM_UNIXTIME(SUBSTRING_INDEX(SUBSTRING_INDEX(`taskId`, '-', -4), '-', 1)/1000) WHERE `startedAt` IS NULL;

--changeset ssalinas:12 dbms:mysql
ALTER TABLE `taskHistory`
  ADD KEY `updatedAt` (`updatedAt`, `requestId`)

--changeset ssalinas:13 dbms:mysql
ALTER TABLE `deployHistory` MODIFY `bytes` MEDIUMBLOB NOT NULL;

<<<<<<< HEAD
--changeset ssalinas:14 dbms:mysql
ALTER TABLE `taskHistory`
  ADD COLUMN `purged` BOOLEAN NOT NULL DEFAULT false,
  ADD KEY `purged` (`requestId`, `purged`, `updatedAt`);
=======
--changeset tpetr:14 dbms:mysql
ALTER TABLE `requestHistory` MODIFY `createdAt` TIMESTAMP(3) NOT NULL DEFAULT '1971-01-01 00:00:01'
>>>>>>> 17575a61
<|MERGE_RESOLUTION|>--- conflicted
+++ resolved
@@ -112,12 +112,10 @@
 --changeset ssalinas:13 dbms:mysql
 ALTER TABLE `deployHistory` MODIFY `bytes` MEDIUMBLOB NOT NULL;
 
-<<<<<<< HEAD
---changeset ssalinas:14 dbms:mysql
+--changeset tpetr:14 dbms:mysql
+ALTER TABLE `requestHistory` MODIFY `createdAt` TIMESTAMP(3) NOT NULL DEFAULT '1971-01-01 00:00:01'
+
+--changeset ssalinas:15 dbms:mysql
 ALTER TABLE `taskHistory`
   ADD COLUMN `purged` BOOLEAN NOT NULL DEFAULT false,
-  ADD KEY `purged` (`requestId`, `purged`, `updatedAt`);
-=======
---changeset tpetr:14 dbms:mysql
-ALTER TABLE `requestHistory` MODIFY `createdAt` TIMESTAMP(3) NOT NULL DEFAULT '1971-01-01 00:00:01'
->>>>>>> 17575a61
+  ADD KEY `purged` (`requestId`, `purged`, `updatedAt`);