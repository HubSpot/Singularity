--liquibase formatted sql

--changeset tpetr:1 dbms:mysql
CREATE TABLE `taskHistory` (
  `taskId` varchar(200) NOT NULL DEFAULT '',
  `requestId` varchar(100) NOT NULL,
  `status` varchar(50) NOT NULL,
  `pendingType` varchar(50) NOT NULL,
  `createdAt` timestamp NOT NULL DEFAULT '1971-01-01 00:00:01',
  `lastTaskStatus` varchar(100) DEFAULT NULL,
  `updatedAt` timestamp NULL DEFAULT NULL,
  `directory` varchar(500) DEFAULT NULL,
  `task` blob NOT NULL,
  PRIMARY KEY (`taskId`),
  KEY `requestId` (`requestId`,`createdAt`),
  KEY `requestId_2` (`requestId`,`updatedAt`),
  KEY `requestId_3` (`requestId`,`lastTaskStatus`)
) ENGINE=InnoDB DEFAULT CHARSET=utf8;

CREATE TABLE `requestHistory` (
  `requestId` varchar(100) NOT NULL,
  `createdAt` timestamp NOT NULL DEFAULT '1971-01-01 00:00:01',
  `requestState` varchar(25) NOT NULL,
  `user` varchar(100) DEFAULT NULL,
  `request` blob NOT NULL,
  PRIMARY KEY (`requestId`,`createdAt`)
) ENGINE=InnoDB DEFAULT CHARSET=utf8;

CREATE TABLE `taskUpdates` (
  `id` int(11) NOT NULL AUTO_INCREMENT,
  `taskId` varchar(200) DEFAULT NULL,
  `status` varchar(100) NOT NULL,
  `message` varchar(200) DEFAULT NULL,
  `createdAt` timestamp NOT NULL DEFAULT '1971-01-01 00:00:01',
  PRIMARY KEY (`id`),
  KEY `taskId` (`taskId`)
) ENGINE=InnoDB DEFAULT CHARSET=utf8;

--changeset tpetr:2 dbms:mysql
CREATE TABLE `deployHistory` (
  `requestId` varchar(100) NOT NULL,
  `deployId` varchar(100) NOT NULL,
  `createdAt` timestamp NOT NULL DEFAULT '1971-01-01 00:00:01',
  `user` varchar(100) DEFAULT NULL,
  `deployStateAt` timestamp NOT NULL DEFAULT '1971-01-01 00:00:01',
  `deployState` varchar(25) NOT NULL,
  `bytes` blob NOT NULL,
  PRIMARY KEY (`requestId`,`deployId`),
  KEY `requestId` (`requestId`,`createdAt`)
) ENGINE=InnoDB DEFAULT CHARSET=utf8;

--changeset tpetr:3 dbms:mysql
ALTER TABLE `taskHistory`
  DROP COLUMN `status`,
  DROP COLUMN `pendingType`,
  DROP COLUMN `createdAt`,
  DROP COLUMN `directory`,
  MODIFY `lastTaskStatus` VARCHAR(25) DEFAULT NULL,
  MODIFY `updatedAt` TIMESTAMP NOT NULL DEFAULT '1971-01-01 00:00:01',
  CHANGE `task` `bytes` BLOB NOT NULL,
  DROP KEY `requestId`,
  DROP KEY `requestId_3`;

DROP TABLE `taskUpdates`;

--changeset tpetr:4 dbms:mysql
ALTER TABLE `deployHistory` ROW_FORMAT=COMPRESSED KEY_BLOCK_SIZE=8;

ALTER TABLE `requestHistory` ROW_FORMAT=COMPRESSED KEY_BLOCK_SIZE=8;

ALTER TABLE `taskHistory` ROW_FORMAT=COMPRESSED KEY_BLOCK_SIZE=8;

<<<<<<< HEAD
--changeset wsorenson:5 dbms:mysql
ALTER TABLE `taskHistory` ADD COLUMN runId VARCHAR(100) NULL;
=======
--changeset ssalinas:5 dbms:mysql
ALTER TABLE `taskHistory` MODIFY `bytes` MEDIUMBLOB NOT NULL;
>>>>>>> f10c36f3
<|MERGE_RESOLUTION|>--- conflicted
+++ resolved
@@ -70,10 +70,8 @@
 
 ALTER TABLE `taskHistory` ROW_FORMAT=COMPRESSED KEY_BLOCK_SIZE=8;
 
-<<<<<<< HEAD
---changeset wsorenson:5 dbms:mysql
-ALTER TABLE `taskHistory` ADD COLUMN runId VARCHAR(100) NULL;
-=======
 --changeset ssalinas:5 dbms:mysql
 ALTER TABLE `taskHistory` MODIFY `bytes` MEDIUMBLOB NOT NULL;
->>>>>>> f10c36f3
+
+--changeset wsorenson:6 dbms:mysql
+ALTER TABLE `taskHistory` ADD COLUMN runId VARCHAR(100) NULL;