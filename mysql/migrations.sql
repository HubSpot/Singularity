--liquibase formatted sql

--changeset tpetr:1 dbms:mysql
CREATE TABLE `taskHistory` (
  `taskId` varchar(200) NOT NULL DEFAULT '',
  `requestId` varchar(100) NOT NULL,
  `status` varchar(50) NOT NULL,
  `pendingType` varchar(50) NOT NULL,
  `createdAt` timestamp NOT NULL DEFAULT '1971-01-01 00:00:01',
  `lastTaskStatus` varchar(100) DEFAULT NULL,
  `updatedAt` timestamp NULL DEFAULT NULL,
  `directory` varchar(500) DEFAULT NULL,
  `task` blob NOT NULL,
  PRIMARY KEY (`taskId`),
  KEY `requestId` (`requestId`,`createdAt`),
  KEY `requestId_2` (`requestId`,`updatedAt`),
  KEY `requestId_3` (`requestId`,`lastTaskStatus`)
) ENGINE=InnoDB DEFAULT CHARSET=utf8;

CREATE TABLE `requestHistory` (
  `requestId` varchar(100) NOT NULL,
  `createdAt` timestamp NOT NULL DEFAULT '1971-01-01 00:00:01',
  `requestState` varchar(25) NOT NULL,
  `user` varchar(100) DEFAULT NULL,
  `request` blob NOT NULL,
  PRIMARY KEY (`requestId`,`createdAt`)
) ENGINE=InnoDB DEFAULT CHARSET=utf8;

CREATE TABLE `taskUpdates` (
  `id` int(11) NOT NULL AUTO_INCREMENT,
  `taskId` varchar(200) DEFAULT NULL,
  `status` varchar(100) NOT NULL,
  `message` varchar(200) DEFAULT NULL,
  `createdAt` timestamp NOT NULL DEFAULT '1971-01-01 00:00:01',
  PRIMARY KEY (`id`),
  KEY `taskId` (`taskId`)
) ENGINE=InnoDB DEFAULT CHARSET=utf8;

--changeset tpetr:2 dbms:mysql
CREATE TABLE `deployHistory` (
  `requestId` varchar(100) NOT NULL,
  `deployId` varchar(100) NOT NULL,
  `createdAt` timestamp NOT NULL DEFAULT '1971-01-01 00:00:01',
  `user` varchar(100) DEFAULT NULL,
  `deployStateAt` timestamp NOT NULL DEFAULT '1971-01-01 00:00:01',
  `deployState` varchar(25) NOT NULL,
  `bytes` blob NOT NULL,
  PRIMARY KEY (`requestId`,`deployId`),
  KEY `requestId` (`requestId`,`createdAt`)
) ENGINE=InnoDB DEFAULT CHARSET=utf8;

--changeset tpetr:3 dbms:mysql
ALTER TABLE `taskHistory`
  DROP COLUMN `status`,
  DROP COLUMN `pendingType`,
  DROP COLUMN `createdAt`,
  DROP COLUMN `directory`,
  MODIFY `lastTaskStatus` VARCHAR(25) DEFAULT NULL,
  MODIFY `updatedAt` TIMESTAMP NOT NULL DEFAULT '1971-01-01 00:00:01',
  CHANGE `task` `bytes` BLOB NOT NULL,
  DROP KEY `requestId`,
  DROP KEY `requestId_3`;

DROP TABLE `taskUpdates`;

--changeset tpetr:4 dbms:mysql
ALTER TABLE `deployHistory` ROW_FORMAT=COMPRESSED KEY_BLOCK_SIZE=8;

ALTER TABLE `requestHistory` ROW_FORMAT=COMPRESSED KEY_BLOCK_SIZE=8;

ALTER TABLE `taskHistory` ROW_FORMAT=COMPRESSED KEY_BLOCK_SIZE=8;

--changeset ssalinas:5 dbms:mysql
ALTER TABLE `taskHistory` MODIFY `bytes` MEDIUMBLOB NOT NULL;

--changeset wsorenson:6 dbms:mysql
<<<<<<< HEAD
ALTER TABLE `taskHistory` ADD COLUMN runId VARCHAR(100) NULL;

=======
ALTER TABLE `taskHistory` ADD COLUMN runId VARCHAR(100) NULL;
>>>>>>> ef26bc92
<|MERGE_RESOLUTION|>--- conflicted
+++ resolved
@@ -74,9 +74,4 @@
 ALTER TABLE `taskHistory` MODIFY `bytes` MEDIUMBLOB NOT NULL;
 
 --changeset wsorenson:6 dbms:mysql
-<<<<<<< HEAD
-ALTER TABLE `taskHistory` ADD COLUMN runId VARCHAR(100) NULL;
-
-=======
-ALTER TABLE `taskHistory` ADD COLUMN runId VARCHAR(100) NULL;
->>>>>>> ef26bc92
+ALTER TABLE `taskHistory` ADD COLUMN runId VARCHAR(100) NULL;