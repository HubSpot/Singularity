package com.hubspot.singularity.executor.cleanup;

import java.io.IOException;
import java.nio.file.DirectoryStream;
import java.nio.file.Files;
import java.nio.file.Path;
import java.nio.file.Paths;
import java.util.ArrayList;
import java.util.Collection;
import java.util.Collections;
import java.util.HashSet;
import java.util.Iterator;
import java.util.List;
import java.util.Objects;
import java.util.Set;

import org.slf4j.Logger;
import org.slf4j.LoggerFactory;

import com.google.common.base.Optional;
import com.google.common.base.Throwables;
import com.google.common.collect.ImmutableList;
import com.google.common.collect.ImmutableMap;
import com.google.common.collect.Sets;
import com.google.inject.Inject;
import com.google.inject.name.Named;
import com.hubspot.mesos.JavaUtils;
import com.hubspot.mesos.client.MesosClient;
import com.hubspot.singularity.SingularityTask;
import com.hubspot.singularity.SingularityTaskHistory;
import com.hubspot.singularity.SingularityTaskHistoryUpdate;
import com.hubspot.singularity.client.SingularityClient;
import com.hubspot.singularity.client.SingularityClientException;
import com.hubspot.singularity.client.SingularityClientProvider;
import com.hubspot.singularity.executor.SingularityExecutorCleanupStatistics;
import com.hubspot.singularity.executor.SingularityExecutorCleanupStatistics.SingularityExecutorCleanupStatisticsBuilder;
import com.hubspot.singularity.executor.TemplateManager;
import com.hubspot.singularity.executor.cleanup.config.SingularityExecutorCleanupConfiguration;
import com.hubspot.singularity.executor.config.SingularityExecutorConfiguration;
import com.hubspot.singularity.executor.task.SingularityExecutorTaskCleanup;
import com.hubspot.singularity.executor.task.SingularityExecutorTaskDefinition;
import com.hubspot.singularity.executor.task.SingularityExecutorTaskLogManager;
import com.hubspot.singularity.executor.task.TaskCleanupResult;
import com.hubspot.singularity.runner.base.config.SingularityRunnerBaseModule;
import com.hubspot.singularity.runner.base.configuration.SingularityRunnerBaseConfiguration;
import com.hubspot.singularity.runner.base.sentry.SingularityRunnerExceptionNotifier;
import com.hubspot.singularity.runner.base.shared.JsonObjectFileHelper;
import com.hubspot.singularity.runner.base.shared.ProcessFailedException;
import com.hubspot.singularity.runner.base.shared.ProcessUtils;
import com.hubspot.singularity.runner.base.shared.SimpleProcessManager;
import com.spotify.docker.client.DockerClient;
import com.spotify.docker.client.messages.Container;
import com.spotify.docker.client.messages.ContainerInfo;

public class SingularityExecutorCleanup {

  private static final Logger LOG = LoggerFactory.getLogger(SingularityExecutorCleanup.class);

  private final JsonObjectFileHelper jsonObjectFileHelper;
  private final SingularityRunnerBaseConfiguration baseConfiguration;
  private final SingularityExecutorConfiguration executorConfiguration;
  private final SingularityClient singularityClient;
  private final TemplateManager templateManager;
  private final SingularityExecutorCleanupConfiguration cleanupConfiguration;
  private final MesosClient mesosClient;
  private final ProcessUtils processUtils;
  private final DockerClient dockerClient;
  private final String hostname;
<<<<<<< HEAD
=======
  private final SingularityRunnerExceptionNotifier exceptionNotifier;
>>>>>>> 2052885d

  @Inject
  public SingularityExecutorCleanup(SingularityClientProvider singularityClientProvider, JsonObjectFileHelper jsonObjectFileHelper, SingularityRunnerBaseConfiguration baseConfiguration,
      SingularityExecutorConfiguration executorConfiguration, SingularityExecutorCleanupConfiguration cleanupConfiguration, TemplateManager templateManager, MesosClient mesosClient,
<<<<<<< HEAD
      DockerClient dockerClient, @Named(SingularityRunnerBaseModule.HOST_NAME_PROPERTY) String hostname) {
=======
      DockerClient dockerClient, @Named(SingularityRunnerBaseModule.HOST_NAME_PROPERTY) String hostname, SingularityRunnerExceptionNotifier exceptionNotifier) {
>>>>>>> 2052885d
    this.jsonObjectFileHelper = jsonObjectFileHelper;
    this.baseConfiguration = baseConfiguration;
    this.executorConfiguration = executorConfiguration;
    this.cleanupConfiguration = cleanupConfiguration;
    this.singularityClient = singularityClientProvider.get(cleanupConfiguration.getSingularityClientCredentials());
    this.templateManager = templateManager;
    this.mesosClient = mesosClient;
    this.processUtils = new ProcessUtils(LOG);
    this.dockerClient = dockerClient;
    this.hostname = hostname;
<<<<<<< HEAD
=======
    this.exceptionNotifier = exceptionNotifier;
>>>>>>> 2052885d
  }

  public SingularityExecutorCleanupStatistics clean() {
    final SingularityExecutorCleanupStatisticsBuilder statisticsBldr = new SingularityExecutorCleanupStatisticsBuilder();
    final Path directory = Paths.get(executorConfiguration.getGlobalTaskDefinitionDirectory());

    Set<String> runningTaskIds = null;

    try {
      runningTaskIds = getRunningTaskIds();
    } catch (Exception e) {
      LOG.error("While fetching running tasks from singularity", e);
      exceptionNotifier.notify(e, Collections.<String, String>emptyMap());
      statisticsBldr.setErrorMessage(e.getMessage());
      return statisticsBldr.build();
    }

    LOG.info("Found {} running tasks from Mesos", runningTaskIds);

    statisticsBldr.setMesosRunningTasks(runningTaskIds.size());

    if (runningTaskIds.isEmpty()) {
      if (cleanupConfiguration.isSafeModeWontRunWithNoTasks()) {
        final String errorMessage = String.format("Running in safe mode and found 0 running tasks - aborting cleanup");
        LOG.error(errorMessage);
        statisticsBldr.setErrorMessage(errorMessage);
        return statisticsBldr.build();
      } else {
        LOG.warn("Found 0 running tasks - proceeding with cleanup as we are not in safe mode");
      }
    }

    if (cleanupConfiguration.isRunDockerCleanup()) {
      cleanDocker(runningTaskIds);
    }

    for (Path file : JavaUtils.iterable(directory)) {
      if (!Objects.toString(file.getFileName()).endsWith(executorConfiguration.getGlobalTaskDefinitionSuffix())) {
        LOG.debug("Ignoring file {} that doesn't have suffix {}", file, executorConfiguration.getGlobalTaskDefinitionSuffix());
        statisticsBldr.incrInvalidTasks();
        continue;
      }

      statisticsBldr.incrTotalTaskFiles();

      try {
        Optional<SingularityExecutorTaskDefinition> taskDefinition = jsonObjectFileHelper.read(file, LOG, SingularityExecutorTaskDefinition.class);

        if (!taskDefinition.isPresent()) {
          statisticsBldr.incrInvalidTasks();
          continue;
        }

        final String taskId = taskDefinition.get().getTaskId();

        LOG.info("{} - Starting possible cleanup", taskId);

        if (runningTaskIds.contains(taskId) || executorStillRunning(taskDefinition.get())) {
          statisticsBldr.incrRunningTasksIgnored();
          continue;
        }

        Optional<SingularityTaskHistory> taskHistory = null;

        try {
          taskHistory = singularityClient.getHistoryForTask(taskId);
        } catch (SingularityClientException sce) {
          LOG.error("{} - Failed fetching history", taskId, sce);
          exceptionNotifier.notify(sce, Collections.<String, String>emptyMap());
          statisticsBldr.incrErrorTasks();
          continue;
        }

        TaskCleanupResult result = cleanTask(taskDefinition.get(), taskHistory);

        LOG.info("{} - {}", taskId, result);

        switch (result) {
          case ERROR:
            statisticsBldr.incrErrorTasks();
            break;
          case SUCCESS:
            statisticsBldr.incrSuccessfullyCleanedTasks();
            break;
          case WAITING:
            statisticsBldr.incrWaitingTasks();
            break;
           default:
            break;
        }

      } catch (IOException ioe) {
        LOG.error("Couldn't read file {}", file, ioe);
        exceptionNotifier.notify(ioe, ImmutableMap.of("file", file.toString()));
        statisticsBldr.incrIoErrorTasks();
      }
    }

    return statisticsBldr.build();
  }

  private Set<String> getRunningTaskIds() {
    final String slaveId = mesosClient.getSlaveState(mesosClient.getSlaveUri(hostname)).getId();
<<<<<<< HEAD

    final Collection<SingularityTask> activeTasks = singularityClient.getActiveTasksOnSlave(slaveId);

=======

    final Collection<SingularityTask> activeTasks = singularityClient.getActiveTasksOnSlave(slaveId);

>>>>>>> 2052885d
    final Set<String> runningTaskIds = Sets.newHashSet();

    for (SingularityTask task : activeTasks) {
      runningTaskIds.add(task.getTaskId().getId());
    }

    return runningTaskIds;
  }

  private boolean executorStillRunning(SingularityExecutorTaskDefinition taskDefinition) {
    Optional<Integer> executorPidSafe = taskDefinition.getExecutorPidSafe();

    if (!executorPidSafe.isPresent()) {
      return false;
    }

    return processUtils.doesProcessExist(executorPidSafe.get());
  }

  private TaskCleanupResult cleanTask(SingularityExecutorTaskDefinition taskDefinition, Optional<SingularityTaskHistory> taskHistory) {
    SingularityExecutorTaskLogManager logManager = new SingularityExecutorTaskLogManager(taskDefinition, templateManager, baseConfiguration, executorConfiguration, LOG, jsonObjectFileHelper);

    SingularityExecutorTaskCleanup taskCleanup = new SingularityExecutorTaskCleanup(logManager, executorConfiguration, taskDefinition, LOG, dockerClient);

    boolean cleanupTaskAppDirectory = !taskDefinition.getExecutorData().getPreserveTaskSandboxAfterFinish().or(Boolean.FALSE);

    if (taskHistory.isPresent()) {
      final Optional<SingularityTaskHistoryUpdate> lastUpdate = JavaUtils.getLast(taskHistory.get().getTaskUpdates());

      if (lastUpdate.isPresent() && lastUpdate.get().getTaskState().isFailed()) {
        final long delta = System.currentTimeMillis() - lastUpdate.get().getTimestamp();

        if (delta < cleanupConfiguration.getCleanupAppDirectoryOfFailedTasksAfterMillis()) {
          LOG.info("Not cleaning up task app directory of {} because only {} has elapsed since it failed (will cleanup after {})", taskDefinition.getTaskId(),
              JavaUtils.durationFromMillis(delta), JavaUtils.durationFromMillis(cleanupConfiguration.getCleanupAppDirectoryOfFailedTasksAfterMillis()));
          cleanupTaskAppDirectory = false;
        }
      }
    }

    if (taskDefinition.shouldLogrotateLogFile()) {
      checkForUncompressedLogrotatedFile(taskDefinition);
    }

    boolean isDocker = (taskHistory.isPresent() && taskHistory.get().getTask().getMesosTask().hasContainer() && taskHistory.get().getTask().getMesosTask().getContainer().hasDocker());

    return taskCleanup.cleanup(cleanupTaskAppDirectory, isDocker);
  }

  private Iterator<Path> getUncompressedLogrotatedFileIterator(SingularityExecutorTaskDefinition taskDefinition) {
    final Path serviceLogOutPath = taskDefinition.getServiceLogOutPath();
    final Path parent = serviceLogOutPath.getParent();
    if (parent == null) {
      throw new IllegalStateException("Service log path " + serviceLogOutPath + " has no parent");
    }
    final Path logrotateToPath = parent.resolve(executorConfiguration.getLogrotateToDirectory());

    if (!logrotateToPath.toFile().exists() || !logrotateToPath.toFile().isDirectory()) {
      LOG.warn("Skipping uncompressed logrotated file cleanup for {} -- {} does not exist or is not a directory (task sandbox was probably garbage collected by Mesos)", taskDefinition.getTaskId(), logrotateToPath);
      return Collections.emptyIterator();
    }

    try {
      DirectoryStream<Path> dirStream = Files.newDirectoryStream(logrotateToPath, String.format("%s-*", serviceLogOutPath.getFileName()));
      return dirStream.iterator();
    } catch (IOException e) {
      throw Throwables.propagate(e);
    }
  }

  private void checkForUncompressedLogrotatedFile(SingularityExecutorTaskDefinition taskDefinition) {
    final Iterator<Path> iterator = getUncompressedLogrotatedFileIterator(taskDefinition);
    final Set<String> emptyPaths = new HashSet<>();
    final List<Path> ungzippedFiles = new ArrayList<>();

    // check for matched 0 byte gz files.. and delete/gzip them

    while (iterator.hasNext()) {
      Path path = iterator.next();

      final String fileName = Objects.toString(path.getFileName());
      if (fileName.endsWith(".gz")) {
        try {
          if (Files.size(path) == 0) {
            Files.deleteIfExists(path);

            emptyPaths.add(fileName.substring(0, fileName.length() - 3)); // removing .gz
          }
        } catch (IOException ioe) {
          LOG.error("Failed to handle empty gz file {}", path, ioe);
          exceptionNotifier.notify(ioe, ImmutableMap.of("file", path.toString()));
        }
      } else {
        ungzippedFiles.add(path);
      }
    }

    for (Path path : ungzippedFiles) {
      if (emptyPaths.contains(Objects.toString(path.getFileName()))) {
        LOG.info("Gzipping abandoned file {}", path);
        try {
          new SimpleProcessManager(LOG).runCommand(ImmutableList.<String> of("gzip", path.toString()));
        } catch (InterruptedException | ProcessFailedException e) {
          LOG.error("Failed to gzip {}", path, e);
          exceptionNotifier.notify(e, ImmutableMap.of("file", path.toString()));
        }
      } else {
        LOG.debug("Didn't find matched empty gz file for {}", path);
      }
    }
  }

  private void cleanDocker(Set<String> runningTaskIds) {
    try {
      for (Container container : dockerClient.listContainers()) {
        for (String name : container.names()) {
          if (name.startsWith(executorConfiguration.getDockerPrefix())) {
            if (!runningTaskIds.contains(name.substring(executorConfiguration.getDockerPrefix().length()))) {
              stopContainer(container);
            }
          }
        }
      }
    } catch (Exception e) {
      LOG.error("Could not get list of Docker containers", e);
<<<<<<< HEAD
=======
      exceptionNotifier.notify(e, Collections.<String, String>emptyMap());
>>>>>>> 2052885d
    }
  }

  private void stopContainer(Container container) {
    try {
      ContainerInfo containerInfo = dockerClient.inspectContainer(container.id());
      if (containerInfo.state().running()) {
        dockerClient.stopContainer(container.id(), executorConfiguration.getDockerStopTimeout());
        LOG.debug("Forcefully stopped container {}", container.names());
      }
      dockerClient.removeContainer(container.id(), true);
      LOG.debug("Removed container {}", container.names());
    } catch (Exception e) {
      LOG.error("Failed to stop or remove container {}", container.names(), e);
<<<<<<< HEAD
=======
      exceptionNotifier.notify(e, Collections.<String, String>emptyMap());
>>>>>>> 2052885d
    }
  }

}<|MERGE_RESOLUTION|>--- conflicted
+++ resolved
@@ -66,19 +66,12 @@
   private final ProcessUtils processUtils;
   private final DockerClient dockerClient;
   private final String hostname;
-<<<<<<< HEAD
-=======
   private final SingularityRunnerExceptionNotifier exceptionNotifier;
->>>>>>> 2052885d
 
   @Inject
   public SingularityExecutorCleanup(SingularityClientProvider singularityClientProvider, JsonObjectFileHelper jsonObjectFileHelper, SingularityRunnerBaseConfiguration baseConfiguration,
       SingularityExecutorConfiguration executorConfiguration, SingularityExecutorCleanupConfiguration cleanupConfiguration, TemplateManager templateManager, MesosClient mesosClient,
-<<<<<<< HEAD
-      DockerClient dockerClient, @Named(SingularityRunnerBaseModule.HOST_NAME_PROPERTY) String hostname) {
-=======
       DockerClient dockerClient, @Named(SingularityRunnerBaseModule.HOST_NAME_PROPERTY) String hostname, SingularityRunnerExceptionNotifier exceptionNotifier) {
->>>>>>> 2052885d
     this.jsonObjectFileHelper = jsonObjectFileHelper;
     this.baseConfiguration = baseConfiguration;
     this.executorConfiguration = executorConfiguration;
@@ -89,10 +82,7 @@
     this.processUtils = new ProcessUtils(LOG);
     this.dockerClient = dockerClient;
     this.hostname = hostname;
-<<<<<<< HEAD
-=======
     this.exceptionNotifier = exceptionNotifier;
->>>>>>> 2052885d
   }
 
   public SingularityExecutorCleanupStatistics clean() {
@@ -196,15 +186,9 @@
 
   private Set<String> getRunningTaskIds() {
     final String slaveId = mesosClient.getSlaveState(mesosClient.getSlaveUri(hostname)).getId();
-<<<<<<< HEAD
 
     final Collection<SingularityTask> activeTasks = singularityClient.getActiveTasksOnSlave(slaveId);
 
-=======
-
-    final Collection<SingularityTask> activeTasks = singularityClient.getActiveTasksOnSlave(slaveId);
-
->>>>>>> 2052885d
     final Set<String> runningTaskIds = Sets.newHashSet();
 
     for (SingularityTask task : activeTasks) {
@@ -330,10 +314,7 @@
       }
     } catch (Exception e) {
       LOG.error("Could not get list of Docker containers", e);
-<<<<<<< HEAD
-=======
       exceptionNotifier.notify(e, Collections.<String, String>emptyMap());
->>>>>>> 2052885d
     }
   }
 
@@ -348,10 +329,7 @@
       LOG.debug("Removed container {}", container.names());
     } catch (Exception e) {
       LOG.error("Failed to stop or remove container {}", container.names(), e);
-<<<<<<< HEAD
-=======
       exceptionNotifier.notify(e, Collections.<String, String>emptyMap());
->>>>>>> 2052885d
     }
   }
 
