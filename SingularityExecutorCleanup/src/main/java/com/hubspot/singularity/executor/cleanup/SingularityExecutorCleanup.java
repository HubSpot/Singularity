package com.hubspot.singularity.executor.cleanup;

import java.io.IOException;
import java.nio.file.DirectoryStream;
import java.nio.file.Files;
import java.nio.file.Path;
import java.nio.file.Paths;
import java.util.ArrayList;
import java.util.Collection;
import java.util.Collections;
import java.util.HashSet;
import java.util.Iterator;
import java.util.List;
import java.util.Objects;
import java.util.Set;
import java.util.concurrent.TimeUnit;

import org.slf4j.Logger;
import org.slf4j.LoggerFactory;

import com.google.common.base.Optional;
import com.google.common.base.Strings;
import com.google.common.base.Throwables;
import com.google.common.collect.ImmutableList;
import com.google.common.collect.ImmutableMap;
import com.google.common.collect.Sets;
import com.google.inject.Inject;
import com.google.inject.name.Named;
import com.hubspot.mesos.JavaUtils;
import com.hubspot.mesos.SingularityContainerType;
import com.hubspot.mesos.client.MesosClient;
import com.hubspot.singularity.MachineState;
import com.hubspot.singularity.SingularitySlave;
import com.hubspot.singularity.SingularityTask;
import com.hubspot.singularity.SingularityTaskExecutorData;
import com.hubspot.singularity.SingularityTaskHistory;
import com.hubspot.singularity.SingularityTaskHistoryUpdate;
import com.hubspot.singularity.client.SingularityClient;
import com.hubspot.singularity.client.SingularityClientException;
import com.hubspot.singularity.client.SingularityClientProvider;
import com.hubspot.singularity.executor.SingularityExecutorCleanupStatistics;
import com.hubspot.singularity.executor.SingularityExecutorCleanupStatistics.SingularityExecutorCleanupStatisticsBuilder;
import com.hubspot.singularity.executor.TemplateManager;
import com.hubspot.singularity.executor.cleanup.config.SingularityExecutorCleanupConfiguration;
import com.hubspot.singularity.executor.config.SingularityExecutorConfiguration;
import com.hubspot.singularity.executor.task.SingularityExecutorTaskCleanup;
import com.hubspot.singularity.executor.task.SingularityExecutorTaskDefinition;
import com.hubspot.singularity.executor.task.SingularityExecutorTaskLogManager;
import com.hubspot.singularity.executor.task.TaskCleanupResult;
import com.hubspot.singularity.executor.utils.DockerUtils;
import com.hubspot.singularity.runner.base.config.SingularityRunnerBaseModule;
import com.hubspot.singularity.runner.base.configuration.SingularityRunnerBaseConfiguration;
import com.hubspot.singularity.runner.base.sentry.SingularityRunnerExceptionNotifier;
import com.hubspot.singularity.runner.base.shared.CompressionType;
import com.hubspot.singularity.runner.base.shared.JsonObjectFileHelper;
import com.hubspot.singularity.runner.base.shared.ProcessFailedException;
import com.hubspot.singularity.runner.base.shared.ProcessUtils;
import com.hubspot.singularity.runner.base.shared.SimpleProcessManager;
import com.spotify.docker.client.messages.Container;
import com.spotify.docker.client.messages.ContainerInfo;

public class SingularityExecutorCleanup {

  private static final Logger LOG = LoggerFactory.getLogger(SingularityExecutorCleanup.class);

  private final JsonObjectFileHelper jsonObjectFileHelper;
  private final SingularityRunnerBaseConfiguration baseConfiguration;
  private final SingularityExecutorConfiguration executorConfiguration;
  private final SingularityClient singularityClient;
  private final TemplateManager templateManager;
  private final SingularityExecutorCleanupConfiguration cleanupConfiguration;
  private final MesosClient mesosClient;
  private final ProcessUtils processUtils;
  private final DockerUtils dockerUtils;
  private final String hostname;
  private final SingularityRunnerExceptionNotifier exceptionNotifier;

  @Inject
  public SingularityExecutorCleanup(SingularityClientProvider singularityClientProvider, JsonObjectFileHelper jsonObjectFileHelper, SingularityRunnerBaseConfiguration baseConfiguration,
      SingularityExecutorConfiguration executorConfiguration, SingularityExecutorCleanupConfiguration cleanupConfiguration, TemplateManager templateManager, MesosClient mesosClient,
      DockerUtils dockerUtils, @Named(SingularityRunnerBaseModule.HOST_NAME_PROPERTY) String hostname, SingularityRunnerExceptionNotifier exceptionNotifier) {
    this.jsonObjectFileHelper = jsonObjectFileHelper;
    this.baseConfiguration = baseConfiguration;
    this.executorConfiguration = executorConfiguration;
    this.cleanupConfiguration = cleanupConfiguration;
    this.templateManager = templateManager;
    this.mesosClient = mesosClient;
    this.processUtils = new ProcessUtils(LOG);
    this.dockerUtils = dockerUtils;
    this.hostname = hostname;
    this.exceptionNotifier = exceptionNotifier;
    if (cleanupConfiguration.getSingularityClientCredentials().isPresent()) {
      singularityClientProvider.setCredentials(cleanupConfiguration.getSingularityClientCredentials().get());
    }
    this.singularityClient = singularityClientProvider.setSsl(cleanupConfiguration.isSingularityUseSsl()).get();
  }

  public SingularityExecutorCleanupStatistics clean() {
    final SingularityExecutorCleanupStatisticsBuilder statisticsBldr = new SingularityExecutorCleanupStatisticsBuilder();
    final Path directory = Paths.get(executorConfiguration.getGlobalTaskDefinitionDirectory());

    Set<String> runningTaskIds = null;

    try {
      runningTaskIds = getRunningTaskIds();
    } catch (Exception e) {
      LOG.error("While fetching running tasks from singularity", e);
      exceptionNotifier.notify(String.format("Error fetching running tasks (%s)", e.getMessage()), e, Collections.<String, String>emptyMap());
      statisticsBldr.setErrorMessage(e.getMessage());
      return statisticsBldr.build();
    }

    LOG.info("Found {} running tasks from Mesos", runningTaskIds);

    statisticsBldr.setMesosRunningTasks(runningTaskIds.size());

    if (runningTaskIds.isEmpty()) {
      if (!isDecommissioned()) {
        if (cleanupConfiguration.isSafeModeWontRunWithNoTasks()) {
          final String errorMessage = "Running in safe mode and found 0 running tasks - aborting cleanup";
          LOG.error(errorMessage);
          statisticsBldr.setErrorMessage(errorMessage);
          return statisticsBldr.build();
        } else {
          LOG.warn("Found 0 running tasks - proceeding with cleanup as we are not in safe mode");
        }
      } else {
        if (!cleanupConfiguration.isCleanTasksWhenDecommissioned()) {
          return statisticsBldr.build();
        }
      }
    }

    if (cleanupConfiguration.isRunDockerCleanup()) {
      cleanDocker(runningTaskIds);
    }

    for (Path file : JavaUtils.iterable(directory)) {
      if (!Objects.toString(file.getFileName()).endsWith(executorConfiguration.getGlobalTaskDefinitionSuffix())) {
        LOG.debug("Ignoring file {} that doesn't have suffix {}", file, executorConfiguration.getGlobalTaskDefinitionSuffix());
        statisticsBldr.incrInvalidTasks();
        continue;
      }

      statisticsBldr.incrTotalTaskFiles();

      try {
        Optional<SingularityExecutorTaskDefinition> maybeTaskDefinition = jsonObjectFileHelper.read(file, LOG, SingularityExecutorTaskDefinition.class);

        if (!maybeTaskDefinition.isPresent()) {
          statisticsBldr.incrInvalidTasks();
          continue;
        }

        SingularityExecutorTaskDefinition taskDefinition = withDefaults(maybeTaskDefinition.get());

        final String taskId = taskDefinition.getTaskId();

        LOG.info("{} - Starting possible cleanup", taskId);

        if (runningTaskIds.contains(taskId) || executorStillRunning(taskDefinition)) {
          statisticsBldr.incrRunningTasksIgnored();
          continue;
        }

        Optional<SingularityTaskHistory> taskHistory = null;

        try {
          taskHistory = singularityClient.getHistoryForTask(taskId);
        } catch (SingularityClientException sce) {
          LOG.error("{} - Failed fetching history", taskId, sce);
          exceptionNotifier.notify(String.format("Error fetching history (%s)", sce.getMessage()), sce, ImmutableMap.<String, String>of("taskId", taskId));
          statisticsBldr.incrErrorTasks();
          continue;
        }

        TaskCleanupResult result = cleanTask(taskDefinition, taskHistory);

        LOG.info("{} - {}", taskId, result);

        switch (result) {
          case ERROR:
            statisticsBldr.incrErrorTasks();
            break;
          case SUCCESS:
            statisticsBldr.incrSuccessfullyCleanedTasks();
            break;
          case WAITING:
            statisticsBldr.incrWaitingTasks();
            break;
           default:
            break;
        }

      } catch (IOException ioe) {
        LOG.error("Couldn't read file {}", file, ioe);
        exceptionNotifier.notify(String.format("Error reading file (%s)", ioe.getMessage()), ioe, ImmutableMap.of("file", file.toString()));
        statisticsBldr.incrIoErrorTasks();
      }
    }

    return statisticsBldr.build();
  }

  private SingularityExecutorTaskDefinition withDefaults(SingularityExecutorTaskDefinition oldDefinition) {
      return new SingularityExecutorTaskDefinition(
        oldDefinition.getTaskId(),
        new SingularityTaskExecutorData(
            oldDefinition.getExecutorData(),
            oldDefinition.getExecutorData().getS3UploaderAdditionalFiles() == null ? cleanupConfiguration.getS3UploaderAdditionalFiles() :  oldDefinition.getExecutorData().getS3UploaderAdditionalFiles(),
            Strings.isNullOrEmpty(oldDefinition.getExecutorData().getDefaultS3Bucket()) ? cleanupConfiguration.getDefaultS3Bucket() : oldDefinition.getExecutorData().getDefaultS3Bucket(),
            Strings.isNullOrEmpty(oldDefinition.getExecutorData().getS3UploaderKeyPattern()) ? cleanupConfiguration.getS3KeyFormat(): oldDefinition.getExecutorData().getS3UploaderKeyPattern(),
            Strings.isNullOrEmpty(oldDefinition.getExecutorData().getServiceLog()) ? cleanupConfiguration.getDefaultServiceLog() : oldDefinition.getExecutorData().getServiceLog(),
            Strings.isNullOrEmpty(oldDefinition.getExecutorData().getServiceFinishedTailLog()) ? cleanupConfiguration.getDefaultServiceFinishedTailLog() : oldDefinition.getExecutorData().getServiceFinishedTailLog(),
            oldDefinition.getExecutorData().getRequestGroup(),
            oldDefinition.getExecutorData().getS3StorageClass(),
            oldDefinition.getExecutorData().getApplyS3StorageClassAfterBytes(),
            oldDefinition.getExecutorData().getCpuHardLimit()
        ),
        oldDefinition.getTaskDirectory(),
        oldDefinition.getExecutorPid(),
        Strings.isNullOrEmpty(oldDefinition.getServiceLogFileName()) ? cleanupConfiguration.getDefaultServiceLog() :oldDefinition.getServiceLogFileName(),
        oldDefinition.getServiceLogOutExtension(),
        Strings.isNullOrEmpty(oldDefinition.getServiceFinishedTailLogFileName()) ? cleanupConfiguration.getDefaultServiceFinishedTailLog() : oldDefinition.getServiceFinishedTailLogFileName(),
        oldDefinition.getTaskAppDirectory(),
        oldDefinition.getExecutorBashOut(),
        oldDefinition.getLogrotateStateFile(),
        oldDefinition.getSignatureVerifyOut()
    );
  }

  private boolean isDecommissioned() {
    Collection<SingularitySlave> slaves = singularityClient.getSlaves(Optional.of(MachineState.DECOMMISSIONED));
    boolean decommissioned = false;
    for (SingularitySlave slave : slaves) {
      if (slave.getHost().equals(hostname)) {
        decommissioned = true;
      }
    }
    return decommissioned;
  }

  private Set<String> getRunningTaskIds() {
    final String slaveId = mesosClient.getSlaveState(mesosClient.getSlaveUri(hostname)).getId();

    final Collection<SingularityTask> activeTasks = singularityClient.getActiveTasksOnSlave(slaveId);

    final Set<String> runningTaskIds = Sets.newHashSet();

    for (SingularityTask task : activeTasks) {
      runningTaskIds.add(task.getTaskId().getId());
    }

    return runningTaskIds;
  }

  private boolean executorStillRunning(SingularityExecutorTaskDefinition taskDefinition) {
    Optional<Integer> executorPidSafe = taskDefinition.getExecutorPidSafe();

    if (!executorPidSafe.isPresent()) {
      return false;
    }

    return processUtils.doesProcessExist(executorPidSafe.get());
  }

  private TaskCleanupResult cleanTask(SingularityExecutorTaskDefinition taskDefinition, Optional<SingularityTaskHistory> taskHistory) {
    SingularityExecutorTaskLogManager logManager = new SingularityExecutorTaskLogManager(taskDefinition, templateManager, baseConfiguration, executorConfiguration, LOG, jsonObjectFileHelper);

    SingularityExecutorTaskCleanup taskCleanup = new SingularityExecutorTaskCleanup(logManager, executorConfiguration, taskDefinition, LOG, dockerUtils);

    boolean cleanupTaskAppDirectory = !taskDefinition.getExecutorData().getPreserveTaskSandboxAfterFinish().or(Boolean.FALSE);

    if (taskDefinition.shouldLogrotateLogFile()) {
      checkForUncompressedLogrotatedFile(taskDefinition);
    }

    if (taskHistory.isPresent()) {
      final Optional<SingularityTaskHistoryUpdate> lastUpdate = JavaUtils.getLast(taskHistory.get().getTaskUpdates());

      if (lastUpdate.isPresent()) {
        if (lastUpdate.get().getTaskState().isDone() && System.currentTimeMillis() - lastUpdate.get().getTimestamp() > TimeUnit.MINUTES.toMillis(15)) {
<<<<<<< HEAD
          LOG.info("Task {} is done for > 15 minutess, removing logrotate files");
=======
          LOG.info("Task {} is done for > 15 minutes, removing logrotate files");
>>>>>>> 42fbfe17
          taskCleanup.cleanUpLogs();
        }
        if (lastUpdate.get().getTaskState().isFailed()) {
          final long delta = System.currentTimeMillis() - lastUpdate.get().getTimestamp();

          if (delta < cleanupConfiguration.getCleanupAppDirectoryOfFailedTasksAfterMillis()) {
            LOG.info("Not cleaning up task app directory of {} because only {} has elapsed since it failed (will cleanup after {})", taskDefinition.getTaskId(),
                JavaUtils.durationFromMillis(delta), JavaUtils.durationFromMillis(cleanupConfiguration.getCleanupAppDirectoryOfFailedTasksAfterMillis()));
            cleanupTaskAppDirectory = false;
          }
        }
      }
    }

    boolean isDocker = (taskHistory.isPresent()
        && taskHistory.get().getTask().getTaskRequest().getDeploy().getContainerInfo().isPresent()
        && taskHistory.get().getTask().getTaskRequest().getDeploy().getContainerInfo().get().getType() == SingularityContainerType.DOCKER);

    return taskCleanup.cleanup(cleanupTaskAppDirectory, isDocker);
  }

  private Iterator<Path> getUncompressedLogrotatedFileIterator(SingularityExecutorTaskDefinition taskDefinition) {
    final Path serviceLogOutPath = taskDefinition.getServiceLogOutPath();
    final Path parent = serviceLogOutPath.getParent();
    if (parent == null) {
      throw new IllegalStateException("Service log path " + serviceLogOutPath + " has no parent");
    }
    final Path logrotateToPath = parent.resolve(executorConfiguration.getLogrotateToDirectory());

    if (!logrotateToPath.toFile().exists() || !logrotateToPath.toFile().isDirectory()) {
      LOG.warn("Skipping uncompressed logrotated file cleanup for {} -- {} does not exist or is not a directory (task sandbox was probably garbage collected by Mesos)", taskDefinition.getTaskId(), logrotateToPath);
      return Collections.emptyIterator();
    }

    try {
      DirectoryStream<Path> dirStream = Files.newDirectoryStream(logrotateToPath, String.format("%s-*", serviceLogOutPath.getFileName()));
      return dirStream.iterator();
    } catch (IOException e) {
      throw Throwables.propagate(e);
    }
  }

  private void checkForUncompressedLogrotatedFile(SingularityExecutorTaskDefinition taskDefinition) {
    final Iterator<Path> iterator = getUncompressedLogrotatedFileIterator(taskDefinition);
    final Set<String> emptyPaths = new HashSet<>();
    final List<Path> uncompressedFiles = new ArrayList<>();

    // check for matched 0 byte compressed files.. and delete/compress them

    while (iterator.hasNext()) {
      Path path = iterator.next();

      final String fileName = Objects.toString(path.getFileName());
      Optional<CompressionType> maybeCompressionType = getFileCompressionType(fileName);
      if (maybeCompressionType.isPresent()) {
        try {
          if (Files.size(path) == 0) {
            Files.deleteIfExists(path);

            emptyPaths.add(fileName.substring(0, fileName.length() - maybeCompressionType.get().getExtention().length()));
          }
        } catch (IOException ioe) {
          LOG.error("Failed to handle empty {} file {}", maybeCompressionType.get(), path, ioe);
          exceptionNotifier.notify(String.format("Error handling empty file (%s)", ioe.getMessage()), ioe, ImmutableMap.of("file", path.toString()));
        }
      } else {
        uncompressedFiles.add(path);
      }
    }

    for (Path path : uncompressedFiles) {
      if (emptyPaths.contains(Objects.toString(path.getFileName()))) {
        LOG.info("Compressing abandoned file {}", path);
        try {
          new SimpleProcessManager(LOG).runCommand(ImmutableList.<String> of(cleanupConfiguration.getCompressionType().getCommand(), path.toString()));
        } catch (InterruptedException | ProcessFailedException e) {
          LOG.error("Failed to {} {}", cleanupConfiguration.getCompressionType(), path, e);
          exceptionNotifier.notify(String.format("Failed to gzip (%s)", e.getMessage()), e, ImmutableMap.of("file", path.toString()));
        }
      } else {
        LOG.debug("Didn't find matched empty {} file for {}", cleanupConfiguration.getCompressionType(), path);
      }
    }
  }

  private Optional<CompressionType> getFileCompressionType(String fileName) {
    if (fileName.endsWith(CompressionType.GZIP.getExtention())) {
      return Optional.of(CompressionType.GZIP);
    } else if (fileName.endsWith(CompressionType.BZIP2.getExtention())) {
      return Optional.of(CompressionType.BZIP2);
    } else {
      return Optional.absent();
    }
  }

  private void cleanDocker(Set<String> runningTaskIds) {
    try {
      for (Container container : dockerUtils.listContainers()) {
        for (String name : container.names()) {
          if (name.startsWith(executorConfiguration.getDockerPrefix())) {
            if (!runningTaskIds.contains(name.substring(executorConfiguration.getDockerPrefix().length()))) {
              stopContainer(container);
            }
          }
        }
      }
    } catch (Exception e) {
      LOG.error("Could not get list of Docker containers", e);
      exceptionNotifier.notify(String.format("Error listing docker containers (%s)", e.getMessage()), e, Collections.<String, String>emptyMap());
    }
  }

  private void stopContainer(Container container) {
    try {
      ContainerInfo containerInfo = dockerUtils.inspectContainer(container.id());
      if (containerInfo.state().running()) {
        dockerUtils.stopContainer(container.id(), executorConfiguration.getDockerStopTimeout());
        LOG.debug("Forcefully stopped container {}", container.names());
      }
      dockerUtils.removeContainer(container.id(), true);
      LOG.debug("Removed container {}", container.names());
    } catch (Exception e) {
      LOG.error("Failed to stop or remove container {}", container.names(), e);
      exceptionNotifier.notify(String.format("Failed stopping container (%s)", e.getMessage()), e, Collections.<String, String>emptyMap());
    }
  }

}<|MERGE_RESOLUTION|>--- conflicted
+++ resolved
@@ -280,11 +280,7 @@
 
       if (lastUpdate.isPresent()) {
         if (lastUpdate.get().getTaskState().isDone() && System.currentTimeMillis() - lastUpdate.get().getTimestamp() > TimeUnit.MINUTES.toMillis(15)) {
-<<<<<<< HEAD
-          LOG.info("Task {} is done for > 15 minutess, removing logrotate files");
-=======
           LOG.info("Task {} is done for > 15 minutes, removing logrotate files");
->>>>>>> 42fbfe17
           taskCleanup.cleanUpLogs();
         }
         if (lastUpdate.get().getTaskState().isFailed()) {
