package com.hubspot.singularity.executor.cleanup;

import java.io.IOException;
import java.nio.file.DirectoryStream;
import java.nio.file.Files;
import java.nio.file.Path;
import java.nio.file.Paths;
import java.util.ArrayList;
import java.util.Collection;
import java.util.Collections;
import java.util.HashSet;
import java.util.Iterator;
import java.util.List;
import java.util.Objects;
import java.util.Set;

import org.slf4j.Logger;
import org.slf4j.LoggerFactory;

import com.google.common.base.Optional;
import com.google.common.base.Throwables;
import com.google.common.collect.ImmutableList;
import com.google.common.collect.ImmutableMap;
import com.google.common.collect.Sets;
import com.google.inject.Inject;
import com.google.inject.name.Named;
import com.hubspot.mesos.JavaUtils;
import com.hubspot.mesos.client.MesosClient;
import com.hubspot.singularity.MachineState;
import com.hubspot.singularity.SingularitySlave;
import com.hubspot.singularity.SingularityTask;
import com.hubspot.singularity.SingularityTaskHistory;
import com.hubspot.singularity.SingularityTaskHistoryUpdate;
import com.hubspot.singularity.client.SingularityClient;
import com.hubspot.singularity.client.SingularityClientException;
import com.hubspot.singularity.client.SingularityClientProvider;
import com.hubspot.singularity.executor.SingularityExecutorCleanupStatistics;
import com.hubspot.singularity.executor.SingularityExecutorCleanupStatistics.SingularityExecutorCleanupStatisticsBuilder;
import com.hubspot.singularity.executor.TemplateManager;
import com.hubspot.singularity.executor.cleanup.config.SingularityExecutorCleanupConfiguration;
import com.hubspot.singularity.executor.config.SingularityExecutorConfiguration;
import com.hubspot.singularity.executor.task.SingularityExecutorTaskCleanup;
import com.hubspot.singularity.executor.task.SingularityExecutorTaskDefinition;
import com.hubspot.singularity.executor.task.SingularityExecutorTaskLogManager;
import com.hubspot.singularity.executor.task.TaskCleanupResult;
import com.hubspot.singularity.executor.utils.DockerUtils;
import com.hubspot.singularity.runner.base.config.SingularityRunnerBaseModule;
import com.hubspot.singularity.runner.base.configuration.SingularityRunnerBaseConfiguration;
import com.hubspot.singularity.runner.base.sentry.SingularityRunnerExceptionNotifier;
import com.hubspot.singularity.runner.base.shared.CompressionType;
import com.hubspot.singularity.runner.base.shared.JsonObjectFileHelper;
import com.hubspot.singularity.runner.base.shared.ProcessFailedException;
import com.hubspot.singularity.runner.base.shared.ProcessUtils;
import com.hubspot.singularity.runner.base.shared.SimpleProcessManager;
import com.spotify.docker.client.messages.Container;
import com.spotify.docker.client.messages.ContainerInfo;

public class SingularityExecutorCleanup {

  private static final Logger LOG = LoggerFactory.getLogger(SingularityExecutorCleanup.class);

  private final JsonObjectFileHelper jsonObjectFileHelper;
  private final SingularityRunnerBaseConfiguration baseConfiguration;
  private final SingularityExecutorConfiguration executorConfiguration;
  private final SingularityClient singularityClient;
  private final TemplateManager templateManager;
  private final SingularityExecutorCleanupConfiguration cleanupConfiguration;
  private final MesosClient mesosClient;
  private final ProcessUtils processUtils;
  private final DockerUtils dockerUtils;
  private final String hostname;
  private final SingularityRunnerExceptionNotifier exceptionNotifier;

  @Inject
  public SingularityExecutorCleanup(SingularityClientProvider singularityClientProvider, JsonObjectFileHelper jsonObjectFileHelper, SingularityRunnerBaseConfiguration baseConfiguration,
      SingularityExecutorConfiguration executorConfiguration, SingularityExecutorCleanupConfiguration cleanupConfiguration, TemplateManager templateManager, MesosClient mesosClient,
      DockerUtils dockerUtils, @Named(SingularityRunnerBaseModule.HOST_NAME_PROPERTY) String hostname, SingularityRunnerExceptionNotifier exceptionNotifier) {
    this.jsonObjectFileHelper = jsonObjectFileHelper;
    this.baseConfiguration = baseConfiguration;
    this.executorConfiguration = executorConfiguration;
    this.cleanupConfiguration = cleanupConfiguration;
    this.singularityClient = singularityClientProvider.get(cleanupConfiguration.getSingularityClientCredentials());
    this.templateManager = templateManager;
    this.mesosClient = mesosClient;
    this.processUtils = new ProcessUtils(LOG);
    this.dockerUtils = dockerUtils;
    this.hostname = hostname;
    this.exceptionNotifier = exceptionNotifier;
  }

  public SingularityExecutorCleanupStatistics clean() {
    final SingularityExecutorCleanupStatisticsBuilder statisticsBldr = new SingularityExecutorCleanupStatisticsBuilder();
    final Path directory = Paths.get(executorConfiguration.getGlobalTaskDefinitionDirectory());

    Set<String> runningTaskIds = null;

    try {
      runningTaskIds = getRunningTaskIds();
    } catch (Exception e) {
      LOG.error("While fetching running tasks from singularity", e);
      exceptionNotifier.notify(String.format("Error fetching running tasks (%s)", e.getMessage()), e, Collections.<String, String>emptyMap());
      statisticsBldr.setErrorMessage(e.getMessage());
      return statisticsBldr.build();
    }

    LOG.info("Found {} running tasks from Mesos", runningTaskIds);

    statisticsBldr.setMesosRunningTasks(runningTaskIds.size());

    if (runningTaskIds.isEmpty()) {
      if (!isDecommissioned()) {
        if (cleanupConfiguration.isSafeModeWontRunWithNoTasks()) {
          final String errorMessage = "Running in safe mode and found 0 running tasks - aborting cleanup";
          LOG.error(errorMessage);
          statisticsBldr.setErrorMessage(errorMessage);
          return statisticsBldr.build();
        } else {
          LOG.warn("Found 0 running tasks - proceeding with cleanup as we are not in safe mode");
        }
      } else {
        if (!cleanupConfiguration.isCleanTasksWhenDecommissioned()) {
          return statisticsBldr.build();
        }
      }
    }

    if (cleanupConfiguration.isRunDockerCleanup()) {
      cleanDocker(runningTaskIds);
    }

    for (Path file : JavaUtils.iterable(directory)) {
      if (!Objects.toString(file.getFileName()).endsWith(executorConfiguration.getGlobalTaskDefinitionSuffix())) {
        LOG.debug("Ignoring file {} that doesn't have suffix {}", file, executorConfiguration.getGlobalTaskDefinitionSuffix());
        statisticsBldr.incrInvalidTasks();
        continue;
      }

      statisticsBldr.incrTotalTaskFiles();

      try {
        Optional<SingularityExecutorTaskDefinition> taskDefinition = jsonObjectFileHelper.read(file, LOG, SingularityExecutorTaskDefinition.class);

        if (!taskDefinition.isPresent()) {
          statisticsBldr.incrInvalidTasks();
          continue;
        }

        final String taskId = taskDefinition.get().getTaskId();

        LOG.info("{} - Starting possible cleanup", taskId);

        if (runningTaskIds.contains(taskId) || executorStillRunning(taskDefinition.get())) {
          statisticsBldr.incrRunningTasksIgnored();
          continue;
        }

        Optional<SingularityTaskHistory> taskHistory = null;

        try {
          taskHistory = singularityClient.getHistoryForTask(taskId);
        } catch (SingularityClientException sce) {
          LOG.error("{} - Failed fetching history", taskId, sce);
          exceptionNotifier.notify(String.format("Error fetching history (%s)", sce.getMessage()), sce, ImmutableMap.<String, String>of("taskId", taskId));
          statisticsBldr.incrErrorTasks();
          continue;
        }

        TaskCleanupResult result = cleanTask(taskDefinition.get(), taskHistory);

        LOG.info("{} - {}", taskId, result);

        switch (result) {
          case ERROR:
            statisticsBldr.incrErrorTasks();
            break;
          case SUCCESS:
            statisticsBldr.incrSuccessfullyCleanedTasks();
            break;
          case WAITING:
            statisticsBldr.incrWaitingTasks();
            break;
           default:
            break;
        }

      } catch (IOException ioe) {
        LOG.error("Couldn't read file {}", file, ioe);
        exceptionNotifier.notify(String.format("Error reading file (%s)", ioe.getMessage()), ioe, ImmutableMap.of("file", file.toString()));
        statisticsBldr.incrIoErrorTasks();
      }
    }

    return statisticsBldr.build();
  }

  private boolean isDecommissioned() {
    Collection<SingularitySlave> slaves = singularityClient.getSlaves(Optional.of(MachineState.DECOMMISSIONED));
    boolean decommissioned = false;
    for (SingularitySlave slave : slaves) {
      if (slave.getHost().equals(hostname)) {
        decommissioned = true;
      }
    }
    return decommissioned;
  }

  private Set<String> getRunningTaskIds() {
    final String slaveId = mesosClient.getSlaveState(mesosClient.getSlaveUri(hostname)).getId();

    final Collection<SingularityTask> activeTasks = singularityClient.getActiveTasksOnSlave(slaveId);

    final Set<String> runningTaskIds = Sets.newHashSet();

    for (SingularityTask task : activeTasks) {
      runningTaskIds.add(task.getTaskId().getId());
    }

    return runningTaskIds;
  }

  private boolean executorStillRunning(SingularityExecutorTaskDefinition taskDefinition) {
    Optional<Integer> executorPidSafe = taskDefinition.getExecutorPidSafe();

    if (!executorPidSafe.isPresent()) {
      return false;
    }

    return processUtils.doesProcessExist(executorPidSafe.get());
  }

  private TaskCleanupResult cleanTask(SingularityExecutorTaskDefinition taskDefinition, Optional<SingularityTaskHistory> taskHistory) {
    SingularityExecutorTaskLogManager logManager = new SingularityExecutorTaskLogManager(taskDefinition, templateManager, baseConfiguration, executorConfiguration, LOG, jsonObjectFileHelper);

    SingularityExecutorTaskCleanup taskCleanup = new SingularityExecutorTaskCleanup(logManager, executorConfiguration, taskDefinition, LOG, dockerUtils);

    boolean cleanupTaskAppDirectory = !taskDefinition.getExecutorData().getPreserveTaskSandboxAfterFinish().or(Boolean.FALSE);

    if (taskHistory.isPresent()) {
      final Optional<SingularityTaskHistoryUpdate> lastUpdate = JavaUtils.getLast(taskHistory.get().getTaskUpdates());

      if (lastUpdate.isPresent() && lastUpdate.get().getTaskState().isFailed()) {
        final long delta = System.currentTimeMillis() - lastUpdate.get().getTimestamp();

        if (delta < cleanupConfiguration.getCleanupAppDirectoryOfFailedTasksAfterMillis()) {
          LOG.info("Not cleaning up task app directory of {} because only {} has elapsed since it failed (will cleanup after {})", taskDefinition.getTaskId(),
              JavaUtils.durationFromMillis(delta), JavaUtils.durationFromMillis(cleanupConfiguration.getCleanupAppDirectoryOfFailedTasksAfterMillis()));
          cleanupTaskAppDirectory = false;
        }
      }
    }

    if (taskDefinition.shouldLogrotateLogFile()) {
      checkForUncompressedLogrotatedFile(taskDefinition);
    }

    boolean isDocker = (taskHistory.isPresent() && taskHistory.get().getTask().getMesosTask().hasContainer() && taskHistory.get().getTask().getMesosTask().getContainer().hasDocker());

    return taskCleanup.cleanup(cleanupTaskAppDirectory, isDocker);
  }

  private Iterator<Path> getUncompressedLogrotatedFileIterator(SingularityExecutorTaskDefinition taskDefinition) {
    final Path serviceLogOutPath = taskDefinition.getServiceLogOutPath();
    final Path parent = serviceLogOutPath.getParent();
    if (parent == null) {
      throw new IllegalStateException("Service log path " + serviceLogOutPath + " has no parent");
    }
    final Path logrotateToPath = parent.resolve(executorConfiguration.getLogrotateToDirectory());

    if (!logrotateToPath.toFile().exists() || !logrotateToPath.toFile().isDirectory()) {
      LOG.warn("Skipping uncompressed logrotated file cleanup for {} -- {} does not exist or is not a directory (task sandbox was probably garbage collected by Mesos)", taskDefinition.getTaskId(), logrotateToPath);
      return Collections.emptyIterator();
    }

    try {
      DirectoryStream<Path> dirStream = Files.newDirectoryStream(logrotateToPath, String.format("%s-*", serviceLogOutPath.getFileName()));
      return dirStream.iterator();
    } catch (IOException e) {
      throw Throwables.propagate(e);
    }
  }

  private void checkForUncompressedLogrotatedFile(SingularityExecutorTaskDefinition taskDefinition) {
    final Iterator<Path> iterator = getUncompressedLogrotatedFileIterator(taskDefinition);
    final Set<String> emptyPaths = new HashSet<>();
    final List<Path> uncompressedFiles = new ArrayList<>();

    // check for matched 0 byte compressed files.. and delete/compress them

    while (iterator.hasNext()) {
      Path path = iterator.next();

      final String fileName = Objects.toString(path.getFileName());
      Optional<CompressionType> maybeCompressionType = getFileCompressionType(fileName);
      if (maybeCompressionType.isPresent()) {
        try {
          if (Files.size(path) == 0) {
            Files.deleteIfExists(path);

            emptyPaths.add(fileName.substring(0, fileName.length() - maybeCompressionType.get().getExtention().length()));
          }
        } catch (IOException ioe) {
<<<<<<< HEAD
          LOG.error("Failed to handle empty {} file {}", maybeCompressionType.get(), path, ioe);
          exceptionNotifier.notify(ioe, ImmutableMap.of("file", path.toString()));
=======
          LOG.error("Failed to handle empty gz file {}", path, ioe);
          exceptionNotifier.notify(String.format("Error handling empty file (%s)", ioe.getMessage()), ioe, ImmutableMap.of("file", path.toString()));
>>>>>>> 12e774ff
        }
      } else {
        uncompressedFiles.add(path);
      }
    }

    for (Path path : uncompressedFiles) {
      if (emptyPaths.contains(Objects.toString(path.getFileName()))) {
        LOG.info("Compressing abandoned file {}", path);
        try {
          new SimpleProcessManager(LOG).runCommand(ImmutableList.<String> of(cleanupConfiguration.getCompressionType().getCommand(), path.toString()));
        } catch (InterruptedException | ProcessFailedException e) {
<<<<<<< HEAD
          LOG.error("Failed to {} {}", cleanupConfiguration.getCompressionType(), path, e);
          exceptionNotifier.notify(e, ImmutableMap.of("file", path.toString()));
=======
          LOG.error("Failed to gzip {}", path, e);
          exceptionNotifier.notify(String.format("Failed to gzip (%s)", e.getMessage()), e, ImmutableMap.of("file", path.toString()));
>>>>>>> 12e774ff
        }
      } else {
        LOG.debug("Didn't find matched empty {} file for {}", cleanupConfiguration.getCompressionType(), path);
      }
    }
  }

  private Optional<CompressionType> getFileCompressionType(String fileName) {
    if (fileName.endsWith(CompressionType.GZIP.getExtention())) {
      return Optional.of(CompressionType.GZIP);
    } else if (fileName.endsWith(CompressionType.BZIP2.getExtention())) {
      return Optional.of(CompressionType.BZIP2);
    } else {
      return Optional.absent();
    }
  }

  private void cleanDocker(Set<String> runningTaskIds) {
    try {
      for (Container container : dockerUtils.listContainers()) {
        for (String name : container.names()) {
          if (name.startsWith(executorConfiguration.getDockerPrefix())) {
            if (!runningTaskIds.contains(name.substring(executorConfiguration.getDockerPrefix().length()))) {
              stopContainer(container);
            }
          }
        }
      }
    } catch (Exception e) {
      LOG.error("Could not get list of Docker containers", e);
      exceptionNotifier.notify(String.format("Error listing docker containers (%s)", e.getMessage()), e, Collections.<String, String>emptyMap());
    }
  }

  private void stopContainer(Container container) {
    try {
      ContainerInfo containerInfo = dockerUtils.inspectContainer(container.id());
      if (containerInfo.state().running()) {
        dockerUtils.stopContainer(container.id(), executorConfiguration.getDockerStopTimeout());
        LOG.debug("Forcefully stopped container {}", container.names());
      }
      dockerUtils.removeContainer(container.id(), true);
      LOG.debug("Removed container {}", container.names());
    } catch (Exception e) {
      LOG.error("Failed to stop or remove container {}", container.names(), e);
      exceptionNotifier.notify(String.format("Failed stopping container (%s)", e.getMessage()), e, Collections.<String, String>emptyMap());
    }
  }

}<|MERGE_RESOLUTION|>--- conflicted
+++ resolved
@@ -299,13 +299,8 @@
             emptyPaths.add(fileName.substring(0, fileName.length() - maybeCompressionType.get().getExtention().length()));
           }
         } catch (IOException ioe) {
-<<<<<<< HEAD
           LOG.error("Failed to handle empty {} file {}", maybeCompressionType.get(), path, ioe);
-          exceptionNotifier.notify(ioe, ImmutableMap.of("file", path.toString()));
-=======
-          LOG.error("Failed to handle empty gz file {}", path, ioe);
           exceptionNotifier.notify(String.format("Error handling empty file (%s)", ioe.getMessage()), ioe, ImmutableMap.of("file", path.toString()));
->>>>>>> 12e774ff
         }
       } else {
         uncompressedFiles.add(path);
@@ -318,13 +313,8 @@
         try {
           new SimpleProcessManager(LOG).runCommand(ImmutableList.<String> of(cleanupConfiguration.getCompressionType().getCommand(), path.toString()));
         } catch (InterruptedException | ProcessFailedException e) {
-<<<<<<< HEAD
           LOG.error("Failed to {} {}", cleanupConfiguration.getCompressionType(), path, e);
-          exceptionNotifier.notify(e, ImmutableMap.of("file", path.toString()));
-=======
-          LOG.error("Failed to gzip {}", path, e);
           exceptionNotifier.notify(String.format("Failed to gzip (%s)", e.getMessage()), e, ImmutableMap.of("file", path.toString()));
->>>>>>> 12e774ff
         }
       } else {
         LOG.debug("Didn't find matched empty {} file for {}", cleanupConfiguration.getCompressionType(), path);
