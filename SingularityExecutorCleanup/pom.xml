--- conflicted
+++ resolved
@@ -42,14 +42,11 @@
 
     <dependency>
       <groupId>com.hubspot</groupId>
-<<<<<<< HEAD
-=======
       <artifactId>SingularityMesosClient</artifactId>
     </dependency>
 
     <dependency>
       <groupId>com.hubspot</groupId>
->>>>>>> c96e6243
       <artifactId>HorizonCore</artifactId>
     </dependency>
 
