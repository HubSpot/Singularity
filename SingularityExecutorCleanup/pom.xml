--- conflicted
+++ resolved
@@ -67,10 +67,11 @@
     </dependency>
 
     <dependency>
-<<<<<<< HEAD
       <groupId>com.spotify</groupId>
       <artifactId>docker-client</artifactId>
-=======
+    </dependency>
+
+    <dependency>
       <groupId>org.hibernate</groupId>
       <artifactId>hibernate-validator</artifactId>
     </dependency>
@@ -88,7 +89,6 @@
     <dependency>
       <groupId>com.hubspot</groupId>
       <artifactId>SingularityS3Base</artifactId>
->>>>>>> fe6028d6
     </dependency>
 
   </dependencies>
