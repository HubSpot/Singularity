package com.hubspot.singularity.s3downloader;

import static com.hubspot.singularity.s3.base.SingularityS3BaseModule.METRICS_OBJECT_MAPPER;

import java.util.concurrent.ThreadPoolExecutor;

import org.slf4j.Logger;
import org.slf4j.LoggerFactory;

import com.codahale.metrics.Gauge;
import com.codahale.metrics.JmxReporter;
import com.codahale.metrics.Meter;
import com.codahale.metrics.MetricRegistry;
import com.codahale.metrics.Timer;
import com.fasterxml.jackson.databind.ObjectMapper;
import com.google.inject.Inject;
import com.google.inject.Singleton;
import com.google.inject.name.Named;
import com.hubspot.singularity.s3.base.AbstractFileMetricsReporter;
import com.hubspot.singularity.s3.base.config.SingularityS3Configuration;
import com.hubspot.singularity.s3downloader.config.SingularityS3DownloaderModule;

@Singleton
public class SingularityS3DownloaderMetrics extends AbstractFileMetricsReporter {
  private static final Logger LOG = LoggerFactory.getLogger(SingularityS3DownloaderMetrics.class);

  private final MetricRegistry registry;

  private final Timer downloadTimer;

  private final Meter clientErrors;
  private final Meter serverErrors;
  private final Meter requests;

  @Inject
  public SingularityS3DownloaderMetrics(MetricRegistry registry,
                                        @Named(METRICS_OBJECT_MAPPER) ObjectMapper mapper,
                                        @Named(SingularityS3DownloaderModule.DOWNLOAD_EXECUTOR_SERVICE) final ThreadPoolExecutor asyncDownloadService,
                                        SingularityS3Configuration baseConfiguration) {

    super(registry, baseConfiguration, mapper);

    this.registry = registry;

    this.downloadTimer = registry.timer(name("downloads", "timer"));

    this.clientErrors = registry.meter(name("server", "clientErrors"));
    this.serverErrors = registry.meter(name("server", "serverErrors"));
    this.requests = registry.meter(name("server", "requests"));

    registry.register(name("downloads", "active"), new Gauge<Integer>() {
      @Override
      public Integer getValue() {
        return asyncDownloadService.getActiveCount();
      }
    });

    startJmxReporter();
<<<<<<< HEAD

    if (downloaderConfiguration.getMetricsFilePath().isPresent()) {
      startFileReporter();
    }
=======
>>>>>>> 35a7c1c3
  }

  public Meter getClientErrorsMeter() {
    return clientErrors;
  }

  public Meter getServerErrorsMeter() {
    return serverErrors;
  }

  public Meter getRequestsMeter() {
    return requests;
  }

  public Timer getDownloadTimer() {
    return downloadTimer;
  }

  private String name(String... names) {
    return MetricRegistry.name(SingularityS3DownloaderMetrics.class, names);
  }

  private void startJmxReporter() {
    JmxReporter reporter = JmxReporter.forRegistry(registry).build();
    reporter.start();
  }

}<|MERGE_RESOLUTION|>--- conflicted
+++ resolved
@@ -56,13 +56,6 @@
     });
 
     startJmxReporter();
-<<<<<<< HEAD
-
-    if (downloaderConfiguration.getMetricsFilePath().isPresent()) {
-      startFileReporter();
-    }
-=======
->>>>>>> 35a7c1c3
   }
 
   public Meter getClientErrorsMeter() {
