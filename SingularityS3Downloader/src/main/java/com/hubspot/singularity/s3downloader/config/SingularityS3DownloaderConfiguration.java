package com.hubspot.singularity.s3downloader.config;

import java.util.Properties;
import java.util.concurrent.TimeUnit;

import javax.validation.constraints.Min;

import com.fasterxml.jackson.annotation.JsonProperty;
import com.google.common.base.Optional;
import com.hubspot.singularity.runner.base.configuration.BaseRunnerConfiguration;
import com.hubspot.singularity.runner.base.configuration.Configuration;

@Configuration("/etc/singularity.s3downloader.yaml")
public class SingularityS3DownloaderConfiguration extends BaseRunnerConfiguration {

  public static final String NUM_DOWNLOADER_THREADS = "s3downloader.downloader.threads";

  public static final String HTTP_SERVER_TIMEOUT = "s3downloader.http.timeout";

  @Min(1)
  @JsonProperty
  private long httpServerTimeout = TimeUnit.MINUTES.toMillis(30);

  @Min(1)
  @JsonProperty
  private int numEnqueueThreads = 10;

  @Min(1)
  @JsonProperty
<<<<<<< HEAD
  private long millisToWaitForReEnqueue = TimeUnit.SECONDS.toMillis(1);
=======
  private long millisToWaitForReEnqueue = TimeUnit.SECONDS.toMillis(5);
>>>>>>> 800c69e5

  @Min(1)
  @JsonProperty
  private int numDownloaderThreads = 5;

  public SingularityS3DownloaderConfiguration() {
    super(Optional.of("singularity-s3downloader.log"));
  }

  public int getNumEnqueueThreads() {
    return numEnqueueThreads;
  }

  public void setNumEnqueueThreads(int numEnqueueThreads) {
    this.numEnqueueThreads = numEnqueueThreads;
  }

  public long getMillisToWaitForReEnqueue() {
    return millisToWaitForReEnqueue;
  }

  public void setMillisToWaitForReEnqueue(long millisToWaitForReEnqueue) {
    this.millisToWaitForReEnqueue = millisToWaitForReEnqueue;
  }

  public long getHttpServerTimeout() {
    return httpServerTimeout;
  }

  public void setHttpServerTimeout(long httpServerTimeout) {
    this.httpServerTimeout = httpServerTimeout;
  }

  public int getNumDownloaderThreads() {
    return numDownloaderThreads;
  }

  public void setNumDownloaderThreads(int numDownloaderThreads) {
    this.numDownloaderThreads = numDownloaderThreads;
  }

  @Override
  public String toString() {
    return "SingularityS3DownloaderConfiguration [httpServerTimeout=" + httpServerTimeout + ", numEnqueueThreads=" + numEnqueueThreads + ", millisToWaitForReEnqueue=" + millisToWaitForReEnqueue
        + ", numDownloaderThreads=" + numDownloaderThreads + "]";
  }

  @Override
  public void updateFromProperties(Properties properties) {
    if (properties.containsKey(NUM_DOWNLOADER_THREADS)) {
      setNumDownloaderThreads(Integer.parseInt(properties.getProperty(NUM_DOWNLOADER_THREADS)));
    }

    if (properties.containsKey(HTTP_SERVER_TIMEOUT)) {
      setHttpServerTimeout(Long.parseLong(properties.getProperty(HTTP_SERVER_TIMEOUT)));
    }
  }
}<|MERGE_RESOLUTION|>--- conflicted
+++ resolved
@@ -27,11 +27,7 @@
 
   @Min(1)
   @JsonProperty
-<<<<<<< HEAD
-  private long millisToWaitForReEnqueue = TimeUnit.SECONDS.toMillis(1);
-=======
   private long millisToWaitForReEnqueue = TimeUnit.SECONDS.toMillis(5);
->>>>>>> 800c69e5
 
   @Min(1)
   @JsonProperty
