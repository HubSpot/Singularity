--- conflicted
+++ resolved
@@ -17,11 +17,7 @@
     MESOS_WORK_DIR: /var/lib/mesos
 
 slave:
-<<<<<<< HEAD
-  image: hubspot/singularityexecutorslave:0.6.0-SNAPSHOT
-=======
   image: hubspot/singularityexecutorslave:0.8.0-SNAPSHOT
->>>>>>> 61ee1faf
   command: mesos-slave
   net: host
   environment:
@@ -36,11 +32,7 @@
     - /sys:/sys
 
 scheduler:
-<<<<<<< HEAD
-  image: hubspot/singularityservice:0.6.0-SNAPSHOT
-=======
   image: hubspot/singularityservice:0.8.0-SNAPSHOT
->>>>>>> 61ee1faf
   net: host
   environment:
     - DOCKER_HOST
@@ -49,11 +41,7 @@
     - SINGULARITY_SMTP_PORT=1025
 
 baragonservice:
-<<<<<<< HEAD
-  image: hubspot/baragonservice:0.2.0
-=======
   image: hubspot/baragonservice:0.4.0
->>>>>>> 61ee1faf
   net: host
   environment:
     - DOCKER_HOST
@@ -61,11 +49,7 @@
     - BARAGON_UI_BASE=/baragon/v2
 
 baragonagent:
-<<<<<<< HEAD
-  image: hubspot/baragonagent:0.2.0
-=======
   image: hubspot/baragonagent:0.4.0
->>>>>>> 61ee1faf
   net: host
   environment:
     NGINX_PORT: 80
