zk:
  image: bobrik/zookeeper
  net: host
  environment:
    ZK_CONFIG: tickTime=2000,initLimit=10,syncLimit=5,maxClientCnxns=128,forceSync=no,clientPort=2181
    ZK_ID: 1

master:
  image: mesosphere/mesos-master:1.1.1
  net: host
  environment:
    MESOS_ZK: zk://localhost:2181/mesos
<<<<<<< HEAD
    MESOS_HOSTNAME: 192.168.99.100
    MESOS_IP: 192.168.99.100
=======
    MESOS_HOSTNAME: ${DOCKER_IP}
    MESOS_IP: ${DOCKER_IP}
>>>>>>> 7e50f45c
    MESOS_QUORUM: 1
    MESOS_CLUSTER: docker-compose
    MESOS_WORK_DIR: /var/lib/mesos
    MESOS_ROLES: "OPS"

slave:
  image: hubspot/singularityexecutorslave:0.18.0-SNAPSHOT
  command: mesos-slave
  net: host
  environment:
    MESOS_MASTER: zk://localhost:2181/mesos
    MESOS_HOSTNAME: localhost
    MESOS_IP: 127.0.0.1
    MESOS_CONTAINERIZERS: docker,mesos
    MESOS_ROLES: "OPS"
    MESOS_RESOURCES: "cpus(OPS):1;cpus(*):1;mem(OPS):512;mem(*):1024"
    MESOS_ATTRIBUTES: "example:value;myNumber:1"
    MESOS_ISOLATION: cgroups/cpu,cgroups/mem
    MESOS_WORK_DIR: /var/lib/mesos/agent
  volumes:
    - /var/run/docker.sock:/var/run/docker.sock
    - /sys:/sys

scheduler:
  image: hubspot/singularityservice:0.18.0-SNAPSHOT
  net: host
  environment:
    - DOCKER_HOST
    - LOAD_BALANCER_URI=http://localhost:8080/baragon/v2/request
    - SINGULARITY_SMTP_HOST=localhost
    - SINGULARITY_SMTP_PORT=1025
    - SINGULARITY_MESOS_FRAMEWORK_ROLE=OPS

baragonservice:
  image: hubspot/baragonservice:0.5.0
  net: host
  environment:
    - DOCKER_HOST
    - BARAGON_PORT=8080
    - BARAGON_UI_BASE=/baragon/v2

baragonagent:
  image: hubspot/baragonagent:0.5.0
  net: host
  environment:
    NGINX_PORT: 80
    BARAGON_PORT: 8882
    BARAGON_AGENT_GROUP: test

mailhog:
  image: mailhog/mailhog
  net: host<|MERGE_RESOLUTION|>--- conflicted
+++ resolved
@@ -10,13 +10,8 @@
   net: host
   environment:
     MESOS_ZK: zk://localhost:2181/mesos
-<<<<<<< HEAD
-    MESOS_HOSTNAME: 192.168.99.100
-    MESOS_IP: 192.168.99.100
-=======
     MESOS_HOSTNAME: ${DOCKER_IP}
     MESOS_IP: ${DOCKER_IP}
->>>>>>> 7e50f45c
     MESOS_QUORUM: 1
     MESOS_CLUSTER: docker-compose
     MESOS_WORK_DIR: /var/lib/mesos
