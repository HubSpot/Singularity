<?xml version="1.0" encoding="UTF-8"?>
<project xmlns="http://maven.apache.org/POM/4.0.0" xmlns:xsi="http://www.w3.org/2001/XMLSchema-instance" xsi:schemaLocation="http://maven.apache.org/POM/4.0.0 http://maven.apache.org/xsd/maven-4.0.0.xsd">
  <modelVersion>4.0.0</modelVersion>

  <prerequisites>
    <maven>3.0.0</maven>
  </prerequisites>

  <parent>
    <groupId>com.hubspot</groupId>
    <artifactId>Singularity</artifactId>
<<<<<<< HEAD
    <version>${singularity.version}-SNAPSHOT</version>
=======
    <version>0.1.1</version>
>>>>>>> dc689f69
    <relativePath>../pom.xml</relativePath>
  </parent>

  <artifactId>SingularityBase</artifactId>

  <repositories>
    <repository>
      <id>sonatype-nexus-snapshots</id>
      <name>Sonatype Nexus Snapshots</name>
      <url>http://oss.sonatype.org/content/repositories/snapshots</url>
    </repository>
  </repositories>

  <dependencies>

    <dependency>
      <groupId>com.hubspot.jackson</groupId>
      <artifactId>jackson-datatype-protobuf</artifactId>
      <version>0.1.0</version>
    </dependency>

    <dependency>
      <groupId>org.apache.mesos</groupId>
      <artifactId>mesos</artifactId>
      <version>${mesos.version}</version>
    </dependency>

  </dependencies>

</project><|MERGE_RESOLUTION|>--- conflicted
+++ resolved
@@ -9,11 +9,7 @@
   <parent>
     <groupId>com.hubspot</groupId>
     <artifactId>Singularity</artifactId>
-<<<<<<< HEAD
-    <version>${singularity.version}-SNAPSHOT</version>
-=======
     <version>0.1.1</version>
->>>>>>> dc689f69
     <relativePath>../pom.xml</relativePath>
   </parent>
 
