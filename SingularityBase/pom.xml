--- conflicted
+++ resolved
@@ -93,13 +93,8 @@
             </filters>
             <relocations>
               <relocation>
-<<<<<<< HEAD
-                <pattern>com.google.protobuf</pattern>
-                <shadedPattern>com.hubspot.singularity.shaded.com.google.protobuf.twosixone</shadedPattern>
-=======
                 <pattern>org.apache.mesos</pattern>
                 <shadedPattern>com.hubspot.singularity.shaded.org.apache.mesos.oneonetwo</shadedPattern>
->>>>>>> ce4390ea
               </relocation>
             </relocations>
           </configuration>
