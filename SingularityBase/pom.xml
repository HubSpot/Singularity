--- conflicted
+++ resolved
@@ -77,12 +77,6 @@
             <minimizeJar>true</minimizeJar>
             <shadedArtifactAttached>true</shadedArtifactAttached>
             <shadedClassifierName>shaded</shadedClassifierName>
-<<<<<<< HEAD
-            <relocations>
-              <relocation>
-                <pattern>org.apache.mesos</pattern>
-                <shadedPattern>com.hubspot.singularity.shaded.org.apache.mesos</shadedPattern>
-=======
             <artifactSet>
               <includes>
                 <include>com.hubspot:SingularityBase</include>
@@ -101,7 +95,6 @@
               <relocation>
                 <pattern>com.google.protobuf</pattern>
                 <shadedPattern>com.hubspot.singularity.shaded.com.google.protobuf.twosixone</shadedPattern>
->>>>>>> 35109a71
               </relocation>
             </relocations>
           </configuration>
