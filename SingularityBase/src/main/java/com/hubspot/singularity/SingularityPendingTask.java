--- conflicted
+++ resolved
@@ -23,11 +23,8 @@
   private final Optional<Boolean> skipHealthchecks;
   private final Optional<String> message;
   private final Optional<Resources> resources;
-<<<<<<< HEAD
   private final List<SingularityMesosArtifact> extraArtifacts;
-=======
   private final Map<String, String> envOverrides;
->>>>>>> 19267fb8
   private final Optional<String> actionId;
 
   public static Predicate<SingularityPendingTask> matchingRequest(final String requestId) {
@@ -53,17 +50,6 @@
   }
 
   @JsonCreator
-<<<<<<< HEAD
-  public SingularityPendingTask(@JsonProperty("pendingTaskId") SingularityPendingTaskId pendingTaskId,
-                                @JsonProperty("cmdLineArgsList") Optional<List<String>> cmdLineArgsList,
-                                @JsonProperty("user") Optional<String> user,
-                                @JsonProperty("runId") Optional<String> runId,
-                                @JsonProperty("skipHealthchecks") Optional<Boolean> skipHealthchecks,
-                                @JsonProperty("message") Optional<String> message,
-                                @JsonProperty("resources") Optional<Resources> resources,
-                                @JsonProperty("extraArtifacts") List<SingularityMesosArtifact> extraArtifacts,
-                                @JsonProperty("actionId") Optional<String> actionId) {
-=======
   public SingularityPendingTask(
       @JsonProperty("pendingTaskId") SingularityPendingTaskId pendingTaskId,
       @JsonProperty("cmdLineArgsList") Optional<List<String>> cmdLineArgsList,
@@ -72,9 +58,9 @@
       @JsonProperty("skipHealthchecks") Optional<Boolean> skipHealthchecks,
       @JsonProperty("message") Optional<String> message,
       @JsonProperty("resources") Optional<Resources> resources,
+      @JsonProperty("extraArtifacts") List<SingularityMesosArtifact> extraArtifacts,
       @JsonProperty("envOverrides") Map<String, String> envOverrides,
       @JsonProperty("actionId") Optional<String> actionId) {
->>>>>>> 19267fb8
     this.pendingTaskId = pendingTaskId;
     this.user = user;
     this.message = message;
@@ -82,15 +68,12 @@
     this.runId = runId;
     this.skipHealthchecks = skipHealthchecks;
     this.resources = resources;
-<<<<<<< HEAD
     if (Objects.nonNull(extraArtifacts)) {
       this.extraArtifacts = extraArtifacts;
     } else {
       this.extraArtifacts = Collections.emptyList();
     }
-=======
     this.envOverrides = envOverrides == null ? Collections.emptyMap() : envOverrides;
->>>>>>> 19267fb8
     this.actionId = actionId;
   }
 
@@ -139,13 +122,11 @@
     return resources;
   }
 
-<<<<<<< HEAD
   public List<SingularityMesosArtifact> getExtraArtifacts() {
     return extraArtifacts;
   }
-=======
+
   public Map<String, String> getEnvOverrides() { return envOverrides; }
->>>>>>> 19267fb8
 
   public Optional<String> getActionId() {
     return actionId;
@@ -161,11 +142,8 @@
         ", skipHealthchecks=" + skipHealthchecks +
         ", message=" + message +
         ", resources=" + resources +
-<<<<<<< HEAD
         ", extraArtifacts" + extraArtifacts +
-=======
         ", envOverrides=" + envOverrides +
->>>>>>> 19267fb8
         ", actionId=" + actionId +
         '}';
   }
