--- conflicted
+++ resolved
@@ -100,14 +100,9 @@
   }
 
   @Override
-<<<<<<< HEAD
   public String getId() {
-    return String.format("%s-%s-%s-%s-%s", getRequestId(), getDeployId(), getNextRunAt(), getInstanceNo(), getPendingType());
-=======
-  public String toString() {
-    return String.format("%s-%s-%s-%s-%s-%s", getRequestId(), getDeployId(), getNextRunAt(), getInstanceNo(), getPendingType(), getCreatedAt());
->>>>>>> e82050ed
-  }
+   return String.format("%s-%s-%s-%s-%s-%s", getRequestId(), getDeployId(), getNextRunAt(), getInstanceNo(), getPendingType(), getCreatedAt());
+   }
 
   @Override
   public String toString() {
