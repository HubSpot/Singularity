--- conflicted
+++ resolved
@@ -94,21 +94,18 @@
 
   @Override
   public String toString() {
-<<<<<<< HEAD
-    return "SingularityHostState [master=" + master + ", uptime=" + uptime + ", driverStatus=" + driverStatus + ", millisSinceLastOffer=" + millisSinceLastOffer + ", offerCacheSize=" + offerCacheSize
-        + ", availableCachedCpus=" + availableCachedCpus + ", availableCachedMemory=" + availableCachedMemory + ", hostAddress=" + hostAddress + ", hostname=" + hostname + ", mesosMaster="
-        + mesosMaster + ", mesosConnected=" + mesosConnected + "]";
-=======
     return "SingularityHostState{" +
         "master=" + master +
         ", uptime=" + uptime +
         ", driverStatus='" + driverStatus + '\'' +
         ", millisSinceLastOffer=" + millisSinceLastOffer +
+        ", offerCacheSize=" + offerCacheSize +
+        ", availableCachedCpus=" + availableCachedCpus +
+        ", availableCachedMemory=" + availableCachedMemory +
         ", hostAddress='" + hostAddress + '\'' +
         ", hostname='" + hostname + '\'' +
         ", mesosMaster='" + mesosMaster + '\'' +
         ", mesosConnected=" + mesosConnected +
         '}';
->>>>>>> d07e783b
   }
 }