package com.hubspot.singularity;

import com.fasterxml.jackson.annotation.JsonCreator;
import com.fasterxml.jackson.annotation.JsonProperty;
import com.google.common.base.Optional;

public class SingularityHostState {

  private final boolean master;
  private final long uptime;

  private final String driverStatus;

  private final Optional<Long> millisSinceLastOffer;

  private final int offerCacheSize;
  private final double availableCachedCpus;
  private final double availableCachedMemory;

  private final String hostAddress;
  private final String hostname;

  private final String mesosMaster;
  private final boolean mesosConnected;

  @JsonCreator
  public SingularityHostState(@JsonProperty("master") boolean master,
      @JsonProperty("uptime") long uptime,
      @JsonProperty("driverStatus") String driverStatus,
      @JsonProperty("millisSinceLastOffer") Optional<Long> millisSinceLastOffer,
      @JsonProperty("hostAddress") String hostAddress,
      @JsonProperty("hostname") String hostname,
      @JsonProperty("mesosMaster") String mesosMaster,
      @JsonProperty("mesosConnected") boolean mesosConnected,
      @JsonProperty("offerCacheSize") int offerCacheSize,
      @JsonProperty("availableCachedCpus") double availableCachedCpus,
      @JsonProperty("availableCachedMemory") double availableCachedMemory) {
    this.master = master;
    this.uptime = uptime;
    this.driverStatus = driverStatus;
    this.millisSinceLastOffer = millisSinceLastOffer;
    this.hostAddress = hostAddress;
    this.hostname = hostname;
    this.mesosMaster = mesosMaster;
    this.mesosConnected = mesosConnected;
    this.availableCachedCpus = availableCachedCpus;
    this.availableCachedMemory = availableCachedMemory;
    this.offerCacheSize = offerCacheSize;
  }

  public String getHostAddress() {
    return hostAddress;
  }

  public boolean isMaster() {
    return master;
  }

  public long getUptime() {
    return uptime;
  }

  public String getDriverStatus() {
    return driverStatus;
  }

  public Optional<Long> getMillisSinceLastOffer() {
    return millisSinceLastOffer;
  }

  public String getHostname() {
    return hostname;
  }

  public String getMesosMaster() {
    return mesosMaster;
  }

  public boolean isMesosConnected() {
    return mesosConnected;
  }

  public int getOfferCacheSize() {
    return offerCacheSize;
  }

  public double getAvailableCachedCpus() {
    return availableCachedCpus;
  }

  public double getAvailableCachedMemory() {
    return availableCachedMemory;
  }

  @Override
  public String toString() {
<<<<<<< HEAD
    return "SingularityHostState [master=" + master + ", uptime=" + uptime + ", driverStatus=" + driverStatus + ", millisSinceLastOffer=" + millisSinceLastOffer + ", offerCacheSize=" + offerCacheSize
        + ", availableCachedCpus=" + availableCachedCpus + ", availableCachedMemory=" + availableCachedMemory + ", hostAddress=" + hostAddress + ", hostname=" + hostname + ", mesosMaster="
        + mesosMaster + ", mesosConnected=" + mesosConnected + "]";
=======
    return "SingularityHostState{" +
        "master=" + master +
        ", uptime=" + uptime +
        ", driverStatus='" + driverStatus + '\'' +
        ", millisSinceLastOffer=" + millisSinceLastOffer +
        ", hostAddress='" + hostAddress + '\'' +
        ", hostname='" + hostname + '\'' +
        ", mesosMaster='" + mesosMaster + '\'' +
        ", mesosConnected=" + mesosConnected +
        '}';
>>>>>>> d07e783b
  }
}<|MERGE_RESOLUTION|>--- conflicted
+++ resolved
@@ -94,11 +94,6 @@
 
   @Override
   public String toString() {
-<<<<<<< HEAD
-    return "SingularityHostState [master=" + master + ", uptime=" + uptime + ", driverStatus=" + driverStatus + ", millisSinceLastOffer=" + millisSinceLastOffer + ", offerCacheSize=" + offerCacheSize
-        + ", availableCachedCpus=" + availableCachedCpus + ", availableCachedMemory=" + availableCachedMemory + ", hostAddress=" + hostAddress + ", hostname=" + hostname + ", mesosMaster="
-        + mesosMaster + ", mesosConnected=" + mesosConnected + "]";
-=======
     return "SingularityHostState{" +
         "master=" + master +
         ", uptime=" + uptime +
@@ -109,6 +104,5 @@
         ", mesosMaster='" + mesosMaster + '\'' +
         ", mesosConnected=" + mesosConnected +
         '}';
->>>>>>> d07e783b
   }
 }