package com.hubspot.singularity;

import com.fasterxml.jackson.annotation.JsonCreator;
import com.fasterxml.jackson.annotation.JsonProperty;
import com.google.common.base.Optional;

public class SingularityHostState {

  private final boolean master;
  private final long uptime;

  private final String driverStatus;

  private final Optional<Long> millisSinceLastOffer;

  private final int offerCacheSize;
  private final double availableCachedCpus;
  private final double availableCachedMemory;

  private final String hostAddress;
  private final String hostname;

  private final String mesosMaster;
  private final boolean mesosConnected;

  @JsonCreator
  public SingularityHostState(@JsonProperty("master") boolean master,
      @JsonProperty("uptime") long uptime,
      @JsonProperty("driverStatus") String driverStatus,
      @JsonProperty("millisSinceLastOffer") Optional<Long> millisSinceLastOffer,
      @JsonProperty("hostAddress") String hostAddress,
      @JsonProperty("hostname") String hostname,
      @JsonProperty("mesosMaster") String mesosMaster,
      @JsonProperty("mesosConnected") boolean mesosConnected,
      @JsonProperty("offerCacheSize") int offerCacheSize,
      @JsonProperty("availableCachedCpus") double availableCachedCpus,
      @JsonProperty("availableCachedMemory") double availableCachedMemory) {
    this.master = master;
    this.uptime = uptime;
    this.driverStatus = driverStatus;
    this.millisSinceLastOffer = millisSinceLastOffer;
    this.hostAddress = hostAddress;
    this.hostname = hostname;
    this.mesosMaster = mesosMaster;
    this.mesosConnected = mesosConnected;
    this.availableCachedCpus = availableCachedCpus;
    this.availableCachedMemory = availableCachedMemory;
    this.offerCacheSize = offerCacheSize;
  }

  public String getHostAddress() {
    return hostAddress;
  }

  public boolean isMaster() {
    return master;
  }

  public long getUptime() {
    return uptime;
  }

  public String getDriverStatus() {
    return driverStatus;
  }

  public Optional<Long> getMillisSinceLastOffer() {
    return millisSinceLastOffer;
  }

  public String getHostname() {
    return hostname;
  }

  public String getMesosMaster() {
    return mesosMaster;
  }

  public boolean isMesosConnected() {
    return mesosConnected;
  }

  public int getOfferCacheSize() {
    return offerCacheSize;
  }

  public double getAvailableCachedCpus() {
    return availableCachedCpus;
  }

  public double getAvailableCachedMemory() {
    return availableCachedMemory;
  }

  @Override
  public String toString() {
    return "SingularityHostState{" +
        "master=" + master +
        ", uptime=" + uptime +
        ", driverStatus='" + driverStatus + '\'' +
        ", millisSinceLastOffer=" + millisSinceLastOffer +
<<<<<<< HEAD
=======
        ", offerCacheSize=" + offerCacheSize +
        ", availableCachedCpus=" + availableCachedCpus +
        ", availableCachedMemory=" + availableCachedMemory +
>>>>>>> 38e07386
        ", hostAddress='" + hostAddress + '\'' +
        ", hostname='" + hostname + '\'' +
        ", mesosMaster='" + mesosMaster + '\'' +
        ", mesosConnected=" + mesosConnected +
        '}';
  }
}<|MERGE_RESOLUTION|>--- conflicted
+++ resolved
@@ -99,12 +99,9 @@
         ", uptime=" + uptime +
         ", driverStatus='" + driverStatus + '\'' +
         ", millisSinceLastOffer=" + millisSinceLastOffer +
-<<<<<<< HEAD
-=======
         ", offerCacheSize=" + offerCacheSize +
         ", availableCachedCpus=" + availableCachedCpus +
         ", availableCachedMemory=" + availableCachedMemory +
->>>>>>> 38e07386
         ", hostAddress='" + hostAddress + '\'' +
         ", hostname='" + hostname + '\'' +
         ", mesosMaster='" + mesosMaster + '\'' +
