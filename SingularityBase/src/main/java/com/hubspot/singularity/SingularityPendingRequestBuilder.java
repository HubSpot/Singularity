--- conflicted
+++ resolved
@@ -35,11 +35,8 @@
     this.message = Optional.absent();
     this.actionId = Optional.absent();
     this.resources = Optional.absent();
-<<<<<<< HEAD
     this.extraArtifacts = Collections.emptyList();
-=======
     this.runAsUserOverride = Optional.absent();
->>>>>>> 30a441e3
     this.envOverrides = Collections.emptyMap();
     this.extraArtifacts = Collections.emptyList();
     this.runAt = Optional.absent();
@@ -189,11 +186,7 @@
         ", message" + message +
         ", actionId" + actionId +
         ", resources" + resources +
-<<<<<<< HEAD
-        ", extraArtifacts" + extraArtifacts +
-=======
         ", runAsUserOverride" + runAsUserOverride +
->>>>>>> 30a441e3
         ", envOverrides" + envOverrides +
         ", extraArtifacts" + extraArtifacts +
         ", runAt" + runAt +
