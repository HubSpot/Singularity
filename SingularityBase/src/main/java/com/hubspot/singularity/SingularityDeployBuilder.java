package com.hubspot.singularity;

import java.util.List;
import java.util.Map;
import java.util.Set;

import com.google.common.base.Optional;
import com.hubspot.deploy.ExecutorData;
import com.hubspot.mesos.Resources;
import com.hubspot.mesos.SingularityContainerInfo;
import com.hubspot.mesos.SingularityMesosTaskLabel;

public class SingularityDeployBuilder {

  private final String requestId;

  private String id;

  private Optional<String> version;
  private Optional<Long> timestamp;
  private Optional<Map<String, String>> metadata;

  private Optional<SingularityContainerInfo> containerInfo;

  private Optional<String> customExecutorCmd;
  private Optional<String> customExecutorId;
  private Optional<String> customExecutorSource;
  private Optional<Resources> customExecutorResources;
  private Optional<String> customExecutorUser;

  private Optional<Resources> resources;

  private Optional<String> command;
  private Optional<List<String>> arguments;
  private Optional<Map<String, String>> env;
  private Optional<Map<Integer, Map<String, String>>> taskEnv;
  private Optional<List<String>> uris;
  private Optional<ExecutorData> executorData;
  private Optional<Map<String, String>> labels;
  private Optional<List<SingularityMesosTaskLabel>> mesosLabels;
  private Optional<Map<Integer, Map<String, String>>> taskLabels;
  private Optional<Map<Integer, List<SingularityMesosTaskLabel>>> mesosTaskLabels;

  private Optional<String> healthcheckUri;
  private Optional<Long> healthcheckIntervalSeconds;
  private Optional<Long> healthcheckTimeoutSeconds;
  private Optional<Integer> healthcheckPortIndex;
  private Optional<Boolean> skipHealthchecksOnDeploy;
  private Optional<HealthcheckProtocol> healthcheckProtocol;

  private Optional<Integer> healthcheckMaxRetries;
  private Optional<Long> healthcheckMaxTotalTimeoutSeconds;

  private Optional<Long> deployHealthTimeoutSeconds;

  private Optional<Long> considerHealthyAfterRunningForSeconds;

  private Optional<String> serviceBasePath;
  private Optional<Set<String>> loadBalancerGroups;
  private Optional<Integer> loadBalancerPortIndex;
  private Optional<Map<String, Object>> loadBalancerOptions;
  private Optional<Set<String>> loadBalancerDomains;
  private Optional<List<String>> loadBalancerAdditionalRoutes;
  private Optional<String> loadBalancerTemplate;
  private Optional<String> loadBalancerServiceIdOverride;
  private Optional<String> loadBalancerUpstreamGroup;

  private Optional<Integer> deployInstanceCountPerStep;
  private Optional<Integer> deployStepWaitTimeMs;
  private Optional<Boolean> autoAdvanceDeploySteps;
  private Optional<Integer> maxTaskRetries;
  private Optional<Boolean> shell;
  private Optional<String> user;

  public SingularityDeployBuilder(String requestId, String id) {
    this.requestId = requestId;
    this.id = id;
    this.version = Optional.absent();
    this.timestamp = Optional.absent();
    this.metadata = Optional.absent();
    this.containerInfo = Optional.absent();
    this.customExecutorCmd = Optional.absent();
    this.customExecutorId = Optional.absent();
    this.customExecutorSource = Optional.absent();
    this.customExecutorResources = Optional.absent();
    this.customExecutorUser = Optional.absent();
    this.resources = Optional.absent();
    this.command = Optional.absent();
    this.arguments = Optional.absent();
    this.env = Optional.absent();
    this.taskEnv = Optional.absent();
    this.uris = Optional.absent();
    this.executorData = Optional.absent();
    this.labels = Optional.absent();
    this.mesosLabels = Optional.absent();
    this.taskLabels = Optional.absent();
    this.mesosTaskLabels = Optional.absent();
    this.healthcheckUri = Optional.absent();
    this.healthcheckIntervalSeconds = Optional.absent();
    this.healthcheckTimeoutSeconds = Optional.absent();
    this.healthcheckPortIndex = Optional.absent();
    this.skipHealthchecksOnDeploy = Optional.absent();
    this.deployHealthTimeoutSeconds = Optional.absent();
    this.healthcheckProtocol = Optional.absent();
    this.healthcheckMaxTotalTimeoutSeconds = Optional.absent();
    this.healthcheckMaxRetries = Optional.absent();
    this.considerHealthyAfterRunningForSeconds = Optional.absent();
    this.serviceBasePath = Optional.absent();
    this.loadBalancerGroups = Optional.absent();
    this.loadBalancerPortIndex = Optional.absent();
    this.loadBalancerOptions = Optional.absent();
    this.loadBalancerDomains = Optional.absent();
    this.loadBalancerAdditionalRoutes = Optional.absent();
    this.loadBalancerTemplate = Optional.absent();
    this.loadBalancerServiceIdOverride = Optional.absent();
    this.loadBalancerUpstreamGroup = Optional.absent();
    this.deployInstanceCountPerStep = Optional.absent();
    this.deployStepWaitTimeMs = Optional.absent();
    this.autoAdvanceDeploySteps = Optional.absent();
    this.maxTaskRetries = Optional.absent();
    this.shell = Optional.absent();
    this.user = Optional.absent();
  }

  public SingularityDeploy build() {
    return new SingularityDeploy(requestId, id, command, arguments, containerInfo, customExecutorCmd, customExecutorId, customExecutorSource, customExecutorResources, customExecutorUser, resources,
      env, taskEnv, uris, metadata, executorData, version, timestamp, labels, mesosLabels, taskLabels, mesosTaskLabels, deployHealthTimeoutSeconds, healthcheckUri, healthcheckIntervalSeconds, healthcheckTimeoutSeconds, healthcheckPortIndex, healthcheckMaxRetries,
      healthcheckMaxTotalTimeoutSeconds, serviceBasePath, loadBalancerGroups, loadBalancerPortIndex, considerHealthyAfterRunningForSeconds, loadBalancerOptions, loadBalancerDomains, loadBalancerAdditionalRoutes,
<<<<<<< HEAD
      loadBalancerTemplate, loadBalancerServiceIdOverride, loadBalancerUpstreamGroup, skipHealthchecksOnDeploy, healthcheckProtocol, deployInstanceCountPerStep, deployStepWaitTimeMs, autoAdvanceDeploySteps, maxTaskRetries, shell);
=======
      loadBalancerTemplate, skipHealthchecksOnDeploy, healthcheckProtocol, deployInstanceCountPerStep, deployStepWaitTimeMs, autoAdvanceDeploySteps, maxTaskRetries, shell, user);
>>>>>>> 98f2abaa
  }

  public String getRequestId() {
    return requestId;
  }

  public String getId() {
    return id;
  }

  public SingularityDeployBuilder setId(String id) {
    this.id = id;
    return this;
  }

  public Optional<Long> getConsiderHealthyAfterRunningForSeconds() {
    return considerHealthyAfterRunningForSeconds;
  }

  public SingularityDeployBuilder setConsiderHealthyAfterRunningForSeconds(Optional<Long> considerHealthyAfterRunningForSeconds) {
    this.considerHealthyAfterRunningForSeconds = considerHealthyAfterRunningForSeconds;
    return this;
  }

  public Optional<String> getVersion() {
    return version;
  }

  public SingularityDeployBuilder setVersion(Optional<String> version) {
    this.version = version;
    return this;
  }

  public Optional<Long> getTimestamp() {
    return timestamp;
  }

  public SingularityDeployBuilder setTimestamp(Optional<Long> timestamp) {
    this.timestamp = timestamp;
    return this;
  }

  public Optional<Map<String, String>> getMetadata() {
    return metadata;
  }

  public SingularityDeployBuilder setMetadata(Optional<Map<String, String>> metadata) {
    this.metadata = metadata;
    return this;
  }

  public Optional<SingularityContainerInfo> getContainerInfo() {
    return containerInfo;
  }

  public SingularityDeployBuilder setContainerInfo(Optional<SingularityContainerInfo> containerInfo) {
    this.containerInfo = containerInfo;
    return this;
  }

  public Optional<String> getCustomExecutorCmd() {
    return customExecutorCmd;
  }

  public SingularityDeployBuilder setCustomExecutorCmd(Optional<String> customExecutorCmd) {
    this.customExecutorCmd = customExecutorCmd;
    return this;
  }

  public Optional<String> getCustomExecutorId() {
    return customExecutorId;
  }

  public SingularityDeployBuilder setCustomExecutorId(Optional<String> customExecutorId) {
    this.customExecutorId = customExecutorId;
    return this;
  }

  public Optional<String> getCustomExecutorSource() {
    return customExecutorSource;
  }

  public SingularityDeployBuilder setCustomExecutorSource(Optional<String> customExecutorSource) {
    this.customExecutorSource = customExecutorSource;
    return this;
  }

  public Optional<Resources> getCustomExecutorResources() {
    return customExecutorResources;
  }

  public SingularityDeployBuilder setCustomExecutorResources(Optional<Resources> customExecutorResources) {
    this.customExecutorResources = customExecutorResources;
    return this;
  }

  public Optional<String> getCustomExecutorUser() {
    return customExecutorUser;
  }

  public SingularityDeployBuilder setCustomExecutorUser(Optional<String> customExecutorUser) {
    this.customExecutorUser = customExecutorUser;
    return this;
  }

  public Optional<Long> getDeployHealthTimeoutSeconds() {
    return deployHealthTimeoutSeconds;
  }

  public SingularityDeployBuilder setDeployHealthTimeoutSeconds(Optional<Long> deployHealthTimeoutSeconds) {
    this.deployHealthTimeoutSeconds = deployHealthTimeoutSeconds;
    return this;
  }

  public Optional<Resources> getResources() {
    return resources;
  }

  public SingularityDeployBuilder setResources(Optional<Resources> resources) {
    this.resources = resources;
    return this;
  }

  public Optional<String> getCommand() {
    return command;
  }

  public SingularityDeployBuilder setCommand(Optional<String> command) {
    this.command = command;
    return this;
  }

  public Optional<List<String>> getArguments() {
    return arguments;
  }

  public SingularityDeployBuilder setArguments(Optional<List<String>> arguments) {
    this.arguments = arguments;
    return this;
  }

  public Optional<Map<String, String>> getEnv() {
    return env;
  }

  public SingularityDeployBuilder setEnv(Optional<Map<String, String>> env) {
    this.env = env;
    return this;
  }

  public Optional<Map<Integer, Map<String, String>>> getTaskEnv() {
    return taskEnv;
  }

  public SingularityDeployBuilder setTaskEnv(Optional<Map<Integer, Map<String, String>>> taskEnv) {
    this.taskEnv = taskEnv;
    return this;
  }

  public Optional<List<String>> getUris() {
    return uris;
  }

  public SingularityDeployBuilder setUris(Optional<List<String>> uris) {
    this.uris = uris;
    return this;
  }

  public Optional<ExecutorData> getExecutorData() {
    return executorData;
  }

  public SingularityDeployBuilder setExecutorData(Optional<ExecutorData> executorData) {
    this.executorData = executorData;
    return this;
  }

  public Optional<String> getHealthcheckUri() {
    return healthcheckUri;
  }

  public SingularityDeployBuilder setHealthcheckUri(Optional<String> healthcheckUri) {
    this.healthcheckUri = healthcheckUri;
    return this;
  }

  public Optional<Long> getHealthcheckIntervalSeconds() {
    return healthcheckIntervalSeconds;
  }

  public SingularityDeployBuilder setHealthcheckIntervalSeconds(Optional<Long> healthcheckIntervalSeconds) {
    this.healthcheckIntervalSeconds = healthcheckIntervalSeconds;
    return this;
  }

  public Optional<Long> getHealthcheckTimeoutSeconds() {
    return healthcheckTimeoutSeconds;
  }

  public SingularityDeployBuilder setHealthcheckTimeoutSeconds(Optional<Long> healthcheckTimeoutSeconds) {
    this.healthcheckTimeoutSeconds = healthcheckTimeoutSeconds;
    return this;
  }

  public Optional<Integer> getHealthcheckPortIndex() {
    return healthcheckPortIndex;
  }

  public SingularityDeployBuilder setHealthcheckPortIndex(Optional<Integer> healthcheckPortIndex) {
    this.healthcheckPortIndex = healthcheckPortIndex;
    return this;
  }

  public Optional<String> getServiceBasePath() {
    return serviceBasePath;
  }

  public SingularityDeployBuilder setServiceBasePath(Optional<String> serviceBasePath) {
    this.serviceBasePath = serviceBasePath;
    return this;
  }

  public Optional<Set<String>> getLoadBalancerGroups() {
    return loadBalancerGroups;
  }

  public SingularityDeployBuilder setLoadBalancerGroups(Optional<Set<String>> loadBalancerGroups) {
    this.loadBalancerGroups = loadBalancerGroups;
    return this;
  }

  public Optional<Integer> getLoadBalancerPortIndex() {
    return loadBalancerPortIndex;
  }

  public SingularityDeployBuilder setLoadBalancerPortIndex(Optional<Integer> loadBalancerPortIndex) {
    this.loadBalancerPortIndex = loadBalancerPortIndex;
    return this;
  }

  public Optional<Map<String, Object>> getLoadBalancerOptions() {
    return loadBalancerOptions;
  }

  public SingularityDeployBuilder setLoadBalancerOptions(Optional<Map<String, Object>> loadBalancerOptions) {
    this.loadBalancerOptions = loadBalancerOptions;
    return this;
  }

  public Optional<Set<String>> getLoadBalancerDomains() {
    return loadBalancerDomains;
  }

  public SingularityDeployBuilder setLoadBalancerDomains(Optional<Set<String>> loadBalancerDomains) {
    this.loadBalancerDomains = loadBalancerDomains;
    return this;
  }

  public Optional<List<String>> getLoadBalancerAdditionalRoutes() {
    return loadBalancerAdditionalRoutes;
  }

  public SingularityDeployBuilder setLoadBalancerAdditionalRoutes(Optional<List<String>> loadBalancerAdditionalRoutes) {
    this.loadBalancerAdditionalRoutes = loadBalancerAdditionalRoutes;
    return this;
  }

  public Optional<String> getLoadBalancerTemplate() {
    return loadBalancerTemplate;
  }

  public SingularityDeployBuilder setLoadBalancerTemplate(Optional<String> loadBalancerTemplate) {
    this.loadBalancerTemplate = loadBalancerTemplate;
    return this;
  }

  @Deprecated
  public Optional<Map<String, String>> getLabels() {
    return labels;
  }

  @Deprecated
  public SingularityDeployBuilder setLabels(Optional<Map<String, String>> labels) {
    this.labels = labels;
    return this;
  }

  public Optional<List<SingularityMesosTaskLabel>> getMesosLabels() {
    return mesosLabels;
  }

  public SingularityDeployBuilder setMesosLabels(Optional<List<SingularityMesosTaskLabel>> mesosLabels) {
    this.mesosLabels = mesosLabels;
    return this;
  }

  @Deprecated
  public Optional<Map<Integer, Map<String, String>>> getTaskLabels() {
    return taskLabels;
  }

  @Deprecated
  public SingularityDeployBuilder setTaskLabels(Optional<Map<Integer, Map<String, String>>> taskLabels) {
    this.taskLabels = taskLabels;
    return this;
  }

  public Optional<Map<Integer, List<SingularityMesosTaskLabel>>> getMesosTaskLabels() {
    return mesosTaskLabels;
  }

  public SingularityDeployBuilder setMesosTaskLabels(Optional<Map<Integer, List<SingularityMesosTaskLabel>>> mesosTaskLabels) {
    this.mesosTaskLabels = mesosTaskLabels;
    return this;
  }

  public Optional<Boolean> getSkipHealthchecksOnDeploy() {
    return skipHealthchecksOnDeploy;
  }

  public SingularityDeployBuilder setSkipHealthchecksOnDeploy(Optional<Boolean> skipHealthchecksOnDeploy) {
    this.skipHealthchecksOnDeploy = skipHealthchecksOnDeploy;
    return this;
  }

  public Optional<HealthcheckProtocol> getHealthcheckProtocol() {
    return healthcheckProtocol;
  }

  public SingularityDeployBuilder setHealthcheckProtocol(Optional<HealthcheckProtocol> healthcheckProtocol) {
    this.healthcheckProtocol = healthcheckProtocol;
    return this;
  }

  public Optional<Integer> getHealthcheckMaxRetries() {
    return healthcheckMaxRetries;
  }

  public Optional<Long> getHealthcheckMaxTotalTimeoutSeconds() {
    return healthcheckMaxTotalTimeoutSeconds;
  }

  public SingularityDeployBuilder setHealthcheckMaxRetries(Optional<Integer> healthcheckMaxRetries) {
    this.healthcheckMaxRetries = healthcheckMaxRetries;
    return this;
  }

  public SingularityDeployBuilder setHealthcheckMaxTotalTimeoutSeconds(Optional<Long> healthcheckMaxTotalTimeoutSeconds) {
    this.healthcheckMaxTotalTimeoutSeconds = healthcheckMaxTotalTimeoutSeconds;
    return this;
  }

  public Optional<Integer> getDeployInstanceCountPerStep() {
    return deployInstanceCountPerStep;
  }

  public SingularityDeployBuilder setDeployInstanceCountPerStep(Optional<Integer> deployInstanceCountPerStep) {
    this.deployInstanceCountPerStep = deployInstanceCountPerStep;
    return this;
  }

  public Optional<Integer> getDeployStepWaitTimeMs() {
    return deployStepWaitTimeMs;
  }

  public SingularityDeployBuilder setDeployStepWaitTimeMs(Optional<Integer> deployStepWaitTimeMs) {
    this.deployStepWaitTimeMs = deployStepWaitTimeMs;
    return this;
  }

  public Optional<Boolean> getAutoAdvanceDeploySteps() {
    return autoAdvanceDeploySteps;
  }

  public SingularityDeployBuilder setAutoAdvanceDeploySteps(Optional<Boolean> autoAdvanceDeploySteps) {
    this.autoAdvanceDeploySteps = autoAdvanceDeploySteps;
    return this;
  }

  public Optional<Integer> getMaxTaskRetries() {
    return maxTaskRetries;
  }

  public SingularityDeployBuilder setMaxTaskRetries(Optional<Integer> maxTaskRetries) {
    this.maxTaskRetries = maxTaskRetries;
    return this;
  }

  public Optional<Boolean> getShell() {
    return shell;
  }

  public SingularityDeployBuilder setShell(Optional<Boolean> shell) {
    this.shell = shell;
    return this;
  }

<<<<<<< HEAD
  public Optional<String> getLoadBalancerServiceIdOverride() {
    return loadBalancerServiceIdOverride;
  }

  public SingularityDeployBuilder setLoadBalancerServiceIdOverride(Optional<String> loadBalancerServiceIdOverride) {
    this.loadBalancerServiceIdOverride = loadBalancerServiceIdOverride;
    return this;
  }

  public Optional<String> getLoadBalancerUpstreamGroup() {
    return loadBalancerUpstreamGroup;
  }

  public SingularityDeployBuilder setLoadBalancerUpstreamGroup(Optional<String> loadBalancerUpstreamGroup) {
    this.loadBalancerUpstreamGroup = loadBalancerUpstreamGroup;
=======
  public Optional<String> getUser() {
    return user;
  }

  public SingularityDeployBuilder setUser(Optional<String> user) {
    this.user = user;
>>>>>>> 98f2abaa
    return this;
  }

  @Override
  public String toString() {
    return "SingularityDeployBuilder{" +
      "requestId='" + requestId + '\'' +
      ", id='" + id + '\'' +
      ", version=" + version +
      ", timestamp=" + timestamp +
      ", metadata=" + metadata +
      ", containerInfo=" + containerInfo +
      ", customExecutorCmd=" + customExecutorCmd +
      ", customExecutorId=" + customExecutorId +
      ", customExecutorSource=" + customExecutorSource +
      ", customExecutorResources=" + customExecutorResources +
      ", customExecutorUser=" + customExecutorUser +
      ", resources=" + resources +
      ", command=" + command +
      ", arguments=" + arguments +
      ", env=" + env +
      ", taskEnv=" + taskEnv +
      ", uris=" + uris +
      ", executorData=" + executorData +
      ", labels=" + labels +
      ", taskLabels=" + taskLabels +
      ", healthcheckUri=" + healthcheckUri +
      ", healthcheckIntervalSeconds=" + healthcheckIntervalSeconds +
      ", healthcheckTimeoutSeconds=" + healthcheckTimeoutSeconds +
      ", healthcheckPortIndex=" + healthcheckPortIndex +
      ", skipHealthchecksOnDeploy=" + skipHealthchecksOnDeploy +
      ", healthcheckProtocol=" + healthcheckProtocol +
      ", healthcheckMaxRetries=" + healthcheckMaxRetries +
      ", healthcheckMaxTotalTimeoutSeconds=" + healthcheckMaxTotalTimeoutSeconds +
      ", deployHealthTimeoutSeconds=" + deployHealthTimeoutSeconds +
      ", considerHealthyAfterRunningForSeconds=" + considerHealthyAfterRunningForSeconds +
      ", serviceBasePath=" + serviceBasePath +
      ", loadBalancerGroups=" + loadBalancerGroups +
      ", loadBalancerPortIndex=" + loadBalancerPortIndex +
      ", loadBalancerOptions=" + loadBalancerOptions +
      ", loadBalancerDomains=" + loadBalancerDomains +
      ", loadBalancerAdditionalRoutes=" + loadBalancerAdditionalRoutes +
      ", loadBalancerTemplate=" + loadBalancerTemplate +
      ", loadBalancerServiceIdOverride=" + loadBalancerServiceIdOverride +
      ", loadBalancerUpstreamGroup=" + loadBalancerUpstreamGroup +
      ", deployInstanceCountPerStep=" + deployInstanceCountPerStep +
      ", deployStepWaitTimeMs=" + deployStepWaitTimeMs +
      ", autoAdvanceDeploySteps=" + autoAdvanceDeploySteps +
      ", maxTaskRetries=" + maxTaskRetries +
      ", shell=" + shell +
      ", user=" + user +
      '}';
  }

}<|MERGE_RESOLUTION|>--- conflicted
+++ resolved
@@ -126,11 +126,7 @@
     return new SingularityDeploy(requestId, id, command, arguments, containerInfo, customExecutorCmd, customExecutorId, customExecutorSource, customExecutorResources, customExecutorUser, resources,
       env, taskEnv, uris, metadata, executorData, version, timestamp, labels, mesosLabels, taskLabels, mesosTaskLabels, deployHealthTimeoutSeconds, healthcheckUri, healthcheckIntervalSeconds, healthcheckTimeoutSeconds, healthcheckPortIndex, healthcheckMaxRetries,
       healthcheckMaxTotalTimeoutSeconds, serviceBasePath, loadBalancerGroups, loadBalancerPortIndex, considerHealthyAfterRunningForSeconds, loadBalancerOptions, loadBalancerDomains, loadBalancerAdditionalRoutes,
-<<<<<<< HEAD
-      loadBalancerTemplate, loadBalancerServiceIdOverride, loadBalancerUpstreamGroup, skipHealthchecksOnDeploy, healthcheckProtocol, deployInstanceCountPerStep, deployStepWaitTimeMs, autoAdvanceDeploySteps, maxTaskRetries, shell);
-=======
-      loadBalancerTemplate, skipHealthchecksOnDeploy, healthcheckProtocol, deployInstanceCountPerStep, deployStepWaitTimeMs, autoAdvanceDeploySteps, maxTaskRetries, shell, user);
->>>>>>> 98f2abaa
+      loadBalancerTemplate, loadBalancerServiceIdOverride, loadBalancerUpstreamGroup, skipHealthchecksOnDeploy, healthcheckProtocol, deployInstanceCountPerStep, deployStepWaitTimeMs, autoAdvanceDeploySteps, maxTaskRetries, shell, user);
   }
 
   public String getRequestId() {
@@ -528,7 +524,6 @@
     return this;
   }
 
-<<<<<<< HEAD
   public Optional<String> getLoadBalancerServiceIdOverride() {
     return loadBalancerServiceIdOverride;
   }
@@ -544,14 +539,15 @@
 
   public SingularityDeployBuilder setLoadBalancerUpstreamGroup(Optional<String> loadBalancerUpstreamGroup) {
     this.loadBalancerUpstreamGroup = loadBalancerUpstreamGroup;
-=======
+    return this;
+  }
+
   public Optional<String> getUser() {
     return user;
   }
 
   public SingularityDeployBuilder setUser(Optional<String> user) {
     this.user = user;
->>>>>>> 98f2abaa
     return this;
   }
 
