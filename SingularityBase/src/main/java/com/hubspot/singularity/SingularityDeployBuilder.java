package com.hubspot.singularity;

import java.util.List;
import java.util.Map;
import java.util.Set;

import com.google.common.base.Optional;
import com.hubspot.deploy.ExecutorData;
import com.hubspot.mesos.Resources;
import com.hubspot.mesos.SingularityContainerInfo;

public class SingularityDeployBuilder {

  private final String requestId;

  private String id;

  private Optional<String> version;
  private Optional<Long> timestamp;
  private Optional<Map<String, String>> metadata;

  private Optional<SingularityContainerInfo> containerInfo;

  private Optional<String> customExecutorCmd;
  private Optional<String> customExecutorId;
  private Optional<String> customExecutorSource;
  private Optional<Resources> customExecutorResources;
  private Optional<String> customExecutorUser;

  private Optional<Resources> resources;

  private Optional<String> command;
  private Optional<List<String>> arguments;
  private Optional<Map<String, String>> env;
  private Optional<List<String>> uris;
  private Optional<ExecutorData> executorData;
  private Optional<Map<String, String>> labels;

  private Optional<String> healthcheckUri;
  private Optional<Long> healthcheckIntervalSeconds;
  private Optional<Long> healthcheckTimeoutSeconds;
  private Optional<Boolean> skipHealthchecksOnDeploy;
  private Optional<HealthcheckProtocol> healthcheckProtocol;

  private Optional<Integer> healthcheckMaxRetries;
  private Optional<Long> healthcheckMaxTotalTimeoutSeconds;

  private Optional<Long> deployHealthTimeoutSeconds;

  private Optional<Long> considerHealthyAfterRunningForSeconds;

  private Optional<String> serviceBasePath;
  private Optional<Set<String>> loadBalancerGroups;
  private Optional<Map<String, Object>> loadBalancerOptions;

  private Optional<Integer> deployInstanceCountPerStep;
  private Optional<Integer> deployStepWaitTimeMs;
  private Optional<Boolean> autoAdvanceDeploySteps;
  private Optional<Integer> maxTaskRetries;

  public SingularityDeployBuilder(String requestId, String id) {
    this.requestId = requestId;
    this.id = id;
    this.version = Optional.absent();
    this.timestamp = Optional.absent();
    this.metadata = Optional.absent();
    this.containerInfo = Optional.absent();
    this.customExecutorCmd = Optional.absent();
    this.customExecutorId = Optional.absent();
    this.customExecutorSource = Optional.absent();
    this.customExecutorResources = Optional.absent();
    this.customExecutorUser = Optional.absent();
    this.resources = Optional.absent();
    this.command = Optional.absent();
    this.arguments = Optional.absent();
    this.env = Optional.absent();
    this.uris = Optional.absent();
    this.executorData = Optional.absent();
    this.labels = Optional.absent();
    this.healthcheckUri = Optional.absent();
    this.healthcheckIntervalSeconds = Optional.absent();
    this.healthcheckTimeoutSeconds = Optional.absent();
    this.skipHealthchecksOnDeploy = Optional.absent();
    this.deployHealthTimeoutSeconds = Optional.absent();
    this.healthcheckProtocol = Optional.absent();
    this.healthcheckMaxTotalTimeoutSeconds = Optional.absent();
    this.healthcheckMaxRetries = Optional.absent();
    this.considerHealthyAfterRunningForSeconds = Optional.absent();
    this.serviceBasePath = Optional.absent();
    this.loadBalancerGroups = Optional.absent();
    this.loadBalancerOptions = Optional.absent();
    this.deployInstanceCountPerStep = Optional.absent();
    this.deployStepWaitTimeMs = Optional.absent();
    this.autoAdvanceDeploySteps = Optional.absent();
    this.maxTaskRetries = Optional.absent();
  }

  public SingularityDeploy build() {
<<<<<<< HEAD
    return new SingularityDeploy(requestId, id, command, arguments, containerInfo, customExecutorCmd, customExecutorId, customExecutorSource, customExecutorResources, customExecutorUser, resources, env,
        uris, metadata, executorData, version, timestamp, labels, deployHealthTimeoutSeconds, healthcheckUri, healthcheckIntervalSeconds, healthcheckTimeoutSeconds, healthcheckMaxRetries,
        healthcheckMaxTotalTimeoutSeconds, serviceBasePath, loadBalancerGroups, considerHealthyAfterRunningForSeconds, loadBalancerOptions, skipHealthchecksOnDeploy, healthcheckProtocol,
      deployInstanceCountPerStep, deployStepWaitTimeSeconds, autoAdvanceDeploySteps, maxTaskRetries);
=======
    return new SingularityDeploy(requestId, id, command, arguments, containerInfo, customExecutorCmd, customExecutorId, customExecutorSource, customExecutorResources, customExecutorUser, resources,
      env,
      uris, metadata, executorData, version, timestamp, labels, deployHealthTimeoutSeconds, healthcheckUri, healthcheckIntervalSeconds, healthcheckTimeoutSeconds, healthcheckMaxRetries,
      healthcheckMaxTotalTimeoutSeconds, serviceBasePath, loadBalancerGroups, considerHealthyAfterRunningForSeconds, loadBalancerOptions, skipHealthchecksOnDeploy, healthcheckProtocol,
      deployInstanceCountPerStep, deployStepWaitTimeMs, autoAdvanceDeploySteps, maxTaskRetries);
>>>>>>> 10f566af
  }

  public String getRequestId() {
    return requestId;
  }

  public String getId() {
    return id;
  }

  public SingularityDeployBuilder setId(String id) {
    this.id = id;
    return this;
  }

  public Optional<Long> getConsiderHealthyAfterRunningForSeconds() {
    return considerHealthyAfterRunningForSeconds;
  }

  public SingularityDeployBuilder setConsiderHealthyAfterRunningForSeconds(Optional<Long> considerHealthyAfterRunningForSeconds) {
    this.considerHealthyAfterRunningForSeconds = considerHealthyAfterRunningForSeconds;
    return this;
  }

  public Optional<String> getVersion() {
    return version;
  }

  public SingularityDeployBuilder setVersion(Optional<String> version) {
    this.version = version;
    return this;
  }

  public Optional<Long> getTimestamp() {
    return timestamp;
  }

  public SingularityDeployBuilder setTimestamp(Optional<Long> timestamp) {
    this.timestamp = timestamp;
    return this;
  }

  public Optional<Map<String, String>> getMetadata() {
    return metadata;
  }

  public SingularityDeployBuilder setMetadata(Optional<Map<String, String>> metadata) {
    this.metadata = metadata;
    return this;
  }

  public Optional<SingularityContainerInfo> getContainerInfo() {
    return containerInfo;
  }

  public SingularityDeployBuilder setContainerInfo(Optional<SingularityContainerInfo> containerInfo) {
    this.containerInfo = containerInfo;
    return this;
  }

  public Optional<String> getCustomExecutorCmd() {
    return customExecutorCmd;
  }

  public SingularityDeployBuilder setCustomExecutorCmd(Optional<String> customExecutorCmd) {
    this.customExecutorCmd = customExecutorCmd;
    return this;
  }

  public Optional<String> getCustomExecutorId() {
    return customExecutorId;
  }

  public SingularityDeployBuilder setCustomExecutorId(Optional<String> customExecutorId) {
    this.customExecutorId = customExecutorId;
    return this;
  }

  public Optional<String> getCustomExecutorSource() {
    return customExecutorSource;
  }

  public SingularityDeployBuilder setCustomExecutorSource(Optional<String> customExecutorSource) {
    this.customExecutorSource = customExecutorSource;
    return this;
  }

  public Optional<Resources> getCustomExecutorResources() {
    return customExecutorResources;
  }

  public SingularityDeployBuilder setCustomExecutorResources(Optional<Resources> customExecutorResources) {
    this.customExecutorResources = customExecutorResources;
    return this;
  }

  public Optional<String> getCustomExecutorUser() {
    return customExecutorUser;
  }

  public SingularityDeployBuilder setCustomExecutorUser(Optional<String> customExecutorUser) {
    this.customExecutorUser = customExecutorUser;
    return this;
  }

  public Optional<Long> getDeployHealthTimeoutSeconds() {
    return deployHealthTimeoutSeconds;
  }

  public SingularityDeployBuilder setDeployHealthTimeoutSeconds(Optional<Long> deployHealthTimeoutSeconds) {
    this.deployHealthTimeoutSeconds = deployHealthTimeoutSeconds;
    return this;
  }

  public Optional<Resources> getResources() {
    return resources;
  }

  public SingularityDeployBuilder setResources(Optional<Resources> resources) {
    this.resources = resources;
    return this;
  }

  public Optional<String> getCommand() {
    return command;
  }

  public SingularityDeployBuilder setCommand(Optional<String> command) {
    this.command = command;
    return this;
  }

  public Optional<List<String>> getArguments() {
    return arguments;
  }

  public SingularityDeployBuilder setArguments(Optional<List<String>> arguments) {
    this.arguments = arguments;
    return this;
  }

  public Optional<Map<String, String>> getEnv() {
    return env;
  }

  public SingularityDeployBuilder setEnv(Optional<Map<String, String>> env) {
    this.env = env;
    return this;
  }

  public Optional<List<String>> getUris() {
    return uris;
  }

  public SingularityDeployBuilder setUris(Optional<List<String>> uris) {
    this.uris = uris;
    return this;
  }

  public Optional<ExecutorData> getExecutorData() {
    return executorData;
  }

  public SingularityDeployBuilder setExecutorData(Optional<ExecutorData> executorData) {
    this.executorData = executorData;
    return this;
  }

  public Optional<String> getHealthcheckUri() {
    return healthcheckUri;
  }

  public SingularityDeployBuilder setHealthcheckUri(Optional<String> healthcheckUri) {
    this.healthcheckUri = healthcheckUri;
    return this;
  }

  public Optional<Long> getHealthcheckIntervalSeconds() {
    return healthcheckIntervalSeconds;
  }

  public SingularityDeployBuilder setHealthcheckIntervalSeconds(Optional<Long> healthcheckIntervalSeconds) {
    this.healthcheckIntervalSeconds = healthcheckIntervalSeconds;
    return this;
  }

  public Optional<Long> getHealthcheckTimeoutSeconds() {
    return healthcheckTimeoutSeconds;
  }

  public SingularityDeployBuilder setHealthcheckTimeoutSeconds(Optional<Long> healthcheckTimeoutSeconds) {
    this.healthcheckTimeoutSeconds = healthcheckTimeoutSeconds;
    return this;
  }

  public Optional<String> getServiceBasePath() {
    return serviceBasePath;
  }

  public SingularityDeployBuilder setServiceBasePath(Optional<String> serviceBasePath) {
    this.serviceBasePath = serviceBasePath;
    return this;
  }

  public Optional<Set<String>> getLoadBalancerGroups() {
    return loadBalancerGroups;
  }

  public SingularityDeployBuilder setLoadBalancerGroups(Optional<Set<String>> loadBalancerGroups) {
    this.loadBalancerGroups = loadBalancerGroups;
    return this;
  }

  public Optional<Map<String, Object>> getLoadBalancerOptions() {
    return loadBalancerOptions;
  }

  public SingularityDeployBuilder setLoadBalancerOptions(Optional<Map<String, Object>> loadBalancerOptions) {
    this.loadBalancerOptions = loadBalancerOptions;
    return this;
  }

  public Optional<Map<String, String>> getLabels() {
    return labels;
  }

  public SingularityDeployBuilder setLabels(Optional<Map<String, String>> labels) {
    this.labels = labels;
    return this;
  }

  public Optional<Boolean> getSkipHealthchecksOnDeploy() {
    return skipHealthchecksOnDeploy;
  }

  public SingularityDeployBuilder setSkipHealthchecksOnDeploy(Optional<Boolean> skipHealthchecksOnDeploy) {
    this.skipHealthchecksOnDeploy = skipHealthchecksOnDeploy;
    return this;
  }

  public Optional<HealthcheckProtocol> getHealthcheckProtocol() {
    return healthcheckProtocol;
  }

  public SingularityDeployBuilder setHealthcheckProtocol(Optional<HealthcheckProtocol> healthcheckProtocol) {
    this.healthcheckProtocol = healthcheckProtocol;
    return this;
  }

  public Optional<Integer> getHealthcheckMaxRetries() {
    return healthcheckMaxRetries;
  }

  public Optional<Long> getHealthcheckMaxTotalTimeoutSeconds() {
    return healthcheckMaxTotalTimeoutSeconds;
  }

  public SingularityDeployBuilder setHealthcheckMaxRetries(Optional<Integer> healthcheckMaxRetries) {
    this.healthcheckMaxRetries = healthcheckMaxRetries;
    return this;
  }

  public SingularityDeployBuilder setHealthcheckMaxTotalTimeoutSeconds(Optional<Long> healthcheckMaxTotalTimeoutSeconds) {
    this.healthcheckMaxTotalTimeoutSeconds = healthcheckMaxTotalTimeoutSeconds;
    return this;
  }

  public Optional<Integer> getDeployInstanceCountPerStep() {
    return deployInstanceCountPerStep;
  }

  public SingularityDeployBuilder setDeployInstanceCountPerStep(Optional<Integer> deployInstanceCountPerStep) {
    this.deployInstanceCountPerStep = deployInstanceCountPerStep;
    return this;
  }

  public Optional<Integer> getDeployStepWaitTimeMs() {
    return deployStepWaitTimeMs;
  }

  public SingularityDeployBuilder setDeployStepWaitTimeMs(Optional<Integer> deployStepWaitTimeMs) {
    this.deployStepWaitTimeMs = deployStepWaitTimeMs;
    return this;
  }

  public Optional<Boolean> getAutoAdvanceDeploySteps() {
    return autoAdvanceDeploySteps;
  }

  public SingularityDeployBuilder setAutoAdvanceDeploySteps(Optional<Boolean> autoAdvanceDeploySteps) {
    this.autoAdvanceDeploySteps = autoAdvanceDeploySteps;
    return this;
  }

  public Optional<Integer> getMaxTaskRetries() {
    return maxTaskRetries;
  }

  public SingularityDeployBuilder setMaxTaskRetries(Optional<Integer> maxTaskRetries) {
    this.maxTaskRetries = maxTaskRetries;
    return this;
  }

  @Override
  public String toString() {
    return "SingularityDeployBuilder{" +
      "requestId='" + requestId + '\'' +
      ", id='" + id + '\'' +
      ", version=" + version +
      ", timestamp=" + timestamp +
      ", metadata=" + metadata +
      ", containerInfo=" + containerInfo +
      ", customExecutorCmd=" + customExecutorCmd +
      ", customExecutorId=" + customExecutorId +
      ", customExecutorSource=" + customExecutorSource +
      ", customExecutorResources=" + customExecutorResources +
      ", customExecutorUser=" + customExecutorUser +
      ", resources=" + resources +
      ", command=" + command +
      ", arguments=" + arguments +
      ", env=" + env +
      ", uris=" + uris +
      ", executorData=" + executorData +
      ", labels=" + labels +
      ", healthcheckUri=" + healthcheckUri +
      ", healthcheckIntervalSeconds=" + healthcheckIntervalSeconds +
      ", healthcheckTimeoutSeconds=" + healthcheckTimeoutSeconds +
      ", skipHealthchecksOnDeploy=" + skipHealthchecksOnDeploy +
      ", healthcheckProtocol=" + healthcheckProtocol +
      ", healthcheckMaxRetries=" + healthcheckMaxRetries +
      ", healthcheckMaxTotalTimeoutSeconds=" + healthcheckMaxTotalTimeoutSeconds +
      ", deployHealthTimeoutSeconds=" + deployHealthTimeoutSeconds +
      ", considerHealthyAfterRunningForSeconds=" + considerHealthyAfterRunningForSeconds +
      ", serviceBasePath=" + serviceBasePath +
      ", loadBalancerGroups=" + loadBalancerGroups +
      ", loadBalancerOptions=" + loadBalancerOptions +
      ", deployInstanceCountPerStep=" + deployInstanceCountPerStep +
      ", deployStepWaitTimeMs=" + deployStepWaitTimeMs +
      ", autoAdvanceDeploySteps=" + autoAdvanceDeploySteps +
      ", maxTaskRetries=" + maxTaskRetries +
      '}';
  }

}<|MERGE_RESOLUTION|>--- conflicted
+++ resolved
@@ -96,18 +96,11 @@
   }
 
   public SingularityDeploy build() {
-<<<<<<< HEAD
-    return new SingularityDeploy(requestId, id, command, arguments, containerInfo, customExecutorCmd, customExecutorId, customExecutorSource, customExecutorResources, customExecutorUser, resources, env,
-        uris, metadata, executorData, version, timestamp, labels, deployHealthTimeoutSeconds, healthcheckUri, healthcheckIntervalSeconds, healthcheckTimeoutSeconds, healthcheckMaxRetries,
-        healthcheckMaxTotalTimeoutSeconds, serviceBasePath, loadBalancerGroups, considerHealthyAfterRunningForSeconds, loadBalancerOptions, skipHealthchecksOnDeploy, healthcheckProtocol,
-      deployInstanceCountPerStep, deployStepWaitTimeSeconds, autoAdvanceDeploySteps, maxTaskRetries);
-=======
     return new SingularityDeploy(requestId, id, command, arguments, containerInfo, customExecutorCmd, customExecutorId, customExecutorSource, customExecutorResources, customExecutorUser, resources,
       env,
       uris, metadata, executorData, version, timestamp, labels, deployHealthTimeoutSeconds, healthcheckUri, healthcheckIntervalSeconds, healthcheckTimeoutSeconds, healthcheckMaxRetries,
       healthcheckMaxTotalTimeoutSeconds, serviceBasePath, loadBalancerGroups, considerHealthyAfterRunningForSeconds, loadBalancerOptions, skipHealthchecksOnDeploy, healthcheckProtocol,
       deployInstanceCountPerStep, deployStepWaitTimeMs, autoAdvanceDeploySteps, maxTaskRetries);
->>>>>>> 10f566af
   }
 
   public String getRequestId() {
