--- conflicted
+++ resolved
@@ -121,11 +121,7 @@
   }
 
   public SingularityDeploy build() {
-<<<<<<< HEAD
-    return new SingularityDeploy(requestId, id, command, arguments, containerInfo, customExecutorCmd, customExecutorId, customExecutorSource, customExecutorResources, customExecutorUser, resources,
-=======
     return new SingularityDeploy(requestId, id, command, arguments, containerInfo, customExecutorCmd, customExecutorId, customExecutorSource, customExecutorResources, resources,
->>>>>>> 6ad954b1
       env, taskEnv, uris, metadata, executorData, version, timestamp, labels, mesosLabels, taskLabels, mesosTaskLabels, deployHealthTimeoutSeconds, healthcheckUri, healthcheckIntervalSeconds, healthcheckTimeoutSeconds, healthcheckPortIndex, healthcheckMaxRetries,
       healthcheckMaxTotalTimeoutSeconds, serviceBasePath, loadBalancerGroups, loadBalancerPortIndex, considerHealthyAfterRunningForSeconds, loadBalancerOptions, loadBalancerDomains, loadBalancerAdditionalRoutes,
       loadBalancerTemplate, loadBalancerServiceIdOverride, loadBalancerUpstreamGroup, skipHealthchecksOnDeploy, healthcheckProtocol, deployInstanceCountPerStep, deployStepWaitTimeMs, autoAdvanceDeploySteps, maxTaskRetries, shell, user);
@@ -517,8 +513,6 @@
     return this;
   }
 
-<<<<<<< HEAD
-=======
   public Optional<String> getUser() {
     return user;
   }
@@ -528,7 +522,6 @@
     return this;
   }
 
->>>>>>> 6ad954b1
   public Optional<String> getLoadBalancerServiceIdOverride() {
     return loadBalancerServiceIdOverride;
   }
@@ -547,18 +540,6 @@
     return this;
   }
 
-<<<<<<< HEAD
-  public Optional<String> getUser() {
-    return user;
-  }
-
-  public SingularityDeployBuilder setUser(Optional<String> user) {
-    this.user = user;
-    return this;
-  }
-
-=======
->>>>>>> 6ad954b1
   @Override
   public String toString() {
     return "SingularityDeployBuilder{" +
