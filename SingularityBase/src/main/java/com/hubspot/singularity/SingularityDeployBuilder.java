package com.hubspot.singularity;

import java.util.List;
import java.util.Map;
import java.util.Set;

import com.google.common.base.Objects;
import com.google.common.base.Optional;
import com.hubspot.deploy.ExecutorData;
import com.hubspot.deploy.HealthcheckOptions;
import com.hubspot.mesos.Resources;
import com.hubspot.mesos.SingularityContainerInfo;
import com.hubspot.mesos.SingularityMesosTaskLabel;

public class SingularityDeployBuilder {

  private final String requestId;

  private String id;

  private Optional<String> version;
  private Optional<Long> timestamp;
  private Optional<Map<String, String>> metadata;

  private Optional<SingularityContainerInfo> containerInfo;

  private Optional<String> customExecutorCmd;
  private Optional<String> customExecutorId;
  private Optional<String> customExecutorSource;
  private Optional<Resources> customExecutorResources;

  private Optional<Resources> resources;

  private Optional<String> command;
  private Optional<List<String>> arguments;
  private Optional<Map<String, String>> env;
  private Optional<Map<Integer, Map<String, String>>> taskEnv;
  private Optional<List<String>> uris;
  private Optional<ExecutorData> executorData;
  private Optional<Map<String, String>> labels;
  private Optional<List<SingularityMesosTaskLabel>> mesosLabels;
  private Optional<Map<Integer, Map<String, String>>> taskLabels;
  private Optional<Map<Integer, List<SingularityMesosTaskLabel>>> mesosTaskLabels;

  /**
   * @deprecated use {@link #healthcheck}
   */
  @Deprecated
  private Optional<String> healthcheckUri;
  /**
   * @deprecated use {@link #healthcheck}
   */
  @Deprecated
  private Optional<Long> healthcheckIntervalSeconds;
  /**
   * @deprecated use {@link #healthcheck}
   */
  @Deprecated
  private Optional<Long> healthcheckTimeoutSeconds;
  /**
   * @deprecated use {@link #healthcheck}
   */
  @Deprecated
  private Optional<Integer> healthcheckPortIndex;
  /**
   * @deprecated use {@link #healthcheck}
   */
  @Deprecated
  private Optional<HealthcheckProtocol> healthcheckProtocol;
  /**
   * @deprecated use {@link #healthcheck}
   */
  @Deprecated
  private Optional<Integer> healthcheckMaxRetries;
  /**
   * @deprecated use {@link #healthcheck}
   */
  @Deprecated
  private Optional<Long> healthcheckMaxTotalTimeoutSeconds;

  private Optional<Boolean> skipHealthchecksOnDeploy;

  private Optional<HealthcheckOptions> healthcheck;

  private Optional<Long> deployHealthTimeoutSeconds;

  private Optional<Long> considerHealthyAfterRunningForSeconds;

  private Optional<String> serviceBasePath;
  private Optional<Set<String>> loadBalancerGroups;
  private Optional<Integer> loadBalancerPortIndex;
  private Optional<Map<String, Object>> loadBalancerOptions;
  private Optional<Set<String>> loadBalancerDomains;
  private Optional<List<String>> loadBalancerAdditionalRoutes;
  private Optional<String> loadBalancerTemplate;
  private Optional<String> loadBalancerServiceIdOverride;
  private Optional<String> loadBalancerUpstreamGroup;

  private Optional<Integer> deployInstanceCountPerStep;
  private Optional<Integer> deployStepWaitTimeMs;
  private Optional<Boolean> autoAdvanceDeploySteps;
  private Optional<Integer> maxTaskRetries;
  private Optional<Boolean> shell;
  private Optional<String> user;

  public SingularityDeployBuilder(String requestId, String id) {
    this.requestId = requestId;
    this.id = id;
    this.version = Optional.absent();
    this.timestamp = Optional.absent();
    this.metadata = Optional.absent();
    this.containerInfo = Optional.absent();
    this.customExecutorCmd = Optional.absent();
    this.customExecutorId = Optional.absent();
    this.customExecutorSource = Optional.absent();
    this.customExecutorResources = Optional.absent();
    this.resources = Optional.absent();
    this.command = Optional.absent();
    this.arguments = Optional.absent();
    this.env = Optional.absent();
    this.taskEnv = Optional.absent();
    this.uris = Optional.absent();
    this.executorData = Optional.absent();
    this.labels = Optional.absent();
    this.mesosLabels = Optional.absent();
    this.taskLabels = Optional.absent();
    this.mesosTaskLabels = Optional.absent();
    this.healthcheckUri = Optional.absent();
    this.healthcheckIntervalSeconds = Optional.absent();
    this.healthcheckTimeoutSeconds = Optional.absent();
    this.healthcheckPortIndex = Optional.absent();
    this.skipHealthchecksOnDeploy = Optional.absent();
    this.deployHealthTimeoutSeconds = Optional.absent();
    this.healthcheck = Optional.absent();
    this.healthcheckProtocol = Optional.absent();
    this.healthcheckMaxTotalTimeoutSeconds = Optional.absent();
    this.healthcheckMaxRetries = Optional.absent();
    this.considerHealthyAfterRunningForSeconds = Optional.absent();
    this.serviceBasePath = Optional.absent();
    this.loadBalancerGroups = Optional.absent();
    this.loadBalancerPortIndex = Optional.absent();
    this.loadBalancerOptions = Optional.absent();
    this.loadBalancerDomains = Optional.absent();
    this.loadBalancerAdditionalRoutes = Optional.absent();
    this.loadBalancerTemplate = Optional.absent();
    this.loadBalancerServiceIdOverride = Optional.absent();
    this.loadBalancerUpstreamGroup = Optional.absent();
    this.deployInstanceCountPerStep = Optional.absent();
    this.deployStepWaitTimeMs = Optional.absent();
    this.autoAdvanceDeploySteps = Optional.absent();
    this.maxTaskRetries = Optional.absent();
    this.shell = Optional.absent();
    this.user = Optional.absent();
  }

  public SingularityDeploy build() {
    return new SingularityDeploy(requestId, id, command, arguments, containerInfo, customExecutorCmd, customExecutorId, customExecutorSource, customExecutorResources, resources,
      env, taskEnv, uris, metadata, executorData, version, timestamp, labels, mesosLabels, taskLabels, mesosTaskLabels, deployHealthTimeoutSeconds, healthcheckUri, healthcheckIntervalSeconds, healthcheckTimeoutSeconds, healthcheckPortIndex, healthcheckMaxRetries,
      healthcheckMaxTotalTimeoutSeconds, healthcheck, serviceBasePath, loadBalancerGroups, loadBalancerPortIndex, considerHealthyAfterRunningForSeconds, loadBalancerOptions, loadBalancerDomains, loadBalancerAdditionalRoutes,
      loadBalancerTemplate, loadBalancerServiceIdOverride, loadBalancerUpstreamGroup, skipHealthchecksOnDeploy, healthcheckProtocol, deployInstanceCountPerStep, deployStepWaitTimeMs, autoAdvanceDeploySteps, maxTaskRetries, shell, user);
  }

  public String getRequestId() {
    return requestId;
  }

  public String getId() {
    return id;
  }

  public SingularityDeployBuilder setId(String id) {
    this.id = id;
    return this;
  }

  public Optional<Long> getConsiderHealthyAfterRunningForSeconds() {
    return considerHealthyAfterRunningForSeconds;
  }

  public SingularityDeployBuilder setConsiderHealthyAfterRunningForSeconds(Optional<Long> considerHealthyAfterRunningForSeconds) {
    this.considerHealthyAfterRunningForSeconds = considerHealthyAfterRunningForSeconds;
    return this;
  }

  public Optional<String> getVersion() {
    return version;
  }

  public SingularityDeployBuilder setVersion(Optional<String> version) {
    this.version = version;
    return this;
  }

  public Optional<Long> getTimestamp() {
    return timestamp;
  }

  public SingularityDeployBuilder setTimestamp(Optional<Long> timestamp) {
    this.timestamp = timestamp;
    return this;
  }

  public Optional<Map<String, String>> getMetadata() {
    return metadata;
  }

  public SingularityDeployBuilder setMetadata(Optional<Map<String, String>> metadata) {
    this.metadata = metadata;
    return this;
  }

  public Optional<SingularityContainerInfo> getContainerInfo() {
    return containerInfo;
  }

  public SingularityDeployBuilder setContainerInfo(Optional<SingularityContainerInfo> containerInfo) {
    this.containerInfo = containerInfo;
    return this;
  }

  public Optional<String> getCustomExecutorCmd() {
    return customExecutorCmd;
  }

  public SingularityDeployBuilder setCustomExecutorCmd(Optional<String> customExecutorCmd) {
    this.customExecutorCmd = customExecutorCmd;
    return this;
  }

  public Optional<String> getCustomExecutorId() {
    return customExecutorId;
  }

  public SingularityDeployBuilder setCustomExecutorId(Optional<String> customExecutorId) {
    this.customExecutorId = customExecutorId;
    return this;
  }

  public Optional<String> getCustomExecutorSource() {
    return customExecutorSource;
  }

  public SingularityDeployBuilder setCustomExecutorSource(Optional<String> customExecutorSource) {
    this.customExecutorSource = customExecutorSource;
    return this;
  }

  public Optional<Resources> getCustomExecutorResources() {
    return customExecutorResources;
  }

  public SingularityDeployBuilder setCustomExecutorResources(Optional<Resources> customExecutorResources) {
    this.customExecutorResources = customExecutorResources;
    return this;
  }

  public Optional<Long> getDeployHealthTimeoutSeconds() {
    return deployHealthTimeoutSeconds;
  }

  public SingularityDeployBuilder setDeployHealthTimeoutSeconds(Optional<Long> deployHealthTimeoutSeconds) {
    this.deployHealthTimeoutSeconds = deployHealthTimeoutSeconds;
    return this;
  }

  public Optional<Resources> getResources() {
    return resources;
  }

  public SingularityDeployBuilder setResources(Optional<Resources> resources) {
    this.resources = resources;
    return this;
  }

  public Optional<String> getCommand() {
    return command;
  }

  public SingularityDeployBuilder setCommand(Optional<String> command) {
    this.command = command;
    return this;
  }

  public Optional<List<String>> getArguments() {
    return arguments;
  }

  public SingularityDeployBuilder setArguments(Optional<List<String>> arguments) {
    this.arguments = arguments;
    return this;
  }

  public Optional<Map<String, String>> getEnv() {
    return env;
  }

  public SingularityDeployBuilder setEnv(Optional<Map<String, String>> env) {
    this.env = env;
    return this;
  }

  public Optional<Map<Integer, Map<String, String>>> getTaskEnv() {
    return taskEnv;
  }

  public SingularityDeployBuilder setTaskEnv(Optional<Map<Integer, Map<String, String>>> taskEnv) {
    this.taskEnv = taskEnv;
    return this;
  }

  public Optional<List<String>> getUris() {
    return uris;
  }

  public SingularityDeployBuilder setUris(Optional<List<String>> uris) {
    this.uris = uris;
    return this;
  }

  public Optional<ExecutorData> getExecutorData() {
    return executorData;
  }

  public SingularityDeployBuilder setExecutorData(Optional<ExecutorData> executorData) {
    this.executorData = executorData;
    return this;
  }

  public Optional<String> getHealthcheckUri() {
    return healthcheckUri;
  }

  public SingularityDeployBuilder setHealthcheckUri(Optional<String> healthcheckUri) {
    this.healthcheckUri = healthcheckUri;
    return this;
  }

  public Optional<Long> getHealthcheckIntervalSeconds() {
    return healthcheckIntervalSeconds;
  }

  public SingularityDeployBuilder setHealthcheckIntervalSeconds(Optional<Long> healthcheckIntervalSeconds) {
    this.healthcheckIntervalSeconds = healthcheckIntervalSeconds;
    return this;
  }

  public Optional<Long> getHealthcheckTimeoutSeconds() {
    return healthcheckTimeoutSeconds;
  }

  public SingularityDeployBuilder setHealthcheckTimeoutSeconds(Optional<Long> healthcheckTimeoutSeconds) {
    this.healthcheckTimeoutSeconds = healthcheckTimeoutSeconds;
    return this;
  }

  public Optional<Integer> getHealthcheckPortIndex() {
    return healthcheckPortIndex;
  }

  public SingularityDeployBuilder setHealthcheckPortIndex(Optional<Integer> healthcheckPortIndex) {
    this.healthcheckPortIndex = healthcheckPortIndex;
    return this;
  }

  public Optional<String> getServiceBasePath() {
    return serviceBasePath;
  }

  public SingularityDeployBuilder setServiceBasePath(Optional<String> serviceBasePath) {
    this.serviceBasePath = serviceBasePath;
    return this;
  }

  public Optional<Set<String>> getLoadBalancerGroups() {
    return loadBalancerGroups;
  }

  public SingularityDeployBuilder setLoadBalancerGroups(Optional<Set<String>> loadBalancerGroups) {
    this.loadBalancerGroups = loadBalancerGroups;
    return this;
  }

  public Optional<Integer> getLoadBalancerPortIndex() {
    return loadBalancerPortIndex;
  }

  public SingularityDeployBuilder setLoadBalancerPortIndex(Optional<Integer> loadBalancerPortIndex) {
    this.loadBalancerPortIndex = loadBalancerPortIndex;
    return this;
  }

  public Optional<Map<String, Object>> getLoadBalancerOptions() {
    return loadBalancerOptions;
  }

  public SingularityDeployBuilder setLoadBalancerOptions(Optional<Map<String, Object>> loadBalancerOptions) {
    this.loadBalancerOptions = loadBalancerOptions;
    return this;
  }

  public Optional<Set<String>> getLoadBalancerDomains() {
    return loadBalancerDomains;
  }

  public SingularityDeployBuilder setLoadBalancerDomains(Optional<Set<String>> loadBalancerDomains) {
    this.loadBalancerDomains = loadBalancerDomains;
    return this;
  }

  public Optional<List<String>> getLoadBalancerAdditionalRoutes() {
    return loadBalancerAdditionalRoutes;
  }

  public SingularityDeployBuilder setLoadBalancerAdditionalRoutes(Optional<List<String>> loadBalancerAdditionalRoutes) {
    this.loadBalancerAdditionalRoutes = loadBalancerAdditionalRoutes;
    return this;
  }

  public Optional<String> getLoadBalancerTemplate() {
    return loadBalancerTemplate;
  }

  public SingularityDeployBuilder setLoadBalancerTemplate(Optional<String> loadBalancerTemplate) {
    this.loadBalancerTemplate = loadBalancerTemplate;
    return this;
  }

  @Deprecated
  public Optional<Map<String, String>> getLabels() {
    return labels;
  }

  @Deprecated
  public SingularityDeployBuilder setLabels(Optional<Map<String, String>> labels) {
    this.labels = labels;
    return this;
  }

  public Optional<List<SingularityMesosTaskLabel>> getMesosLabels() {
    return mesosLabels;
  }

  public SingularityDeployBuilder setMesosLabels(Optional<List<SingularityMesosTaskLabel>> mesosLabels) {
    this.mesosLabels = mesosLabels;
    return this;
  }

  @Deprecated
  public Optional<Map<Integer, Map<String, String>>> getTaskLabels() {
    return taskLabels;
  }

  @Deprecated
  public SingularityDeployBuilder setTaskLabels(Optional<Map<Integer, Map<String, String>>> taskLabels) {
    this.taskLabels = taskLabels;
    return this;
  }

  public Optional<Map<Integer, List<SingularityMesosTaskLabel>>> getMesosTaskLabels() {
    return mesosTaskLabels;
  }

  public SingularityDeployBuilder setMesosTaskLabels(Optional<Map<Integer, List<SingularityMesosTaskLabel>>> mesosTaskLabels) {
    this.mesosTaskLabels = mesosTaskLabels;
    return this;
  }

  public Optional<Boolean> getSkipHealthchecksOnDeploy() {
    return skipHealthchecksOnDeploy;
  }

  public SingularityDeployBuilder setSkipHealthchecksOnDeploy(Optional<Boolean> skipHealthchecksOnDeploy) {
    this.skipHealthchecksOnDeploy = skipHealthchecksOnDeploy;
    return this;
  }

  public Optional<HealthcheckProtocol> getHealthcheckProtocol() {
    return healthcheckProtocol;
  }

  public SingularityDeployBuilder setHealthcheckProtocol(Optional<HealthcheckProtocol> healthcheckProtocol) {
    this.healthcheckProtocol = healthcheckProtocol;
    return this;
  }

  public Optional<Integer> getHealthcheckMaxRetries() {
    return healthcheckMaxRetries;
  }

  public Optional<Long> getHealthcheckMaxTotalTimeoutSeconds() {
    return healthcheckMaxTotalTimeoutSeconds;
  }

  public SingularityDeployBuilder setHealthcheckMaxRetries(Optional<Integer> healthcheckMaxRetries) {
    this.healthcheckMaxRetries = healthcheckMaxRetries;
    return this;
  }

  public SingularityDeployBuilder setHealthcheckMaxTotalTimeoutSeconds(Optional<Long> healthcheckMaxTotalTimeoutSeconds) {
    this.healthcheckMaxTotalTimeoutSeconds = healthcheckMaxTotalTimeoutSeconds;
    return this;
  }

  public Optional<HealthcheckOptions> getHealthcheck() {
    return healthcheck;
  }

  public SingularityDeployBuilder setHealthcheck(Optional<HealthcheckOptions> healthcheck) {
    this.healthcheck = healthcheck;
    return this;
  }

  public Optional<Integer> getDeployInstanceCountPerStep() {
    return deployInstanceCountPerStep;
  }

  public SingularityDeployBuilder setDeployInstanceCountPerStep(Optional<Integer> deployInstanceCountPerStep) {
    this.deployInstanceCountPerStep = deployInstanceCountPerStep;
    return this;
  }

  public Optional<Integer> getDeployStepWaitTimeMs() {
    return deployStepWaitTimeMs;
  }

  public SingularityDeployBuilder setDeployStepWaitTimeMs(Optional<Integer> deployStepWaitTimeMs) {
    this.deployStepWaitTimeMs = deployStepWaitTimeMs;
    return this;
  }

  public Optional<Boolean> getAutoAdvanceDeploySteps() {
    return autoAdvanceDeploySteps;
  }

  public SingularityDeployBuilder setAutoAdvanceDeploySteps(Optional<Boolean> autoAdvanceDeploySteps) {
    this.autoAdvanceDeploySteps = autoAdvanceDeploySteps;
    return this;
  }

  public Optional<Integer> getMaxTaskRetries() {
    return maxTaskRetries;
  }

  public SingularityDeployBuilder setMaxTaskRetries(Optional<Integer> maxTaskRetries) {
    this.maxTaskRetries = maxTaskRetries;
    return this;
  }

  public Optional<Boolean> getShell() {
    return shell;
  }

  public SingularityDeployBuilder setShell(Optional<Boolean> shell) {
    this.shell = shell;
    return this;
  }

  public Optional<String> getUser() {
    return user;
  }

  public SingularityDeployBuilder setUser(Optional<String> user) {
    this.user = user;
    return this;
  }

  public Optional<String> getLoadBalancerServiceIdOverride() {
    return loadBalancerServiceIdOverride;
  }

  public SingularityDeployBuilder setLoadBalancerServiceIdOverride(Optional<String> loadBalancerServiceIdOverride) {
    this.loadBalancerServiceIdOverride = loadBalancerServiceIdOverride;
    return this;
  }

  public Optional<String> getLoadBalancerUpstreamGroup() {
    return loadBalancerUpstreamGroup;
  }

  public SingularityDeployBuilder setLoadBalancerUpstreamGroup(Optional<String> loadBalancerUpstreamGroup) {
    this.loadBalancerUpstreamGroup = loadBalancerUpstreamGroup;
    return this;
  }

  @Override
  public String toString() {
    return Objects.toStringHelper(this)
      .add("requestId", requestId)
      .add("id", id)
      .add("version", version)
      .add("timestamp", timestamp)
      .add("metadata", metadata)
      .add("containerInfo", containerInfo)
      .add("customExecutorCmd", customExecutorCmd)
      .add("customExecutorId", customExecutorId)
      .add("customExecutorSource", customExecutorSource)
      .add("customExecutorResources", customExecutorResources)
      .add("resources", resources)
      .add("command", command)
      .add("arguments", arguments)
      .add("env", env)
      .add("taskEnv", taskEnv)
      .add("uris", uris)
      .add("executorData", executorData)
      .add("labels", labels)
      .add("mesosLabels", mesosLabels)
      .add("taskLabels", taskLabels)
      .add("mesosTaskLabels", mesosTaskLabels)
      .add("healthcheckUri", healthcheckUri)
      .add("healthcheckIntervalSeconds", healthcheckIntervalSeconds)
      .add("healthcheckTimeoutSeconds", healthcheckTimeoutSeconds)
      .add("healthcheckPortIndex", healthcheckPortIndex)
<<<<<<< HEAD
      .add("healthcheckProtocol", healthcheckProtocol)
      .add("healthcheckMaxRetries", healthcheckMaxRetries)
      .add("healthcheckMaxTotalTimeoutSeconds", healthcheckMaxTotalTimeoutSeconds)
      .add("skipHealthchecksOnDeploy", skipHealthchecksOnDeploy)
      .add("healthcheck", healthcheck)
=======
      .add("skipHealthchecksOnDeploy", skipHealthchecksOnDeploy)
      .add("healthcheckProtocol", healthcheckProtocol)
      .add("healthcheckMaxRetries", healthcheckMaxRetries)
      .add("healthcheckMaxTotalTimeoutSeconds", healthcheckMaxTotalTimeoutSeconds)
>>>>>>> 542a4095
      .add("deployHealthTimeoutSeconds", deployHealthTimeoutSeconds)
      .add("considerHealthyAfterRunningForSeconds", considerHealthyAfterRunningForSeconds)
      .add("serviceBasePath", serviceBasePath)
      .add("loadBalancerGroups", loadBalancerGroups)
      .add("loadBalancerPortIndex", loadBalancerPortIndex)
      .add("loadBalancerOptions", loadBalancerOptions)
      .add("loadBalancerDomains", loadBalancerDomains)
      .add("loadBalancerAdditionalRoutes", loadBalancerAdditionalRoutes)
      .add("loadBalancerTemplate", loadBalancerTemplate)
      .add("loadBalancerServiceIdOverride", loadBalancerServiceIdOverride)
      .add("loadBalancerUpstreamGroup", loadBalancerUpstreamGroup)
      .add("deployInstanceCountPerStep", deployInstanceCountPerStep)
      .add("deployStepWaitTimeMs", deployStepWaitTimeMs)
      .add("autoAdvanceDeploySteps", autoAdvanceDeploySteps)
      .add("maxTaskRetries", maxTaskRetries)
      .add("shell", shell)
      .add("user", user)
<<<<<<< HEAD
      .add("ild", build())
=======
>>>>>>> 542a4095
      .toString();
  }
}<|MERGE_RESOLUTION|>--- conflicted
+++ resolved
@@ -582,6 +582,7 @@
     return this;
   }
 
+
   @Override
   public String toString() {
     return Objects.toStringHelper(this)
@@ -610,18 +611,11 @@
       .add("healthcheckIntervalSeconds", healthcheckIntervalSeconds)
       .add("healthcheckTimeoutSeconds", healthcheckTimeoutSeconds)
       .add("healthcheckPortIndex", healthcheckPortIndex)
-<<<<<<< HEAD
       .add("healthcheckProtocol", healthcheckProtocol)
       .add("healthcheckMaxRetries", healthcheckMaxRetries)
       .add("healthcheckMaxTotalTimeoutSeconds", healthcheckMaxTotalTimeoutSeconds)
       .add("skipHealthchecksOnDeploy", skipHealthchecksOnDeploy)
       .add("healthcheck", healthcheck)
-=======
-      .add("skipHealthchecksOnDeploy", skipHealthchecksOnDeploy)
-      .add("healthcheckProtocol", healthcheckProtocol)
-      .add("healthcheckMaxRetries", healthcheckMaxRetries)
-      .add("healthcheckMaxTotalTimeoutSeconds", healthcheckMaxTotalTimeoutSeconds)
->>>>>>> 542a4095
       .add("deployHealthTimeoutSeconds", deployHealthTimeoutSeconds)
       .add("considerHealthyAfterRunningForSeconds", considerHealthyAfterRunningForSeconds)
       .add("serviceBasePath", serviceBasePath)
@@ -639,10 +633,6 @@
       .add("maxTaskRetries", maxTaskRetries)
       .add("shell", shell)
       .add("user", user)
-<<<<<<< HEAD
-      .add("ild", build())
-=======
->>>>>>> 542a4095
       .toString();
   }
 }