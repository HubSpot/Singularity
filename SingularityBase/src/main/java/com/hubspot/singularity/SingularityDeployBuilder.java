--- conflicted
+++ resolved
@@ -610,18 +610,11 @@
       .add("healthcheckIntervalSeconds", healthcheckIntervalSeconds)
       .add("healthcheckTimeoutSeconds", healthcheckTimeoutSeconds)
       .add("healthcheckPortIndex", healthcheckPortIndex)
-<<<<<<< HEAD
       .add("healthcheckProtocol", healthcheckProtocol)
       .add("healthcheckMaxRetries", healthcheckMaxRetries)
       .add("healthcheckMaxTotalTimeoutSeconds", healthcheckMaxTotalTimeoutSeconds)
       .add("skipHealthchecksOnDeploy", skipHealthchecksOnDeploy)
       .add("healthcheck", healthcheck)
-=======
-      .add("skipHealthchecksOnDeploy", skipHealthchecksOnDeploy)
-      .add("healthcheckProtocol", healthcheckProtocol)
-      .add("healthcheckMaxRetries", healthcheckMaxRetries)
-      .add("healthcheckMaxTotalTimeoutSeconds", healthcheckMaxTotalTimeoutSeconds)
->>>>>>> 4c88da62
       .add("deployHealthTimeoutSeconds", deployHealthTimeoutSeconds)
       .add("considerHealthyAfterRunningForSeconds", considerHealthyAfterRunningForSeconds)
       .add("serviceBasePath", serviceBasePath)
@@ -639,10 +632,6 @@
       .add("maxTaskRetries", maxTaskRetries)
       .add("shell", shell)
       .add("user", user)
-<<<<<<< HEAD
-      .add("ild", build())
-=======
->>>>>>> 4c88da62
       .toString();
   }
 }