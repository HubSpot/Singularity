--- conflicted
+++ resolved
@@ -121,13 +121,8 @@
   }
 
   public SingularityDeploy build() {
-<<<<<<< HEAD
-    return new SingularityDeploy(requestId, id, command, arguments, containerInfo, customExecutorCmd, customExecutorId, customExecutorSource, customExecutorResources, customExecutorUser, resources,
+    return new SingularityDeploy(requestId, id, command, arguments, containerInfo, customExecutorCmd, customExecutorId, customExecutorSource, customExecutorResources, resources,
       env, taskEnv, uris, metadata, executorData, version, timestamp, labels, mesosLabels, taskLabels, mesosTaskLabels, deployHealthTimeoutSeconds, healthcheckUri, healthcheckIntervalSeconds, healthcheckTimeoutSeconds, healthcheckPortIndex, healthcheckMaxRetries,
-=======
-    return new SingularityDeploy(requestId, id, command, arguments, containerInfo, customExecutorCmd, customExecutorId, customExecutorSource, customExecutorResources, resources,
-      env, taskEnv, uris, metadata, executorData, version, timestamp, labels, taskLabels, deployHealthTimeoutSeconds, healthcheckUri, healthcheckIntervalSeconds, healthcheckTimeoutSeconds, healthcheckPortIndex, healthcheckMaxRetries,
->>>>>>> b0490243
       healthcheckMaxTotalTimeoutSeconds, serviceBasePath, loadBalancerGroups, loadBalancerPortIndex, considerHealthyAfterRunningForSeconds, loadBalancerOptions, loadBalancerDomains, loadBalancerAdditionalRoutes,
       loadBalancerTemplate, loadBalancerServiceIdOverride, loadBalancerUpstreamGroup, skipHealthchecksOnDeploy, healthcheckProtocol, deployInstanceCountPerStep, deployStepWaitTimeMs, autoAdvanceDeploySteps, maxTaskRetries, shell, user);
   }
@@ -518,8 +513,6 @@
     return this;
   }
 
-<<<<<<< HEAD
-=======
   public Optional<String> getUser() {
     return user;
   }
@@ -529,7 +522,6 @@
     return this;
   }
 
->>>>>>> b0490243
   public Optional<String> getLoadBalancerServiceIdOverride() {
     return loadBalancerServiceIdOverride;
   }
@@ -548,18 +540,6 @@
     return this;
   }
 
-<<<<<<< HEAD
-  public Optional<String> getUser() {
-    return user;
-  }
-
-  public SingularityDeployBuilder setUser(Optional<String> user) {
-    this.user = user;
-    return this;
-  }
-
-=======
->>>>>>> b0490243
   @Override
   public String toString() {
     return "SingularityDeployBuilder{" +
