--- conflicted
+++ resolved
@@ -84,14 +84,9 @@
   }
 
   public SingularityDeploy build() {
-<<<<<<< HEAD
-    return new SingularityDeploy(requestId, id, command, arguments, containerInfo, customExecutorCmd, customExecutorId, customExecutorSource, customExecutorResources, resources, env,
+    return new SingularityDeploy(requestId, id, command, arguments, containerInfo, customExecutorCmd, customExecutorId, customExecutorSource, customExecutorResources, customExecutorUser, resources, env,
         uris, metadata, executorData, version, timestamp, deployHealthTimeoutSeconds, healthcheckUri, healthcheckIntervalSeconds, healthcheckTimeoutSeconds, healthcheckMaxRetries,
         healthcheckMaxTotalTimeoutSeconds, serviceBasePath, loadBalancerGroups, considerHealthyAfterRunningForSeconds, loadBalancerOptions, skipHealthchecksOnDeploy, healthcheckProtocol);
-=======
-    return new SingularityDeploy(requestId, id, command, arguments, containerInfo, customExecutorCmd, customExecutorId, customExecutorSource, customExecutorResources, customExecutorUser, resources, env, uris, metadata, executorData, version, timestamp, deployHealthTimeoutSeconds, healthcheckUri, healthcheckIntervalSeconds,
-        healthcheckTimeoutSeconds, serviceBasePath, loadBalancerGroups, considerHealthyAfterRunningForSeconds, loadBalancerOptions, skipHealthchecksOnDeploy, healthcheckProtocol);
->>>>>>> 5997faa7
   }
 
   public String getRequestId() {
@@ -352,45 +347,37 @@
 
   @Override
   public String toString() {
-<<<<<<< HEAD
-    return "SingularityDeployBuilder [requestId=" + requestId + ", id=" + id + ", version=" + version + ", timestamp=" + timestamp + ", metadata=" + metadata + ", containerInfo=" + containerInfo
-        + ", customExecutorCmd=" + customExecutorCmd + ", customExecutorId=" + customExecutorId + ", customExecutorSource=" + customExecutorSource + ", customExecutorResources="
-        + customExecutorResources + ", resources=" + resources + ", command=" + command + ", arguments=" + arguments + ", env=" + env + ", uris=" + uris + ", executorData=" + executorData
-        + ", healthcheckUri=" + healthcheckUri + ", healthcheckIntervalSeconds=" + healthcheckIntervalSeconds + ", healthcheckTimeoutSeconds=" + healthcheckTimeoutSeconds
-        + ", skipHealthchecksOnDeploy=" + skipHealthchecksOnDeploy + ", healthcheckProtocol=" + healthcheckProtocol + ", healthcheckMaxRetries=" + healthcheckMaxRetries
-        + ", healthcheckMaxTotalTimeoutSeconds=" + healthcheckMaxTotalTimeoutSeconds + ", deployHealthTimeoutSeconds=" + deployHealthTimeoutSeconds + ", considerHealthyAfterRunningForSeconds="
-        + considerHealthyAfterRunningForSeconds + ", serviceBasePath=" + serviceBasePath + ", loadBalancerGroups=" + loadBalancerGroups + ", loadBalancerOptions=" + loadBalancerOptions + "]";
-=======
-    return "SingularityDeployBuilder [" +
-        "requestId='" + requestId + '\'' +
-        ", id='" + id + '\'' +
-        ", version=" + version +
-        ", timestamp=" + timestamp +
-        ", metadata=" + metadata +
-        ", containerInfo=" + containerInfo +
-        ", customExecutorCmd=" + customExecutorCmd +
-        ", customExecutorId=" + customExecutorId +
-        ", customExecutorSource=" + customExecutorSource +
-        ", customExecutorResources=" + customExecutorResources +
-        ", customExecutorUser=" + customExecutorUser +
-        ", resources=" + resources +
-        ", command=" + command +
-        ", arguments=" + arguments +
-        ", env=" + env +
-        ", uris=" + uris +
-        ", executorData=" + executorData +
-        ", healthcheckUri=" + healthcheckUri +
-        ", healthcheckIntervalSeconds=" + healthcheckIntervalSeconds +
-        ", healthcheckTimeoutSeconds=" + healthcheckTimeoutSeconds +
-        ", skipHealthchecksOnDeploy=" + skipHealthchecksOnDeploy +
-        ", deployHealthTimeoutSeconds=" + deployHealthTimeoutSeconds +
-        ", considerHealthyAfterRunningForSeconds=" + considerHealthyAfterRunningForSeconds +
-        ", healthcheckProtocol=" + healthcheckProtocol +
-        ", serviceBasePath=" + serviceBasePath +
-        ", loadBalancerGroups=" + loadBalancerGroups +
-        ", loadBalancerOptions=" + loadBalancerOptions +
-        ']';
->>>>>>> 5997faa7
+    return "SingularityDeployBuilder{" +
+      "requestId='" + requestId + '\'' +
+      ", id='" + id + '\'' +
+      ", version=" + version +
+      ", timestamp=" + timestamp +
+      ", metadata=" + metadata +
+      ", containerInfo=" + containerInfo +
+      ", customExecutorCmd=" + customExecutorCmd +
+      ", customExecutorId=" + customExecutorId +
+      ", customExecutorSource=" + customExecutorSource +
+      ", customExecutorResources=" + customExecutorResources +
+      ", customExecutorUser=" + customExecutorUser +
+      ", resources=" + resources +
+      ", command=" + command +
+      ", arguments=" + arguments +
+      ", env=" + env +
+      ", uris=" + uris +
+      ", executorData=" + executorData +
+      ", healthcheckUri=" + healthcheckUri +
+      ", healthcheckIntervalSeconds=" + healthcheckIntervalSeconds +
+      ", healthcheckTimeoutSeconds=" + healthcheckTimeoutSeconds +
+      ", skipHealthchecksOnDeploy=" + skipHealthchecksOnDeploy +
+      ", healthcheckProtocol=" + healthcheckProtocol +
+      ", healthcheckMaxRetries=" + healthcheckMaxRetries +
+      ", healthcheckMaxTotalTimeoutSeconds=" + healthcheckMaxTotalTimeoutSeconds +
+      ", deployHealthTimeoutSeconds=" + deployHealthTimeoutSeconds +
+      ", considerHealthyAfterRunningForSeconds=" + considerHealthyAfterRunningForSeconds +
+      ", serviceBasePath=" + serviceBasePath +
+      ", loadBalancerGroups=" + loadBalancerGroups +
+      ", loadBalancerOptions=" + loadBalancerOptions +
+      '}';
   }
 
 }