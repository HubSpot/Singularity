--- conflicted
+++ resolved
@@ -50,13 +50,9 @@
 
   private final Optional<Boolean> authDatastoreHealthy;
 
-<<<<<<< HEAD
   private final Optional<Double> minimumPriorityLevel;
 
-  private final Optional<Long> taskReconciliationStartedAt;
-=======
   private final Optional<SingularityTaskReconciliationStatistics> lastTaskReconciliationStatistics;
->>>>>>> 8aa4f5c0
 
   @JsonCreator
   public SingularityState(@JsonProperty("activeTasks") int activeTasks, @JsonProperty("activeRequests") int activeRequests, @JsonProperty("cooldownRequests") int cooldownRequests,
@@ -67,13 +63,8 @@
       @JsonProperty("lateTasks") int lateTasks, @JsonProperty("futureTasks") int futureTasks, @JsonProperty("maxTaskLag") long maxTaskLag, @JsonProperty("generatedAt") long generatedAt,
       @JsonProperty("overProvisionedRequestIds") List<String> overProvisionedRequestIds, @JsonProperty("underProvisionedRequestIds") List<String> underProvisionedRequestIds,
       @JsonProperty("overProvisionedRequests") int overProvisionedRequests, @JsonProperty("underProvisionedRequests") int underProvisionedRequests, @JsonProperty("finishedRequests") int finishedRequests,
-<<<<<<< HEAD
       @JsonProperty("unknownRacks") int unknownRacks, @JsonProperty("unknownSlaves") int unknownSlaves, @JsonProperty("authDatastoreHealthy") Optional<Boolean> authDatastoreHealthy, @JsonProperty("minimumPriorityLevel") Optional<Double> minimumPriorityLevel,
-      @JsonProperty("taskReconciliationStartedAt") Optional<Long> taskReconciliationStartedAt) {
-=======
-      @JsonProperty("unknownRacks") int unknownRacks, @JsonProperty("unknownSlaves") int unknownSlaves, @JsonProperty("authDatastoreHealthy") Optional<Boolean> authDatastoreHealthy,
       @JsonProperty("lastTaskReconciliationStatistics") Optional<SingularityTaskReconciliationStatistics> lastTaskReconciliationStatistics) {
->>>>>>> 8aa4f5c0
     this.activeTasks = activeTasks;
     this.activeRequests = activeRequests;
     this.pausedRequests = pausedRequests;
@@ -105,12 +96,8 @@
     this.overProvisionedRequestIds = overProvisionedRequestIds;
     this.underProvisionedRequestIds = underProvisionedRequestIds;
     this.authDatastoreHealthy = authDatastoreHealthy;
-<<<<<<< HEAD
     this.minimumPriorityLevel = minimumPriorityLevel;
-    this.taskReconciliationStartedAt = taskReconciliationStartedAt;
-=======
     this.lastTaskReconciliationStatistics = lastTaskReconciliationStatistics;
->>>>>>> 8aa4f5c0
   }
 
   public int getFinishedRequests() {
@@ -251,17 +238,12 @@
     return authDatastoreHealthy;
   }
 
-<<<<<<< HEAD
   public Optional<Double> getMinimumPriorityLevel() {
     return minimumPriorityLevel;
   }
 
-  public Optional<Long> getTaskReconciliationStartedAt() {
-    return taskReconciliationStartedAt;
-=======
   public Optional<SingularityTaskReconciliationStatistics> getLastTaskReconciliationStatistics() {
     return lastTaskReconciliationStatistics;
->>>>>>> 8aa4f5c0
   }
 
   @Override
@@ -272,11 +254,7 @@
         + activeSlaves + ", deadSlaves=" + deadSlaves + ", decommissioningSlaves=" + decommissioningSlaves + ", unknownSlaves=" + unknownSlaves + ", activeRacks=" + activeRacks + ", deadRacks="
         + deadRacks + ", decommissioningRacks=" + decommissioningRacks + ", unknownRacks=" + unknownRacks + ", oldestDeploy=" + oldestDeploy + ", numDeploys=" + numDeploys + ", generatedAt="
         + generatedAt + ", hostStates=" + hostStates + ", overProvisionedRequestIds=" + overProvisionedRequestIds + ", underProvisionedRequestIds=" + underProvisionedRequestIds
-<<<<<<< HEAD
-        + ", overProvisionedRequests=" + overProvisionedRequests + ", underProvisionedRequests=" + underProvisionedRequests + ", authDatastoreHealthy=" + authDatastoreHealthy + ", minimumPriorityLevel=" + minimumPriorityLevel + ", taskReconciliationStartedAt=" + taskReconciliationStartedAt + "]";
-=======
-        + ", overProvisionedRequests=" + overProvisionedRequests + ", underProvisionedRequests=" + underProvisionedRequests + ", authDatastoreHealthy=" + authDatastoreHealthy + ", lastTaskReconciliationStatistics=" + lastTaskReconciliationStatistics + "]";
->>>>>>> 8aa4f5c0
+        + ", overProvisionedRequests=" + overProvisionedRequests + ", underProvisionedRequests=" + underProvisionedRequests + ", authDatastoreHealthy=" + authDatastoreHealthy + ", minimumPriorityLevel=" + minimumPriorityLevel + ", lastTaskReconciliationStatistics=" + lastTaskReconciliationStatistics + "]";
   }
 
 }