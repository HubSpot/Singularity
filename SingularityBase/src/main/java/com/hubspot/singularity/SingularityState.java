--- conflicted
+++ resolved
@@ -50,13 +50,8 @@
 
   private final Optional<Boolean> authDatastoreHealthy;
 
-<<<<<<< HEAD
   private final Optional<Double> minimumPriorityLevel;
 
-  private final Optional<SingularityTaskReconciliationStatistics> lastTaskReconciliationStatistics;
-
-=======
->>>>>>> f753fe2a
   @JsonCreator
   public SingularityState(@JsonProperty("activeTasks") int activeTasks, @JsonProperty("activeRequests") int activeRequests, @JsonProperty("cooldownRequests") int cooldownRequests,
       @JsonProperty("pausedRequests") int pausedRequests, @JsonProperty("scheduledTasks") int scheduledTasks, @JsonProperty("pendingRequests") int pendingRequests, @JsonProperty("lbCleanupTasks") int lbCleanupTasks,
@@ -66,12 +61,8 @@
       @JsonProperty("lateTasks") int lateTasks, @JsonProperty("futureTasks") int futureTasks, @JsonProperty("maxTaskLag") long maxTaskLag, @JsonProperty("generatedAt") long generatedAt,
       @JsonProperty("overProvisionedRequestIds") List<String> overProvisionedRequestIds, @JsonProperty("underProvisionedRequestIds") List<String> underProvisionedRequestIds,
       @JsonProperty("overProvisionedRequests") int overProvisionedRequests, @JsonProperty("underProvisionedRequests") int underProvisionedRequests, @JsonProperty("finishedRequests") int finishedRequests,
-<<<<<<< HEAD
       @JsonProperty("unknownRacks") int unknownRacks, @JsonProperty("unknownSlaves") int unknownSlaves, @JsonProperty("authDatastoreHealthy") Optional<Boolean> authDatastoreHealthy,
-      @JsonProperty("minimumPriorityLevel") Optional<Double> minimumPriorityLevel, @JsonProperty("lastTaskReconciliationStatistics") Optional<SingularityTaskReconciliationStatistics> lastTaskReconciliationStatistics) {
-=======
-      @JsonProperty("unknownRacks") int unknownRacks, @JsonProperty("unknownSlaves") int unknownSlaves, @JsonProperty("authDatastoreHealthy") Optional<Boolean> authDatastoreHealthy) {
->>>>>>> f753fe2a
+      @JsonProperty("minimumPriorityLevel") Optional<Double> minimumPriorityLevel) {
     this.activeTasks = activeTasks;
     this.activeRequests = activeRequests;
     this.pausedRequests = pausedRequests;
@@ -103,11 +94,7 @@
     this.overProvisionedRequestIds = overProvisionedRequestIds;
     this.underProvisionedRequestIds = underProvisionedRequestIds;
     this.authDatastoreHealthy = authDatastoreHealthy;
-<<<<<<< HEAD
     this.minimumPriorityLevel = minimumPriorityLevel;
-    this.lastTaskReconciliationStatistics = lastTaskReconciliationStatistics;
-=======
->>>>>>> f753fe2a
   }
 
   public int getFinishedRequests() {
@@ -248,17 +235,10 @@
     return authDatastoreHealthy;
   }
 
-<<<<<<< HEAD
   public Optional<Double> getMinimumPriorityLevel() {
     return minimumPriorityLevel;
   }
 
-  public Optional<SingularityTaskReconciliationStatistics> getLastTaskReconciliationStatistics() {
-    return lastTaskReconciliationStatistics;
-  }
-
-=======
->>>>>>> f753fe2a
   @Override
   public String toString() {
     return "SingularityState [activeTasks=" + activeTasks + ", pausedRequests=" + pausedRequests + ", activeRequests=" + activeRequests + ", cooldownRequests=" + cooldownRequests + ", scheduledTasks=" + scheduledTasks
@@ -267,11 +247,7 @@
         + activeSlaves + ", deadSlaves=" + deadSlaves + ", decommissioningSlaves=" + decommissioningSlaves + ", unknownSlaves=" + unknownSlaves + ", activeRacks=" + activeRacks + ", deadRacks="
         + deadRacks + ", decommissioningRacks=" + decommissioningRacks + ", unknownRacks=" + unknownRacks + ", oldestDeploy=" + oldestDeploy + ", numDeploys=" + numDeploys + ", generatedAt="
         + generatedAt + ", hostStates=" + hostStates + ", overProvisionedRequestIds=" + overProvisionedRequestIds + ", underProvisionedRequestIds=" + underProvisionedRequestIds
-<<<<<<< HEAD
-        + ", overProvisionedRequests=" + overProvisionedRequests + ", underProvisionedRequests=" + underProvisionedRequests + ", authDatastoreHealthy=" + authDatastoreHealthy + ", minimumPriorityLevel=" + minimumPriorityLevel + ", lastTaskReconciliationStatistics=" + lastTaskReconciliationStatistics + "]";
-=======
-        + ", overProvisionedRequests=" + overProvisionedRequests + ", underProvisionedRequests=" + underProvisionedRequests + ", authDatastoreHealthy=" + authDatastoreHealthy + "]";
->>>>>>> f753fe2a
+        + ", overProvisionedRequests=" + overProvisionedRequests + ", underProvisionedRequests=" + underProvisionedRequests + ", authDatastoreHealthy=" + authDatastoreHealthy + ", minimumPriorityLevel=" + minimumPriorityLevel + "]";
   }
 
 }