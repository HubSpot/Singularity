--- conflicted
+++ resolved
@@ -82,8 +82,6 @@
     } else {
       this.envOverrides = Collections.emptyMap();
     }
-<<<<<<< HEAD
-=======
 
     if (Objects.nonNull(requiredSlaveAttributeOverrides)) {
       this.requiredSlaveAttributeOverrides = requiredSlaveAttributeOverrides;
@@ -97,7 +95,6 @@
       this.allowedSlaveAttributeOverrides = Collections.emptyMap();
     }
 
->>>>>>> 801cb661
     if (Objects.nonNull(extraArtifacts)) {
       this.extraArtifacts = extraArtifacts;
     } else {
