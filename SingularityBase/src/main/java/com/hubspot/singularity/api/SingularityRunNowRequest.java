package com.hubspot.singularity.api;

import java.util.Collections;
import java.util.List;
import java.util.Objects;
import java.util.Map;
import java.util.Objects;

import com.fasterxml.jackson.annotation.JsonCreator;
import com.fasterxml.jackson.annotation.JsonProperty;
import com.google.common.base.Optional;
import com.hubspot.mesos.Resources;
import com.hubspot.mesos.SingularityMesosArtifact;
import com.wordnik.swagger.annotations.ApiModelProperty;

public class SingularityRunNowRequest {

  private final Optional<String> message;
  private final Optional<String> runId;
  private final Optional<List<String>> commandLineArgs;
  private final Optional<Boolean> skipHealthchecks;
  private final Optional<Resources> resources;
  private final List<SingularityMesosArtifact> extraArtifacts;
  private final Map<String, String> envOverrides;
  private final List<SingularityMesosArtifact> extraArtifacts;
  private final Optional<Long> runAt;

  public SingularityRunNowRequest(
      Optional<String> message,
      Optional<Boolean> skipHealthchecks,
      Optional<String> runId,
      Optional<List<String>> commandLineArgs,
<<<<<<< HEAD
      Optional<Resources> resources,
      Map<String, String> envOverrides,
      Optional<Long> runAt)
  {
    this(message, skipHealthchecks, runId, commandLineArgs, resources, null, envOverrides, runAt);
=======
      Optional<Resources> resources
  ) {
    this(message, skipHealthchecks, runId, commandLineArgs, resources, null, null, Optional.absent());
>>>>>>> 547b834d
  }

  @JsonCreator
  public SingularityRunNowRequest(@JsonProperty("message") Optional<String> message,
                                  @JsonProperty("skipHealthchecks") Optional<Boolean> skipHealthchecks,
                                  @JsonProperty("runId") Optional<String> runId,
                                  @JsonProperty("commandLineArgs") Optional<List<String>> commandLineArgs,
                                  @JsonProperty("resources") Optional<Resources> resources,
                                  @JsonProperty("extraArtifacts") List<SingularityMesosArtifact> extraArtifacts,
                                  @JsonProperty("envOverrides") Map<String, String> envOverrides,
                                  @JsonProperty("extraArtifacts") List<SingularityMesosArtifact> extraArtifacts,
                                  @JsonProperty("runAt") Optional<Long> runAt) {
    this.message = message;
    this.commandLineArgs = commandLineArgs;
    this.runId = runId;
    this.skipHealthchecks = skipHealthchecks;
    this.resources = resources;
<<<<<<< HEAD
=======

    if (Objects.nonNull(envOverrides)) {
      this.envOverrides = envOverrides;
    } else {
      this.envOverrides = Collections.emptyMap();
    }

>>>>>>> 547b834d
    if (Objects.nonNull(extraArtifacts)) {
      this.extraArtifacts = extraArtifacts;
    } else {
      this.extraArtifacts = Collections.emptyList();
    }
<<<<<<< HEAD
    this.envOverrides = envOverrides == null ? Collections.emptyMap() : envOverrides;
=======

>>>>>>> 547b834d
    this.runAt = runAt;
  }

  @ApiModelProperty(required=false, value="A message to show to users about why this action was taken")
  public Optional<String> getMessage() {
    return message;
  }

  @ApiModelProperty(required=false, value="An id to associate with this request which will be associated with the corresponding launched tasks")
  public Optional<String> getRunId() {
    return runId;
  }

  @ApiModelProperty(required=false, value="Command line arguments to be passed to the task")
  public Optional<List<String>> getCommandLineArgs() {
    return commandLineArgs;
  }

  @ApiModelProperty(required=false, value="If set to true, healthchecks will be skipped for this task run")
  public Optional<Boolean> getSkipHealthchecks() {
    return skipHealthchecks;
  }

  @ApiModelProperty(required=false, value="Override the resources from the active deploy for this run")
  public Optional<Resources> getResources() {
    return resources;
  }

  @ApiModelProperty(required=false, value="Additional artifacts to download for this run")
  public List<SingularityMesosArtifact> getExtraArtifacts() {
    return extraArtifacts;
  }

  @ApiModelProperty(required=false, value="Override the environment variables for launched tasks")
  public Map<String, String> getEnvOverrides() {
    return envOverrides;
  }

  @ApiModelProperty(required=false, value="Additional artifacts to download for this run")
  public List<SingularityMesosArtifact> getExtraArtifacts() {
    return extraArtifacts;
  }

  @ApiModelProperty(required=false, value="Schedule this task to run at a specified time")
  public Optional<Long> getRunAt() {
    return runAt;
  }

  @Override
  public String toString() {
    return "SingularityRunNowRequest{" +
        "message=" + message +
        ", runId=" + runId +
        ", commandLineArgs=" + commandLineArgs +
        ", skipHealthchecks=" + skipHealthchecks +
        ", resources=" + resources +
        ", extraArtifacts=" + extraArtifacts +
        ", envOverrides=" + envOverrides +
        ", extraArtifacts=" + extraArtifacts +
        ", runAt=" + runAt +
        '}';
  }
}<|MERGE_RESOLUTION|>--- conflicted
+++ resolved
@@ -2,7 +2,6 @@
 
 import java.util.Collections;
 import java.util.List;
-import java.util.Objects;
 import java.util.Map;
 import java.util.Objects;
 
@@ -20,7 +19,6 @@
   private final Optional<List<String>> commandLineArgs;
   private final Optional<Boolean> skipHealthchecks;
   private final Optional<Resources> resources;
-  private final List<SingularityMesosArtifact> extraArtifacts;
   private final Map<String, String> envOverrides;
   private final List<SingularityMesosArtifact> extraArtifacts;
   private final Optional<Long> runAt;
@@ -30,17 +28,9 @@
       Optional<Boolean> skipHealthchecks,
       Optional<String> runId,
       Optional<List<String>> commandLineArgs,
-<<<<<<< HEAD
-      Optional<Resources> resources,
-      Map<String, String> envOverrides,
-      Optional<Long> runAt)
-  {
-    this(message, skipHealthchecks, runId, commandLineArgs, resources, null, envOverrides, runAt);
-=======
       Optional<Resources> resources
   ) {
     this(message, skipHealthchecks, runId, commandLineArgs, resources, null, null, Optional.absent());
->>>>>>> 547b834d
   }
 
   @JsonCreator
@@ -49,7 +39,6 @@
                                   @JsonProperty("runId") Optional<String> runId,
                                   @JsonProperty("commandLineArgs") Optional<List<String>> commandLineArgs,
                                   @JsonProperty("resources") Optional<Resources> resources,
-                                  @JsonProperty("extraArtifacts") List<SingularityMesosArtifact> extraArtifacts,
                                   @JsonProperty("envOverrides") Map<String, String> envOverrides,
                                   @JsonProperty("extraArtifacts") List<SingularityMesosArtifact> extraArtifacts,
                                   @JsonProperty("runAt") Optional<Long> runAt) {
@@ -58,26 +47,16 @@
     this.runId = runId;
     this.skipHealthchecks = skipHealthchecks;
     this.resources = resources;
-<<<<<<< HEAD
-=======
-
     if (Objects.nonNull(envOverrides)) {
       this.envOverrides = envOverrides;
     } else {
       this.envOverrides = Collections.emptyMap();
     }
-
->>>>>>> 547b834d
     if (Objects.nonNull(extraArtifacts)) {
       this.extraArtifacts = extraArtifacts;
     } else {
       this.extraArtifacts = Collections.emptyList();
     }
-<<<<<<< HEAD
-    this.envOverrides = envOverrides == null ? Collections.emptyMap() : envOverrides;
-=======
-
->>>>>>> 547b834d
     this.runAt = runAt;
   }
 
@@ -106,11 +85,6 @@
     return resources;
   }
 
-  @ApiModelProperty(required=false, value="Additional artifacts to download for this run")
-  public List<SingularityMesosArtifact> getExtraArtifacts() {
-    return extraArtifacts;
-  }
-
   @ApiModelProperty(required=false, value="Override the environment variables for launched tasks")
   public Map<String, String> getEnvOverrides() {
     return envOverrides;
@@ -134,7 +108,6 @@
         ", commandLineArgs=" + commandLineArgs +
         ", skipHealthchecks=" + skipHealthchecks +
         ", resources=" + resources +
-        ", extraArtifacts=" + extraArtifacts +
         ", envOverrides=" + envOverrides +
         ", extraArtifacts=" + extraArtifacts +
         ", runAt=" + runAt +
