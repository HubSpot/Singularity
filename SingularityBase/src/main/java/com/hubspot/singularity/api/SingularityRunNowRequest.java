package com.hubspot.singularity.api;

import java.util.Collections;
import java.util.List;
<<<<<<< HEAD
import java.util.Objects;
=======
import java.util.Map;
>>>>>>> 19267fb8

import com.fasterxml.jackson.annotation.JsonCreator;
import com.fasterxml.jackson.annotation.JsonProperty;
import com.google.common.base.Optional;
import com.hubspot.mesos.Resources;
import com.hubspot.mesos.SingularityMesosArtifact;
import com.wordnik.swagger.annotations.ApiModelProperty;

public class SingularityRunNowRequest {

  private final Optional<String> message;
  private final Optional<String> runId;
  private final Optional<List<String>> commandLineArgs;
  private final Optional<Boolean> skipHealthchecks;
  private final Optional<Resources> resources;
<<<<<<< HEAD
  private final List<SingularityMesosArtifact> extraArtifacts;
=======
  private final Map<String, String> envOverrides;
>>>>>>> 19267fb8
  private final Optional<Long> runAt;

  public SingularityRunNowRequest(
      Optional<String> message,
      Optional<Boolean> skipHealthchecks,
      Optional<String> runId,
      Optional<List<String>> commandLineArgs,
      Optional<Resources> resources,
      Map<String, String> envOverrides
  ) {
<<<<<<< HEAD
    this(message, skipHealthchecks, runId, commandLineArgs, resources, null, Optional.<Long>absent());
  }

  public SingularityRunNowRequest(
      Optional<String> message,
      Optional<Boolean> skipHealthchecks,
      Optional<String> runId,
      Optional<List<String>> commandLineArgs,
      Optional<Resources> resources,
      Optional<Long> runAt
  ) {
    this(message, skipHealthchecks, runId, commandLineArgs, resources, null, runAt);
=======
    this(message, skipHealthchecks, runId, commandLineArgs, resources, envOverrides, Optional.<Long>absent());
>>>>>>> 19267fb8
  }

  @JsonCreator
  public SingularityRunNowRequest(@JsonProperty("message") Optional<String> message,
                                  @JsonProperty("skipHealthchecks") Optional<Boolean> skipHealthchecks,
                                  @JsonProperty("runId") Optional<String> runId,
                                  @JsonProperty("commandLineArgs") Optional<List<String>> commandLineArgs,
                                  @JsonProperty("resources") Optional<Resources> resources,
<<<<<<< HEAD
                                  @JsonProperty("extraArtifacts") List<SingularityMesosArtifact> extraArtifacts,
=======
                                  @JsonProperty("envOverrides") Map<String, String> envOverrides,
>>>>>>> 19267fb8
                                  @JsonProperty("runAt") Optional<Long> runAt) {
    this.message = message;
    this.commandLineArgs = commandLineArgs;
    this.runId = runId;
    this.skipHealthchecks = skipHealthchecks;
    this.resources = resources;
<<<<<<< HEAD
    if (Objects.nonNull(extraArtifacts)) {
      this.extraArtifacts = extraArtifacts;
    } else {
      this.extraArtifacts = Collections.emptyList();
    }
=======
    this.envOverrides = envOverrides == null ? Collections.emptyMap() : envOverrides;
>>>>>>> 19267fb8
    this.runAt = runAt;
  }

  @ApiModelProperty(required=false, value="A message to show to users about why this action was taken")
  public Optional<String> getMessage() {
    return message;
  }

  @ApiModelProperty(required=false, value="An id to associate with this request which will be associated with the corresponding launched tasks")
  public Optional<String> getRunId() {
    return runId;
  }

  @ApiModelProperty(required=false, value="Command line arguments to be passed to the task")
  public Optional<List<String>> getCommandLineArgs() {
    return commandLineArgs;
  }

  @ApiModelProperty(required=false, value="If set to true, healthchecks will be skipped for this task run")
  public Optional<Boolean> getSkipHealthchecks() {
    return skipHealthchecks;
  }

  @ApiModelProperty(required=false, value="Override the resources from the active deploy for this run")
  public Optional<Resources> getResources() {
    return resources;
  }

<<<<<<< HEAD
  @ApiModelProperty(required=false, value="Additional artifacts to download for this run")
  public List<SingularityMesosArtifact> getExtraArtifacts() {
    return extraArtifacts;
=======
  @ApiModelProperty(required=false, value="Override the environment variables for launched tasks")
  public Map<String, String> getEnvOverrides() {
    return envOverrides;
>>>>>>> 19267fb8
  }

  @ApiModelProperty(required=false, value="Schedule this task to run at a specified time")
  public Optional<Long> getRunAt() {
    return runAt;
  }

  @Override
  public String toString() {
    return "SingularityRunNowRequest{" +
        "message=" + message +
        ", runId=" + runId +
        ", commandLineArgs=" + commandLineArgs +
        ", skipHealthchecks=" + skipHealthchecks +
        ", resources=" + resources +
<<<<<<< HEAD
        ", extraArtifacts=" + extraArtifacts +
=======
        ", envOverrides=" + envOverrides +
>>>>>>> 19267fb8
        ", runAt=" + runAt +
        '}';
  }
}<|MERGE_RESOLUTION|>--- conflicted
+++ resolved
@@ -2,11 +2,8 @@
 
 import java.util.Collections;
 import java.util.List;
-<<<<<<< HEAD
 import java.util.Objects;
-=======
 import java.util.Map;
->>>>>>> 19267fb8
 
 import com.fasterxml.jackson.annotation.JsonCreator;
 import com.fasterxml.jackson.annotation.JsonProperty;
@@ -22,11 +19,8 @@
   private final Optional<List<String>> commandLineArgs;
   private final Optional<Boolean> skipHealthchecks;
   private final Optional<Resources> resources;
-<<<<<<< HEAD
   private final List<SingularityMesosArtifact> extraArtifacts;
-=======
   private final Map<String, String> envOverrides;
->>>>>>> 19267fb8
   private final Optional<Long> runAt;
 
   public SingularityRunNowRequest(
@@ -35,24 +29,10 @@
       Optional<String> runId,
       Optional<List<String>> commandLineArgs,
       Optional<Resources> resources,
-      Map<String, String> envOverrides
-  ) {
-<<<<<<< HEAD
-    this(message, skipHealthchecks, runId, commandLineArgs, resources, null, Optional.<Long>absent());
-  }
-
-  public SingularityRunNowRequest(
-      Optional<String> message,
-      Optional<Boolean> skipHealthchecks,
-      Optional<String> runId,
-      Optional<List<String>> commandLineArgs,
-      Optional<Resources> resources,
-      Optional<Long> runAt
-  ) {
-    this(message, skipHealthchecks, runId, commandLineArgs, resources, null, runAt);
-=======
-    this(message, skipHealthchecks, runId, commandLineArgs, resources, envOverrides, Optional.<Long>absent());
->>>>>>> 19267fb8
+      Map<String, String> envOverrides,
+      Optional<Long> runAt)
+  {
+    this(message, skipHealthchecks, runId, commandLineArgs, resources, null, envOverrides, runAt);
   }
 
   @JsonCreator
@@ -61,26 +41,20 @@
                                   @JsonProperty("runId") Optional<String> runId,
                                   @JsonProperty("commandLineArgs") Optional<List<String>> commandLineArgs,
                                   @JsonProperty("resources") Optional<Resources> resources,
-<<<<<<< HEAD
                                   @JsonProperty("extraArtifacts") List<SingularityMesosArtifact> extraArtifacts,
-=======
                                   @JsonProperty("envOverrides") Map<String, String> envOverrides,
->>>>>>> 19267fb8
                                   @JsonProperty("runAt") Optional<Long> runAt) {
     this.message = message;
     this.commandLineArgs = commandLineArgs;
     this.runId = runId;
     this.skipHealthchecks = skipHealthchecks;
     this.resources = resources;
-<<<<<<< HEAD
     if (Objects.nonNull(extraArtifacts)) {
       this.extraArtifacts = extraArtifacts;
     } else {
       this.extraArtifacts = Collections.emptyList();
     }
-=======
     this.envOverrides = envOverrides == null ? Collections.emptyMap() : envOverrides;
->>>>>>> 19267fb8
     this.runAt = runAt;
   }
 
@@ -109,15 +83,14 @@
     return resources;
   }
 
-<<<<<<< HEAD
   @ApiModelProperty(required=false, value="Additional artifacts to download for this run")
   public List<SingularityMesosArtifact> getExtraArtifacts() {
     return extraArtifacts;
-=======
+  }
+
   @ApiModelProperty(required=false, value="Override the environment variables for launched tasks")
   public Map<String, String> getEnvOverrides() {
     return envOverrides;
->>>>>>> 19267fb8
   }
 
   @ApiModelProperty(required=false, value="Schedule this task to run at a specified time")
@@ -133,11 +106,8 @@
         ", commandLineArgs=" + commandLineArgs +
         ", skipHealthchecks=" + skipHealthchecks +
         ", resources=" + resources +
-<<<<<<< HEAD
         ", extraArtifacts=" + extraArtifacts +
-=======
         ", envOverrides=" + envOverrides +
->>>>>>> 19267fb8
         ", runAt=" + runAt +
         '}';
   }
