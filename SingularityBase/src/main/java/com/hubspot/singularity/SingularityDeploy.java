--- conflicted
+++ resolved
@@ -188,7 +188,6 @@
     this.maxTaskRetries = maxTaskRetries;
     this.shell = shell;
     this.user = user;
-<<<<<<< HEAD
   }
 
   private static Map<Integer, List<SingularityMesosTaskLabel>> parseMesosTaskLabelsFromMap(Map<Integer, Map<String, String>> taskLabels) {
@@ -197,8 +196,6 @@
       mesosTaskLabels.put(entry.getKey(), SingularityMesosTaskLabel.labelsFromMap(entry.getValue()));
     }
     return mesosTaskLabels;
-=======
->>>>>>> b0490243
   }
 
   public SingularityDeployBuilder toBuilder() {
@@ -412,12 +409,8 @@
     return loadBalancerUpstreamGroup;
   }
 
-<<<<<<< HEAD
 
   @ApiModelProperty(required=false, value="(Deprecated) Labels for all tasks associated with this deploy")
-=======
-  @ApiModelProperty(required=false, value="Labels for all tasks associated with this deploy")
->>>>>>> b0490243
   public Optional<Map<String, String>> getLabels() {
     return labels;
   }
