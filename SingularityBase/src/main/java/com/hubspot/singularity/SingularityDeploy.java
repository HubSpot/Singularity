--- conflicted
+++ resolved
@@ -557,18 +557,11 @@
       .add("healthcheckIntervalSeconds", healthcheckIntervalSeconds)
       .add("healthcheckTimeoutSeconds", healthcheckTimeoutSeconds)
       .add("healthcheckPortIndex", healthcheckPortIndex)
-<<<<<<< HEAD
       .add("healthcheckProtocol", healthcheckProtocol)
       .add("healthcheckMaxRetries", healthcheckMaxRetries)
       .add("healthcheckMaxTotalTimeoutSeconds", healthcheckMaxTotalTimeoutSeconds)
       .add("healthcheck", healthcheck)
       .add("skipHealthchecksOnDeploy", skipHealthchecksOnDeploy)
-=======
-      .add("skipHealthchecksOnDeploy", skipHealthchecksOnDeploy)
-      .add("healthcheckProtocol", healthcheckProtocol)
-      .add("healthcheckMaxRetries", healthcheckMaxRetries)
-      .add("healthcheckMaxTotalTimeoutSeconds", healthcheckMaxTotalTimeoutSeconds)
->>>>>>> 085263b8
       .add("deployHealthTimeoutSeconds", deployHealthTimeoutSeconds)
       .add("considerHealthyAfterRunningForSeconds", considerHealthyAfterRunningForSeconds)
       .add("serviceBasePath", serviceBasePath)
@@ -586,10 +579,7 @@
       .add("maxTaskRetries", maxTaskRetries)
       .add("shell", shell)
       .add("user", user)
-<<<<<<< HEAD
-=======
       .add("builder", toBuilder())
->>>>>>> 085263b8
       .toString();
   }
 }