package com.hubspot.singularity;

import static com.hubspot.singularity.JsonHelpers.copyOfList;
import static com.hubspot.singularity.JsonHelpers.copyOfMap;

import java.util.List;
import java.util.Map;

import com.fasterxml.jackson.annotation.JsonCreator;
import com.fasterxml.jackson.annotation.JsonProperty;
import com.google.common.base.Optional;
import com.hubspot.deploy.ExecutorData;
import com.hubspot.mesos.Resources;
import com.hubspot.mesos.SingularityContainerInfo;
import com.wordnik.swagger.annotations.ApiModelProperty;

public class SingularityDeploy {

  private final String requestId;

  private final String id;

  private final Optional<String> version;
  private final Optional<Long> timestamp;
  private final Optional<Map<String, String>> metadata;

  private final Optional<SingularityContainerInfo> containerInfo;

  private final Optional<String> customExecutorCmd;
  private final Optional<String> customExecutorId;
  private final Optional<String> customExecutorSource;
  private final Optional<Resources> customExecutorResources;
  private final Optional<String> customExecutorUser;

  private final Optional<Resources> resources;

  private final Optional<String> command;
  private final Optional<List<String>> arguments;
  private final Optional<Map<String, String>> env;
  private final Optional<List<String>> uris;
  private final Optional<ExecutorData> executorData;

  private final Optional<String> healthcheckUri;
  private final Optional<Long> healthcheckIntervalSeconds;
  private final Optional<Long> healthcheckTimeoutSeconds;
  private final Optional<Boolean> skipHealthchecksOnDeploy;
  private final Optional<HealthcheckProtocol> healthcheckProtocol;

  private final Optional<Integer> healthcheckMaxRetries;
  private final Optional<Long> healthcheckMaxTotalTimeoutSeconds;

  private final Optional<Long> deployHealthTimeoutSeconds;

  private final Optional<Long> considerHealthyAfterRunningForSeconds;

  private final Optional<String> serviceBasePath;
  private final Optional<List<String>> loadBalancerGroups;
  private final Optional<Map<String, Object>> loadBalancerOptions;

  public static SingularityDeployBuilder newBuilder(String requestId, String id) {
    return new SingularityDeployBuilder(requestId, id);
  }

  @JsonCreator
  public SingularityDeploy(@JsonProperty("requestId") String requestId,
      @JsonProperty("id") String id,
      @JsonProperty("command") Optional<String> command,
      @JsonProperty("arguments") Optional<List<String>> arguments,
      @JsonProperty("containerInfo") Optional<SingularityContainerInfo> containerInfo,
      @JsonProperty("customExecutorCmd") Optional<String> customExecutorCmd,
      @JsonProperty("customExecutorId") Optional<String> customExecutorId,
      @JsonProperty("customExecutorSource") Optional<String> customExecutorSource,
      @JsonProperty("customExecutorResources") Optional<Resources> customExecutorResources,
      @JsonProperty("customExecutorUser") Optional<String> customExecutorUser,
      @JsonProperty("resources") Optional<Resources> resources,
      @JsonProperty("env") Optional<Map<String, String>> env,
      @JsonProperty("uris") Optional<List<String>> uris,
      @JsonProperty("metadata") Optional<Map<String, String>> metadata,
      @JsonProperty("executorData") Optional<ExecutorData> executorData,
      @JsonProperty("version") Optional<String> version,
      @JsonProperty("timestamp") Optional<Long> timestamp,
      @JsonProperty("deployHealthTimeoutSeconds") Optional<Long> deployHealthTimeoutSeconds,
      @JsonProperty("healthcheckUri") Optional<String> healthcheckUri,
      @JsonProperty("healthcheckIntervalSeconds") Optional<Long> healthcheckIntervalSeconds,
      @JsonProperty("healthcheckTimeoutSeconds") Optional<Long> healthcheckTimeoutSeconds,
      @JsonProperty("healthcheckMaxRetries") Optional<Integer> healthcheckMaxRetries,
      @JsonProperty("healthcheckMaxTotalTimeoutSeconds") Optional<Long> healthcheckMaxTotalTimeoutSeconds,
      @JsonProperty("serviceBasePath") Optional<String> serviceBasePath,
      @JsonProperty("loadBalancerGroups") Optional<List<String>> loadBalancerGroups,
      @JsonProperty("considerHealthyAfterRunningForSeconds") Optional<Long> considerHealthyAfterRunningForSeconds,
      @JsonProperty("loadBalancerOptions") Optional<Map<String, Object>> loadBalancerOptions,
      @JsonProperty("skipHealthchecksOnDeploy") Optional<Boolean> skipHealthchecksOnDeploy,
      @JsonProperty("healthCheckProtocol") Optional<HealthcheckProtocol> healthcheckProtocol) {
    this.requestId = requestId;

    this.command = command;
    this.arguments = arguments;
    this.resources = resources;

    this.containerInfo = containerInfo;

    this.customExecutorCmd = customExecutorCmd;
    this.customExecutorId = customExecutorId;
    this.customExecutorSource = customExecutorSource;
    this.customExecutorResources = customExecutorResources;
    this.customExecutorUser = customExecutorUser;

    this.metadata = metadata;
    this.version = version;
    this.id = id;
    this.timestamp = timestamp;
    this.env = env;
    this.uris = uris;
    this.executorData = executorData;

    this.healthcheckUri = healthcheckUri;
    this.healthcheckIntervalSeconds = healthcheckIntervalSeconds;
    this.healthcheckTimeoutSeconds = healthcheckTimeoutSeconds;
    this.skipHealthchecksOnDeploy = skipHealthchecksOnDeploy;
    this.healthcheckProtocol = healthcheckProtocol;

    this.healthcheckMaxRetries = healthcheckMaxRetries;
    this.healthcheckMaxTotalTimeoutSeconds = healthcheckMaxTotalTimeoutSeconds;

    this.considerHealthyAfterRunningForSeconds = considerHealthyAfterRunningForSeconds;

    this.deployHealthTimeoutSeconds = deployHealthTimeoutSeconds;

    this.serviceBasePath = serviceBasePath;
    this.loadBalancerGroups = loadBalancerGroups;
    this.loadBalancerOptions = loadBalancerOptions;
  }

  public SingularityDeployBuilder toBuilder() {
    return new SingularityDeployBuilder(requestId, id)
    .setCommand(command)
    .setArguments(copyOfList(arguments))
    .setResources(resources)
    .setContainerInfo(containerInfo)
    .setCustomExecutorCmd(customExecutorCmd)
    .setCustomExecutorId(customExecutorId)
    .setCustomExecutorSource(customExecutorSource)

    .setHealthcheckUri(healthcheckUri)
    .setHealthcheckIntervalSeconds(healthcheckIntervalSeconds)
    .setHealthcheckTimeoutSeconds(healthcheckTimeoutSeconds)
    .setSkipHealthchecksOnDeploy(skipHealthchecksOnDeploy)
    .setHealthcheckProtocol(healthcheckProtocol)

    .setHealthcheckMaxRetries(healthcheckMaxRetries)
    .setHealthcheckMaxTotalTimeoutSeconds(healthcheckMaxTotalTimeoutSeconds)

    .setConsiderHealthyAfterRunningForSeconds(considerHealthyAfterRunningForSeconds)
    .setDeployHealthTimeoutSeconds(deployHealthTimeoutSeconds)
    .setServiceBasePath(serviceBasePath)
    .setLoadBalancerGroups(copyOfList(loadBalancerGroups))
    .setLoadBalancerOptions(copyOfMap(loadBalancerOptions))

    .setMetadata(copyOfMap(metadata))
    .setVersion(version)
    .setTimestamp(timestamp)
    .setEnv(copyOfMap(env))
    .setUris(copyOfList(uris))
    .setExecutorData(executorData);
  }

  @ApiModelProperty(required=false, value="Number of seconds that Singularity waits for this service to become healthy (for it to download artifacts, start running, and optionally pass healthchecks.)")
  public Optional<Long> getDeployHealthTimeoutSeconds() {
    return deployHealthTimeoutSeconds;
  }

  @ApiModelProperty(required=true, value="Singularity Request Id which is associated with this deploy.")
  public String getRequestId() {
    return requestId;
  }

  @ApiModelProperty(required=true, value="Singularity deploy id.")
  public String getId() {
    return id;
  }

  @ApiModelProperty(required=false, value="Deploy version")
  public Optional<String> getVersion() {
    return version;
  }

  @ApiModelProperty(required=false, value="Deploy timestamp.")
  public Optional<Long> getTimestamp() {
    return timestamp;
  }

  @ApiModelProperty(required=false, value="Map of metadata key/value pairs associated with the deployment.")
  public Optional<Map<String, String>> getMetadata() {
    return metadata;
  }

  @ApiModelProperty(required=false, value="Container information for deployment into a container.", dataType="SingularityContainerInfo")
  public Optional<SingularityContainerInfo> getContainerInfo() {
    return containerInfo;
  }

  @ApiModelProperty(required=false, value="Custom Mesos executor", dataType= "string")
  public Optional<String> getCustomExecutorCmd() {
    return customExecutorCmd;
  }

  @ApiModelProperty(required=false, value="Custom Mesos executor id.")
  public Optional<String> getCustomExecutorId() {
    return customExecutorId;
  }

  @ApiModelProperty(required=false, value="Custom Mesos executor source.")
  public Optional<String> getCustomExecutorSource() { return customExecutorSource; }

  @ApiModelProperty(required=false, value="Resources to allocate for custom mesos executor")
  public Optional<Resources> getCustomExecutorResources() {
    return customExecutorResources;
  }

  @ApiModelProperty(required=false, value="User to run custom executor as")
  public Optional<String> getCustomExecutorUser() {
    return customExecutorUser;
  }

  @ApiModelProperty(required=false, value="Resources required for this deploy.", dataType="com.hubspot.mesos.Resources")
  public Optional<Resources> getResources() {
    return resources;
  }

  @ApiModelProperty(required=false, value="Command to execute for this deployment.")
  public Optional<String> getCommand() {
    return command;
  }

  @ApiModelProperty(required=false, value="Command arguments.")
  public Optional<List<String>> getArguments() {
    return arguments;
  }

  @ApiModelProperty(required=false, value="Map of environment variable definitions.")
  public Optional<Map<String, String>> getEnv() {
    return env;
  }

  @ApiModelProperty(required=false, value="List of URIs to download before executing the deploy command.")
  public Optional<List<String>> getUris() {
    return uris;
  }

  @ApiModelProperty(required=false, value="Executor specific information")
  public Optional<ExecutorData> getExecutorData() {
    return executorData;
  }

  @ApiModelProperty(required=false, value="Deployment Healthcheck URI, if specified will be called after TASK_RUNNING.")
  public Optional<String> getHealthcheckUri() {
    return healthcheckUri;
  }

  @ApiModelProperty(required=false, value="Healthcheck protocol - HTTP or HTTPS")
  public Optional<HealthcheckProtocol> getHealthcheckProtocol() {
    return healthcheckProtocol;
  }

  @ApiModelProperty(required=false, value="Time to wait after a failed healthcheck to try again in seconds.")
  public Optional<Long> getHealthcheckIntervalSeconds() {
    return healthcheckIntervalSeconds;
  }

  @ApiModelProperty(required=false, value="Single healthcheck HTTP timeout in seconds.")
  public Optional<Long> getHealthcheckTimeoutSeconds() {
    return healthcheckTimeoutSeconds;
  }

  @ApiModelProperty(required=false, value="The base path for the API exposed by the deploy. Used in conjunction with the Load balancer API.")
  public Optional<String> getServiceBasePath() {
    return serviceBasePath;
  }

  @ApiModelProperty(required=false, value="Number of seconds that a service must be healthy to consider the deployment to be successful.")
  public Optional<Long> getConsiderHealthyAfterRunningForSeconds() {
    return considerHealthyAfterRunningForSeconds;
  }

  @ApiModelProperty(required=false, value="List of load balancer groups associated with this deployment.")
  public Optional<List<String>> getLoadBalancerGroups() {
    return loadBalancerGroups;
  }

  @ApiModelProperty(required=false, value="Map (Key/Value) of options for the load balancer.")
  public Optional<Map<String, Object>> getLoadBalancerOptions() {
    return loadBalancerOptions;
  }

  @ApiModelProperty(required=false, value="Allows skipping of health checks when deploying.")
  public Optional<Boolean> getSkipHealthchecksOnDeploy() {
    return skipHealthchecksOnDeploy;
  }

  @ApiModelProperty(required=false, value="Maximum number of times to retry an individual healthcheck before failing the deploy.")
  public Optional<Integer> getHealthcheckMaxRetries() {
    return healthcheckMaxRetries;
  }

  @ApiModelProperty(required=false, value="Maximum amount of time to wait before failing a deploy for healthchecks to pass.")
  public Optional<Long> getHealthcheckMaxTotalTimeoutSeconds() {
    return healthcheckMaxTotalTimeoutSeconds;
  }

  @Override
  public String toString() {
<<<<<<< HEAD
    return "SingularityDeploy [requestId=" + requestId + ", id=" + id + ", version=" + version + ", timestamp=" + timestamp + ", metadata=" + metadata + ", containerInfo=" + containerInfo
        + ", customExecutorCmd=" + customExecutorCmd + ", customExecutorId=" + customExecutorId + ", customExecutorSource=" + customExecutorSource + ", customExecutorResources="
        + customExecutorResources + ", customExecutorUser=" + customExecutorUser + ", resources=" + resources + ", command=" + command + ", arguments=" + arguments + ", env=" + env + ", uris=" + uris
        + ", executorData=" + executorData + ", healthcheckUri=" + healthcheckUri + ", healthcheckIntervalSeconds=" + healthcheckIntervalSeconds + ", healthcheckTimeoutSeconds="
        + healthcheckTimeoutSeconds + ", skipHealthchecksOnDeploy=" + skipHealthchecksOnDeploy + ", healthcheckProtocol=" + healthcheckProtocol + ", healthcheckMaxRetries=" + healthcheckMaxRetries
        + ", healthcheckMaxTotalTimeoutSeconds=" + healthcheckMaxTotalTimeoutSeconds + ", deployHealthTimeoutSeconds=" + deployHealthTimeoutSeconds + ", considerHealthyAfterRunningForSeconds="
        + considerHealthyAfterRunningForSeconds + ", serviceBasePath=" + serviceBasePath + ", loadBalancerGroups=" + loadBalancerGroups + ", loadBalancerOptions=" + loadBalancerOptions + "]";
  }

=======
    return "SingularityDeploy{" +
      "requestId='" + requestId + '\'' +
      ", id='" + id + '\'' +
      ", version=" + version +
      ", timestamp=" + timestamp +
      ", metadata=" + metadata +
      ", containerInfo=" + containerInfo +
      ", customExecutorCmd=" + customExecutorCmd +
      ", customExecutorId=" + customExecutorId +
      ", customExecutorSource=" + customExecutorSource +
      ", customExecutorResources=" + customExecutorResources +
      ", customExecutorUser=" + customExecutorUser +
      ", resources=" + resources +
      ", command=" + command +
      ", arguments=" + arguments +
      ", env=" + env +
      ", uris=" + uris +
      ", executorData=" + executorData +
      ", healthcheckUri=" + healthcheckUri +
      ", healthcheckIntervalSeconds=" + healthcheckIntervalSeconds +
      ", healthcheckTimeoutSeconds=" + healthcheckTimeoutSeconds +
      ", skipHealthchecksOnDeploy=" + skipHealthchecksOnDeploy +
      ", healthcheckProtocol=" + healthcheckProtocol +
      ", healthcheckMaxRetries=" + healthcheckMaxRetries +
      ", healthcheckMaxTotalTimeoutSeconds=" + healthcheckMaxTotalTimeoutSeconds +
      ", deployHealthTimeoutSeconds=" + deployHealthTimeoutSeconds +
      ", considerHealthyAfterRunningForSeconds=" + considerHealthyAfterRunningForSeconds +
      ", serviceBasePath=" + serviceBasePath +
      ", loadBalancerGroups=" + loadBalancerGroups +
      ", loadBalancerOptions=" + loadBalancerOptions +
      '}';
  }


>>>>>>> 800c69e5
}<|MERGE_RESOLUTION|>--- conflicted
+++ resolved
@@ -309,17 +309,6 @@
 
   @Override
   public String toString() {
-<<<<<<< HEAD
-    return "SingularityDeploy [requestId=" + requestId + ", id=" + id + ", version=" + version + ", timestamp=" + timestamp + ", metadata=" + metadata + ", containerInfo=" + containerInfo
-        + ", customExecutorCmd=" + customExecutorCmd + ", customExecutorId=" + customExecutorId + ", customExecutorSource=" + customExecutorSource + ", customExecutorResources="
-        + customExecutorResources + ", customExecutorUser=" + customExecutorUser + ", resources=" + resources + ", command=" + command + ", arguments=" + arguments + ", env=" + env + ", uris=" + uris
-        + ", executorData=" + executorData + ", healthcheckUri=" + healthcheckUri + ", healthcheckIntervalSeconds=" + healthcheckIntervalSeconds + ", healthcheckTimeoutSeconds="
-        + healthcheckTimeoutSeconds + ", skipHealthchecksOnDeploy=" + skipHealthchecksOnDeploy + ", healthcheckProtocol=" + healthcheckProtocol + ", healthcheckMaxRetries=" + healthcheckMaxRetries
-        + ", healthcheckMaxTotalTimeoutSeconds=" + healthcheckMaxTotalTimeoutSeconds + ", deployHealthTimeoutSeconds=" + deployHealthTimeoutSeconds + ", considerHealthyAfterRunningForSeconds="
-        + considerHealthyAfterRunningForSeconds + ", serviceBasePath=" + serviceBasePath + ", loadBalancerGroups=" + loadBalancerGroups + ", loadBalancerOptions=" + loadBalancerOptions + "]";
-  }
-
-=======
     return "SingularityDeploy{" +
       "requestId='" + requestId + '\'' +
       ", id='" + id + '\'' +
@@ -353,6 +342,4 @@
       '}';
   }
 
-
->>>>>>> 800c69e5
 }