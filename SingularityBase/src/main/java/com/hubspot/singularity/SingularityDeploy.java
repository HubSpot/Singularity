--- conflicted
+++ resolved
@@ -405,10 +405,6 @@
     return loadBalancerTemplate;
   }
 
-<<<<<<< HEAD
-  @Deprecated
-  @ApiModelProperty(required=false, value="(Deprecated) Labels for all tasks associated with this deploy")
-=======
   @ApiModelProperty(required=false, value="Name of load balancer Service ID to use instead of the Request ID")
   public Optional<String> getLoadBalancerServiceIdOverride() {
     return loadBalancerServiceIdOverride;
@@ -419,8 +415,8 @@
     return loadBalancerUpstreamGroup;
   }
 
+  @Deprecated
   @ApiModelProperty(required=false, value="Labels for all tasks associated with this deploy")
->>>>>>> 2a36bef2
   public Optional<Map<String, String>> getLabels() {
     return labels;
   }
