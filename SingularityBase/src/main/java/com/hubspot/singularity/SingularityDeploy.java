package com.hubspot.singularity;

import static com.hubspot.singularity.JsonHelpers.copyOfList;
import static com.hubspot.singularity.JsonHelpers.copyOfMap;
import static com.hubspot.singularity.JsonHelpers.copyOfSet;

import java.util.HashMap;
import java.util.List;
import java.util.Map;
import java.util.Set;

import com.fasterxml.jackson.annotation.JsonCreator;
import com.fasterxml.jackson.annotation.JsonProperty;
import com.google.common.base.Optional;
import com.hubspot.deploy.ExecutorData;
import com.hubspot.deploy.HealthcheckOptions;
import com.hubspot.mesos.Resources;
import com.hubspot.mesos.SingularityContainerInfo;
import com.hubspot.mesos.SingularityMesosArtifact;
import com.hubspot.mesos.SingularityMesosTaskLabel;
import com.hubspot.singularity.api.SingularityRunNowRequest;

import io.swagger.v3.oas.annotations.media.Schema;

@Schema(description = "A set of instructions for launching tasks associated with a request")
public class SingularityDeploy {

  private final String requestId;
  private final String id;
  private final Optional<String> version;
  private final Optional<Long> timestamp;
  private final Optional<Map<String, String>> metadata;
  private final Optional<SingularityContainerInfo> containerInfo;
  private final Optional<String> customExecutorCmd;
  private final Optional<String> customExecutorId;
  private final Optional<String> customExecutorSource;
  private final Optional<Resources> customExecutorResources;
  private final Optional<Resources> resources;
  private final Optional<String> command;
  private final Optional<List<String>> arguments;
  private final Optional<Map<String, String>> env;
  private final Optional<List<SingularityMesosArtifact>> uris;
  private final Optional<ExecutorData> executorData;
  /**
   * @deprecated use {@link #mesosLabels}
   */
  @Deprecated
  private final Optional<Map<String, String>> labels;
  private final Optional<List<SingularityMesosTaskLabel>> mesosLabels;
  private final Optional<Map<Integer, Map<String, String>>> taskLabels;
  private final Optional<Map<Integer, List<SingularityMesosTaskLabel>>> mesosTaskLabels;
  private final Optional<Map<Integer, Map<String, String>>> taskEnv;
  private final Optional<SingularityRunNowRequest> runImmediatelyRequest;

  /**
   * @deprecated use {@link #healthcheck}
   */
  @Deprecated
  private final Optional<String> healthcheckUri;
  /**
   * @deprecated use {@link #healthcheck}
   */
  @Deprecated
  private final Optional<Long> healthcheckIntervalSeconds;
  /**
   * @deprecated use {@link #healthcheck}
   */
  @Deprecated
  private final Optional<Long> healthcheckTimeoutSeconds;
  /**
   * @deprecated use {@link #healthcheck}
   */
  @Deprecated
  private final Optional<Integer> healthcheckPortIndex;
  /**
   * @deprecated use {@link #healthcheck}
   */
  @Deprecated
  private final Optional<HealthcheckProtocol> healthcheckProtocol;
  /**
   * @deprecated use {@link #healthcheck}
   */
  @Deprecated
  private final Optional<Integer> healthcheckMaxRetries;
  /**
   * @deprecated use {@link #healthcheck}
   */
  @Deprecated
  private final Optional<Long> healthcheckMaxTotalTimeoutSeconds;

  private final Optional<HealthcheckOptions> healthcheck;
  private final Optional<Boolean> skipHealthchecksOnDeploy;
  private final Optional<Long> deployHealthTimeoutSeconds;
  private final Optional<Long> considerHealthyAfterRunningForSeconds;
  private final Optional<String> serviceBasePath;
  private final Optional<Set<String>> loadBalancerGroups;
  private final Optional<Integer> loadBalancerPortIndex;
  private final Optional<Map<String, Object>> loadBalancerOptions;
  private final Optional<Set<String>> loadBalancerDomains;
  private final Optional<List<String>> loadBalancerAdditionalRoutes;
  private final Optional<String> loadBalancerTemplate;
  private final Optional<String> loadBalancerServiceIdOverride;
  private final Optional<String> loadBalancerUpstreamGroup;
  private final Optional<Integer> deployInstanceCountPerStep;
  private final Optional<Integer> deployStepWaitTimeMs;
  private final Optional<Boolean> autoAdvanceDeploySteps;
  private final Optional<Integer> maxTaskRetries;
  private final Optional<Boolean> shell;
  private final Optional<String> user;

  public static SingularityDeployBuilder newBuilder(String requestId, String id) {
    return new SingularityDeployBuilder(requestId, id);
  }

  @JsonCreator
  public SingularityDeploy(@JsonProperty("requestId") String requestId,
                           @JsonProperty("id") String id,
                           @JsonProperty("command") Optional<String> command,
                           @JsonProperty("arguments") Optional<List<String>> arguments,
                           @JsonProperty("containerInfo") Optional<SingularityContainerInfo> containerInfo,
                           @JsonProperty("customExecutorCmd") Optional<String> customExecutorCmd,
                           @JsonProperty("customExecutorId") Optional<String> customExecutorId,
                           @JsonProperty("customExecutorSource") Optional<String> customExecutorSource,
                           @JsonProperty("customExecutorResources") Optional<Resources> customExecutorResources,
                           @JsonProperty("resources") Optional<Resources> resources,
                           @JsonProperty("env") Optional<Map<String, String>> env,
                           @JsonProperty("taskEnv") Optional<Map<Integer, Map<String, String>>> taskEnv,
                           @JsonProperty("runImmediately") Optional<SingularityRunNowRequest> runImmediatelyRequest,
                           @JsonProperty("uris") Optional<List<SingularityMesosArtifact>> uris,
                           @JsonProperty("metadata") Optional<Map<String, String>> metadata,
                           @JsonProperty("executorData") Optional<ExecutorData> executorData,
                           @JsonProperty("version") Optional<String> version,
                           @JsonProperty("timestamp") Optional<Long> timestamp,
                           @JsonProperty("labels") Optional<Map<String, String>> labels,
                           @JsonProperty("mesosLabels") Optional<List<SingularityMesosTaskLabel>> mesosLabels,
                           @JsonProperty("taskLabels") Optional<Map<Integer, Map<String, String>>> taskLabels,
                           @JsonProperty("mesosTaskLabels") Optional<Map<Integer, List<SingularityMesosTaskLabel>>> mesosTaskLabels,
                           @JsonProperty("deployHealthTimeoutSeconds") Optional<Long> deployHealthTimeoutSeconds,
                           @JsonProperty("healthcheckUri") Optional<String> healthcheckUri,
                           @JsonProperty("healthcheckIntervalSeconds") Optional<Long> healthcheckIntervalSeconds,
                           @JsonProperty("healthcheckTimeoutSeconds") Optional<Long> healthcheckTimeoutSeconds,
                           @JsonProperty("healthcheckPortIndex") Optional<Integer> healthcheckPortIndex,
                           @JsonProperty("healthcheckMaxRetries") Optional<Integer> healthcheckMaxRetries,
                           @JsonProperty("healthcheckMaxTotalTimeoutSeconds") Optional<Long> healthcheckMaxTotalTimeoutSeconds,
                           @JsonProperty("healthcheck") Optional<HealthcheckOptions> healthcheck,
                           @JsonProperty("serviceBasePath") Optional<String> serviceBasePath,
                           @JsonProperty("loadBalancerGroups") Optional<Set<String>> loadBalancerGroups,
                           @JsonProperty("loadBalancerPortIndex") Optional<Integer> loadBalancerPortIndex,
                           @JsonProperty("considerHealthyAfterRunningForSeconds") Optional<Long> considerHealthyAfterRunningForSeconds,
                           @JsonProperty("loadBalancerOptions") Optional<Map<String, Object>> loadBalancerOptions,
                           @JsonProperty("loadBalancerDomains") Optional<Set<String>> loadBalancerDomains,
                           @JsonProperty("loadBalancerAdditionalRoutes") Optional<List<String>> loadBalancerAdditionalRoutes,
                           @JsonProperty("loadBalancerTemplate") Optional<String> loadBalancerTemplate,
                           @JsonProperty("loadBalancerServiceIdOverride") Optional<String> loadBalancerServiceIdOverride,
                           @JsonProperty("loadBalancerUpstreamGroup") Optional<String> loadBalancerUpstreamGroup,
                           @JsonProperty("skipHealthchecksOnDeploy") Optional<Boolean> skipHealthchecksOnDeploy,
                           @JsonProperty("healthCheckProtocol") Optional<HealthcheckProtocol> healthcheckProtocol,
                           @JsonProperty("deployInstanceCountPerStep") Optional<Integer> deployInstanceCountPerStep,
                           @JsonProperty("deployStepWaitTimeMs") Optional<Integer> deployStepWaitTimeMs,
                           @JsonProperty("autoAdvanceDeploySteps") Optional<Boolean> autoAdvanceDeploySteps,
                           @JsonProperty("maxTaskRetries") Optional<Integer> maxTaskRetries,
                           @JsonProperty("shell") Optional<Boolean> shell,
                           @JsonProperty("user") Optional<String> user) {
    this.requestId = requestId;
    this.command = command;
    this.arguments = arguments;
    this.resources = resources;
    this.containerInfo = containerInfo;
    this.customExecutorCmd = customExecutorCmd;
    this.customExecutorId = customExecutorId;
    this.customExecutorSource = customExecutorSource;
    this.customExecutorResources = customExecutorResources;
    this.metadata = metadata;
    this.version = version;
    this.id = id;
    this.timestamp = timestamp;
    this.env = env;
    this.taskEnv = taskEnv;
    this.uris = uris;
    this.executorData = executorData;
    this.runImmediatelyRequest = runImmediatelyRequest;

    this.labels = labels;
    this.mesosLabels = mesosLabels.or(labels.isPresent() ? Optional.of(SingularityMesosTaskLabel.labelsFromMap(labels.get())) : Optional.<List<SingularityMesosTaskLabel>>absent());
    this.taskLabels = taskLabels;
    this.mesosTaskLabels = mesosTaskLabels.or(taskLabels.isPresent() ? Optional.of(parseMesosTaskLabelsFromMap(taskLabels.get())) : Optional.<Map<Integer,List<SingularityMesosTaskLabel>>>absent());

    this.healthcheckUri = healthcheckUri;
    this.healthcheckIntervalSeconds = healthcheckIntervalSeconds;
    this.healthcheckTimeoutSeconds = healthcheckTimeoutSeconds;
    this.healthcheckPortIndex = healthcheckPortIndex;
    this.skipHealthchecksOnDeploy = skipHealthchecksOnDeploy;
    this.healthcheckProtocol = healthcheckProtocol;
    this.healthcheckMaxRetries = healthcheckMaxRetries;
    this.healthcheckMaxTotalTimeoutSeconds = healthcheckMaxTotalTimeoutSeconds;

    if (healthcheckUri.isPresent() && !healthcheck.isPresent()) {
      this.healthcheck = Optional.of(new HealthcheckOptions(
        healthcheckUri.get(),
        healthcheckPortIndex,
        Optional.<Long>absent(),
        healthcheckProtocol,
        Optional.<Integer>absent(),
        Optional.<Integer>absent(),
        Optional.<Integer>absent(),
        healthcheckIntervalSeconds.isPresent() ? Optional.of(healthcheckIntervalSeconds.get().intValue()) : Optional.<Integer>absent(),
        healthcheckTimeoutSeconds.isPresent() ? Optional.of(healthcheckTimeoutSeconds.get().intValue()) : Optional.<Integer>absent(),
        healthcheckMaxRetries,
        Optional.<List<Integer>>absent()));
    } else {
      this.healthcheck = healthcheck;
    }
    this.considerHealthyAfterRunningForSeconds = considerHealthyAfterRunningForSeconds;
    this.deployHealthTimeoutSeconds = deployHealthTimeoutSeconds;

    this.serviceBasePath = serviceBasePath;
    this.loadBalancerGroups = loadBalancerGroups;
    this.loadBalancerPortIndex = loadBalancerPortIndex;
    this.loadBalancerOptions = loadBalancerOptions;
    this.loadBalancerDomains = loadBalancerDomains;
    this.loadBalancerAdditionalRoutes = loadBalancerAdditionalRoutes;
    this.loadBalancerTemplate = loadBalancerTemplate;
    this.loadBalancerServiceIdOverride = loadBalancerServiceIdOverride;
    this.loadBalancerUpstreamGroup = loadBalancerUpstreamGroup;

    this.deployInstanceCountPerStep = deployInstanceCountPerStep;
    this.deployStepWaitTimeMs = deployStepWaitTimeMs;
    this.autoAdvanceDeploySteps = autoAdvanceDeploySteps;
    this.maxTaskRetries = maxTaskRetries;
    this.shell = shell;
    this.user = user;
  }

  private static Map<Integer, List<SingularityMesosTaskLabel>> parseMesosTaskLabelsFromMap(Map<Integer, Map<String, String>> taskLabels) {
    Map<Integer, List<SingularityMesosTaskLabel>> mesosTaskLabels = new HashMap<>();
    for (Map.Entry<Integer, Map<String, String>> entry : taskLabels.entrySet()) {
      mesosTaskLabels.put(entry.getKey(), SingularityMesosTaskLabel.labelsFromMap(entry.getValue()));
    }
    return mesosTaskLabels;
  }

  public SingularityDeployBuilder toBuilder() {
    return new SingularityDeployBuilder(requestId, id)
    .setCommand(command)
    .setArguments(copyOfList(arguments))
    .setResources(resources)
    .setContainerInfo(containerInfo)
    .setCustomExecutorCmd(customExecutorCmd)
    .setCustomExecutorId(customExecutorId)
    .setCustomExecutorSource(customExecutorSource)
    .setCustomExecutorResources(customExecutorResources)
    .setHealthcheckUri(healthcheckUri)
    .setHealthcheckIntervalSeconds(healthcheckIntervalSeconds)
    .setHealthcheckTimeoutSeconds(healthcheckTimeoutSeconds)
    .setHealthcheckPortIndex(healthcheckPortIndex)
    .setSkipHealthchecksOnDeploy(skipHealthchecksOnDeploy)
    .setHealthcheckProtocol(healthcheckProtocol)
    .setHealthcheckMaxRetries(healthcheckMaxRetries)
    .setHealthcheckMaxTotalTimeoutSeconds(healthcheckMaxTotalTimeoutSeconds)
    .setHealthcheck(healthcheck)
    .setConsiderHealthyAfterRunningForSeconds(considerHealthyAfterRunningForSeconds)
    .setDeployHealthTimeoutSeconds(deployHealthTimeoutSeconds)
    .setServiceBasePath(serviceBasePath)
    .setLoadBalancerGroups(copyOfSet(loadBalancerGroups))
    .setLoadBalancerPortIndex(loadBalancerPortIndex)
    .setLoadBalancerOptions(copyOfMap(loadBalancerOptions))
    .setLoadBalancerDomains(copyOfSet(loadBalancerDomains))
    .setLoadBalancerAdditionalRoutes(copyOfList(loadBalancerAdditionalRoutes))
    .setLoadBalancerTemplate(loadBalancerTemplate)
    .setLoadBalancerUpstreamGroup(loadBalancerUpstreamGroup)
    .setLoadBalancerServiceIdOverride(loadBalancerServiceIdOverride)
    .setMetadata(copyOfMap(metadata))
    .setVersion(version)
    .setTimestamp(timestamp)
    .setEnv(copyOfMap(env))
    .setTaskEnv(taskEnv)
    .setUris(uris)
    .setExecutorData(executorData)
    .setLabels(labels)
    .setMesosLabels(mesosLabels)
    .setTaskLabels(taskLabels)
    .setMesosTaskLabels(mesosTaskLabels)
    .setDeployInstanceCountPerStep(deployInstanceCountPerStep)
    .setDeployStepWaitTimeMs(deployStepWaitTimeMs)
    .setAutoAdvanceDeploySteps(autoAdvanceDeploySteps)
    .setMaxTaskRetries(maxTaskRetries)
    .setShell(shell)
    .setUser(user);
  }

  @Schema(nullable = true, description = "Number of seconds that Singularity waits for this service to become healthy (for it to download artifacts, start running, and optionally pass healthchecks)")
  public Optional<Long> getDeployHealthTimeoutSeconds() {
    return deployHealthTimeoutSeconds;
  }

  @Schema(required = true, description = "Singularity Request Id which is associated with this deploy")
  public String getRequestId() {
    return requestId;
  }

  @Schema(required = true, description = "Singularity deploy id")
  public String getId() {
    return id;
  }

  @Schema(nullable = true, description = "Deploy version")
  public Optional<String> getVersion() {
    return version;
  }

  @Schema(nullable = true, description = "Deploy timestamp")
  public Optional<Long> getTimestamp() {
    return timestamp;
  }

  @Schema(nullable = true, description = "Map of metadata key/value pairs associated with the deployment")
  public Optional<Map<String, String>> getMetadata() {
    return metadata;
  }

  @Schema(nullable = true, description = "Container information for deployment into a container")
  public Optional<SingularityContainerInfo> getContainerInfo() {
    return containerInfo;
  }

  @Schema(nullable = true, description = "Custom Mesos executor")
  public Optional<String> getCustomExecutorCmd() {
    return customExecutorCmd;
  }

  @Schema(nullable = true, description = "Custom Mesos executor id")
  public Optional<String> getCustomExecutorId() {
    return customExecutorId;
  }

  @Schema(nullable = true, description = "Custom Mesos executor source")
  public Optional<String> getCustomExecutorSource() { return customExecutorSource; }

  @Schema(nullable = true, description = "Resources to allocate for custom mesos executor")
  public Optional<Resources> getCustomExecutorResources() {
    return customExecutorResources;
  }

  @Schema(nullable = true, description = "Resources required for this deploy")
  public Optional<Resources> getResources() {
    return resources;
  }

  @Schema(nullable = true, description = "Command to execute for this deployment")
  public Optional<String> getCommand() {
    return command;
  }

  @Schema(nullable = true, description = "Command arguments")
  public Optional<List<String>> getArguments() {
    return arguments;
  }

  @Schema(nullable = true, description = "Map of environment variable definitions")
  public Optional<Map<String, String>> getEnv() {
    return env;
  }

  @Schema(nullable = true, description = "Map of environment variable overrides for specific task instances (task instance number -> Map<String, String> of environment variables")
  public Optional<Map<Integer, Map<String, String>>> getTaskEnv() {
    return taskEnv;
  }

  @Schema(nullable = true, description = "Settings used to run this deploy immediately (for non-long-running request types)")
  public Optional<SingularityRunNowRequest> getRunImmediately() {
    return runImmediatelyRequest;
  }

  @Schema(nullable = true, description = "List of URIs to download before executing the deploy command")
  public Optional<List<SingularityMesosArtifact>> getUris() {
    return uris;
  }

  @Schema(nullable = true, description = "Executor specific information")
  public Optional<ExecutorData> getExecutorData() {
    return executorData;
  }

  @Deprecated
  @Schema(nullable = true, description = "Deployment Healthcheck URI, if specified will be called after TASK_RUNNING")
  public Optional<String> getHealthcheckUri() {
    return healthcheckUri;
  }

  @Deprecated
  @Schema(nullable = true, description = "Healthcheck protocol - HTTP or HTTPS")
  public Optional<HealthcheckProtocol> getHealthcheckProtocol() {
    return healthcheckProtocol;
  }

  @Deprecated
  @Schema(nullable = true, description = "Time to wait after a failed healthcheck to try again in seconds")
  public Optional<Long> getHealthcheckIntervalSeconds() {
    return healthcheckIntervalSeconds;
  }

  @Deprecated
  @Schema(nullable = true, description = "Single healthcheck HTTP timeout in seconds")
  public Optional<Long> getHealthcheckTimeoutSeconds() {
    return healthcheckTimeoutSeconds;
  }

  @Deprecated
  @Schema(nullable = true, description = "Perform healthcheck on this dynamically allocated port (e.g. 0 for first port), defaults to first port")
  public Optional<Integer> getHealthcheckPortIndex() {
    return healthcheckPortIndex;
  }

  @Schema(nullable = true, description = "The base path for the API exposed by the deploy. Used in conjunction with the Load balancer API")
  public Optional<String> getServiceBasePath() {
    return serviceBasePath;
  }

  @Schema(nullable = true, description = "Number of seconds that a service must be healthy to consider the deployment to be successful")
  public Optional<Long> getConsiderHealthyAfterRunningForSeconds() {
    return considerHealthyAfterRunningForSeconds;
  }

  @Schema(nullable = true, description = "List of load balancer groups associated with this deployment")
  public Optional<Set<String>> getLoadBalancerGroups() {
    return loadBalancerGroups;
  }

  @Schema(nullable = true, description = "Send this port to the load balancer api (e.g. 0 for first port), defaults to first port")
  public Optional<Integer> getLoadBalancerPortIndex() {
    return loadBalancerPortIndex;
  }

  @Schema(nullable = true, description = "Map (Key/Value) of options for the load balancer")
  public Optional<Map<String, Object>> getLoadBalancerOptions() {
    return loadBalancerOptions;
  }

  @Schema(nullable = true, description = "List of domains to host this service on, for use with the load balancer api")
  public Optional<Set<String>> getLoadBalancerDomains() {
    return loadBalancerDomains;
  }

  @Schema(nullable = true, description = "Additional routes besides serviceBasePath used by this service")
  public Optional<List<String>> getLoadBalancerAdditionalRoutes() {
    return loadBalancerAdditionalRoutes;
  }

  @Schema(nullable = true, description = "Name of load balancer template to use if not using the default template")
  public Optional<String> getLoadBalancerTemplate() {
    return loadBalancerTemplate;
  }

  @Schema(nullable = true, description = "Name of load balancer Service ID to use instead of the Request ID")
  public Optional<String> getLoadBalancerServiceIdOverride() {
    return loadBalancerServiceIdOverride;
  }

  @Schema(nullable = true, description = "Group name to tag all upstreams with in load balancer")
  public Optional<String> getLoadBalancerUpstreamGroup() {
    return loadBalancerUpstreamGroup;
  }

  @Deprecated
<<<<<<< HEAD
  @ApiModelProperty(required=false, value="(Deprecated) Labels for all tasks associated with this deploy")
=======
  @Schema(nullable = true, description = "Labels for all tasks associated with this deploy")
>>>>>>> 82b45253
  public Optional<Map<String, String>> getLabels() {
    return labels;
  }

  @Schema(nullable = true, description = "Labels for all tasks associated with this deploy")
  public Optional<List<SingularityMesosTaskLabel>> getMesosLabels() {
    return mesosLabels;
  }

  @Schema(nullable = true, description = "(Deprecated) Labels for specific tasks associated with this deploy, indexed by instance number")
  public Optional<Map<Integer, Map<String, String>>> getTaskLabels() {
    return taskLabels;
  }

  @Schema(nullable = true, description = "Labels for specific tasks associated with this deploy, indexed by instance number")
  public Optional<Map<Integer, List<SingularityMesosTaskLabel>>> getMesosTaskLabels() {
    return mesosTaskLabels;
  }

  @Schema(nullable = true, description = "Allows skipping of health checks when deploying.")
  public Optional<Boolean> getSkipHealthchecksOnDeploy() {
    return skipHealthchecksOnDeploy;
  }

  @Deprecated
  @Schema(nullable = true, description = "Maximum number of times to retry an individual healthcheck before failing the deploy.")
  public Optional<Integer> getHealthcheckMaxRetries() {
    return healthcheckMaxRetries;
  }

  @Deprecated
  @Schema(nullable = true, description = "Maximum amount of time to wait before failing a deploy for healthchecks to pass.")
  public Optional<Long> getHealthcheckMaxTotalTimeoutSeconds() {
    return healthcheckMaxTotalTimeoutSeconds;
  }

  @Schema(description = "HTTP Healthcheck settings")
  public Optional<HealthcheckOptions> getHealthcheck() {
    return healthcheck;
  }

  @Schema(nullable = true, description = "deploy this many instances at a time")
  public Optional<Integer> getDeployInstanceCountPerStep() {
    return deployInstanceCountPerStep;
  }

  @Schema(nullable = true, description = "wait this long between deploy steps")
  public Optional<Integer> getDeployStepWaitTimeMs() {
    return deployStepWaitTimeMs;
  }

  @Schema(nullable = true, description = "automatically advance to the next target instance count after `deployStepWaitTimeMs` seconds")
  public Optional<Boolean> getAutoAdvanceDeploySteps() {
    return autoAdvanceDeploySteps;
  }

  @Schema(nullable = true, description = "allowed at most this many failed tasks to be retried before failing the deploy")
  public Optional<Integer> getMaxTaskRetries() {
    return maxTaskRetries;
  }

  @Schema(nullable = true, description = "Override the shell property on the mesos task")
  public Optional<Boolean> getShell() {
    return shell;
  }

  @Schema(nullable = true, description = "Run tasks as this user")
  public Optional<String> getUser() {
    return user;
  }

  @Override
  public String toString() {
    return "SingularityDeploy{" +
        "requestId='" + requestId + '\'' +
        ", id='" + id + '\'' +
        ", version=" + version +
        ", timestamp=" + timestamp +
        ", metadata=" + metadata +
        ", containerInfo=" + containerInfo +
        ", customExecutorCmd=" + customExecutorCmd +
        ", customExecutorId=" + customExecutorId +
        ", customExecutorSource=" + customExecutorSource +
        ", customExecutorResources=" + customExecutorResources +
        ", resources=" + resources +
        ", command=" + command +
        ", arguments=" + arguments +
        ", env=" + env +
        ", runImmediately" + runImmediatelyRequest +
        ", uris=" + uris +
        ", executorData=" + executorData +
        ", labels=" + labels +
        ", mesosLabels=" + mesosLabels +
        ", taskLabels=" + taskLabels +
        ", mesosTaskLabels=" + mesosTaskLabels +
        ", taskEnv=" + taskEnv +
        ", healthcheckUri=" + healthcheckUri +
        ", healthcheckIntervalSeconds=" + healthcheckIntervalSeconds +
        ", healthcheckTimeoutSeconds=" + healthcheckTimeoutSeconds +
        ", healthcheckPortIndex=" + healthcheckPortIndex +
        ", healthcheckProtocol=" + healthcheckProtocol +
        ", healthcheckMaxRetries=" + healthcheckMaxRetries +
        ", healthcheckMaxTotalTimeoutSeconds=" + healthcheckMaxTotalTimeoutSeconds +
        ", healthcheck=" + healthcheck +
        ", skipHealthchecksOnDeploy=" + skipHealthchecksOnDeploy +
        ", deployHealthTimeoutSeconds=" + deployHealthTimeoutSeconds +
        ", considerHealthyAfterRunningForSeconds=" + considerHealthyAfterRunningForSeconds +
        ", serviceBasePath=" + serviceBasePath +
        ", loadBalancerGroups=" + loadBalancerGroups +
        ", loadBalancerPortIndex=" + loadBalancerPortIndex +
        ", loadBalancerOptions=" + loadBalancerOptions +
        ", loadBalancerDomains=" + loadBalancerDomains +
        ", loadBalancerAdditionalRoutes=" + loadBalancerAdditionalRoutes +
        ", loadBalancerTemplate=" + loadBalancerTemplate +
        ", loadBalancerServiceIdOverride=" + loadBalancerServiceIdOverride +
        ", loadBalancerUpstreamGroup=" + loadBalancerUpstreamGroup +
        ", deployInstanceCountPerStep=" + deployInstanceCountPerStep +
        ", deployStepWaitTimeMs=" + deployStepWaitTimeMs +
        ", autoAdvanceDeploySteps=" + autoAdvanceDeploySteps +
        ", maxTaskRetries=" + maxTaskRetries +
        ", shell=" + shell +
        ", user=" + user +
        '}';
  }
}<|MERGE_RESOLUTION|>--- conflicted
+++ resolved
@@ -462,11 +462,7 @@
   }
 
   @Deprecated
-<<<<<<< HEAD
-  @ApiModelProperty(required=false, value="(Deprecated) Labels for all tasks associated with this deploy")
-=======
   @Schema(nullable = true, description = "Labels for all tasks associated with this deploy")
->>>>>>> 82b45253
   public Optional<Map<String, String>> getLabels() {
     return labels;
   }
