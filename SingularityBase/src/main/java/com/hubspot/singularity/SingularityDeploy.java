package com.hubspot.singularity;

import static com.hubspot.singularity.JsonHelpers.copyOfList;
import static com.hubspot.singularity.JsonHelpers.copyOfMap;
import static com.hubspot.singularity.JsonHelpers.copyOfSet;

import java.util.Collections;
import java.util.HashMap;
import java.util.List;
import java.util.Map;
import java.util.Set;

import com.fasterxml.jackson.annotation.JsonCreator;
import com.fasterxml.jackson.annotation.JsonProperty;
import com.google.common.base.Optional;
import com.hubspot.deploy.ExecutorData;
import com.hubspot.deploy.HealthcheckOptions;
import com.hubspot.mesos.Resources;
import com.hubspot.mesos.SingularityContainerInfo;
import com.hubspot.mesos.SingularityMesosArtifact;
import com.hubspot.mesos.SingularityMesosTaskLabel;
import com.hubspot.singularity.api.SingularityRunNowRequest;

import io.swagger.v3.oas.annotations.media.Schema;

@Schema(description = "A set of instructions for launching tasks associated with a request")
public class SingularityDeploy {

  private final String requestId;
  private final String id;
  private final Optional<String> version;
  private final Optional<Long> timestamp;
  private final Optional<Map<String, String>> metadata;
  private final Optional<SingularityContainerInfo> containerInfo;
  private final Optional<String> customExecutorCmd;
  private final Optional<String> customExecutorId;
  private final Optional<String> customExecutorSource;
  private final Optional<Resources> customExecutorResources;
  private final Optional<Resources> resources;
  private final Optional<String> command;
  private final Optional<List<String>> arguments;
  private final Optional<Map<String, String>> env;
  private final Optional<List<SingularityMesosArtifact>> uris;
  private final Optional<ExecutorData> executorData;
  /**
   * @deprecated use {@link #mesosLabels}
   */
  @Deprecated
  private final Optional<Map<String, String>> labels;
  private final Optional<List<SingularityMesosTaskLabel>> mesosLabels;
  private final Optional<Map<Integer, Map<String, String>>> taskLabels;
  private final Optional<Map<Integer, List<SingularityMesosTaskLabel>>> mesosTaskLabels;
  private final Optional<Map<Integer, Map<String, String>>> taskEnv;
  private final Optional<SingularityRunNowRequest> runImmediatelyRequest;

  /**
   * @deprecated use {@link #healthcheck}
   */
  @Deprecated
  private final Optional<String> healthcheckUri;
  /**
   * @deprecated use {@link #healthcheck}
   */
  @Deprecated
  private final Optional<Long> healthcheckIntervalSeconds;
  /**
   * @deprecated use {@link #healthcheck}
   */
  @Deprecated
  private final Optional<Long> healthcheckTimeoutSeconds;
  /**
   * @deprecated use {@link #healthcheck}
   */
  @Deprecated
  private final Optional<Integer> healthcheckPortIndex;
  /**
   * @deprecated use {@link #healthcheck}
   */
  @Deprecated
  private final Optional<HealthcheckProtocol> healthcheckProtocol;
  /**
   * @deprecated use {@link #healthcheck}
   */
  @Deprecated
  private final Optional<Integer> healthcheckMaxRetries;
  /**
   * @deprecated use {@link #healthcheck}
   */
  @Deprecated
  private final Optional<Long> healthcheckMaxTotalTimeoutSeconds;

  private final Optional<HealthcheckOptions> healthcheck;
  private final Optional<Boolean> skipHealthchecksOnDeploy;
  private final Optional<Long> deployHealthTimeoutSeconds;
  private final Optional<Long> considerHealthyAfterRunningForSeconds;
  private final Optional<String> serviceBasePath;
  private final Optional<Set<String>> loadBalancerGroups;
  private final Optional<Integer> loadBalancerPortIndex;
  private final Optional<Map<String, Object>> loadBalancerOptions;
  private final Optional<Set<String>> loadBalancerDomains;
  private final Optional<List<String>> loadBalancerAdditionalRoutes;
  private final Optional<String> loadBalancerTemplate;
  private final Optional<String> loadBalancerServiceIdOverride;
  private final Optional<String> loadBalancerUpstreamGroup;
  private final Optional<Integer> deployInstanceCountPerStep;
  private final Optional<Integer> deployStepWaitTimeMs;
  private final Optional<Boolean> autoAdvanceDeploySteps;
  private final Optional<Integer> maxTaskRetries;
  private final Optional<Boolean> shell;
  private final Optional<String> user;
  private final List<SingularityS3UploaderFile> s3UploaderAdditionalFiles;

  public static SingularityDeployBuilder newBuilder(String requestId, String id) {
    return new SingularityDeployBuilder(requestId, id);
  }

  @JsonCreator
  public SingularityDeploy(@JsonProperty("requestId") String requestId,
                           @JsonProperty("id") String id,
                           @JsonProperty("command") Optional<String> command,
                           @JsonProperty("arguments") Optional<List<String>> arguments,
                           @JsonProperty("containerInfo") Optional<SingularityContainerInfo> containerInfo,
                           @JsonProperty("customExecutorCmd") Optional<String> customExecutorCmd,
                           @JsonProperty("customExecutorId") Optional<String> customExecutorId,
                           @JsonProperty("customExecutorSource") Optional<String> customExecutorSource,
                           @JsonProperty("customExecutorResources") Optional<Resources> customExecutorResources,
                           @JsonProperty("resources") Optional<Resources> resources,
                           @JsonProperty("env") Optional<Map<String, String>> env,
                           @JsonProperty("taskEnv") Optional<Map<Integer, Map<String, String>>> taskEnv,
                           @JsonProperty("runImmediately") Optional<SingularityRunNowRequest> runImmediatelyRequest,
                           @JsonProperty("uris") Optional<List<SingularityMesosArtifact>> uris,
                           @JsonProperty("metadata") Optional<Map<String, String>> metadata,
                           @JsonProperty("executorData") Optional<ExecutorData> executorData,
                           @JsonProperty("version") Optional<String> version,
                           @JsonProperty("timestamp") Optional<Long> timestamp,
                           @JsonProperty("labels") Optional<Map<String, String>> labels,
                           @JsonProperty("mesosLabels") Optional<List<SingularityMesosTaskLabel>> mesosLabels,
                           @JsonProperty("taskLabels") Optional<Map<Integer, Map<String, String>>> taskLabels,
                           @JsonProperty("mesosTaskLabels") Optional<Map<Integer, List<SingularityMesosTaskLabel>>> mesosTaskLabels,
                           @JsonProperty("deployHealthTimeoutSeconds") Optional<Long> deployHealthTimeoutSeconds,
                           @JsonProperty("healthcheckUri") Optional<String> healthcheckUri,
                           @JsonProperty("healthcheckIntervalSeconds") Optional<Long> healthcheckIntervalSeconds,
                           @JsonProperty("healthcheckTimeoutSeconds") Optional<Long> healthcheckTimeoutSeconds,
                           @JsonProperty("healthcheckPortIndex") Optional<Integer> healthcheckPortIndex,
                           @JsonProperty("healthcheckMaxRetries") Optional<Integer> healthcheckMaxRetries,
                           @JsonProperty("healthcheckMaxTotalTimeoutSeconds") Optional<Long> healthcheckMaxTotalTimeoutSeconds,
                           @JsonProperty("healthcheck") Optional<HealthcheckOptions> healthcheck,
                           @JsonProperty("serviceBasePath") Optional<String> serviceBasePath,
                           @JsonProperty("loadBalancerGroups") Optional<Set<String>> loadBalancerGroups,
                           @JsonProperty("loadBalancerPortIndex") Optional<Integer> loadBalancerPortIndex,
                           @JsonProperty("considerHealthyAfterRunningForSeconds") Optional<Long> considerHealthyAfterRunningForSeconds,
                           @JsonProperty("loadBalancerOptions") Optional<Map<String, Object>> loadBalancerOptions,
                           @JsonProperty("loadBalancerDomains") Optional<Set<String>> loadBalancerDomains,
                           @JsonProperty("loadBalancerAdditionalRoutes") Optional<List<String>> loadBalancerAdditionalRoutes,
                           @JsonProperty("loadBalancerTemplate") Optional<String> loadBalancerTemplate,
                           @JsonProperty("loadBalancerServiceIdOverride") Optional<String> loadBalancerServiceIdOverride,
                           @JsonProperty("loadBalancerUpstreamGroup") Optional<String> loadBalancerUpstreamGroup,
                           @JsonProperty("skipHealthchecksOnDeploy") Optional<Boolean> skipHealthchecksOnDeploy,
                           @JsonProperty("healthCheckProtocol") Optional<HealthcheckProtocol> healthcheckProtocol,
                           @JsonProperty("deployInstanceCountPerStep") Optional<Integer> deployInstanceCountPerStep,
                           @JsonProperty("deployStepWaitTimeMs") Optional<Integer> deployStepWaitTimeMs,
                           @JsonProperty("autoAdvanceDeploySteps") Optional<Boolean> autoAdvanceDeploySteps,
                           @JsonProperty("maxTaskRetries") Optional<Integer> maxTaskRetries,
                           @JsonProperty("shell") Optional<Boolean> shell,
                           @JsonProperty("user") Optional<String> user,
                           @JsonProperty("s3UploaderAdditionalFiles") List<SingularityS3UploaderFile> s3UploaderAdditionalFiles) {
    this.requestId = requestId;
    this.command = command;
    this.arguments = arguments;
    this.resources = resources;
    this.containerInfo = containerInfo;
    this.customExecutorCmd = customExecutorCmd;
    this.customExecutorId = customExecutorId;
    this.customExecutorSource = customExecutorSource;
    this.customExecutorResources = customExecutorResources;
    this.metadata = metadata;
    this.version = version;
    this.id = id;
    this.timestamp = timestamp;
    this.env = env;
    this.taskEnv = taskEnv;
    this.uris = uris;
    this.executorData = executorData;
    this.runImmediatelyRequest = runImmediatelyRequest;

    this.labels = labels;
    this.mesosLabels = mesosLabels.or(labels.isPresent() ? Optional.of(SingularityMesosTaskLabel.labelsFromMap(labels.get())) : Optional.<List<SingularityMesosTaskLabel>>absent());
    this.taskLabels = taskLabels;
    this.mesosTaskLabels = mesosTaskLabels.or(taskLabels.isPresent() ? Optional.of(parseMesosTaskLabelsFromMap(taskLabels.get())) : Optional.<Map<Integer,List<SingularityMesosTaskLabel>>>absent());

    this.healthcheckUri = healthcheckUri;
    this.healthcheckIntervalSeconds = healthcheckIntervalSeconds;
    this.healthcheckTimeoutSeconds = healthcheckTimeoutSeconds;
    this.healthcheckPortIndex = healthcheckPortIndex;
    this.skipHealthchecksOnDeploy = skipHealthchecksOnDeploy;
    this.healthcheckProtocol = healthcheckProtocol;
    this.healthcheckMaxRetries = healthcheckMaxRetries;
    this.healthcheckMaxTotalTimeoutSeconds = healthcheckMaxTotalTimeoutSeconds;

    if (healthcheckUri.isPresent() && !healthcheck.isPresent()) {
      this.healthcheck = Optional.of(new HealthcheckOptions(
        healthcheckUri.get(),
        healthcheckPortIndex,
        Optional.<Long>absent(),
        healthcheckProtocol,
        Optional.<HealthcheckMethod>absent(),
        Optional.<Integer>absent(),
        Optional.<Integer>absent(),
        Optional.<Integer>absent(),
        healthcheckIntervalSeconds.isPresent() ? Optional.of(healthcheckIntervalSeconds.get().intValue()) : Optional.<Integer>absent(),
        healthcheckTimeoutSeconds.isPresent() ? Optional.of(healthcheckTimeoutSeconds.get().intValue()) : Optional.<Integer>absent(),
        healthcheckMaxRetries,
        Optional.<List<Integer>>absent(),
        Optional.absent()));
    } else {
      this.healthcheck = healthcheck;
    }
    this.considerHealthyAfterRunningForSeconds = considerHealthyAfterRunningForSeconds;
    this.deployHealthTimeoutSeconds = deployHealthTimeoutSeconds;

    this.serviceBasePath = serviceBasePath;
    this.loadBalancerGroups = loadBalancerGroups;
    this.loadBalancerPortIndex = loadBalancerPortIndex;
    this.loadBalancerOptions = loadBalancerOptions;
    this.loadBalancerDomains = loadBalancerDomains;
    this.loadBalancerAdditionalRoutes = loadBalancerAdditionalRoutes;
    this.loadBalancerTemplate = loadBalancerTemplate;
    this.loadBalancerServiceIdOverride = loadBalancerServiceIdOverride;
    this.loadBalancerUpstreamGroup = loadBalancerUpstreamGroup;

    this.deployInstanceCountPerStep = deployInstanceCountPerStep;
    this.deployStepWaitTimeMs = deployStepWaitTimeMs;
    this.autoAdvanceDeploySteps = autoAdvanceDeploySteps;
    this.maxTaskRetries = maxTaskRetries;
    this.shell = shell;
    this.user = user;
    this.s3UploaderAdditionalFiles = s3UploaderAdditionalFiles == null ? Collections.emptyList() : s3UploaderAdditionalFiles;
  }

  private static Map<Integer, List<SingularityMesosTaskLabel>> parseMesosTaskLabelsFromMap(Map<Integer, Map<String, String>> taskLabels) {
    Map<Integer, List<SingularityMesosTaskLabel>> mesosTaskLabels = new HashMap<>();
    for (Map.Entry<Integer, Map<String, String>> entry : taskLabels.entrySet()) {
      mesosTaskLabels.put(entry.getKey(), SingularityMesosTaskLabel.labelsFromMap(entry.getValue()));
    }
    return mesosTaskLabels;
  }

  public SingularityDeployBuilder toBuilder() {
    return new SingularityDeployBuilder(requestId, id)
    .setCommand(command)
    .setArguments(copyOfList(arguments))
    .setResources(resources)
    .setContainerInfo(containerInfo)
    .setCustomExecutorCmd(customExecutorCmd)
    .setCustomExecutorId(customExecutorId)
    .setCustomExecutorSource(customExecutorSource)
    .setCustomExecutorResources(customExecutorResources)
    .setHealthcheckUri(healthcheckUri)
    .setHealthcheckIntervalSeconds(healthcheckIntervalSeconds)
    .setHealthcheckTimeoutSeconds(healthcheckTimeoutSeconds)
    .setHealthcheckPortIndex(healthcheckPortIndex)
    .setSkipHealthchecksOnDeploy(skipHealthchecksOnDeploy)
    .setHealthcheckProtocol(healthcheckProtocol)
    .setHealthcheckMaxRetries(healthcheckMaxRetries)
    .setHealthcheckMaxTotalTimeoutSeconds(healthcheckMaxTotalTimeoutSeconds)
    .setHealthcheck(healthcheck)
    .setConsiderHealthyAfterRunningForSeconds(considerHealthyAfterRunningForSeconds)
    .setDeployHealthTimeoutSeconds(deployHealthTimeoutSeconds)
    .setServiceBasePath(serviceBasePath)
    .setLoadBalancerGroups(copyOfSet(loadBalancerGroups))
    .setLoadBalancerPortIndex(loadBalancerPortIndex)
    .setLoadBalancerOptions(copyOfMap(loadBalancerOptions))
    .setLoadBalancerDomains(copyOfSet(loadBalancerDomains))
    .setLoadBalancerAdditionalRoutes(copyOfList(loadBalancerAdditionalRoutes))
    .setLoadBalancerTemplate(loadBalancerTemplate)
    .setLoadBalancerUpstreamGroup(loadBalancerUpstreamGroup)
    .setLoadBalancerServiceIdOverride(loadBalancerServiceIdOverride)
    .setMetadata(copyOfMap(metadata))
    .setVersion(version)
    .setTimestamp(timestamp)
    .setEnv(copyOfMap(env))
    .setTaskEnv(taskEnv)
    .setUris(uris)
    .setExecutorData(executorData)
    .setLabels(labels)
    .setMesosLabels(mesosLabels)
    .setTaskLabels(taskLabels)
    .setMesosTaskLabels(mesosTaskLabels)
    .setDeployInstanceCountPerStep(deployInstanceCountPerStep)
    .setDeployStepWaitTimeMs(deployStepWaitTimeMs)
    .setAutoAdvanceDeploySteps(autoAdvanceDeploySteps)
    .setMaxTaskRetries(maxTaskRetries)
    .setShell(shell)
    .setUser(user)
    .setS3UploaderAdditionalFiles(s3UploaderAdditionalFiles);
  }

  @Schema(nullable = true, description = "Number of seconds that Singularity waits for this service to become healthy (for it to download artifacts, start running, and optionally pass healthchecks)")
  public Optional<Long> getDeployHealthTimeoutSeconds() {
    return deployHealthTimeoutSeconds;
  }

  @Schema(required = true, description = "Singularity Request Id which is associated with this deploy")
  public String getRequestId() {
    return requestId;
  }

  @Schema(required = true, description = "Singularity deploy id")
  public String getId() {
    return id;
  }

  @Schema(nullable = true, description = "Deploy version")
  public Optional<String> getVersion() {
    return version;
  }

  @Schema(nullable = true, description = "Deploy timestamp")
  public Optional<Long> getTimestamp() {
    return timestamp;
  }

  @Schema(nullable = true, description = "Map of metadata key/value pairs associated with the deployment")
  public Optional<Map<String, String>> getMetadata() {
    return metadata;
  }

  @Schema(nullable = true, description = "Container information for deployment into a container")
  public Optional<SingularityContainerInfo> getContainerInfo() {
    return containerInfo;
  }

  @Schema(nullable = true, description = "Custom Mesos executor")
  public Optional<String> getCustomExecutorCmd() {
    return customExecutorCmd;
  }

  @Schema(nullable = true, description = "Custom Mesos executor id")
  public Optional<String> getCustomExecutorId() {
    return customExecutorId;
  }

  @Schema(nullable = true, description = "Custom Mesos executor source")
  public Optional<String> getCustomExecutorSource() { return customExecutorSource; }

  @Schema(nullable = true, description = "Resources to allocate for custom mesos executor")
  public Optional<Resources> getCustomExecutorResources() {
    return customExecutorResources;
  }

  @Schema(nullable = true, description = "Resources required for this deploy")
  public Optional<Resources> getResources() {
    return resources;
  }

  @Schema(nullable = true, description = "Command to execute for this deployment")
  public Optional<String> getCommand() {
    return command;
  }

  @Schema(nullable = true, description = "Command arguments")
  public Optional<List<String>> getArguments() {
    return arguments;
  }

  @Schema(nullable = true, description = "Map of environment variable definitions")
  public Optional<Map<String, String>> getEnv() {
    return env;
  }

  @Schema(nullable = true, description = "Map of environment variable overrides for specific task instances (task instance number -> Map<String, String> of environment variables")
  public Optional<Map<Integer, Map<String, String>>> getTaskEnv() {
    return taskEnv;
  }

  @Schema(nullable = true, description = "Settings used to run this deploy immediately (for non-long-running request types)")
  public Optional<SingularityRunNowRequest> getRunImmediately() {
    return runImmediatelyRequest;
  }

  @Schema(nullable = true, description = "List of URIs to download before executing the deploy command")
  public Optional<List<SingularityMesosArtifact>> getUris() {
    return uris;
  }

  @Schema(nullable = true, description = "Executor specific information")
  public Optional<ExecutorData> getExecutorData() {
    return executorData;
  }

  @Deprecated
  @Schema(nullable = true, description = "Deployment Healthcheck URI, if specified will be called after TASK_RUNNING")
  public Optional<String> getHealthcheckUri() {
    return healthcheckUri;
  }

  @Deprecated
  @Schema(nullable = true, description = "Healthcheck protocol - HTTP or HTTPS")
  public Optional<HealthcheckProtocol> getHealthcheckProtocol() {
    return healthcheckProtocol;
  }

  @Deprecated
  @Schema(nullable = true, description = "Time to wait after a failed healthcheck to try again in seconds")
  public Optional<Long> getHealthcheckIntervalSeconds() {
    return healthcheckIntervalSeconds;
  }

  @Deprecated
  @Schema(nullable = true, description = "Single healthcheck HTTP timeout in seconds")
  public Optional<Long> getHealthcheckTimeoutSeconds() {
    return healthcheckTimeoutSeconds;
  }

  @Deprecated
  @Schema(nullable = true, description = "Perform healthcheck on this dynamically allocated port (e.g. 0 for first port), defaults to first port")
  public Optional<Integer> getHealthcheckPortIndex() {
    return healthcheckPortIndex;
  }

  @Schema(nullable = true, description = "The base path for the API exposed by the deploy. Used in conjunction with the Load balancer API")
  public Optional<String> getServiceBasePath() {
    return serviceBasePath;
  }

  @Schema(nullable = true, description = "Number of seconds that a service must be healthy to consider the deployment to be successful")
  public Optional<Long> getConsiderHealthyAfterRunningForSeconds() {
    return considerHealthyAfterRunningForSeconds;
  }

  @Schema(nullable = true, description = "List of load balancer groups associated with this deployment")
  public Optional<Set<String>> getLoadBalancerGroups() {
    return loadBalancerGroups;
  }

  @Schema(nullable = true, description = "Send this port to the load balancer api (e.g. 0 for first port), defaults to first port")
  public Optional<Integer> getLoadBalancerPortIndex() {
    return loadBalancerPortIndex;
  }

  @Schema(nullable = true, description = "Map (Key/Value) of options for the load balancer")
  public Optional<Map<String, Object>> getLoadBalancerOptions() {
    return loadBalancerOptions;
  }

  @Schema(nullable = true, description = "List of domains to host this service on, for use with the load balancer api")
  public Optional<Set<String>> getLoadBalancerDomains() {
    return loadBalancerDomains;
  }

  @Schema(nullable = true, description = "Additional routes besides serviceBasePath used by this service")
  public Optional<List<String>> getLoadBalancerAdditionalRoutes() {
    return loadBalancerAdditionalRoutes;
  }

  @Schema(nullable = true, description = "Name of load balancer template to use if not using the default template")
  public Optional<String> getLoadBalancerTemplate() {
    return loadBalancerTemplate;
  }

  @Schema(nullable = true, description = "Name of load balancer Service ID to use instead of the Request ID")
  public Optional<String> getLoadBalancerServiceIdOverride() {
    return loadBalancerServiceIdOverride;
  }

  @Schema(nullable = true, description = "Group name to tag all upstreams with in load balancer")
  public Optional<String> getLoadBalancerUpstreamGroup() {
    return loadBalancerUpstreamGroup;
  }

  @Deprecated
  @Schema(nullable = true, description = "Labels for all tasks associated with this deploy")
  public Optional<Map<String, String>> getLabels() {
    return labels;
  }

  @Schema(nullable = true, description = "Labels for all tasks associated with this deploy")
  public Optional<List<SingularityMesosTaskLabel>> getMesosLabels() {
    return mesosLabels;
  }

  @Schema(nullable = true, description = "(Deprecated) Labels for specific tasks associated with this deploy, indexed by instance number")
  public Optional<Map<Integer, Map<String, String>>> getTaskLabels() {
    return taskLabels;
  }

  @Schema(nullable = true, description = "Labels for specific tasks associated with this deploy, indexed by instance number")
  public Optional<Map<Integer, List<SingularityMesosTaskLabel>>> getMesosTaskLabels() {
    return mesosTaskLabels;
  }

  @Schema(nullable = true, description = "Allows skipping of health checks when deploying.")
  public Optional<Boolean> getSkipHealthchecksOnDeploy() {
    return skipHealthchecksOnDeploy;
  }

  @Deprecated
  @Schema(nullable = true, description = "Maximum number of times to retry an individual healthcheck before failing the deploy.")
  public Optional<Integer> getHealthcheckMaxRetries() {
    return healthcheckMaxRetries;
  }

  @Deprecated
  @Schema(nullable = true, description = "Maximum amount of time to wait before failing a deploy for healthchecks to pass.")
  public Optional<Long> getHealthcheckMaxTotalTimeoutSeconds() {
    return healthcheckMaxTotalTimeoutSeconds;
  }

  @Schema(description = "HTTP Healthcheck settings")
  public Optional<HealthcheckOptions> getHealthcheck() {
    return healthcheck;
  }

  @Schema(nullable = true, description = "deploy this many instances at a time")
  public Optional<Integer> getDeployInstanceCountPerStep() {
    return deployInstanceCountPerStep;
  }

  @Schema(nullable = true, description = "wait this long between deploy steps")
  public Optional<Integer> getDeployStepWaitTimeMs() {
    return deployStepWaitTimeMs;
  }

  @Schema(nullable = true, description = "automatically advance to the next target instance count after `deployStepWaitTimeMs` seconds")
  public Optional<Boolean> getAutoAdvanceDeploySteps() {
    return autoAdvanceDeploySteps;
  }

  @Schema(nullable = true, description = "allowed at most this many failed tasks to be retried before failing the deploy")
  public Optional<Integer> getMaxTaskRetries() {
    return maxTaskRetries;
  }

  @Schema(nullable = true, description = "Override the shell property on the mesos task")
  public Optional<Boolean> getShell() {
    return shell;
  }

  @Schema(nullable = true, description = "Run tasks as this user")
  public Optional<String> getUser() {
    return user;
  }

<<<<<<< HEAD
=======
  @Schema(description = "Specify additional sandbox files to upload to S3 for this deploy")
  public List<SingularityS3UploaderFile> getS3UploaderAdditionalFiles() {
    return s3UploaderAdditionalFiles;
  }
>>>>>>> 8984fe8b

  @Override
  public String toString() {
    return "SingularityDeploy{" +
        "requestId='" + requestId + '\'' +
        ", id='" + id + '\'' +
        ", version=" + version +
        ", timestamp=" + timestamp +
        ", metadata=" + metadata +
        ", containerInfo=" + containerInfo +
        ", customExecutorCmd=" + customExecutorCmd +
        ", customExecutorId=" + customExecutorId +
        ", customExecutorSource=" + customExecutorSource +
        ", customExecutorResources=" + customExecutorResources +
        ", resources=" + resources +
        ", command=" + command +
        ", arguments=" + arguments +
        ", env=" + env +
        ", runImmediately" + runImmediatelyRequest +
        ", uris=" + uris +
        ", executorData=" + executorData +
        ", labels=" + labels +
        ", mesosLabels=" + mesosLabels +
        ", taskLabels=" + taskLabels +
        ", mesosTaskLabels=" + mesosTaskLabels +
        ", taskEnv=" + taskEnv +
        ", healthcheckUri=" + healthcheckUri +
        ", healthcheckIntervalSeconds=" + healthcheckIntervalSeconds +
        ", healthcheckTimeoutSeconds=" + healthcheckTimeoutSeconds +
        ", healthcheckPortIndex=" + healthcheckPortIndex +
        ", healthcheckProtocol=" + healthcheckProtocol +
        ", healthcheckMaxRetries=" + healthcheckMaxRetries +
        ", healthcheckMaxTotalTimeoutSeconds=" + healthcheckMaxTotalTimeoutSeconds +
        ", healthcheck=" + healthcheck +
        ", skipHealthchecksOnDeploy=" + skipHealthchecksOnDeploy +
        ", deployHealthTimeoutSeconds=" + deployHealthTimeoutSeconds +
        ", considerHealthyAfterRunningForSeconds=" + considerHealthyAfterRunningForSeconds +
        ", serviceBasePath=" + serviceBasePath +
        ", loadBalancerGroups=" + loadBalancerGroups +
        ", loadBalancerPortIndex=" + loadBalancerPortIndex +
        ", loadBalancerOptions=" + loadBalancerOptions +
        ", loadBalancerDomains=" + loadBalancerDomains +
        ", loadBalancerAdditionalRoutes=" + loadBalancerAdditionalRoutes +
        ", loadBalancerTemplate=" + loadBalancerTemplate +
        ", loadBalancerServiceIdOverride=" + loadBalancerServiceIdOverride +
        ", loadBalancerUpstreamGroup=" + loadBalancerUpstreamGroup +
        ", deployInstanceCountPerStep=" + deployInstanceCountPerStep +
        ", deployStepWaitTimeMs=" + deployStepWaitTimeMs +
        ", autoAdvanceDeploySteps=" + autoAdvanceDeploySteps +
        ", maxTaskRetries=" + maxTaskRetries +
        ", shell=" + shell +
        ", user=" + user +
        ", s3UploaderAdditionalFiles=" + s3UploaderAdditionalFiles +
        '}';
  }
}<|MERGE_RESOLUTION|>--- conflicted
+++ resolved
@@ -541,13 +541,10 @@
     return user;
   }
 
-<<<<<<< HEAD
-=======
   @Schema(description = "Specify additional sandbox files to upload to S3 for this deploy")
   public List<SingularityS3UploaderFile> getS3UploaderAdditionalFiles() {
     return s3UploaderAdditionalFiles;
   }
->>>>>>> 8984fe8b
 
   @Override
   public String toString() {
