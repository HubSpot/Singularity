--- conflicted
+++ resolved
@@ -307,48 +307,6 @@
     return healthcheckMaxTotalTimeoutSeconds;
   }
 
-  @Override
-  public String toString() {
-<<<<<<< HEAD
-    return "SingularityDeploy [" +
-        "requestId='" + requestId + '\'' +
-        ", id='" + id + '\'' +
-        ", version=" + version +
-        ", timestamp=" + timestamp +
-        ", metadata=" + metadata +
-        ", containerInfo=" + containerInfo +
-        ", customExecutorCmd=" + customExecutorCmd +
-        ", customExecutorId=" + customExecutorId +
-        ", customExecutorSource=" + customExecutorSource +
-        ", customExecutorResources=" + customExecutorResources +
-        ", customExecutorUser=" + customExecutorUser +
-        ", resources=" + resources +
-        ", command=" + command +
-        ", arguments=" + arguments +
-        ", env=" + env +
-        ", uris=" + uris +
-        ", executorData=" + executorData +
-        ", healthcheckUri=" + healthcheckUri +
-        ", healthcheckIntervalSeconds=" + healthcheckIntervalSeconds +
-        ", healthcheckTimeoutSeconds=" + healthcheckTimeoutSeconds +
-        ", skipHealthchecksOnDeploy=" + skipHealthchecksOnDeploy +
-        ", deployHealthTimeoutSeconds=" + deployHealthTimeoutSeconds +
-        ", considerHealthyAfterRunningForSeconds=" + considerHealthyAfterRunningForSeconds +
-        ", healthcheckProtocol=" + healthcheckProtocol +
-        ", serviceBasePath=" + serviceBasePath +
-        ", loadBalancerGroups=" + loadBalancerGroups +
-        ", loadBalancerOptions=" + loadBalancerOptions +
-        ']';
-=======
-    return "SingularityDeploy [requestId=" + requestId + ", id=" + id + ", version=" + version + ", timestamp=" + timestamp + ", metadata=" + metadata + ", containerInfo=" + containerInfo
-        + ", customExecutorCmd=" + customExecutorCmd + ", customExecutorId=" + customExecutorId + ", customExecutorSource=" + customExecutorSource + ", customExecutorResources="
-        + customExecutorResources + ", resources=" + resources + ", command=" + command + ", arguments=" + arguments + ", env=" + env + ", uris=" + uris + ", executorData=" + executorData
-        + ", healthcheckUri=" + healthcheckUri + ", healthcheckIntervalSeconds=" + healthcheckIntervalSeconds + ", healthcheckTimeoutSeconds=" + healthcheckTimeoutSeconds
-        + ", skipHealthchecksOnDeploy=" + skipHealthchecksOnDeploy + ", healthcheckProtocol=" + healthcheckProtocol + ", healthcheckMaxRetries=" + healthcheckMaxRetries
-        + ", healthcheckMaxTotalTimeoutSeconds=" + healthcheckMaxTotalTimeoutSeconds + ", deployHealthTimeoutSeconds=" + deployHealthTimeoutSeconds + ", considerHealthyAfterRunningForSeconds="
-        + considerHealthyAfterRunningForSeconds + ", serviceBasePath=" + serviceBasePath + ", loadBalancerGroups=" + loadBalancerGroups + ", loadBalancerOptions=" + loadBalancerOptions + "]";
->>>>>>> 944aea44
-  }
 
 
 }