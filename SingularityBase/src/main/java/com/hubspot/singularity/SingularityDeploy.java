--- conflicted
+++ resolved
@@ -392,7 +392,7 @@
   @ApiModelProperty(required=false, value="Additional routes besides serviceBasePath used by this service")
   public Optional<List<String>> getLoadBalancerAdditionalRoutes() {
     return loadBalancerAdditionalRoutes;
-  }de
+  }
 
   @ApiModelProperty(required=false, value="Name of load balancer template to use if not using the default template")
   public Optional<String> getLoadBalancerTemplate() {
@@ -410,11 +410,7 @@
   }
 
   @Deprecated
-<<<<<<< HEAD
   @ApiModelProperty(required=false, value="(Deprecated) Labels for all tasks associated with this deploy")
-=======
-  @ApiModelProperty(required=false, value="Labels for all tasks associated with this deploy")
->>>>>>> 6ad954b1
   public Optional<Map<String, String>> getLabels() {
     return labels;
   }
