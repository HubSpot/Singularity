package com.hubspot.singularity;

import static com.hubspot.singularity.JsonHelpers.copyOfList;
import static com.hubspot.singularity.JsonHelpers.copyOfSet;
import static com.hubspot.singularity.JsonHelpers.copyOfMap;

import java.util.List;
import java.util.Map;
import java.util.Set;

import com.fasterxml.jackson.annotation.JsonCreator;
import com.fasterxml.jackson.annotation.JsonProperty;
import com.google.common.base.Optional;
import com.hubspot.deploy.ExecutorData;
import com.hubspot.mesos.Resources;
import com.hubspot.mesos.SingularityContainerInfo;
import com.wordnik.swagger.annotations.ApiModelProperty;

public class SingularityDeploy {

  private final String requestId;

  private final String id;

  private final Optional<String> version;
  private final Optional<Long> timestamp;
  private final Optional<Map<String, String>> metadata;

  private final Optional<SingularityContainerInfo> containerInfo;

  private final Optional<String> customExecutorCmd;
  private final Optional<String> customExecutorId;
  private final Optional<String> customExecutorSource;
  private final Optional<Resources> customExecutorResources;
  private final Optional<String> customExecutorUser;

  private final Optional<Resources> resources;

  private final Optional<String> command;
  private final Optional<List<String>> arguments;
  private final Optional<Map<String, String>> env;
  private final Optional<List<String>> uris;
  private final Optional<ExecutorData> executorData;
  private final Optional<Map<String, String>> labels;

  private final Optional<String> healthcheckUri;
  private final Optional<Long> healthcheckIntervalSeconds;
  private final Optional<Long> healthcheckTimeoutSeconds;
  private final Optional<Boolean> skipHealthchecksOnDeploy;
  private final Optional<HealthcheckProtocol> healthcheckProtocol;

  private final Optional<Integer> healthcheckMaxRetries;
  private final Optional<Long> healthcheckMaxTotalTimeoutSeconds;

  private final Optional<Long> deployHealthTimeoutSeconds;

  private final Optional<Long> considerHealthyAfterRunningForSeconds;

  private final Optional<String> serviceBasePath;
  private final Optional<Set<String>> loadBalancerGroups;
  private final Optional<Map<String, Object>> loadBalancerOptions;

  private final Optional<Integer> deployInstanceCountPerStep;
  private final Optional<Integer> deployStepWaitTimeMs;
  private final Optional<Boolean> autoAdvanceDeploySteps;
  private final Optional<Integer> maxTaskRetries;

  public static SingularityDeployBuilder newBuilder(String requestId, String id) {
    return new SingularityDeployBuilder(requestId, id);
  }

  @JsonCreator
  public SingularityDeploy(@JsonProperty("requestId") String requestId,
      @JsonProperty("id") String id,
      @JsonProperty("command") Optional<String> command,
      @JsonProperty("arguments") Optional<List<String>> arguments,
      @JsonProperty("containerInfo") Optional<SingularityContainerInfo> containerInfo,
      @JsonProperty("customExecutorCmd") Optional<String> customExecutorCmd,
      @JsonProperty("customExecutorId") Optional<String> customExecutorId,
      @JsonProperty("customExecutorSource") Optional<String> customExecutorSource,
      @JsonProperty("customExecutorResources") Optional<Resources> customExecutorResources,
      @JsonProperty("customExecutorUser") Optional<String> customExecutorUser,
      @JsonProperty("resources") Optional<Resources> resources,
      @JsonProperty("env") Optional<Map<String, String>> env,
      @JsonProperty("uris") Optional<List<String>> uris,
      @JsonProperty("metadata") Optional<Map<String, String>> metadata,
      @JsonProperty("executorData") Optional<ExecutorData> executorData,
      @JsonProperty("version") Optional<String> version,
      @JsonProperty("timestamp") Optional<Long> timestamp,
      @JsonProperty("labels") Optional<Map<String, String>> labels,
      @JsonProperty("deployHealthTimeoutSeconds") Optional<Long> deployHealthTimeoutSeconds,
      @JsonProperty("healthcheckUri") Optional<String> healthcheckUri,
      @JsonProperty("healthcheckIntervalSeconds") Optional<Long> healthcheckIntervalSeconds,
      @JsonProperty("healthcheckTimeoutSeconds") Optional<Long> healthcheckTimeoutSeconds,
      @JsonProperty("healthcheckMaxRetries") Optional<Integer> healthcheckMaxRetries,
      @JsonProperty("healthcheckMaxTotalTimeoutSeconds") Optional<Long> healthcheckMaxTotalTimeoutSeconds,
      @JsonProperty("serviceBasePath") Optional<String> serviceBasePath,
      @JsonProperty("loadBalancerGroups") Optional<Set<String>> loadBalancerGroups,
      @JsonProperty("considerHealthyAfterRunningForSeconds") Optional<Long> considerHealthyAfterRunningForSeconds,
      @JsonProperty("loadBalancerOptions") Optional<Map<String, Object>> loadBalancerOptions,
      @JsonProperty("skipHealthchecksOnDeploy") Optional<Boolean> skipHealthchecksOnDeploy,
      @JsonProperty("healthCheckProtocol") Optional<HealthcheckProtocol> healthcheckProtocol,
      @JsonProperty("deployInstanceCountPerStep") Optional<Integer> deployInstanceCountPerStep,
<<<<<<< HEAD
      @JsonProperty("deployStepWaitTimeMs") Optional<Integer> deployStepWaitTimeMs,
      @JsonProperty("autoAdvanceDeploySteps") Optional<Boolean> autoAdvanceDeploySteps) {
=======
      @JsonProperty("deployStepWaitTimeMs") Optional<Integer> deployStepWaitTimeSeconds,
      @JsonProperty("autoAdvanceDeploySteps") Optional<Boolean> autoAdvanceDeploySteps,
      @JsonProperty("maxTaskRetries") Optional<Integer> maxTaskRetries) {
>>>>>>> 022528d2
    this.requestId = requestId;

    this.command = command;
    this.arguments = arguments;
    this.resources = resources;

    this.containerInfo = containerInfo;

    this.customExecutorCmd = customExecutorCmd;
    this.customExecutorId = customExecutorId;
    this.customExecutorSource = customExecutorSource;
    this.customExecutorResources = customExecutorResources;
    this.customExecutorUser = customExecutorUser;

    this.metadata = metadata;
    this.version = version;
    this.id = id;
    this.timestamp = timestamp;
    this.env = env;
    this.uris = uris;
    this.executorData = executorData;
    this.labels = labels;

    this.healthcheckUri = healthcheckUri;
    this.healthcheckIntervalSeconds = healthcheckIntervalSeconds;
    this.healthcheckTimeoutSeconds = healthcheckTimeoutSeconds;
    this.skipHealthchecksOnDeploy = skipHealthchecksOnDeploy;
    this.healthcheckProtocol = healthcheckProtocol;

    this.healthcheckMaxRetries = healthcheckMaxRetries;
    this.healthcheckMaxTotalTimeoutSeconds = healthcheckMaxTotalTimeoutSeconds;

    this.considerHealthyAfterRunningForSeconds = considerHealthyAfterRunningForSeconds;

    this.deployHealthTimeoutSeconds = deployHealthTimeoutSeconds;

    this.serviceBasePath = serviceBasePath;
    this.loadBalancerGroups = loadBalancerGroups;
    this.loadBalancerOptions = loadBalancerOptions;

    this.deployInstanceCountPerStep = deployInstanceCountPerStep;
    this.deployStepWaitTimeMs = deployStepWaitTimeMs;
    this.autoAdvanceDeploySteps = autoAdvanceDeploySteps;
    this.maxTaskRetries = maxTaskRetries;
  }

  public SingularityDeployBuilder toBuilder() {
    return new SingularityDeployBuilder(requestId, id)
    .setCommand(command)
    .setArguments(copyOfList(arguments))
    .setResources(resources)
    .setContainerInfo(containerInfo)
    .setCustomExecutorCmd(customExecutorCmd)
    .setCustomExecutorId(customExecutorId)
    .setCustomExecutorSource(customExecutorSource)
    .setCustomExecutorResources(customExecutorResources)
    .setCustomExecutorUser(customExecutorUser)
    .setHealthcheckUri(healthcheckUri)
    .setHealthcheckIntervalSeconds(healthcheckIntervalSeconds)
    .setHealthcheckTimeoutSeconds(healthcheckTimeoutSeconds)
    .setSkipHealthchecksOnDeploy(skipHealthchecksOnDeploy)
    .setHealthcheckProtocol(healthcheckProtocol)
    .setHealthcheckMaxRetries(healthcheckMaxRetries)
    .setHealthcheckMaxTotalTimeoutSeconds(healthcheckMaxTotalTimeoutSeconds)
    .setConsiderHealthyAfterRunningForSeconds(considerHealthyAfterRunningForSeconds)
    .setDeployHealthTimeoutSeconds(deployHealthTimeoutSeconds)
    .setServiceBasePath(serviceBasePath)
    .setLoadBalancerGroups(copyOfSet(loadBalancerGroups))
    .setLoadBalancerOptions(copyOfMap(loadBalancerOptions))
    .setMetadata(copyOfMap(metadata))
    .setVersion(version)
    .setTimestamp(timestamp)
    .setEnv(copyOfMap(env))
    .setUris(copyOfList(uris))
    .setExecutorData(executorData)
    .setLabels(labels)
    .setDeployInstanceCountPerStep(deployInstanceCountPerStep)
<<<<<<< HEAD
    .setDeployStepWaitTimeMs(deployStepWaitTimeMs)
    .setAutoAdvanceDeploySteps(autoAdvanceDeploySteps);
=======
    .setDeployStepWaitTimeSeconds(deployStepWaitTimeSeconds)
    .setAutoAdvanceDeploySteps(autoAdvanceDeploySteps)
    .setMaxTaskRetries(maxTaskRetries);
>>>>>>> 022528d2
  }

  @ApiModelProperty(required=false, value="Number of seconds that Singularity waits for this service to become healthy (for it to download artifacts, start running, and optionally pass healthchecks.)")
  public Optional<Long> getDeployHealthTimeoutSeconds() {
    return deployHealthTimeoutSeconds;
  }

  @ApiModelProperty(required=true, value="Singularity Request Id which is associated with this deploy.")
  public String getRequestId() {
    return requestId;
  }

  @ApiModelProperty(required=true, value="Singularity deploy id.")
  public String getId() {
    return id;
  }

  @ApiModelProperty(required=false, value="Deploy version")
  public Optional<String> getVersion() {
    return version;
  }

  @ApiModelProperty(required=false, value="Deploy timestamp.")
  public Optional<Long> getTimestamp() {
    return timestamp;
  }

  @ApiModelProperty(required=false, value="Map of metadata key/value pairs associated with the deployment.")
  public Optional<Map<String, String>> getMetadata() {
    return metadata;
  }

  @ApiModelProperty(required=false, value="Container information for deployment into a container.", dataType="SingularityContainerInfo")
  public Optional<SingularityContainerInfo> getContainerInfo() {
    return containerInfo;
  }

  @ApiModelProperty(required=false, value="Custom Mesos executor", dataType= "string")
  public Optional<String> getCustomExecutorCmd() {
    return customExecutorCmd;
  }

  @ApiModelProperty(required=false, value="Custom Mesos executor id.")
  public Optional<String> getCustomExecutorId() {
    return customExecutorId;
  }

  @ApiModelProperty(required=false, value="Custom Mesos executor source.")
  public Optional<String> getCustomExecutorSource() { return customExecutorSource; }

  @ApiModelProperty(required=false, value="Resources to allocate for custom mesos executor")
  public Optional<Resources> getCustomExecutorResources() {
    return customExecutorResources;
  }

  @Deprecated
  @ApiModelProperty(required=false, value="User to run custom executor as")
  public Optional<String> getCustomExecutorUser() {
    return customExecutorUser;
  }

  @ApiModelProperty(required=false, value="Resources required for this deploy.", dataType="com.hubspot.mesos.Resources")
  public Optional<Resources> getResources() {
    return resources;
  }

  @ApiModelProperty(required=false, value="Command to execute for this deployment.")
  public Optional<String> getCommand() {
    return command;
  }

  @ApiModelProperty(required=false, value="Command arguments.")
  public Optional<List<String>> getArguments() {
    return arguments;
  }

  @ApiModelProperty(required=false, value="Map of environment variable definitions.")
  public Optional<Map<String, String>> getEnv() {
    return env;
  }

  @ApiModelProperty(required=false, value="List of URIs to download before executing the deploy command.")
  public Optional<List<String>> getUris() {
    return uris;
  }

  @ApiModelProperty(required=false, value="Executor specific information")
  public Optional<ExecutorData> getExecutorData() {
    return executorData;
  }

  @ApiModelProperty(required=false, value="Deployment Healthcheck URI, if specified will be called after TASK_RUNNING.")
  public Optional<String> getHealthcheckUri() {
    return healthcheckUri;
  }

  @ApiModelProperty(required=false, value="Healthcheck protocol - HTTP or HTTPS")
  public Optional<HealthcheckProtocol> getHealthcheckProtocol() {
    return healthcheckProtocol;
  }

  @ApiModelProperty(required=false, value="Time to wait after a failed healthcheck to try again in seconds.")
  public Optional<Long> getHealthcheckIntervalSeconds() {
    return healthcheckIntervalSeconds;
  }

  @ApiModelProperty(required=false, value="Single healthcheck HTTP timeout in seconds.")
  public Optional<Long> getHealthcheckTimeoutSeconds() {
    return healthcheckTimeoutSeconds;
  }

  @ApiModelProperty(required=false, value="The base path for the API exposed by the deploy. Used in conjunction with the Load balancer API.")
  public Optional<String> getServiceBasePath() {
    return serviceBasePath;
  }

  @ApiModelProperty(required=false, value="Number of seconds that a service must be healthy to consider the deployment to be successful.")
  public Optional<Long> getConsiderHealthyAfterRunningForSeconds() {
    return considerHealthyAfterRunningForSeconds;
  }

  @ApiModelProperty(required=false, value="List of load balancer groups associated with this deployment.")
  public Optional<Set<String>> getLoadBalancerGroups() {
    return loadBalancerGroups;
  }

  @ApiModelProperty(required=false, value="Map (Key/Value) of options for the load balancer.")
  public Optional<Map<String, Object>> getLoadBalancerOptions() {
    return loadBalancerOptions;
  }

  @ApiModelProperty(required=false, value="Labels for tasks associated with this deploy")
  public Optional<Map<String, String>> getLabels() {
    return labels;
  }

  @ApiModelProperty(required=false, value="Allows skipping of health checks when deploying.")
  public Optional<Boolean> getSkipHealthchecksOnDeploy() {
    return skipHealthchecksOnDeploy;
  }

  @ApiModelProperty(required=false, value="Maximum number of times to retry an individual healthcheck before failing the deploy.")
  public Optional<Integer> getHealthcheckMaxRetries() {
    return healthcheckMaxRetries;
  }

  @ApiModelProperty(required=false, value="Maximum amount of time to wait before failing a deploy for healthchecks to pass.")
  public Optional<Long> getHealthcheckMaxTotalTimeoutSeconds() {
    return healthcheckMaxTotalTimeoutSeconds;
  }

  @ApiModelProperty(required=false, value="deploy this many instances at a time")
  public Optional<Integer> getDeployInstanceCountPerStep() {
    return deployInstanceCountPerStep;
  }

  @ApiModelProperty(required=false, value="wait this long between deploy steps")
  public Optional<Integer> getDeployStepWaitTimeMs() {
    return deployStepWaitTimeMs;
  }

  @ApiModelProperty(required=false, value="automatically advance to the next target instance count after `deployStepWaitTimeMs` seconds")
  public Optional<Boolean> getAutoAdvanceDeploySteps() {
    return autoAdvanceDeploySteps;
  }

  @ApiModelProperty(required=false, value="allowed at most this many failed tasks to be retried before failing the deploy")
  public Optional<Integer> getMaxTaskRetries() {
    return maxTaskRetries;
  }

  @Override
  public String toString() {
    return "SingularityDeploy{" +
      "requestId='" + requestId + '\'' +
      ", id='" + id + '\'' +
      ", version=" + version +
      ", timestamp=" + timestamp +
      ", metadata=" + metadata +
      ", containerInfo=" + containerInfo +
      ", customExecutorCmd=" + customExecutorCmd +
      ", customExecutorId=" + customExecutorId +
      ", customExecutorSource=" + customExecutorSource +
      ", customExecutorResources=" + customExecutorResources +
      ", customExecutorUser=" + customExecutorUser +
      ", resources=" + resources +
      ", command=" + command +
      ", arguments=" + arguments +
      ", env=" + env +
      ", uris=" + uris +
      ", executorData=" + executorData +
      ", healthcheckUri=" + healthcheckUri +
      ", healthcheckIntervalSeconds=" + healthcheckIntervalSeconds +
      ", healthcheckTimeoutSeconds=" + healthcheckTimeoutSeconds +
      ", skipHealthchecksOnDeploy=" + skipHealthchecksOnDeploy +
      ", healthcheckProtocol=" + healthcheckProtocol +
      ", healthcheckMaxRetries=" + healthcheckMaxRetries +
      ", healthcheckMaxTotalTimeoutSeconds=" + healthcheckMaxTotalTimeoutSeconds +
      ", deployHealthTimeoutSeconds=" + deployHealthTimeoutSeconds +
      ", considerHealthyAfterRunningForSeconds=" + considerHealthyAfterRunningForSeconds +
      ", serviceBasePath=" + serviceBasePath +
      ", loadBalancerGroups=" + loadBalancerGroups +
      ", loadBalancerOptions=" + loadBalancerOptions +
      ", labels=" + labels +
      ", deployInstanceCountPerStep=" + deployInstanceCountPerStep +
      ", deployStepWaitTimeMs=" + deployStepWaitTimeMs +
      ", autoAdvanceDeploySteps=" + autoAdvanceDeploySteps +
      ", maxTaskRetries=" + maxTaskRetries +
      '}';
  }

}<|MERGE_RESOLUTION|>--- conflicted
+++ resolved
@@ -101,14 +101,9 @@
       @JsonProperty("skipHealthchecksOnDeploy") Optional<Boolean> skipHealthchecksOnDeploy,
       @JsonProperty("healthCheckProtocol") Optional<HealthcheckProtocol> healthcheckProtocol,
       @JsonProperty("deployInstanceCountPerStep") Optional<Integer> deployInstanceCountPerStep,
-<<<<<<< HEAD
       @JsonProperty("deployStepWaitTimeMs") Optional<Integer> deployStepWaitTimeMs,
-      @JsonProperty("autoAdvanceDeploySteps") Optional<Boolean> autoAdvanceDeploySteps) {
-=======
-      @JsonProperty("deployStepWaitTimeMs") Optional<Integer> deployStepWaitTimeSeconds,
       @JsonProperty("autoAdvanceDeploySteps") Optional<Boolean> autoAdvanceDeploySteps,
       @JsonProperty("maxTaskRetries") Optional<Integer> maxTaskRetries) {
->>>>>>> 022528d2
     this.requestId = requestId;
 
     this.command = command;
@@ -186,14 +181,9 @@
     .setExecutorData(executorData)
     .setLabels(labels)
     .setDeployInstanceCountPerStep(deployInstanceCountPerStep)
-<<<<<<< HEAD
     .setDeployStepWaitTimeMs(deployStepWaitTimeMs)
-    .setAutoAdvanceDeploySteps(autoAdvanceDeploySteps);
-=======
-    .setDeployStepWaitTimeSeconds(deployStepWaitTimeSeconds)
     .setAutoAdvanceDeploySteps(autoAdvanceDeploySteps)
     .setMaxTaskRetries(maxTaskRetries);
->>>>>>> 022528d2
   }
 
   @ApiModelProperty(required=false, value="Number of seconds that Singularity waits for this service to become healthy (for it to download artifacts, start running, and optionally pass healthchecks.)")
