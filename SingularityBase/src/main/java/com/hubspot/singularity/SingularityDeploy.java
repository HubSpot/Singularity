--- conflicted
+++ resolved
@@ -198,14 +198,6 @@
     return mesosTaskLabels;
   }
 
-  private static Map<Integer, List<SingularityMesosTaskLabel>> parseMesosTaskLabelsFromMap(Map<Integer, Map<String, String>> taskLabels) {
-    Map<Integer, List<SingularityMesosTaskLabel>> mesosTaskLabels = new HashMap<>();
-    for (Map.Entry<Integer, Map<String, String>> entry : taskLabels.entrySet()) {
-      mesosTaskLabels.put(entry.getKey(), SingularityMesosTaskLabel.labelsFromMap(entry.getValue()));
-    }
-    return mesosTaskLabels;
-  }
-
   public SingularityDeployBuilder toBuilder() {
     return new SingularityDeployBuilder(requestId, id)
     .setCommand(command)
@@ -400,7 +392,7 @@
   @ApiModelProperty(required=false, value="Additional routes besides serviceBasePath used by this service")
   public Optional<List<String>> getLoadBalancerAdditionalRoutes() {
     return loadBalancerAdditionalRoutes;
-  }de
+  }
 
   @ApiModelProperty(required=false, value="Name of load balancer template to use if not using the default template")
   public Optional<String> getLoadBalancerTemplate() {
@@ -418,11 +410,7 @@
   }
 
   @Deprecated
-<<<<<<< HEAD
   @ApiModelProperty(required=false, value="(Deprecated) Labels for all tasks associated with this deploy")
-=======
-  @ApiModelProperty(required=false, value="Labels for all tasks associated with this deploy")
->>>>>>> 6ad954b1
   public Optional<Map<String, String>> getLabels() {
     return labels;
   }
