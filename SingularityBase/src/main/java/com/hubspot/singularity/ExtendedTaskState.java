package com.hubspot.singularity;

import java.util.Map;

import org.apache.mesos.Protos.TaskState;

import com.google.common.base.Optional;
import com.google.common.base.Preconditions;
import com.google.common.collect.Maps;

public enum ExtendedTaskState {

<<<<<<< HEAD
  TASK_STAGING("staging", false), TASK_STARTING("starting", false), TASK_RUNNING("running", false), TASK_CLEANING("cleaning", false), TASK_FINISHED("finished", true),
  TASK_FAILED("failed", true), TASK_KILLED("killed", true), TASK_LOST("lost", true);

  private final String displayName;
  private final boolean isDone;

  private ExtendedTaskState(String displayName, boolean isDone) {
    this.displayName = displayName;
    this.isDone = isDone;
=======
  TASK_LAUNCHED("launched", false, Optional.<TaskState> absent()), TASK_STAGING("staging", false, Optional.of(TaskState.TASK_STAGING)),
  TASK_STARTING("starting", false, Optional.of(TaskState.TASK_STARTING)), TASK_RUNNING("running", false, Optional.of(TaskState.TASK_RUNNING)),
  TASK_CLEANING("cleaning", false, Optional.<TaskState> absent()), TASK_FINISHED("finished", true, Optional.of(TaskState.TASK_FINISHED)),
  TASK_FAILED("failed", true, Optional.of(TaskState.TASK_FAILED)), TASK_KILLED("killed", true, Optional.of(TaskState.TASK_KILLED)),
  TASK_LOST("lost", true, Optional.of(TaskState.TASK_LOST));

  private static final Map<TaskState, ExtendedTaskState> map;
  static {
    map = Maps.newHashMapWithExpectedSize(ExtendedTaskState.values().length);
    for (ExtendedTaskState extendedTaskState : ExtendedTaskState.values()) {
      if (extendedTaskState.toTaskState().isPresent()) {
        map.put(extendedTaskState.toTaskState().get(), extendedTaskState);
      }
    }
  }

  private final String displayName;
  private final boolean isDone;
  private final Optional<TaskState> taskState;

  private ExtendedTaskState(String displayName, boolean isDone, Optional<TaskState> taskState) {
    this.displayName = displayName;
    this.isDone = isDone;
    this.taskState = taskState;
>>>>>>> d00b12f6
  }

  public String getDisplayName() {
    return displayName;
  }

  public boolean isDone() {
    return isDone;
  }

  public boolean isFailed() {
    return this == TASK_FAILED;
  }

  public boolean isSuccess() {
    return this == TASK_FINISHED;
  }

  public Optional<TaskState> toTaskState() {
    return taskState;
  }

  public static ExtendedTaskState fromTaskState(TaskState taskState) {
<<<<<<< HEAD
    switch (taskState) {
      case TASK_FAILED:
        return TASK_FAILED;
      case TASK_FINISHED:
        return TASK_FINISHED;
      case TASK_KILLED:
        return TASK_KILLED;
      case TASK_STARTING:
        return TASK_STARTING;
      case TASK_STAGING:
        return TASK_STAGING;
      case TASK_LOST:
        return TASK_LOST;
      case TASK_RUNNING:
        return TASK_RUNNING;
    }

    throw new IllegalStateException(String.format("TaskState: %s not found", taskState));
=======
    ExtendedTaskState extendedTaskState = map.get(taskState);
    Preconditions.checkArgument(extendedTaskState != null);
    return extendedTaskState;
>>>>>>> d00b12f6
  }

}<|MERGE_RESOLUTION|>--- conflicted
+++ resolved
@@ -10,17 +10,6 @@
 
 public enum ExtendedTaskState {
 
-<<<<<<< HEAD
-  TASK_STAGING("staging", false), TASK_STARTING("starting", false), TASK_RUNNING("running", false), TASK_CLEANING("cleaning", false), TASK_FINISHED("finished", true),
-  TASK_FAILED("failed", true), TASK_KILLED("killed", true), TASK_LOST("lost", true);
-
-  private final String displayName;
-  private final boolean isDone;
-
-  private ExtendedTaskState(String displayName, boolean isDone) {
-    this.displayName = displayName;
-    this.isDone = isDone;
-=======
   TASK_LAUNCHED("launched", false, Optional.<TaskState> absent()), TASK_STAGING("staging", false, Optional.of(TaskState.TASK_STAGING)),
   TASK_STARTING("starting", false, Optional.of(TaskState.TASK_STARTING)), TASK_RUNNING("running", false, Optional.of(TaskState.TASK_RUNNING)),
   TASK_CLEANING("cleaning", false, Optional.<TaskState> absent()), TASK_FINISHED("finished", true, Optional.of(TaskState.TASK_FINISHED)),
@@ -45,7 +34,6 @@
     this.displayName = displayName;
     this.isDone = isDone;
     this.taskState = taskState;
->>>>>>> d00b12f6
   }
 
   public String getDisplayName() {
@@ -69,30 +57,9 @@
   }
 
   public static ExtendedTaskState fromTaskState(TaskState taskState) {
-<<<<<<< HEAD
-    switch (taskState) {
-      case TASK_FAILED:
-        return TASK_FAILED;
-      case TASK_FINISHED:
-        return TASK_FINISHED;
-      case TASK_KILLED:
-        return TASK_KILLED;
-      case TASK_STARTING:
-        return TASK_STARTING;
-      case TASK_STAGING:
-        return TASK_STAGING;
-      case TASK_LOST:
-        return TASK_LOST;
-      case TASK_RUNNING:
-        return TASK_RUNNING;
-    }
-
-    throw new IllegalStateException(String.format("TaskState: %s not found", taskState));
-=======
     ExtendedTaskState extendedTaskState = map.get(taskState);
     Preconditions.checkArgument(extendedTaskState != null);
     return extendedTaskState;
->>>>>>> d00b12f6
   }
 
 }