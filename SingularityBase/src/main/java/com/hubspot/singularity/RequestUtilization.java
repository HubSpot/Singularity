--- conflicted
+++ resolved
@@ -33,13 +33,9 @@
 
   private double percentCpuTimeThrottled = 0;
   private double maxPercentCpuTimeThrottled = 0;
-<<<<<<< HEAD
-  private double minPercentCpuTimeThrottled = 0;
-=======
   private double maxCpuThrottledTimestamp = 0;
   private double minPercentCpuTimeThrottled = Double.MAX_VALUE;
   private double minCpuThrottledTimestamp = 0;
->>>>>>> 5ed25f2e
 
   @JsonCreator
   public RequestUtilization(@JsonProperty("requestId") String requestId,
@@ -231,8 +227,6 @@
     return this;
   }
 
-<<<<<<< HEAD
-=======
   public double getMaxMemTimestamp() {
     return maxMemTimestamp;
   }
@@ -305,7 +299,6 @@
     return this;
   }
 
->>>>>>> 5ed25f2e
   @Override
   public String toString() {
     return "RequestUtilization{" +
