--- conflicted
+++ resolved
@@ -68,11 +68,7 @@
 
   public SingularityRequest build() {
     return new SingularityRequest(id, requestType, owners, numRetriesOnFailure, schedule, daemon, instances, rackSensitive, loadBalanced, killOldNonLongRunningTasksAfterMillis, scheduleType, quartzSchedule,
-<<<<<<< HEAD
-        rackAffinity, slavePlacement, requiredSlaveAttributes, allowedSlaveAttributes, scheduledExpectedRuntimeMillis, waitAtLeastMillisAfterTaskFinishesForReschedule, group, readOnlyGroups);
-=======
-        rackAffinity, slavePlacement, scheduledExpectedRuntimeMillis, waitAtLeastMillisAfterTaskFinishesForReschedule, group, readOnlyGroups, bounceAfterScale);
->>>>>>> b3039cf4
+        rackAffinity, slavePlacement, requiredSlaveAttributes, allowedSlaveAttributes, scheduledExpectedRuntimeMillis, waitAtLeastMillisAfterTaskFinishesForReschedule, group, readOnlyGroups, bounceAfterScale);
   }
 
   public Optional<Boolean> getLoadBalanced() {
@@ -306,20 +302,12 @@
             Objects.equals(allowedSlaveAttributes, that.allowedSlaveAttributes) &&
             Objects.equals(loadBalanced, that.loadBalanced) &&
             Objects.equals(group, that.group) &&
-<<<<<<< HEAD
-            Objects.equals(readOnlyGroups, that.readOnlyGroups);
-=======
             Objects.equals(readOnlyGroups, that.readOnlyGroups) &&
             Objects.equals(bounceAfterScale, that.bounceAfterScale);
->>>>>>> b3039cf4
   }
 
   @Override
   public int hashCode() {
-<<<<<<< HEAD
-    return Objects.hash(id, requestType, owners, numRetriesOnFailure, schedule, quartzSchedule, scheduleType, killOldNonLongRunningTasksAfterMillis, scheduledExpectedRuntimeMillis, waitAtLeastMillisAfterTaskFinishesForReschedule, instances, rackSensitive, rackAffinity, slavePlacement, requiredSlaveAttributes, allowedSlaveAttributes, loadBalanced, group);
-=======
-    return Objects.hash(id, requestType, owners, numRetriesOnFailure, schedule, quartzSchedule, scheduleType, killOldNonLongRunningTasksAfterMillis, scheduledExpectedRuntimeMillis, waitAtLeastMillisAfterTaskFinishesForReschedule, instances, rackSensitive, rackAffinity, slavePlacement, loadBalanced, group, readOnlyGroups, bounceAfterScale);
->>>>>>> b3039cf4
+    return Objects.hash(id, requestType, owners, numRetriesOnFailure, schedule, quartzSchedule, scheduleType, killOldNonLongRunningTasksAfterMillis, scheduledExpectedRuntimeMillis, waitAtLeastMillisAfterTaskFinishesForReschedule, instances, rackSensitive, rackAffinity, slavePlacement, requiredSlaveAttributes, allowedSlaveAttributes, loadBalanced, group, readOnlyGroups, bounceAfterScale);
   }
 }