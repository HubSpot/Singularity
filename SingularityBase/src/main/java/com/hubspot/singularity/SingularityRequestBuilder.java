--- conflicted
+++ resolved
@@ -364,38 +364,6 @@
     }
     SingularityRequestBuilder that = (SingularityRequestBuilder) o;
     return Objects.equals(id, that.id) &&
-<<<<<<< HEAD
-            Objects.equals(requestType, that.requestType) &&
-            Objects.equals(owners, that.owners) &&
-            Objects.equals(numRetriesOnFailure, that.numRetriesOnFailure) &&
-            Objects.equals(schedule, that.schedule) &&
-            Objects.equals(quartzSchedule, that.quartzSchedule) &&
-            Objects.equals(scheduleTimeZone, that.scheduleTimeZone) &&
-            Objects.equals(scheduleType, that.scheduleType) &&
-            Objects.equals(killOldNonLongRunningTasksAfterMillis, that.killOldNonLongRunningTasksAfterMillis) &&
-            Objects.equals(taskExecutionTimeLimitMillis, that.taskExecutionTimeLimitMillis) &&
-            Objects.equals(scheduledExpectedRuntimeMillis, that.scheduledExpectedRuntimeMillis) &&
-            Objects.equals(waitAtLeastMillisAfterTaskFinishesForReschedule, that.waitAtLeastMillisAfterTaskFinishesForReschedule) &&
-            Objects.equals(instances, that.instances) &&
-            Objects.equals(rackSensitive, that.rackSensitive) &&
-            Objects.equals(rackAffinity, that.rackAffinity) &&
-            Objects.equals(slavePlacement, that.slavePlacement) &&
-            Objects.equals(requiredSlaveAttributes, that.requiredSlaveAttributes) &&
-            Objects.equals(allowedSlaveAttributes, that.allowedSlaveAttributes) &&
-            Objects.equals(loadBalanced, that.loadBalanced) &&
-            Objects.equals(group, that.group) &&
-            Objects.equals(readOnlyGroups, that.readOnlyGroups) &&
-            Objects.equals(readWriteGroups, that.readWriteGroups) &&
-            Objects.equals(bounceAfterScale, that.bounceAfterScale) &&
-            Objects.equals(skipHealthchecks, that.skipHealthchecks) &&
-            Objects.equals(emailConfigurationOverrides, that.emailConfigurationOverrides) &&
-            Objects.equals(taskLogErrorRegex, that.taskLogErrorRegex) &&
-            Objects.equals(taskLogErrorRegexCaseSensitive, that.taskLogErrorRegexCaseSensitive) &&
-            Objects.equals(hideEvenNumberAcrossRacksHint, that.hideEvenNumberAcrossRacksHint) &&
-            Objects.equals(taskPriorityLevel, that.taskPriorityLevel) &&
-            Objects.equals(maxTasksPerOffer, that.maxTasksPerOffer) &&
-            Objects.equals(allowBounceToSameHost, that.allowBounceToSameHost);
-=======
         requestType == that.requestType &&
         Objects.equals(owners, that.owners) &&
         Objects.equals(numRetriesOnFailure, that.numRetriesOnFailure) &&
@@ -427,7 +395,6 @@
         Objects.equals(taskPriorityLevel, that.taskPriorityLevel) &&
         Objects.equals(maxTasksPerOffer, that.maxTasksPerOffer) &&
         Objects.equals(allowBounceToSameHost, that.allowBounceToSameHost);
->>>>>>> d07e783b
   }
 
   @Override
