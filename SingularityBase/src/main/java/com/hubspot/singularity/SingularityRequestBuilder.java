package com.hubspot.singularity;

import static com.google.common.base.Preconditions.checkNotNull;

import java.util.List;
import java.util.Map;
import java.util.Objects;
import java.util.Set;

import com.google.common.base.Optional;

public class SingularityRequestBuilder {

  private final String id;
  private final RequestType requestType;

  private Optional<List<String>> owners;
  private Optional<Integer> numRetriesOnFailure;

  private Optional<String> schedule;
  private Optional<String> quartzSchedule;
  private Optional<String> scheduleTimeZone;
  private Optional<ScheduleType> scheduleType;

  private Optional<Long> killOldNonLongRunningTasksAfterMillis;
  private Optional<Long> taskExecutionTimeLimitMillis;
  private Optional<Long> scheduledExpectedRuntimeMillis;

  private Optional<Long> waitAtLeastMillisAfterTaskFinishesForReschedule;

  private Optional<Integer> instances;
  private Optional<Boolean> skipHealthchecks;

  private Optional<Boolean> rackSensitive;

  private Optional<List<String>> rackAffinity;
  private Optional<SlavePlacement> slavePlacement;
  private Optional<Map<String, String>> requiredSlaveAttributes;
  private Optional<Map<String, String>> allowedSlaveAttributes;
  private Optional<Boolean> loadBalanced;

  private Optional<String> group;
  private Optional<Set<String>> readWriteGroups;
  private Optional<Set<String>> readOnlyGroups;
  private Optional<Boolean> bounceAfterScale;
  private Optional<Map<SingularityEmailType, List<SingularityEmailDestination>>> emailConfigurationOverrides;
  private Optional<Boolean> hideEvenNumberAcrossRacksHint;
  private Optional<String> taskLogErrorRegex;
  private Optional<Boolean> taskLogErrorRegexCaseSensitive;
  private Optional<Double> taskPriorityLevel;
<<<<<<< HEAD
  private Optional<Integer> maxTasksPerOffer;
=======
  private Optional<Boolean> allowBounceToSameHost;
>>>>>>> 6d813845

  public SingularityRequestBuilder(String id, RequestType requestType) {
    this.id = checkNotNull(id, "id cannot be null");
    this.requestType = checkNotNull(requestType, "requestType cannot be null");
    this.owners = Optional.absent();
    this.numRetriesOnFailure = Optional.absent();
    this.schedule = Optional.absent();
    this.scheduleType = Optional.absent();
    this.killOldNonLongRunningTasksAfterMillis = Optional.absent();
    this.taskExecutionTimeLimitMillis = Optional.absent();
    this.instances = Optional.absent();
    this.rackSensitive = Optional.absent();
    this.loadBalanced = Optional.absent();
    this.quartzSchedule = Optional.absent();
    this.scheduleTimeZone = Optional.absent();
    this.rackAffinity = Optional.absent();
    this.slavePlacement = Optional.absent();
    this.requiredSlaveAttributes = Optional.absent();
    this.allowedSlaveAttributes = Optional.absent();
    this.scheduledExpectedRuntimeMillis = Optional.absent();
    this.waitAtLeastMillisAfterTaskFinishesForReschedule = Optional.absent();
    this.group = Optional.absent();
    this.readWriteGroups = Optional.absent();
    this.readOnlyGroups = Optional.absent();
    this.bounceAfterScale = Optional.absent();
    this.emailConfigurationOverrides = Optional.absent();
    this.skipHealthchecks = Optional.absent();
    this.hideEvenNumberAcrossRacksHint = Optional.absent();
    this.taskLogErrorRegex = Optional.absent();
    this.taskLogErrorRegexCaseSensitive = Optional.absent();
    this.taskPriorityLevel = Optional.absent();
<<<<<<< HEAD
    this.maxTasksPerOffer = Optional.absent();
=======
    this.allowBounceToSameHost = Optional.absent();
>>>>>>> 6d813845
  }

  public SingularityRequest build() {
    return new SingularityRequest(id, requestType, owners, numRetriesOnFailure, schedule, instances, rackSensitive, loadBalanced, killOldNonLongRunningTasksAfterMillis, taskExecutionTimeLimitMillis, scheduleType, quartzSchedule, scheduleTimeZone,
        rackAffinity, slavePlacement, requiredSlaveAttributes, allowedSlaveAttributes, scheduledExpectedRuntimeMillis, waitAtLeastMillisAfterTaskFinishesForReschedule, group, readWriteGroups, readOnlyGroups,
<<<<<<< HEAD
        bounceAfterScale, skipHealthchecks, emailConfigurationOverrides, Optional.<Boolean>absent(), hideEvenNumberAcrossRacksHint, taskLogErrorRegex, taskLogErrorRegexCaseSensitive, taskPriorityLevel, maxTasksPerOffer);
=======
        bounceAfterScale, skipHealthchecks, emailConfigurationOverrides, Optional.<Boolean>absent(), hideEvenNumberAcrossRacksHint, taskLogErrorRegex, taskLogErrorRegexCaseSensitive, taskPriorityLevel, allowBounceToSameHost);
>>>>>>> 6d813845
  }

  public Optional<Boolean> getSkipHealthchecks() {
    return skipHealthchecks;
  }

  public SingularityRequestBuilder setSkipHealthchecks(Optional<Boolean> skipHealthchecks) {
    this.skipHealthchecks = skipHealthchecks;
    return this;
  }

  public Optional<Boolean> getLoadBalanced() {
    return loadBalanced;
  }

  public SingularityRequestBuilder setLoadBalanced(Optional<Boolean> loadBalanced) {
    this.loadBalanced = loadBalanced;
    return this;
  }

  public String getId() {
    return id;
  }

  public Optional<List<String>> getOwners() {
    return owners;
  }

  public SingularityRequestBuilder setOwners(Optional<List<String>> owners) {
    this.owners = owners;
    return this;
  }

  public Optional<Integer> getNumRetriesOnFailure() {
    return numRetriesOnFailure;
  }

  public SingularityRequestBuilder setNumRetriesOnFailure(Optional<Integer> numRetriesOnFailure) {
    this.numRetriesOnFailure = numRetriesOnFailure;
    return this;
  }

  public Optional<String> getSchedule() {
    return schedule;
  }

  public SingularityRequestBuilder setSchedule(Optional<String> schedule) {
    this.schedule = schedule;
    return this;
  }

  public Optional<Integer> getInstances() {
    return instances;
  }

  public SingularityRequestBuilder setInstances(Optional<Integer> instances) {
    this.instances = instances;
    return this;
  }

  public Optional<Boolean> getRackSensitive() {
    return rackSensitive;
  }

  public SingularityRequestBuilder setRackSensitive(Optional<Boolean> rackSensitive) {
    this.rackSensitive = rackSensitive;
    return this;
  }

  public Optional<Long> getKillOldNonLongRunningTasksAfterMillis() {
    return killOldNonLongRunningTasksAfterMillis;
  }

  public SingularityRequestBuilder setKillOldNonLongRunningTasksAfterMillis(Optional<Long> killOldNonLongRunningTasksAfterMillis) {
    this.killOldNonLongRunningTasksAfterMillis = killOldNonLongRunningTasksAfterMillis;
    return this;
  }

  public Optional<Long> getTaskExecutionTimeLimitMillis() {
    return taskExecutionTimeLimitMillis;
  }

  public SingularityRequestBuilder setTaskExecutionTimeLimitMillis(Optional<Long> taskExecutionTimeLimitMillis) {
    this.taskExecutionTimeLimitMillis = taskExecutionTimeLimitMillis;
    return this;
  }

  public Optional<ScheduleType> getScheduleType() {
    return scheduleType;
  }

  public SingularityRequestBuilder setScheduleType(Optional<ScheduleType> scheduleType) {
    this.scheduleType = scheduleType;
    return this;
  }

  public Optional<String> getQuartzSchedule() {
    return quartzSchedule;
  }

  public SingularityRequestBuilder setQuartzSchedule(Optional<String> quartzSchedule) {
    this.quartzSchedule = quartzSchedule;
    return this;
  }

  public Optional<String> getScheduleTimeZone() {
    return scheduleTimeZone;
  }

  public SingularityRequestBuilder setScheduleTimeZone(Optional<String> scheduleTimeZone) {
    this.scheduleTimeZone = scheduleTimeZone;
    return this;
  }

  public Optional<List<String>> getRackAffinity() {
    return rackAffinity;
  }

  public SingularityRequestBuilder setRackAffinity(Optional<List<String>> rackAffinity) {
    this.rackAffinity = rackAffinity;
    return this;
  }

  public Optional<SlavePlacement> getSlavePlacement() {
    return slavePlacement;
  }

  public SingularityRequestBuilder setSlavePlacement(Optional<SlavePlacement> slavePlacement) {
    this.slavePlacement = slavePlacement;
    return this;
  }

  public Optional<Long> getScheduledExpectedRuntimeMillis() {
    return scheduledExpectedRuntimeMillis;
  }

  public SingularityRequestBuilder setScheduledExpectedRuntimeMillis(Optional<Long> scheduledExpectedRuntimeMillis) {
    this.scheduledExpectedRuntimeMillis = scheduledExpectedRuntimeMillis;
    return this;
  }

  public RequestType getRequestType() {
    return requestType;
  }

  public Optional<Long> getWaitAtLeastMillisAfterTaskFinishesForReschedule() {
    return waitAtLeastMillisAfterTaskFinishesForReschedule;
  }

  public SingularityRequestBuilder setWaitAtLeastMillisAfterTaskFinishesForReschedule(Optional<Long> waitAtLeastMillisAfterTaskFinishesForReschedule) {
    this.waitAtLeastMillisAfterTaskFinishesForReschedule = waitAtLeastMillisAfterTaskFinishesForReschedule;
    return this;
  }

  public Optional<String> getGroup() {
    return group;
  }

  public SingularityRequestBuilder setGroup(Optional<String> group) {
    this.group = group;
    return this;
  }

  public Optional<Set<String>> getReadWriteGroups() {
    return readWriteGroups;
  }

  public SingularityRequestBuilder setReadWriteGroups(Optional<Set<String>> readWriteGroups) {
    this.readWriteGroups = readWriteGroups;
    return this;
  }


  public SingularityRequestBuilder setRequiredSlaveAttributes(Optional<Map<String, String>> requiredSlaveAttributes) {
    this.requiredSlaveAttributes = requiredSlaveAttributes;
    return this;
  }

  public SingularityRequestBuilder setAllowedSlaveAttributes(Optional<Map<String, String>> allowedSlaveAttributes) {
    this.allowedSlaveAttributes = allowedSlaveAttributes;
    return this;
  }

  public Optional<Set<String>> getReadOnlyGroups() {
    return readOnlyGroups;
  }

  public SingularityRequestBuilder setReadOnlyGroups(Optional<Set<String>> readOnlyGroups) {
    this.readOnlyGroups = readOnlyGroups;
    return this;
  }

  public Optional<Boolean> getBounceAfterScale() {
    return bounceAfterScale;
  }

  public SingularityRequestBuilder setBounceAfterScale(Optional<Boolean> bounceAfterScale) {
    this.bounceAfterScale = bounceAfterScale;
    return this;
  }

  public Optional<Map<SingularityEmailType, List<SingularityEmailDestination>>> getEmailConfigurationOverrides() {
    return emailConfigurationOverrides;
  }

  public SingularityRequestBuilder setEmailConfigurationOverrides(Optional<Map<SingularityEmailType, List<SingularityEmailDestination>>> emailConfigurationOverrides) {
    this.emailConfigurationOverrides = emailConfigurationOverrides;
    return this;
  }

  public Optional<Boolean> getHideEvenNumberAcrossRacksHint() { return hideEvenNumberAcrossRacksHint; }

  public SingularityRequestBuilder setHideEvenNumberAcrossRacksHint(Optional<Boolean> hideEvenNumberAcrossRacksHint) {
    this.hideEvenNumberAcrossRacksHint = hideEvenNumberAcrossRacksHint;
    return this;
  }

  public Optional<String> getTaskLogErrorRegex() { return taskLogErrorRegex; }

  public SingularityRequestBuilder setTaskLogErrorRegex(Optional<String> taskLogErrorRegex) {
    this.taskLogErrorRegex = taskLogErrorRegex;
    return this;
  }

  public Optional<Boolean> getTaskLogErrorRegexCaseSensitive() { return taskLogErrorRegexCaseSensitive; }

  public SingularityRequestBuilder setTaskLogErrorRegexCaseSensitive(Optional<Boolean> taskLogErrorRegexCaseSensitive) {
    this.taskLogErrorRegexCaseSensitive = taskLogErrorRegexCaseSensitive;
    return this;
  }

  public Optional<Double> getTaskPriorityLevel() {
    return taskPriorityLevel;
  }

  public SingularityRequestBuilder setTaskPriorityLevel(Optional<Double> taskPriorityLevel) {
    this.taskPriorityLevel = taskPriorityLevel;
    return this;
  }

<<<<<<< HEAD
  public Optional<Integer> getMaxTasksPerOffer() {
    return maxTasksPerOffer;
  }

  public SingularityRequestBuilder setMaxTasksPerOffer(Optional<Integer> maxTasksPerOffer) {
    this.maxTasksPerOffer = maxTasksPerOffer;
=======
  public Optional<Boolean> getAllowBounceToSameHost() {
    return allowBounceToSameHost;
  }

  public SingularityRequestBuilder setAllowBounceToSameHost(Optional<Boolean> allowBounceToSameHost) {
    this.allowBounceToSameHost = allowBounceToSameHost;
>>>>>>> 6d813845
    return this;
  }

  @Override
  public String toString() {
    return "SingularityRequestBuilder[" +
            "id='" + id + '\'' +
            ", requestType=" + requestType +
            ", owners=" + owners +
            ", numRetriesOnFailure=" + numRetriesOnFailure +
            ", schedule=" + schedule +
            ", quartzSchedule=" + quartzSchedule +
            ", scheduleTimeZone=" + scheduleTimeZone +
            ", scheduleType=" + scheduleType +
            ", killOldNonLongRunningTasksAfterMillis=" + killOldNonLongRunningTasksAfterMillis +
            ", taskExecutionTimeLimitMillis=" + taskExecutionTimeLimitMillis +
            ", scheduledExpectedRuntimeMillis=" + scheduledExpectedRuntimeMillis +
            ", waitAtLeastMillisAfterTaskFinishesForReschedule=" + waitAtLeastMillisAfterTaskFinishesForReschedule +
            ", instances=" + instances +
            ", rackSensitive=" + rackSensitive +
            ", rackAffinity=" + rackAffinity +
            ", slavePlacement=" + slavePlacement +
            ", requiredSlaveAttrbiutes=" + requiredSlaveAttributes +
            ", allowedSlaveAttrbiutes=" + allowedSlaveAttributes +
            ", loadBalanced=" + loadBalanced +
            ", group=" + group +
            ", readOnlyGroups=" + readOnlyGroups +
            ", readWriteGroups=" + readWriteGroups +
            ", bounceAfterScale=" + bounceAfterScale +
            ", emailConfigurationOverrides=" + emailConfigurationOverrides +
            ", skipHealthchecks=" + skipHealthchecks +
            ", hideEvenNumberAcrossRacksHint=" + hideEvenNumberAcrossRacksHint +
            ", taskLogErrorRegex=" + taskLogErrorRegex +
            ", taskLogErrorRegexCaseSensitive=" + taskLogErrorRegexCaseSensitive +
            ", taskPriorityLevel=" + taskPriorityLevel +
<<<<<<< HEAD
            ", maxTasksPerOffer=" + maxTasksPerOffer +
=======
            ", allowBounceToSameHost=" + allowBounceToSameHost +
>>>>>>> 6d813845
            ']';
  }

  @Override
  public boolean equals(Object o) {
    if (this == o) {
      return true;
    }
    if (o == null || getClass() != o.getClass()) {
      return false;
    }
    SingularityRequestBuilder that = (SingularityRequestBuilder) o;
    return Objects.equals(id, that.id) &&
            Objects.equals(requestType, that.requestType) &&
            Objects.equals(owners, that.owners) &&
            Objects.equals(numRetriesOnFailure, that.numRetriesOnFailure) &&
            Objects.equals(schedule, that.schedule) &&
            Objects.equals(quartzSchedule, that.quartzSchedule) &&
            Objects.equals(scheduleTimeZone, that.scheduleTimeZone) &&
            Objects.equals(scheduleType, that.scheduleType) &&
            Objects.equals(killOldNonLongRunningTasksAfterMillis, that.killOldNonLongRunningTasksAfterMillis) &&
            Objects.equals(taskExecutionTimeLimitMillis, that.taskExecutionTimeLimitMillis) &&
            Objects.equals(scheduledExpectedRuntimeMillis, that.scheduledExpectedRuntimeMillis) &&
            Objects.equals(waitAtLeastMillisAfterTaskFinishesForReschedule, that.waitAtLeastMillisAfterTaskFinishesForReschedule) &&
            Objects.equals(instances, that.instances) &&
            Objects.equals(rackSensitive, that.rackSensitive) &&
            Objects.equals(rackAffinity, that.rackAffinity) &&
            Objects.equals(slavePlacement, that.slavePlacement) &&
            Objects.equals(requiredSlaveAttributes, that.requiredSlaveAttributes) &&
            Objects.equals(allowedSlaveAttributes, that.allowedSlaveAttributes) &&
            Objects.equals(loadBalanced, that.loadBalanced) &&
            Objects.equals(group, that.group) &&
            Objects.equals(readOnlyGroups, that.readOnlyGroups) &&
            Objects.equals(readWriteGroups, that.readWriteGroups) &&
            Objects.equals(bounceAfterScale, that.bounceAfterScale) &&
            Objects.equals(skipHealthchecks, that.skipHealthchecks) &&
            Objects.equals(emailConfigurationOverrides, that.emailConfigurationOverrides) &&
            Objects.equals(hideEvenNumberAcrossRacksHint, that.hideEvenNumberAcrossRacksHint) &&
            Objects.equals(taskLogErrorRegex, that.taskLogErrorRegex) &&
            Objects.equals(taskLogErrorRegexCaseSensitive, that.taskLogErrorRegexCaseSensitive) &&
            Objects.equals(taskPriorityLevel, that.taskPriorityLevel) &&
<<<<<<< HEAD
            Objects.equals(maxTasksPerOffer, that.maxTasksPerOffer);
=======
            Objects.equals(allowBounceToSameHost, that.allowBounceToSameHost);
>>>>>>> 6d813845
  }

  @Override
  public int hashCode() {
    return Objects.hash(id, requestType, owners, numRetriesOnFailure, schedule, quartzSchedule, scheduleTimeZone, scheduleType, killOldNonLongRunningTasksAfterMillis,
        taskExecutionTimeLimitMillis, scheduledExpectedRuntimeMillis, waitAtLeastMillisAfterTaskFinishesForReschedule, instances, rackSensitive, rackAffinity, slavePlacement,
        requiredSlaveAttributes, allowedSlaveAttributes, loadBalanced, group, readOnlyGroups, readWriteGroups, bounceAfterScale, skipHealthchecks, emailConfigurationOverrides,
<<<<<<< HEAD
        hideEvenNumberAcrossRacksHint, taskLogErrorRegex, taskLogErrorRegexCaseSensitive, taskPriorityLevel, maxTasksPerOffer);
=======
        hideEvenNumberAcrossRacksHint, taskLogErrorRegex, taskLogErrorRegexCaseSensitive, taskPriorityLevel, allowBounceToSameHost);
>>>>>>> 6d813845
  }

}<|MERGE_RESOLUTION|>--- conflicted
+++ resolved
@@ -48,11 +48,8 @@
   private Optional<String> taskLogErrorRegex;
   private Optional<Boolean> taskLogErrorRegexCaseSensitive;
   private Optional<Double> taskPriorityLevel;
-<<<<<<< HEAD
   private Optional<Integer> maxTasksPerOffer;
-=======
   private Optional<Boolean> allowBounceToSameHost;
->>>>>>> 6d813845
 
   public SingularityRequestBuilder(String id, RequestType requestType) {
     this.id = checkNotNull(id, "id cannot be null");
@@ -84,21 +81,14 @@
     this.taskLogErrorRegex = Optional.absent();
     this.taskLogErrorRegexCaseSensitive = Optional.absent();
     this.taskPriorityLevel = Optional.absent();
-<<<<<<< HEAD
     this.maxTasksPerOffer = Optional.absent();
-=======
     this.allowBounceToSameHost = Optional.absent();
->>>>>>> 6d813845
   }
 
   public SingularityRequest build() {
     return new SingularityRequest(id, requestType, owners, numRetriesOnFailure, schedule, instances, rackSensitive, loadBalanced, killOldNonLongRunningTasksAfterMillis, taskExecutionTimeLimitMillis, scheduleType, quartzSchedule, scheduleTimeZone,
         rackAffinity, slavePlacement, requiredSlaveAttributes, allowedSlaveAttributes, scheduledExpectedRuntimeMillis, waitAtLeastMillisAfterTaskFinishesForReschedule, group, readWriteGroups, readOnlyGroups,
-<<<<<<< HEAD
-        bounceAfterScale, skipHealthchecks, emailConfigurationOverrides, Optional.<Boolean>absent(), hideEvenNumberAcrossRacksHint, taskLogErrorRegex, taskLogErrorRegexCaseSensitive, taskPriorityLevel, maxTasksPerOffer);
-=======
-        bounceAfterScale, skipHealthchecks, emailConfigurationOverrides, Optional.<Boolean>absent(), hideEvenNumberAcrossRacksHint, taskLogErrorRegex, taskLogErrorRegexCaseSensitive, taskPriorityLevel, allowBounceToSameHost);
->>>>>>> 6d813845
+        bounceAfterScale, skipHealthchecks, emailConfigurationOverrides, Optional.<Boolean>absent(), hideEvenNumberAcrossRacksHint, taskLogErrorRegex, taskLogErrorRegexCaseSensitive, taskPriorityLevel, maxTasksPerOffer, allowBounceToSameHost);
   }
 
   public Optional<Boolean> getSkipHealthchecks() {
@@ -339,21 +329,21 @@
     return this;
   }
 
-<<<<<<< HEAD
   public Optional<Integer> getMaxTasksPerOffer() {
     return maxTasksPerOffer;
   }
 
   public SingularityRequestBuilder setMaxTasksPerOffer(Optional<Integer> maxTasksPerOffer) {
     this.maxTasksPerOffer = maxTasksPerOffer;
-=======
+    return this;
+  }
+
   public Optional<Boolean> getAllowBounceToSameHost() {
     return allowBounceToSameHost;
   }
 
   public SingularityRequestBuilder setAllowBounceToSameHost(Optional<Boolean> allowBounceToSameHost) {
     this.allowBounceToSameHost = allowBounceToSameHost;
->>>>>>> 6d813845
     return this;
   }
 
@@ -389,11 +379,8 @@
             ", taskLogErrorRegex=" + taskLogErrorRegex +
             ", taskLogErrorRegexCaseSensitive=" + taskLogErrorRegexCaseSensitive +
             ", taskPriorityLevel=" + taskPriorityLevel +
-<<<<<<< HEAD
             ", maxTasksPerOffer=" + maxTasksPerOffer +
-=======
             ", allowBounceToSameHost=" + allowBounceToSameHost +
->>>>>>> 6d813845
             ']';
   }
 
@@ -435,11 +422,8 @@
             Objects.equals(taskLogErrorRegex, that.taskLogErrorRegex) &&
             Objects.equals(taskLogErrorRegexCaseSensitive, that.taskLogErrorRegexCaseSensitive) &&
             Objects.equals(taskPriorityLevel, that.taskPriorityLevel) &&
-<<<<<<< HEAD
-            Objects.equals(maxTasksPerOffer, that.maxTasksPerOffer);
-=======
+            Objects.equals(maxTasksPerOffer, that.maxTasksPerOffer) &&
             Objects.equals(allowBounceToSameHost, that.allowBounceToSameHost);
->>>>>>> 6d813845
   }
 
   @Override
@@ -447,11 +431,7 @@
     return Objects.hash(id, requestType, owners, numRetriesOnFailure, schedule, quartzSchedule, scheduleTimeZone, scheduleType, killOldNonLongRunningTasksAfterMillis,
         taskExecutionTimeLimitMillis, scheduledExpectedRuntimeMillis, waitAtLeastMillisAfterTaskFinishesForReschedule, instances, rackSensitive, rackAffinity, slavePlacement,
         requiredSlaveAttributes, allowedSlaveAttributes, loadBalanced, group, readOnlyGroups, readWriteGroups, bounceAfterScale, skipHealthchecks, emailConfigurationOverrides,
-<<<<<<< HEAD
-        hideEvenNumberAcrossRacksHint, taskLogErrorRegex, taskLogErrorRegexCaseSensitive, taskPriorityLevel, maxTasksPerOffer);
-=======
-        hideEvenNumberAcrossRacksHint, taskLogErrorRegex, taskLogErrorRegexCaseSensitive, taskPriorityLevel, allowBounceToSameHost);
->>>>>>> 6d813845
+        hideEvenNumberAcrossRacksHint, taskLogErrorRegex, taskLogErrorRegexCaseSensitive, taskPriorityLevel, maxTasksPerOffer, allowBounceToSameHost);
   }
 
 }