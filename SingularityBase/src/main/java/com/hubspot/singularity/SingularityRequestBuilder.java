--- conflicted
+++ resolved
@@ -221,11 +221,6 @@
     return this;
   }
 
-  public SingularityRequestBuilder setRequiredSlaveAttributes(Optional<Map<String, String>> requiredSlaveAttributes) {
-    this.requiredSlaveAttributes = requiredSlaveAttributes;
-    return this;
-  }
-
   public Optional<Set<String>> getReadOnlyGroups() {
     return readOnlyGroups;
   }
@@ -253,11 +248,7 @@
             ", rackSensitive=" + rackSensitive +
             ", rackAffinity=" + rackAffinity +
             ", slavePlacement=" + slavePlacement +
-<<<<<<< HEAD
-            ", requiredSlaveAttributes=" + requiredSlaveAttributes +
-=======
             ", requiredSlaveAttrbiutes=" + requiredSlaveAttributes +
->>>>>>> e1a19ef2
             ", loadBalanced=" + loadBalanced +
             ", group=" + group +
             ", readOnlyGroups=" + readOnlyGroups +
