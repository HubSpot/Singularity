package com.hubspot.singularity;

import java.util.List;
import java.util.Map;
import java.util.Objects;
import java.util.Set;

import com.google.common.base.Optional;

public class SingularityRequestBuilder {

  private final String id;
  private final RequestType requestType;

  private Optional<List<String>> owners;
  private Optional<Integer> numRetriesOnFailure;

  private Optional<String> schedule;
  private Optional<String> quartzSchedule;
  private Optional<ScheduleType> scheduleType;

  private Optional<Long> killOldNonLongRunningTasksAfterMillis;
  private Optional<Long> scheduledExpectedRuntimeMillis;

  private Optional<Long> waitAtLeastMillisAfterTaskFinishesForReschedule;

  @Deprecated
  // use requestType
  private Optional<Boolean> daemon;

  private Optional<Integer> instances;
  private Optional<Boolean> skipHealthchecks;

  private Optional<Boolean> rackSensitive;
  private Optional<List<String>> rackAffinity;
  private Optional<SlavePlacement> slavePlacement;
  private Optional<Map<String, String>> requiredSlaveAttributes;
  private Optional<Map<String, String>> allowedSlaveAttributes;

  private Optional<Boolean> loadBalanced;

  private Optional<String> group;
  private Optional<Set<String>> readOnlyGroups;
  private Optional<Boolean> bounceAfterScale;

  public SingularityRequestBuilder(String id, RequestType requestType) {
    this.id = id;
    this.requestType = requestType;
    this.owners = Optional.absent();
    this.numRetriesOnFailure = Optional.absent();
    this.schedule = Optional.absent();
    this.scheduleType = Optional.absent();
    this.killOldNonLongRunningTasksAfterMillis = Optional.absent();
    this.instances = Optional.absent();
    this.rackSensitive = Optional.absent();
    this.loadBalanced = Optional.absent();
    this.quartzSchedule = Optional.absent();
    this.rackAffinity = Optional.absent();
    this.slavePlacement = Optional.absent();
    this.requiredSlaveAttributes = Optional.absent();
    this.allowedSlaveAttributes = Optional.absent();
    this.scheduledExpectedRuntimeMillis = Optional.absent();
    this.daemon = Optional.absent();
    this.waitAtLeastMillisAfterTaskFinishesForReschedule = Optional.absent();
    this.group = Optional.absent();
    this.readOnlyGroups = Optional.absent();
<<<<<<< HEAD
    this.skipHealthchecks = Optional.absent();
=======
    this.bounceAfterScale = Optional.absent();
>>>>>>> e494dcbd
  }

  public SingularityRequest build() {
    return new SingularityRequest(id, requestType, owners, numRetriesOnFailure, schedule, daemon, instances, rackSensitive, loadBalanced, killOldNonLongRunningTasksAfterMillis, scheduleType, quartzSchedule,
<<<<<<< HEAD
        rackAffinity, slavePlacement, scheduledExpectedRuntimeMillis, waitAtLeastMillisAfterTaskFinishesForReschedule, group, readOnlyGroups, skipHealthchecks);
  }

  public Optional<Boolean> getSkipHealthchecks() {
    return skipHealthchecks;
  }

  public SingularityRequestBuilder setSkipHealthchecks(Optional<Boolean> skipHealthchecks) {
    this.skipHealthchecks = skipHealthchecks;
    return this;
=======
        rackAffinity, slavePlacement, requiredSlaveAttributes, allowedSlaveAttributes, scheduledExpectedRuntimeMillis, waitAtLeastMillisAfterTaskFinishesForReschedule, group, readOnlyGroups, bounceAfterScale);
>>>>>>> e494dcbd
  }


  public Optional<Boolean> getLoadBalanced() {
    return loadBalanced;
  }

  public SingularityRequestBuilder setLoadBalanced(Optional<Boolean> loadBalanced) {
    this.loadBalanced = loadBalanced;
    return this;
  }

  public String getId() {
    return id;
  }

  public Optional<List<String>> getOwners() {
    return owners;
  }

  public SingularityRequestBuilder setOwners(Optional<List<String>> owners) {
    this.owners = owners;
    return this;
  }

  public Optional<Integer> getNumRetriesOnFailure() {
    return numRetriesOnFailure;
  }

  public SingularityRequestBuilder setNumRetriesOnFailure(Optional<Integer> numRetriesOnFailure) {
    this.numRetriesOnFailure = numRetriesOnFailure;
    return this;
  }

  public Optional<String> getSchedule() {
    return schedule;
  }

  public SingularityRequestBuilder setSchedule(Optional<String> schedule) {
    this.schedule = schedule;
    return this;
  }

  @Deprecated
  public Optional<Boolean> getDaemon() {
    return daemon;
  }

  @Deprecated
  public SingularityRequestBuilder setDaemon(Optional<Boolean> daemon) {
    this.daemon = daemon;
    return this;
  }

  public Optional<Integer> getInstances() {
    return instances;
  }

  public SingularityRequestBuilder setInstances(Optional<Integer> instances) {
    this.instances = instances;
    return this;
  }

  public Optional<Boolean> getRackSensitive() {
    return rackSensitive;
  }

  public SingularityRequestBuilder setRackSensitive(Optional<Boolean> rackSensitive) {
    this.rackSensitive = rackSensitive;
    return this;
  }

  public Optional<Long> getKillOldNonLongRunningTasksAfterMillis() {
    return killOldNonLongRunningTasksAfterMillis;
  }

  public SingularityRequestBuilder setKillOldNonLongRunningTasksAfterMillis(Optional<Long> killOldNonLongRunningTasksAfterMillis) {
    this.killOldNonLongRunningTasksAfterMillis = killOldNonLongRunningTasksAfterMillis;
    return this;
  }

  public Optional<ScheduleType> getScheduleType() {
    return scheduleType;
  }

  public SingularityRequestBuilder setScheduleType(Optional<ScheduleType> scheduleType) {
    this.scheduleType = scheduleType;
    return this;
  }

  public Optional<String> getQuartzSchedule() {
    return quartzSchedule;
  }

  public SingularityRequestBuilder setQuartzSchedule(Optional<String> quartzSchedule) {
    this.quartzSchedule = quartzSchedule;
    return this;
  }

  public Optional<List<String>> getRackAffinity() {
    return rackAffinity;
  }

  public SingularityRequestBuilder setRackAffinity(Optional<List<String>> rackAffinity) {
    this.rackAffinity = rackAffinity;
    return this;
  }

  public Optional<SlavePlacement> getSlavePlacement() {
    return slavePlacement;
  }

  public SingularityRequestBuilder setSlavePlacement(Optional<SlavePlacement> slavePlacement) {
    this.slavePlacement = slavePlacement;
    return this;
  }

  public Optional<Long> getScheduledExpectedRuntimeMillis() {
    return scheduledExpectedRuntimeMillis;
  }

  public SingularityRequestBuilder setScheduledExpectedRuntimeMillis(Optional<Long> scheduledExpectedRuntimeMillis) {
    this.scheduledExpectedRuntimeMillis = scheduledExpectedRuntimeMillis;
    return this;
  }

  public RequestType getRequestType() {
    return requestType;
  }

  public Optional<Long> getWaitAtLeastMillisAfterTaskFinishesForReschedule() {
    return waitAtLeastMillisAfterTaskFinishesForReschedule;
  }

  public SingularityRequestBuilder setWaitAtLeastMillisAfterTaskFinishesForReschedule(Optional<Long> waitAtLeastMillisAfterTaskFinishesForReschedule) {
    this.waitAtLeastMillisAfterTaskFinishesForReschedule = waitAtLeastMillisAfterTaskFinishesForReschedule;
    return this;
  }

  public Optional<String> getGroup() {
    return group;
  }

  public SingularityRequestBuilder setGroup(Optional<String> group) {
    this.group = group;
    return this;
  }

  public SingularityRequestBuilder setRequiredSlaveAttributes(Optional<Map<String, String>> requiredSlaveAttributes) {
    this.requiredSlaveAttributes = requiredSlaveAttributes;
    return this;
  }

  public SingularityRequestBuilder setAllowedSlaveAttributes(Optional<Map<String, String>> allowedSlaveAttributes) {
    this.allowedSlaveAttributes = allowedSlaveAttributes;
    return this;
  }

  public Optional<Set<String>> getReadOnlyGroups() {
    return readOnlyGroups;
  }

  public SingularityRequestBuilder setReadOnlyGroups(Optional<Set<String>> readOnlyGroups) {
    this.readOnlyGroups = readOnlyGroups;
    return this;
  }

  public Optional<Boolean> getBounceAfterScale() {
    return bounceAfterScale;
  }

  public SingularityRequestBuilder setBounceAfterScale(Optional<Boolean> bounceAfterScale) {
    this.bounceAfterScale = bounceAfterScale;
    return this;
  }

  @Override
  public String toString() {
    return "SingularityRequestBuilder[" +
            "id='" + id + '\'' +
            ", requestType=" + requestType +
            ", owners=" + owners +
            ", numRetriesOnFailure=" + numRetriesOnFailure +
            ", schedule=" + schedule +
            ", quartzSchedule=" + quartzSchedule +
            ", scheduleType=" + scheduleType +
            ", killOldNonLongRunningTasksAfterMillis=" + killOldNonLongRunningTasksAfterMillis +
            ", scheduledExpectedRuntimeMillis=" + scheduledExpectedRuntimeMillis +
            ", waitAtLeastMillisAfterTaskFinishesForReschedule=" + waitAtLeastMillisAfterTaskFinishesForReschedule +
            ", daemon=" + daemon +
            ", instances=" + instances +
            ", rackSensitive=" + rackSensitive +
            ", rackAffinity=" + rackAffinity +
            ", slavePlacement=" + slavePlacement +
            ", requiredSlaveAttrbiutes=" + requiredSlaveAttributes +
            ", allowedSlaveAttrbiutes=" + allowedSlaveAttributes +
            ", loadBalanced=" + loadBalanced +
            ", group=" + group +
            ", readOnlyGroups=" + readOnlyGroups +
<<<<<<< HEAD
            ", skipHealthchecks=" + skipHealthchecks +
=======
            ", bounceAfterScale=" + bounceAfterScale +
>>>>>>> e494dcbd
            ']';
  }

  @Override
  public boolean equals(Object o) {
    if (this == o) {
      return true;
    }
    if (o == null || getClass() != o.getClass()) {
      return false;
    }
    SingularityRequestBuilder that = (SingularityRequestBuilder) o;
    return Objects.equals(id, that.id) &&
            Objects.equals(requestType, that.requestType) &&
            Objects.equals(owners, that.owners) &&
            Objects.equals(numRetriesOnFailure, that.numRetriesOnFailure) &&
            Objects.equals(schedule, that.schedule) &&
            Objects.equals(quartzSchedule, that.quartzSchedule) &&
            Objects.equals(scheduleType, that.scheduleType) &&
            Objects.equals(killOldNonLongRunningTasksAfterMillis, that.killOldNonLongRunningTasksAfterMillis) &&
            Objects.equals(scheduledExpectedRuntimeMillis, that.scheduledExpectedRuntimeMillis) &&
            Objects.equals(waitAtLeastMillisAfterTaskFinishesForReschedule, that.waitAtLeastMillisAfterTaskFinishesForReschedule) &&
            Objects.equals(instances, that.instances) &&
            Objects.equals(rackSensitive, that.rackSensitive) &&
            Objects.equals(rackAffinity, that.rackAffinity) &&
            Objects.equals(slavePlacement, that.slavePlacement) &&
            Objects.equals(requiredSlaveAttributes, that.requiredSlaveAttributes) &&
            Objects.equals(allowedSlaveAttributes, that.allowedSlaveAttributes) &&
            Objects.equals(loadBalanced, that.loadBalanced) &&
            Objects.equals(group, that.group) &&
<<<<<<< HEAD
            Objects.equals(skipHealthchecks, that.skipHealthchecks);
=======
            Objects.equals(readOnlyGroups, that.readOnlyGroups) &&
            Objects.equals(bounceAfterScale, that.bounceAfterScale);
>>>>>>> e494dcbd
  }

  @Override
  public int hashCode() {
<<<<<<< HEAD
    return Objects.hash(id, requestType, owners, numRetriesOnFailure, schedule, quartzSchedule, scheduleType, killOldNonLongRunningTasksAfterMillis,
        scheduledExpectedRuntimeMillis, waitAtLeastMillisAfterTaskFinishesForReschedule, instances, rackSensitive, rackAffinity, slavePlacement, loadBalanced, group, skipHealthchecks);
=======
    return Objects.hash(id, requestType, owners, numRetriesOnFailure, schedule, quartzSchedule, scheduleType, killOldNonLongRunningTasksAfterMillis, scheduledExpectedRuntimeMillis, waitAtLeastMillisAfterTaskFinishesForReschedule, instances, rackSensitive, rackAffinity, slavePlacement, requiredSlaveAttributes, allowedSlaveAttributes, loadBalanced, group, readOnlyGroups, bounceAfterScale);
>>>>>>> e494dcbd
  }
}<|MERGE_RESOLUTION|>--- conflicted
+++ resolved
@@ -64,17 +64,13 @@
     this.waitAtLeastMillisAfterTaskFinishesForReschedule = Optional.absent();
     this.group = Optional.absent();
     this.readOnlyGroups = Optional.absent();
-<<<<<<< HEAD
+    this.bounceAfterScale = Optional.absent();
     this.skipHealthchecks = Optional.absent();
-=======
-    this.bounceAfterScale = Optional.absent();
->>>>>>> e494dcbd
   }
 
   public SingularityRequest build() {
     return new SingularityRequest(id, requestType, owners, numRetriesOnFailure, schedule, daemon, instances, rackSensitive, loadBalanced, killOldNonLongRunningTasksAfterMillis, scheduleType, quartzSchedule,
-<<<<<<< HEAD
-        rackAffinity, slavePlacement, scheduledExpectedRuntimeMillis, waitAtLeastMillisAfterTaskFinishesForReschedule, group, readOnlyGroups, skipHealthchecks);
+        rackAffinity, slavePlacement, requiredSlaveAttributes, allowedSlaveAttributes, scheduledExpectedRuntimeMillis, waitAtLeastMillisAfterTaskFinishesForReschedule, group, readOnlyGroups, bounceAfterScale, skipHealthchecks);
   }
 
   public Optional<Boolean> getSkipHealthchecks() {
@@ -84,11 +80,7 @@
   public SingularityRequestBuilder setSkipHealthchecks(Optional<Boolean> skipHealthchecks) {
     this.skipHealthchecks = skipHealthchecks;
     return this;
-=======
-        rackAffinity, slavePlacement, requiredSlaveAttributes, allowedSlaveAttributes, scheduledExpectedRuntimeMillis, waitAtLeastMillisAfterTaskFinishesForReschedule, group, readOnlyGroups, bounceAfterScale);
->>>>>>> e494dcbd
-  }
-
+  }
 
   public Optional<Boolean> getLoadBalanced() {
     return loadBalanced;
@@ -286,11 +278,8 @@
             ", loadBalanced=" + loadBalanced +
             ", group=" + group +
             ", readOnlyGroups=" + readOnlyGroups +
-<<<<<<< HEAD
+            ", bounceAfterScale=" + bounceAfterScale +
             ", skipHealthchecks=" + skipHealthchecks +
-=======
-            ", bounceAfterScale=" + bounceAfterScale +
->>>>>>> e494dcbd
             ']';
   }
 
@@ -321,21 +310,15 @@
             Objects.equals(allowedSlaveAttributes, that.allowedSlaveAttributes) &&
             Objects.equals(loadBalanced, that.loadBalanced) &&
             Objects.equals(group, that.group) &&
-<<<<<<< HEAD
+            Objects.equals(readOnlyGroups, that.readOnlyGroups) &&
+            Objects.equals(bounceAfterScale, that.bounceAfterScale) &&
             Objects.equals(skipHealthchecks, that.skipHealthchecks);
-=======
-            Objects.equals(readOnlyGroups, that.readOnlyGroups) &&
-            Objects.equals(bounceAfterScale, that.bounceAfterScale);
->>>>>>> e494dcbd
   }
 
   @Override
   public int hashCode() {
-<<<<<<< HEAD
     return Objects.hash(id, requestType, owners, numRetriesOnFailure, schedule, quartzSchedule, scheduleType, killOldNonLongRunningTasksAfterMillis,
-        scheduledExpectedRuntimeMillis, waitAtLeastMillisAfterTaskFinishesForReschedule, instances, rackSensitive, rackAffinity, slavePlacement, loadBalanced, group, skipHealthchecks);
-=======
-    return Objects.hash(id, requestType, owners, numRetriesOnFailure, schedule, quartzSchedule, scheduleType, killOldNonLongRunningTasksAfterMillis, scheduledExpectedRuntimeMillis, waitAtLeastMillisAfterTaskFinishesForReschedule, instances, rackSensitive, rackAffinity, slavePlacement, requiredSlaveAttributes, allowedSlaveAttributes, loadBalanced, group, readOnlyGroups, bounceAfterScale);
->>>>>>> e494dcbd
+        scheduledExpectedRuntimeMillis, waitAtLeastMillisAfterTaskFinishesForReschedule, instances, rackSensitive, rackAffinity, slavePlacement, 
+        requiredSlaveAttributes, allowedSlaveAttributes, loadBalanced, group, readOnlyGroups, bounceAfterScale, skipHealthchecks);
   }
 }