--- conflicted
+++ resolved
@@ -403,15 +403,9 @@
   @Override
   public int hashCode() {
     return Objects.hash(id, requestType, owners, numRetriesOnFailure, schedule, quartzSchedule, scheduleTimeZone, scheduleType, killOldNonLongRunningTasksAfterMillis,
-<<<<<<< HEAD
         taskExecutionTimeLimitMillis, scheduledExpectedRuntimeMillis, waitAtLeastMillisAfterTaskFinishesForReschedule, instances, rackSensitive, rackAffinity, slavePlacement,
-        requiredSlaveAttributes, allowedSlaveAttributes, loadBalanced, group, readOnlyGroups, bounceAfterScale, skipHealthchecks, emailConfigurationOverrides,
+        requiredSlaveAttributes, allowedSlaveAttributes, loadBalanced, group, readOnlyGroups, readWriteGroups, bounceAfterScale, skipHealthchecks, emailConfigurationOverrides,
         hideEvenNumberAcrossRacksHint, taskLogErrorRegex, taskLogErrorRegexCaseSensitive, taskPriorityLevel);
-=======
-        scheduledExpectedRuntimeMillis, waitAtLeastMillisAfterTaskFinishesForReschedule, instances, rackSensitive, rackAffinity, slavePlacement,
-        requiredSlaveAttributes, allowedSlaveAttributes, loadBalanced, group, readOnlyGroups, readWriteGroups, bounceAfterScale, skipHealthchecks, emailConfigurationOverrides,
-        hideEvenNumberAcrossRacksHint, taskLogErrorRegex, taskLogErrorRegexCaseSensitive);
->>>>>>> d0787c15
   }
 
 }