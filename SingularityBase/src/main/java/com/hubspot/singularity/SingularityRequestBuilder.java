package com.hubspot.singularity;

import java.util.List;
import java.util.Map;
import java.util.Objects;
import java.util.Set;

import com.google.common.base.Optional;

public class SingularityRequestBuilder {

  private final String id;
  private final RequestType requestType;

  private Optional<List<String>> owners;
  private Optional<Integer> numRetriesOnFailure;

  private Optional<String> schedule;
  private Optional<String> quartzSchedule;
  private Optional<ScheduleType> scheduleType;

  private Optional<Long> killOldNonLongRunningTasksAfterMillis;
  private Optional<Long> scheduledExpectedRuntimeMillis;

  private Optional<Long> waitAtLeastMillisAfterTaskFinishesForReschedule;

  @Deprecated
  // use requestType
  private Optional<Boolean> daemon;

  private Optional<Integer> instances;

  private Optional<Boolean> rackSensitive;
  private Optional<List<String>> rackAffinity;
  private Optional<SlavePlacement> slavePlacement;
  private Optional<Map<String, String>> requiredSlaveAttributes;

  private Optional<Boolean> loadBalanced;

  private Optional<String> group;
  private Optional<Set<String>> readOnlyGroups;

  public SingularityRequestBuilder(String id, RequestType requestType) {
    this.id = id;
    this.requestType = requestType;
    this.owners = Optional.absent();
    this.numRetriesOnFailure = Optional.absent();
    this.schedule = Optional.absent();
    this.scheduleType = Optional.absent();
    this.killOldNonLongRunningTasksAfterMillis = Optional.absent();
    this.instances = Optional.absent();
    this.rackSensitive = Optional.absent();
    this.loadBalanced = Optional.absent();
    this.quartzSchedule = Optional.absent();
    this.rackAffinity = Optional.absent();
    this.slavePlacement = Optional.absent();
    this.requiredSlaveAttributes = Optional.absent();
    this.scheduledExpectedRuntimeMillis = Optional.absent();
    this.daemon = Optional.absent();
    this.waitAtLeastMillisAfterTaskFinishesForReschedule = Optional.absent();
    this.group = Optional.absent();
    this.readOnlyGroups = Optional.absent();
  }

  public SingularityRequest build() {
    return new SingularityRequest(id, requestType, owners, numRetriesOnFailure, schedule, daemon, instances, rackSensitive, loadBalanced, killOldNonLongRunningTasksAfterMillis, scheduleType, quartzSchedule,
<<<<<<< HEAD
        rackAffinity, slavePlacement, requiredSlaveAttributes, scheduledExpectedRuntimeMillis, waitAtLeastMillisAfterTaskFinishesForReschedule, group);
=======
        rackAffinity, slavePlacement, scheduledExpectedRuntimeMillis, waitAtLeastMillisAfterTaskFinishesForReschedule, group, readOnlyGroups);
>>>>>>> b73d7547
  }

  public Optional<Boolean> getLoadBalanced() {
    return loadBalanced;
  }

  public SingularityRequestBuilder setLoadBalanced(Optional<Boolean> loadBalanced) {
    this.loadBalanced = loadBalanced;
    return this;
  }

  public String getId() {
    return id;
  }

  public Optional<List<String>> getOwners() {
    return owners;
  }

  public SingularityRequestBuilder setOwners(Optional<List<String>> owners) {
    this.owners = owners;
    return this;
  }

  public Optional<Integer> getNumRetriesOnFailure() {
    return numRetriesOnFailure;
  }

  public SingularityRequestBuilder setNumRetriesOnFailure(Optional<Integer> numRetriesOnFailure) {
    this.numRetriesOnFailure = numRetriesOnFailure;
    return this;
  }

  public Optional<String> getSchedule() {
    return schedule;
  }

  public SingularityRequestBuilder setSchedule(Optional<String> schedule) {
    this.schedule = schedule;
    return this;
  }

  @Deprecated
  public Optional<Boolean> getDaemon() {
    return daemon;
  }

  @Deprecated
  public SingularityRequestBuilder setDaemon(Optional<Boolean> daemon) {
    this.daemon = daemon;
    return this;
  }

  public Optional<Integer> getInstances() {
    return instances;
  }

  public SingularityRequestBuilder setInstances(Optional<Integer> instances) {
    this.instances = instances;
    return this;
  }

  public Optional<Boolean> getRackSensitive() {
    return rackSensitive;
  }

  public SingularityRequestBuilder setRackSensitive(Optional<Boolean> rackSensitive) {
    this.rackSensitive = rackSensitive;
    return this;
  }

  public Optional<Long> getKillOldNonLongRunningTasksAfterMillis() {
    return killOldNonLongRunningTasksAfterMillis;
  }

  public SingularityRequestBuilder setKillOldNonLongRunningTasksAfterMillis(Optional<Long> killOldNonLongRunningTasksAfterMillis) {
    this.killOldNonLongRunningTasksAfterMillis = killOldNonLongRunningTasksAfterMillis;
    return this;
  }

  public Optional<ScheduleType> getScheduleType() {
    return scheduleType;
  }

  public SingularityRequestBuilder setScheduleType(Optional<ScheduleType> scheduleType) {
    this.scheduleType = scheduleType;
    return this;
  }

  public Optional<String> getQuartzSchedule() {
    return quartzSchedule;
  }

  public SingularityRequestBuilder setQuartzSchedule(Optional<String> quartzSchedule) {
    this.quartzSchedule = quartzSchedule;
    return this;
  }

  public Optional<List<String>> getRackAffinity() {
    return rackAffinity;
  }

  public SingularityRequestBuilder setRackAffinity(Optional<List<String>> rackAffinity) {
    this.rackAffinity = rackAffinity;
    return this;
  }

  public Optional<SlavePlacement> getSlavePlacement() {
    return slavePlacement;
  }

  public SingularityRequestBuilder setSlavePlacement(Optional<SlavePlacement> slavePlacement) {
    this.slavePlacement = slavePlacement;
    return this;
  }

  public Optional<Long> getScheduledExpectedRuntimeMillis() {
    return scheduledExpectedRuntimeMillis;
  }

  public SingularityRequestBuilder setScheduledExpectedRuntimeMillis(Optional<Long> scheduledExpectedRuntimeMillis) {
    this.scheduledExpectedRuntimeMillis = scheduledExpectedRuntimeMillis;
    return this;
  }

  public RequestType getRequestType() {
    return requestType;
  }

  public Optional<Long> getWaitAtLeastMillisAfterTaskFinishesForReschedule() {
    return waitAtLeastMillisAfterTaskFinishesForReschedule;
  }

  public SingularityRequestBuilder setWaitAtLeastMillisAfterTaskFinishesForReschedule(Optional<Long> waitAtLeastMillisAfterTaskFinishesForReschedule) {
    this.waitAtLeastMillisAfterTaskFinishesForReschedule = waitAtLeastMillisAfterTaskFinishesForReschedule;
    return this;
  }

  public Optional<String> getGroup() {
    return group;
  }

  public SingularityRequestBuilder setGroup(Optional<String> group) {
    this.group = group;
    return this;
  }

<<<<<<< HEAD
  public SingularityRequestBuilder setRequiredSlaveAttributes(Optional<Map<String, String>> requiredSlaveAttributes) {
    this.requiredSlaveAttributes = requiredSlaveAttributes;
=======
  public Optional<Set<String>> getReadOnlyGroups() {
    return readOnlyGroups;
  }

  public SingularityRequestBuilder setReadOnlyGroups(Optional<Set<String>> readOnlyGroups) {
    this.readOnlyGroups = readOnlyGroups;
>>>>>>> b73d7547
    return this;
  }

  @Override
  public String toString() {
<<<<<<< HEAD
    return "SingularityRequestBuilder [id=" + id + ", requestType=" + requestType + ", owners=" + owners + ", numRetriesOnFailure=" + numRetriesOnFailure + ", schedule=" + schedule
        + ", quartzSchedule=" + quartzSchedule + ", scheduleType=" + scheduleType + ", killOldNonLongRunningTasksAfterMillis=" + killOldNonLongRunningTasksAfterMillis
        + ", scheduledExpectedRuntimeMillis=" + scheduledExpectedRuntimeMillis + ", waitAtLeastMillisAfterTaskFinishesForReschedule=" + waitAtLeastMillisAfterTaskFinishesForReschedule + ", daemon="
        + daemon + ", instances=" + instances + ", rackSensitive=" + rackSensitive + ", rackAffinity=" + rackAffinity + ", slavePlacement=" + slavePlacement + ", requiredSlaveAttrbiutes=" + requiredSlaveAttributes + ", loadBalanced=" + loadBalanced + ", group=" + group + "]";
=======
    return "SingularityRequestBuilder[" +
            "id='" + id + '\'' +
            ", requestType=" + requestType +
            ", owners=" + owners +
            ", numRetriesOnFailure=" + numRetriesOnFailure +
            ", schedule=" + schedule +
            ", quartzSchedule=" + quartzSchedule +
            ", scheduleType=" + scheduleType +
            ", killOldNonLongRunningTasksAfterMillis=" + killOldNonLongRunningTasksAfterMillis +
            ", scheduledExpectedRuntimeMillis=" + scheduledExpectedRuntimeMillis +
            ", waitAtLeastMillisAfterTaskFinishesForReschedule=" + waitAtLeastMillisAfterTaskFinishesForReschedule +
            ", daemon=" + daemon +
            ", instances=" + instances +
            ", rackSensitive=" + rackSensitive +
            ", rackAffinity=" + rackAffinity +
            ", slavePlacement=" + slavePlacement +
            ", loadBalanced=" + loadBalanced +
            ", group=" + group +
            ", readOnlyGroups=" + readOnlyGroups +
            ']';
>>>>>>> b73d7547
  }

  @Override
  public boolean equals(Object o) {
    if (this == o) {
      return true;
    }
    if (o == null || getClass() != o.getClass()) {
      return false;
    }
    SingularityRequestBuilder that = (SingularityRequestBuilder) o;
    return Objects.equals(id, that.id) &&
            Objects.equals(requestType, that.requestType) &&
            Objects.equals(owners, that.owners) &&
            Objects.equals(numRetriesOnFailure, that.numRetriesOnFailure) &&
            Objects.equals(schedule, that.schedule) &&
            Objects.equals(quartzSchedule, that.quartzSchedule) &&
            Objects.equals(scheduleType, that.scheduleType) &&
            Objects.equals(killOldNonLongRunningTasksAfterMillis, that.killOldNonLongRunningTasksAfterMillis) &&
            Objects.equals(scheduledExpectedRuntimeMillis, that.scheduledExpectedRuntimeMillis) &&
            Objects.equals(waitAtLeastMillisAfterTaskFinishesForReschedule, that.waitAtLeastMillisAfterTaskFinishesForReschedule) &&
            Objects.equals(instances, that.instances) &&
            Objects.equals(rackSensitive, that.rackSensitive) &&
            Objects.equals(rackAffinity, that.rackAffinity) &&
            Objects.equals(slavePlacement, that.slavePlacement) &&
            Objects.equals(requiredSlaveAttributes, that.requiredSlaveAttributes) &&
            Objects.equals(loadBalanced, that.loadBalanced) &&
            Objects.equals(group, that.group);
  }

  @Override
  public int hashCode() {
    return Objects.hash(id, requestType, owners, numRetriesOnFailure, schedule, quartzSchedule, scheduleType, killOldNonLongRunningTasksAfterMillis, scheduledExpectedRuntimeMillis, waitAtLeastMillisAfterTaskFinishesForReschedule, instances, rackSensitive, rackAffinity, slavePlacement, loadBalanced, group);
  }
}<|MERGE_RESOLUTION|>--- conflicted
+++ resolved
@@ -64,11 +64,7 @@
 
   public SingularityRequest build() {
     return new SingularityRequest(id, requestType, owners, numRetriesOnFailure, schedule, daemon, instances, rackSensitive, loadBalanced, killOldNonLongRunningTasksAfterMillis, scheduleType, quartzSchedule,
-<<<<<<< HEAD
-        rackAffinity, slavePlacement, requiredSlaveAttributes, scheduledExpectedRuntimeMillis, waitAtLeastMillisAfterTaskFinishesForReschedule, group);
-=======
-        rackAffinity, slavePlacement, scheduledExpectedRuntimeMillis, waitAtLeastMillisAfterTaskFinishesForReschedule, group, readOnlyGroups);
->>>>>>> b73d7547
+        rackAffinity, slavePlacement, requiredSlaveAttributes, scheduledExpectedRuntimeMillis, waitAtLeastMillisAfterTaskFinishesForReschedule, group, readOnlyGroups);
   }
 
   public Optional<Boolean> getLoadBalanced() {
@@ -185,6 +181,15 @@
     return this;
   }
 
+  public Optional<Map<String, String>> getRequiredSlaveAttributes() {
+    return requiredSlaveAttributes;
+  }
+
+  public SingularityRequestBuilder setRequiredSlaveAttributes(Optional<Map<String, String>> requiredSlaveAttributes) {
+    this.requiredSlaveAttributes = requiredSlaveAttributes;
+    return this;
+  }
+
   public Optional<Long> getScheduledExpectedRuntimeMillis() {
     return scheduledExpectedRuntimeMillis;
   }
@@ -216,28 +221,17 @@
     return this;
   }
 
-<<<<<<< HEAD
-  public SingularityRequestBuilder setRequiredSlaveAttributes(Optional<Map<String, String>> requiredSlaveAttributes) {
-    this.requiredSlaveAttributes = requiredSlaveAttributes;
-=======
   public Optional<Set<String>> getReadOnlyGroups() {
     return readOnlyGroups;
   }
 
   public SingularityRequestBuilder setReadOnlyGroups(Optional<Set<String>> readOnlyGroups) {
     this.readOnlyGroups = readOnlyGroups;
->>>>>>> b73d7547
     return this;
   }
 
   @Override
   public String toString() {
-<<<<<<< HEAD
-    return "SingularityRequestBuilder [id=" + id + ", requestType=" + requestType + ", owners=" + owners + ", numRetriesOnFailure=" + numRetriesOnFailure + ", schedule=" + schedule
-        + ", quartzSchedule=" + quartzSchedule + ", scheduleType=" + scheduleType + ", killOldNonLongRunningTasksAfterMillis=" + killOldNonLongRunningTasksAfterMillis
-        + ", scheduledExpectedRuntimeMillis=" + scheduledExpectedRuntimeMillis + ", waitAtLeastMillisAfterTaskFinishesForReschedule=" + waitAtLeastMillisAfterTaskFinishesForReschedule + ", daemon="
-        + daemon + ", instances=" + instances + ", rackSensitive=" + rackSensitive + ", rackAffinity=" + rackAffinity + ", slavePlacement=" + slavePlacement + ", requiredSlaveAttrbiutes=" + requiredSlaveAttributes + ", loadBalanced=" + loadBalanced + ", group=" + group + "]";
-=======
     return "SingularityRequestBuilder[" +
             "id='" + id + '\'' +
             ", requestType=" + requestType +
@@ -254,11 +248,11 @@
             ", rackSensitive=" + rackSensitive +
             ", rackAffinity=" + rackAffinity +
             ", slavePlacement=" + slavePlacement +
+            ", requiredSlaveAttributes=" + requiredSlaveAttributes +
             ", loadBalanced=" + loadBalanced +
             ", group=" + group +
             ", readOnlyGroups=" + readOnlyGroups +
             ']';
->>>>>>> b73d7547
   }
 
   @Override
@@ -286,11 +280,12 @@
             Objects.equals(slavePlacement, that.slavePlacement) &&
             Objects.equals(requiredSlaveAttributes, that.requiredSlaveAttributes) &&
             Objects.equals(loadBalanced, that.loadBalanced) &&
-            Objects.equals(group, that.group);
+            Objects.equals(group, that.group) &&
+            Objects.equals(readOnlyGroups, that.readOnlyGroups);
   }
 
   @Override
   public int hashCode() {
-    return Objects.hash(id, requestType, owners, numRetriesOnFailure, schedule, quartzSchedule, scheduleType, killOldNonLongRunningTasksAfterMillis, scheduledExpectedRuntimeMillis, waitAtLeastMillisAfterTaskFinishesForReschedule, instances, rackSensitive, rackAffinity, slavePlacement, loadBalanced, group);
+    return Objects.hash(id, requestType, owners, numRetriesOnFailure, schedule, quartzSchedule, scheduleType, killOldNonLongRunningTasksAfterMillis, scheduledExpectedRuntimeMillis, waitAtLeastMillisAfterTaskFinishesForReschedule, instances, rackSensitive, rackAffinity, slavePlacement, requiredSlaveAttributes, loadBalanced, group, readOnlyGroups);
   }
 }