package com.hubspot.singularity;

import static com.google.common.base.Preconditions.checkNotNull;

import java.util.List;
import java.util.Map;
import java.util.Objects;
import java.util.Set;

import com.google.common.base.Optional;

public class SingularityRequestBuilder {

  private final String id;
  private final RequestType requestType;

  private Optional<List<String>> owners;
  private Optional<Integer> numRetriesOnFailure;

  private Optional<String> schedule;
  private Optional<String> quartzSchedule;
  private Optional<ScheduleType> scheduleType;

  private Optional<Long> killOldNonLongRunningTasksAfterMillis;
  private Optional<Long> scheduledExpectedRuntimeMillis;

  private Optional<Long> waitAtLeastMillisAfterTaskFinishesForReschedule;

  private Optional<Integer> instances;
  private Optional<Boolean> skipHealthchecks;

  private Optional<Boolean> rackSensitive;
  private Optional<List<String>> rackAffinity;
  private Optional<SlavePlacement> slavePlacement;
  private Optional<Map<String, String>> requiredSlaveAttributes;
  private Optional<Map<String, String>> allowedSlaveAttributes;

  private Optional<Boolean> loadBalanced;

  private Optional<String> group;
  private Optional<Set<String>> readOnlyGroups;
  private Optional<Boolean> bounceAfterScale;
  private Optional<Map<SingularityEmailType, List<SingularityEmailDestination>>> emailConfigurationOverrides;
  private Optional<Boolean> hideEvenNumberAcrossRacksHint;
  private Optional<String> taskLogErrorRegex;
  private Optional<Boolean> taskLogErrorRegexCaseSensitive;

  private Optional<Double> taskPriorityLevel;

  public SingularityRequestBuilder(String id, RequestType requestType) {
    this.id = checkNotNull(id, "id cannot be null");
    this.requestType = checkNotNull(requestType, "requestType cannot be null");
    this.owners = Optional.absent();
    this.numRetriesOnFailure = Optional.absent();
    this.schedule = Optional.absent();
    this.scheduleType = Optional.absent();
    this.killOldNonLongRunningTasksAfterMillis = Optional.absent();
    this.instances = Optional.absent();
    this.rackSensitive = Optional.absent();
    this.loadBalanced = Optional.absent();
    this.quartzSchedule = Optional.absent();
    this.rackAffinity = Optional.absent();
    this.slavePlacement = Optional.absent();
    this.requiredSlaveAttributes = Optional.absent();
    this.allowedSlaveAttributes = Optional.absent();
    this.scheduledExpectedRuntimeMillis = Optional.absent();
    this.waitAtLeastMillisAfterTaskFinishesForReschedule = Optional.absent();
    this.group = Optional.absent();
    this.readOnlyGroups = Optional.absent();
    this.bounceAfterScale = Optional.absent();
    this.emailConfigurationOverrides = Optional.absent();
    this.skipHealthchecks = Optional.absent();
    this.hideEvenNumberAcrossRacksHint = Optional.absent();
    this.taskLogErrorRegex = Optional.absent();
    this.taskLogErrorRegexCaseSensitive = Optional.absent();
    this.taskPriorityLevel = Optional.absent();
  }

  public SingularityRequest build() {
    return new SingularityRequest(id, requestType, owners, numRetriesOnFailure, schedule, instances, rackSensitive, loadBalanced, killOldNonLongRunningTasksAfterMillis, scheduleType, quartzSchedule,
        rackAffinity, slavePlacement, requiredSlaveAttributes, allowedSlaveAttributes, scheduledExpectedRuntimeMillis, waitAtLeastMillisAfterTaskFinishesForReschedule, group, readOnlyGroups,
<<<<<<< HEAD
        bounceAfterScale, skipHealthchecks, emailConfigurationOverrides, Optional.<Boolean>absent(), taskLogErrorRegex, taskLogErrorRegexCaseSensitive, hideEvenNumberAcrossRacksHint);
=======
        bounceAfterScale, skipHealthchecks, emailConfigurationOverrides, Optional.<Boolean>absent(), hideEvenNumberAcrossRacksHint, taskLogErrorRegex, taskLogErrorRegexCaseSensitive, taskPriorityLevel);
>>>>>>> 21f69a9a
  }

  public Optional<Boolean> getSkipHealthchecks() {
    return skipHealthchecks;
  }

  public SingularityRequestBuilder setSkipHealthchecks(Optional<Boolean> skipHealthchecks) {
    this.skipHealthchecks = skipHealthchecks;
    return this;
  }

  public Optional<Boolean> getLoadBalanced() {
    return loadBalanced;
  }

  public SingularityRequestBuilder setLoadBalanced(Optional<Boolean> loadBalanced) {
    this.loadBalanced = loadBalanced;
    return this;
  }

  public String getId() {
    return id;
  }

  public Optional<List<String>> getOwners() {
    return owners;
  }

  public SingularityRequestBuilder setOwners(Optional<List<String>> owners) {
    this.owners = owners;
    return this;
  }

  public Optional<Integer> getNumRetriesOnFailure() {
    return numRetriesOnFailure;
  }

  public SingularityRequestBuilder setNumRetriesOnFailure(Optional<Integer> numRetriesOnFailure) {
    this.numRetriesOnFailure = numRetriesOnFailure;
    return this;
  }

  public Optional<String> getSchedule() {
    return schedule;
  }

  public SingularityRequestBuilder setSchedule(Optional<String> schedule) {
    this.schedule = schedule;
    return this;
  }

  public Optional<Integer> getInstances() {
    return instances;
  }

  public SingularityRequestBuilder setInstances(Optional<Integer> instances) {
    this.instances = instances;
    return this;
  }

  public Optional<Boolean> getRackSensitive() {
    return rackSensitive;
  }

  public SingularityRequestBuilder setRackSensitive(Optional<Boolean> rackSensitive) {
    this.rackSensitive = rackSensitive;
    return this;
  }

  public Optional<Long> getKillOldNonLongRunningTasksAfterMillis() {
    return killOldNonLongRunningTasksAfterMillis;
  }

  public SingularityRequestBuilder setKillOldNonLongRunningTasksAfterMillis(Optional<Long> killOldNonLongRunningTasksAfterMillis) {
    this.killOldNonLongRunningTasksAfterMillis = killOldNonLongRunningTasksAfterMillis;
    return this;
  }

  public Optional<ScheduleType> getScheduleType() {
    return scheduleType;
  }

  public SingularityRequestBuilder setScheduleType(Optional<ScheduleType> scheduleType) {
    this.scheduleType = scheduleType;
    return this;
  }

  public Optional<String> getQuartzSchedule() {
    return quartzSchedule;
  }

  public SingularityRequestBuilder setQuartzSchedule(Optional<String> quartzSchedule) {
    this.quartzSchedule = quartzSchedule;
    return this;
  }

  public Optional<List<String>> getRackAffinity() {
    return rackAffinity;
  }

  public SingularityRequestBuilder setRackAffinity(Optional<List<String>> rackAffinity) {
    this.rackAffinity = rackAffinity;
    return this;
  }

  public Optional<SlavePlacement> getSlavePlacement() {
    return slavePlacement;
  }

  public SingularityRequestBuilder setSlavePlacement(Optional<SlavePlacement> slavePlacement) {
    this.slavePlacement = slavePlacement;
    return this;
  }

  public Optional<Long> getScheduledExpectedRuntimeMillis() {
    return scheduledExpectedRuntimeMillis;
  }

  public SingularityRequestBuilder setScheduledExpectedRuntimeMillis(Optional<Long> scheduledExpectedRuntimeMillis) {
    this.scheduledExpectedRuntimeMillis = scheduledExpectedRuntimeMillis;
    return this;
  }

  public RequestType getRequestType() {
    return requestType;
  }

  public Optional<Long> getWaitAtLeastMillisAfterTaskFinishesForReschedule() {
    return waitAtLeastMillisAfterTaskFinishesForReschedule;
  }

  public SingularityRequestBuilder setWaitAtLeastMillisAfterTaskFinishesForReschedule(Optional<Long> waitAtLeastMillisAfterTaskFinishesForReschedule) {
    this.waitAtLeastMillisAfterTaskFinishesForReschedule = waitAtLeastMillisAfterTaskFinishesForReschedule;
    return this;
  }

  public Optional<String> getGroup() {
    return group;
  }

  public SingularityRequestBuilder setGroup(Optional<String> group) {
    this.group = group;
    return this;
  }

  public SingularityRequestBuilder setRequiredSlaveAttributes(Optional<Map<String, String>> requiredSlaveAttributes) {
    this.requiredSlaveAttributes = requiredSlaveAttributes;
    return this;
  }

  public SingularityRequestBuilder setAllowedSlaveAttributes(Optional<Map<String, String>> allowedSlaveAttributes) {
    this.allowedSlaveAttributes = allowedSlaveAttributes;
    return this;
  }

  public Optional<Set<String>> getReadOnlyGroups() {
    return readOnlyGroups;
  }

  public SingularityRequestBuilder setReadOnlyGroups(Optional<Set<String>> readOnlyGroups) {
    this.readOnlyGroups = readOnlyGroups;
    return this;
  }

  public Optional<Boolean> getBounceAfterScale() {
    return bounceAfterScale;
  }

  public SingularityRequestBuilder setBounceAfterScale(Optional<Boolean> bounceAfterScale) {
    this.bounceAfterScale = bounceAfterScale;
    return this;
  }

  public Optional<Map<SingularityEmailType, List<SingularityEmailDestination>>> getEmailConfigurationOverrides() {
    return emailConfigurationOverrides;
  }

  public SingularityRequestBuilder setEmailConfigurationOverrides(Optional<Map<SingularityEmailType, List<SingularityEmailDestination>>> emailConfigurationOverrides) {
    this.emailConfigurationOverrides = emailConfigurationOverrides;
    return this;
  }

  public Optional<Boolean> getHideEvenNumberAcrossRacksHint() { return hideEvenNumberAcrossRacksHint; }

  public SingularityRequestBuilder setHideEvenNumberAcrossRacksHint(Optional<Boolean> hideEvenNumberAcrossRacksHint) {
    this.hideEvenNumberAcrossRacksHint = hideEvenNumberAcrossRacksHint;
    return this;
  }

  public Optional<String> getTaskLogErrorRegex() { return taskLogErrorRegex; }

  public SingularityRequestBuilder setTaskLogErrorRegex(Optional<String> taskLogErrorRegex) {
    this.taskLogErrorRegex = taskLogErrorRegex;
    return this;
  }

  public Optional<Boolean> getTaskLogErrorRegexCaseSensitive() { return taskLogErrorRegexCaseSensitive; }

  public SingularityRequestBuilder setTaskLogErrorRegexCaseSensitive(Optional<Boolean> taskLogErrorRegexCaseSensitive) {
    this.taskLogErrorRegexCaseSensitive = taskLogErrorRegexCaseSensitive;
    return this;
  }

  public Optional<Double> getTaskPriorityLevel() {
    return taskPriorityLevel;
  }

  public SingularityRequestBuilder setTaskPriorityLevel(Optional<Double> taskPriorityLevel) {
    this.taskPriorityLevel = taskPriorityLevel;
    return this;
  }

  @Override
  public String toString() {
    return "SingularityRequestBuilder[" +
            "id='" + id + '\'' +
            ", requestType=" + requestType +
            ", owners=" + owners +
            ", numRetriesOnFailure=" + numRetriesOnFailure +
            ", schedule=" + schedule +
            ", quartzSchedule=" + quartzSchedule +
            ", scheduleType=" + scheduleType +
            ", killOldNonLongRunningTasksAfterMillis=" + killOldNonLongRunningTasksAfterMillis +
            ", scheduledExpectedRuntimeMillis=" + scheduledExpectedRuntimeMillis +
            ", waitAtLeastMillisAfterTaskFinishesForReschedule=" + waitAtLeastMillisAfterTaskFinishesForReschedule +
            ", instances=" + instances +
            ", rackSensitive=" + rackSensitive +
            ", rackAffinity=" + rackAffinity +
            ", slavePlacement=" + slavePlacement +
            ", requiredSlaveAttrbiutes=" + requiredSlaveAttributes +
            ", allowedSlaveAttrbiutes=" + allowedSlaveAttributes +
            ", loadBalanced=" + loadBalanced +
            ", group=" + group +
            ", readOnlyGroups=" + readOnlyGroups +
            ", bounceAfterScale=" + bounceAfterScale +
            ", emailConfigurationOverrides=" + emailConfigurationOverrides +
            ", skipHealthchecks=" + skipHealthchecks +
            ", hideEvenNumberAcrossRacksHint=" + hideEvenNumberAcrossRacksHint +
            ", taskLogErrorRegex=" + taskLogErrorRegex +
            ", taskLogErrorRegexCaseSensitive=" + taskLogErrorRegexCaseSensitive +
            ", taskPriorityLevel=" + taskPriorityLevel +
            ']';
  }

  @Override
  public boolean equals(Object o) {
    if (this == o) {
      return true;
    }
    if (o == null || getClass() != o.getClass()) {
      return false;
    }
    SingularityRequestBuilder that = (SingularityRequestBuilder) o;
    return Objects.equals(id, that.id) &&
            Objects.equals(requestType, that.requestType) &&
            Objects.equals(owners, that.owners) &&
            Objects.equals(numRetriesOnFailure, that.numRetriesOnFailure) &&
            Objects.equals(schedule, that.schedule) &&
            Objects.equals(quartzSchedule, that.quartzSchedule) &&
            Objects.equals(scheduleType, that.scheduleType) &&
            Objects.equals(killOldNonLongRunningTasksAfterMillis, that.killOldNonLongRunningTasksAfterMillis) &&
            Objects.equals(scheduledExpectedRuntimeMillis, that.scheduledExpectedRuntimeMillis) &&
            Objects.equals(waitAtLeastMillisAfterTaskFinishesForReschedule, that.waitAtLeastMillisAfterTaskFinishesForReschedule) &&
            Objects.equals(instances, that.instances) &&
            Objects.equals(rackSensitive, that.rackSensitive) &&
            Objects.equals(rackAffinity, that.rackAffinity) &&
            Objects.equals(slavePlacement, that.slavePlacement) &&
            Objects.equals(requiredSlaveAttributes, that.requiredSlaveAttributes) &&
            Objects.equals(allowedSlaveAttributes, that.allowedSlaveAttributes) &&
            Objects.equals(loadBalanced, that.loadBalanced) &&
            Objects.equals(group, that.group) &&
            Objects.equals(readOnlyGroups, that.readOnlyGroups) &&
            Objects.equals(bounceAfterScale, that.bounceAfterScale) &&
            Objects.equals(skipHealthchecks, that.skipHealthchecks) &&
            Objects.equals(emailConfigurationOverrides, that.emailConfigurationOverrides) &&
            Objects.equals(taskLogErrorRegex, that.taskLogErrorRegex) &&
            Objects.equals(taskLogErrorRegexCaseSensitive, that.taskLogErrorRegexCaseSensitive) &&
<<<<<<< HEAD
            Objects.equals(hideEvenNumberAcrossRacksHint, that.hideEvenNumberAcrossRacksHint);
=======
            Objects.equals(taskPriorityLevel, that.taskPriorityLevel);
>>>>>>> 21f69a9a
  }

  @Override
  public int hashCode() {
    return Objects.hash(id, requestType, owners, numRetriesOnFailure, schedule, quartzSchedule, scheduleType, killOldNonLongRunningTasksAfterMillis,
        scheduledExpectedRuntimeMillis, waitAtLeastMillisAfterTaskFinishesForReschedule, instances, rackSensitive, rackAffinity, slavePlacement,
        requiredSlaveAttributes, allowedSlaveAttributes, loadBalanced, group, readOnlyGroups, bounceAfterScale, skipHealthchecks, emailConfigurationOverrides,
        hideEvenNumberAcrossRacksHint, taskLogErrorRegex, taskLogErrorRegexCaseSensitive, taskPriorityLevel);
  }

}<|MERGE_RESOLUTION|>--- conflicted
+++ resolved
@@ -79,11 +79,7 @@
   public SingularityRequest build() {
     return new SingularityRequest(id, requestType, owners, numRetriesOnFailure, schedule, instances, rackSensitive, loadBalanced, killOldNonLongRunningTasksAfterMillis, scheduleType, quartzSchedule,
         rackAffinity, slavePlacement, requiredSlaveAttributes, allowedSlaveAttributes, scheduledExpectedRuntimeMillis, waitAtLeastMillisAfterTaskFinishesForReschedule, group, readOnlyGroups,
-<<<<<<< HEAD
-        bounceAfterScale, skipHealthchecks, emailConfigurationOverrides, Optional.<Boolean>absent(), taskLogErrorRegex, taskLogErrorRegexCaseSensitive, hideEvenNumberAcrossRacksHint);
-=======
-        bounceAfterScale, skipHealthchecks, emailConfigurationOverrides, Optional.<Boolean>absent(), hideEvenNumberAcrossRacksHint, taskLogErrorRegex, taskLogErrorRegexCaseSensitive, taskPriorityLevel);
->>>>>>> 21f69a9a
+        bounceAfterScale, skipHealthchecks, emailConfigurationOverrides, Optional.<Boolean>absent(), taskLogErrorRegex, taskLogErrorRegexCaseSensitive, hideEvenNumberAcrossRacksHint, taskPriorityLevel);
   }
 
   public Optional<Boolean> getSkipHealthchecks() {
@@ -361,11 +357,8 @@
             Objects.equals(emailConfigurationOverrides, that.emailConfigurationOverrides) &&
             Objects.equals(taskLogErrorRegex, that.taskLogErrorRegex) &&
             Objects.equals(taskLogErrorRegexCaseSensitive, that.taskLogErrorRegexCaseSensitive) &&
-<<<<<<< HEAD
-            Objects.equals(hideEvenNumberAcrossRacksHint, that.hideEvenNumberAcrossRacksHint);
-=======
+            Objects.equals(hideEvenNumberAcrossRacksHint, that.hideEvenNumberAcrossRacksHint) &&
             Objects.equals(taskPriorityLevel, that.taskPriorityLevel);
->>>>>>> 21f69a9a
   }
 
   @Override
