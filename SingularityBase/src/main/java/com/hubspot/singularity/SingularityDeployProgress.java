package com.hubspot.singularity;

<<<<<<< HEAD
import com.fasterxml.jackson.annotation.JsonCreator;
=======
import java.util.Set;

>>>>>>> 022528d2
import com.fasterxml.jackson.annotation.JsonProperty;

public class SingularityDeployProgress {
  private final int targetActiveInstances;
  private final int deployInstanceCountPerStep;
  private final long deployStepWaitTimeMs;
  private final boolean stepComplete;
<<<<<<< HEAD
  private final boolean autoAdvanceDeploySteps;
  private final long timestamp;

  @JsonCreator
  public SingularityDeployProgress(@JsonProperty("targetActiveInstances") int targetActiveInstances, @JsonProperty("deployInstanceCountPerStep") int deployInstanceCountPerStep,
    @JsonProperty("deployStepWaitTimeMs") long deployStepWaitTimeMs, @JsonProperty("stepComplete") boolean stepComplete,
    @JsonProperty("autoAdvanceDeploySteps") boolean autoAdvanceDeploySteps, @JsonProperty("timestamp") long timestamp) {
=======
  private final boolean  autoAdvanceDeploySteps;
  private final Set<SingularityTaskId> failedDeployTasks;
  private final long timestamp;

  public SingularityDeployProgress(@JsonProperty("targetActiveInstances") int targetActiveInstances,
                                   @JsonProperty("deployInstanceCountPerStep") int deployInstanceCountPerStep,
                                   @JsonProperty("deployStepWaitTimeSeconds") long deployStepWaitTimeSeconds,
                                   @JsonProperty("stepComplete") boolean stepComplete,
                                   @JsonProperty("autoAdvanceDeploySteps") boolean autoAdvanceDeploySteps,
                                   @JsonProperty("failedDeployTasks") Set<SingularityTaskId> failedDeployTasks,
                                   @JsonProperty("timestamp") long timestamp) {
>>>>>>> 022528d2
    this.targetActiveInstances = targetActiveInstances;
    this.deployInstanceCountPerStep = deployInstanceCountPerStep;
    this.deployStepWaitTimeMs = deployStepWaitTimeMs;
    this.stepComplete = stepComplete;
    this.autoAdvanceDeploySteps = autoAdvanceDeploySteps;
    this.failedDeployTasks = failedDeployTasks;
    this.timestamp = timestamp;
  }

  public int getTargetActiveInstances() {
    return targetActiveInstances;
  }

  public int getDeployInstanceCountPerStep() {
    return deployInstanceCountPerStep;
  }

  public boolean isStepComplete() {
    return stepComplete;
  }

  public boolean isAutoAdvanceDeploySteps() {
    return autoAdvanceDeploySteps;
  }

  public long getDeployStepWaitTimeMs() {
    return deployStepWaitTimeMs;
  }

  public long getTimestamp() {
    return timestamp;
  }

<<<<<<< HEAD
  public SingularityDeployProgress withNewInstances(int instances) {
    return new SingularityDeployProgress(instances, deployInstanceCountPerStep, deployStepWaitTimeMs, false, autoAdvanceDeploySteps, System.currentTimeMillis());
  }

  public SingularityDeployProgress withCompletedStep() {
    return new SingularityDeployProgress(targetActiveInstances, deployInstanceCountPerStep, deployStepWaitTimeMs, true, autoAdvanceDeploySteps, System.currentTimeMillis());
  }

  @Override
  public String toString() {
    return "SingularityIncrementalDeployProgress{" +
      "targetActiveInstances=" + targetActiveInstances +
      ", deployInstanceCountPerStep=" + deployInstanceCountPerStep +
      ", deployStepWaitTimeMs=" + deployStepWaitTimeMs +
      ", stepComplete=" + stepComplete +
      ", autoAdvanceDeploySteps=" + autoAdvanceDeploySteps +
=======
  public Set<SingularityTaskId> getFailedDeployTasks() {
    return failedDeployTasks;
  }

  @Override public String toString() {
    return "SingularityDeployProgress{" +
      "targetActiveInstances=" + targetActiveInstances +
      ", deployInstanceCountPerStep=" + deployInstanceCountPerStep +
      ", deployStepWaitTimeSeconds=" + deployStepWaitTimeSeconds +
      ", stepComplete=" + stepComplete +
      ", autoAdvanceDeploySteps=" + autoAdvanceDeploySteps +
      ", failedDeployTasks=" + failedDeployTasks +
>>>>>>> 022528d2
      ", timestamp=" + timestamp +
      '}';
  }
}<|MERGE_RESOLUTION|>--- conflicted
+++ resolved
@@ -1,11 +1,8 @@
 package com.hubspot.singularity;
 
-<<<<<<< HEAD
-import com.fasterxml.jackson.annotation.JsonCreator;
-=======
 import java.util.Set;
 
->>>>>>> 022528d2
+import com.fasterxml.jackson.annotation.JsonCreator;
 import com.fasterxml.jackson.annotation.JsonProperty;
 
 public class SingularityDeployProgress {
@@ -13,27 +10,14 @@
   private final int deployInstanceCountPerStep;
   private final long deployStepWaitTimeMs;
   private final boolean stepComplete;
-<<<<<<< HEAD
   private final boolean autoAdvanceDeploySteps;
+  private final Set<SingularityTaskId> failedDeployTasks;
   private final long timestamp;
 
   @JsonCreator
   public SingularityDeployProgress(@JsonProperty("targetActiveInstances") int targetActiveInstances, @JsonProperty("deployInstanceCountPerStep") int deployInstanceCountPerStep,
-    @JsonProperty("deployStepWaitTimeMs") long deployStepWaitTimeMs, @JsonProperty("stepComplete") boolean stepComplete,
-    @JsonProperty("autoAdvanceDeploySteps") boolean autoAdvanceDeploySteps, @JsonProperty("timestamp") long timestamp) {
-=======
-  private final boolean  autoAdvanceDeploySteps;
-  private final Set<SingularityTaskId> failedDeployTasks;
-  private final long timestamp;
-
-  public SingularityDeployProgress(@JsonProperty("targetActiveInstances") int targetActiveInstances,
-                                   @JsonProperty("deployInstanceCountPerStep") int deployInstanceCountPerStep,
-                                   @JsonProperty("deployStepWaitTimeSeconds") long deployStepWaitTimeSeconds,
-                                   @JsonProperty("stepComplete") boolean stepComplete,
-                                   @JsonProperty("autoAdvanceDeploySteps") boolean autoAdvanceDeploySteps,
-                                   @JsonProperty("failedDeployTasks") Set<SingularityTaskId> failedDeployTasks,
-                                   @JsonProperty("timestamp") long timestamp) {
->>>>>>> 022528d2
+    @JsonProperty("deployStepWaitTimeMs") long deployStepWaitTimeMs, @JsonProperty("stepComplete") boolean stepComplete, @JsonProperty("autoAdvanceDeploySteps") boolean autoAdvanceDeploySteps,
+    @JsonProperty("failedDeployTasks") Set<SingularityTaskId> failedDeployTasks, @JsonProperty("timestamp") long timestamp) {
     this.targetActiveInstances = targetActiveInstances;
     this.deployInstanceCountPerStep = deployInstanceCountPerStep;
     this.deployStepWaitTimeMs = deployStepWaitTimeMs;
@@ -63,17 +47,24 @@
     return deployStepWaitTimeMs;
   }
 
+  public Set<SingularityTaskId> getFailedDeployTasks() {
+    return failedDeployTasks;
+  }
+
   public long getTimestamp() {
     return timestamp;
   }
 
-<<<<<<< HEAD
   public SingularityDeployProgress withNewInstances(int instances) {
-    return new SingularityDeployProgress(instances, deployInstanceCountPerStep, deployStepWaitTimeMs, false, autoAdvanceDeploySteps, System.currentTimeMillis());
+    return new SingularityDeployProgress(instances, deployInstanceCountPerStep, deployStepWaitTimeMs, false, autoAdvanceDeploySteps, failedDeployTasks, System.currentTimeMillis());
   }
 
   public SingularityDeployProgress withCompletedStep() {
-    return new SingularityDeployProgress(targetActiveInstances, deployInstanceCountPerStep, deployStepWaitTimeMs, true, autoAdvanceDeploySteps, System.currentTimeMillis());
+    return new SingularityDeployProgress(targetActiveInstances, deployInstanceCountPerStep, deployStepWaitTimeMs, true, autoAdvanceDeploySteps, failedDeployTasks, System.currentTimeMillis());
+  }
+
+  public SingularityDeployProgress withFailedTasks(Set<SingularityTaskId> failedTasks) {
+    return new SingularityDeployProgress(targetActiveInstances, deployInstanceCountPerStep, deployStepWaitTimeMs, false, autoAdvanceDeploySteps, failedTasks, System.currentTimeMillis());
   }
 
   @Override
@@ -84,20 +75,7 @@
       ", deployStepWaitTimeMs=" + deployStepWaitTimeMs +
       ", stepComplete=" + stepComplete +
       ", autoAdvanceDeploySteps=" + autoAdvanceDeploySteps +
-=======
-  public Set<SingularityTaskId> getFailedDeployTasks() {
-    return failedDeployTasks;
-  }
-
-  @Override public String toString() {
-    return "SingularityDeployProgress{" +
-      "targetActiveInstances=" + targetActiveInstances +
-      ", deployInstanceCountPerStep=" + deployInstanceCountPerStep +
-      ", deployStepWaitTimeSeconds=" + deployStepWaitTimeSeconds +
-      ", stepComplete=" + stepComplete +
-      ", autoAdvanceDeploySteps=" + autoAdvanceDeploySteps +
       ", failedDeployTasks=" + failedDeployTasks +
->>>>>>> 022528d2
       ", timestamp=" + timestamp +
       '}';
   }
