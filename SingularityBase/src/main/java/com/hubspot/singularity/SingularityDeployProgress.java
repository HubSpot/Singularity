package com.hubspot.singularity;

import com.fasterxml.jackson.annotation.JsonCreator;
import com.fasterxml.jackson.annotation.JsonProperty;
import com.google.common.base.MoreObjects;
import io.swagger.v3.oas.annotations.media.Schema;
import java.util.ArrayList;
import java.util.Collection;
import java.util.Collections;
import java.util.HashMap;
import java.util.HashSet;
import java.util.List;
import java.util.Map;
import java.util.Optional;
import java.util.Set;

@Schema(description = "Describes the progress a deploy has made")
public class SingularityDeployProgress {
  private final int targetActiveInstances;
  private final int currentActiveInstances;
  private final boolean stepLaunchComplete;
  private final Map<String, DeployAcceptanceState> stepAcceptanceResults;
  private final List<String> acceptanceResultMessageHistory;
  private final Set<SingularityTaskId> failedDeployTasks;
  private final long timestamp;
  private final Map<String, DeployProgressLbUpdateHolder> lbUpdates;
  private final Optional<SingularityLoadBalancerUpdate> pendingLbUpdate;
  private final boolean canary;

  public static SingularityDeployProgress forNonLongRunning() {
    return new SingularityDeployProgress(
      1,
      1,
      true,
      Collections.emptySet(),
      System.currentTimeMillis(),
      Collections.emptyMap(),
      Optional.empty(),
      Collections.emptyMap(),
      Collections.emptyList(),
      false
    );
  }

  public static SingularityDeployProgress forNewDeploy(
    int firstTargetInstances,
    boolean canary
  ) {
    return forNewDeploy(firstTargetInstances, System.currentTimeMillis(), canary);
  }

  public static SingularityDeployProgress forNewDeploy(
    int firstTargetInstances,
    long timestamp,
    boolean canary
  ) {
    return new SingularityDeployProgress(
      firstTargetInstances,
      0,
      false,
      Collections.emptySet(),
      timestamp,
      Collections.emptyMap(),
      Optional.empty(),
      Collections.emptyMap(),
      Collections.emptyList(),
      canary
    );
  }

  @JsonCreator
  public SingularityDeployProgress(
    @JsonProperty("targetActiveInstances") int targetActiveInstances,
    @JsonProperty("currentActiveInstances") int currentActiveInstances,
    @JsonProperty("stepLaunchComplete") boolean stepLaunchComplete,
    @JsonProperty("failedDeployTasks") Set<SingularityTaskId> failedDeployTasks,
    @JsonProperty("timestamp") long timestamp,
    @JsonProperty("lbUpdates") Map<String, DeployProgressLbUpdateHolder> lbUpdates,
    @JsonProperty(
      "pendingLbUpdate"
    ) Optional<SingularityLoadBalancerUpdate> pendingLbUpdate,
    @JsonProperty(
      "stepAcceptanceResults"
    ) Map<String, DeployAcceptanceState> stepAcceptanceResults,
    @JsonProperty(
      "acceptanceResultMessageHistory"
    ) List<String> acceptanceResultMessageHistory,
    @JsonProperty("canary") boolean canary
  ) {
    this.targetActiveInstances = targetActiveInstances;
    this.currentActiveInstances = currentActiveInstances;
    this.stepLaunchComplete = stepLaunchComplete;
    this.failedDeployTasks = failedDeployTasks;
    this.timestamp = timestamp;
    this.lbUpdates = lbUpdates == null ? new HashMap<>() : lbUpdates;
    this.pendingLbUpdate = pendingLbUpdate;
    this.stepAcceptanceResults =
      stepAcceptanceResults == null ? new HashMap<>() : stepAcceptanceResults;
    this.acceptanceResultMessageHistory =
      acceptanceResultMessageHistory == null
        ? new ArrayList<>()
        : acceptanceResultMessageHistory;
    this.canary = canary;
  }

  @Schema(description = "The desired number of instances for the current deploy step")
  public int getTargetActiveInstances() {
    return targetActiveInstances;
  }

  @Schema(description = "The current number of active tasks for this deploy")
  public int getCurrentActiveInstances() {
    return currentActiveInstances;
  }

  @Schema(
    description = "`true` if the current deploy step has completed launch instances (and adding to load balancer)"
  )
  public boolean isStepLaunchComplete() {
    return stepLaunchComplete;
<<<<<<< HEAD
  }

  @Schema(description = "Results from configured post-deploy step checks")
  public Map<String, DeployAcceptanceState> getStepAcceptanceResults() {
    return stepAcceptanceResults;
  }

=======
  }

  @Schema(description = "Results from configured post-deploy step checks")
  public Map<String, DeployAcceptanceState> getStepAcceptanceResults() {
    return stepAcceptanceResults;
  }

>>>>>>> b2d5298a
  @Schema(description = "Messages from all previously run deploy checks")
  public List<String> getAcceptanceResultMessageHistory() {
    return acceptanceResultMessageHistory;
  }

  @Schema(description = "Tasks for this deploy that have failed so far")
  public Set<SingularityTaskId> getFailedDeployTasks() {
    return failedDeployTasks;
  }

  @Schema(description = "The timestamp of this deploy progress update")
  public long getTimestamp() {
    return timestamp;
  }

  @Schema(description = "Load balancer updates relevant for a deploy")
  public Map<String, DeployProgressLbUpdateHolder> getLbUpdates() {
    return lbUpdates;
  }

  @Schema(description = "load balancer updates that are in progress")
  public Optional<SingularityLoadBalancerUpdate> getPendingLbUpdate() {
    return pendingLbUpdate;
  }

  @Schema(description = "True if this is a canary deploy")
  public boolean isCanary() {
    return canary;
  }

  public SingularityDeployProgress withNewTargetInstances(
    int instances,
    int currentActive,
    boolean resetAcceptanceResults
  ) {
    return new SingularityDeployProgress(
      instances,
      currentActive,
      false,
      failedDeployTasks,
      System.currentTimeMillis(),
      lbUpdates,
      pendingLbUpdate,
      resetAcceptanceResults ? new HashMap<>() : stepAcceptanceResults,
      acceptanceResultMessageHistory,
      canary
    );
  }

  public SingularityDeployProgress withNewActiveInstances(int instances) {
    return new SingularityDeployProgress(
      targetActiveInstances,
      instances,
      false,
      failedDeployTasks,
      System.currentTimeMillis(),
      lbUpdates,
      pendingLbUpdate,
      stepAcceptanceResults,
      acceptanceResultMessageHistory,
      canary
    );
  }

  public SingularityDeployProgress withCompletedStepLaunch() {
    return new SingularityDeployProgress(
      targetActiveInstances,
      currentActiveInstances,
      true,
      failedDeployTasks,
      System.currentTimeMillis(),
      lbUpdates,
      pendingLbUpdate,
      stepAcceptanceResults,
      acceptanceResultMessageHistory,
      canary
    );
  }

  public SingularityDeployProgress withFailedTasks(Set<SingularityTaskId> failedTasks) {
    return new SingularityDeployProgress(
      targetActiveInstances,
      currentActiveInstances,
      false,
      failedTasks,
      System.currentTimeMillis(),
      lbUpdates,
      pendingLbUpdate,
      stepAcceptanceResults,
      acceptanceResultMessageHistory,
      canary
    );
  }

  public SingularityDeployProgress withPendingLbUpdate(
    SingularityLoadBalancerUpdate loadBalancerUpdate
  ) {
    return withPendingLbUpdate(
      loadBalancerUpdate,
      Collections.emptySet(),
<<<<<<< HEAD
      Collections.emptySet()
=======
      Collections.emptySet(),
      false
>>>>>>> b2d5298a
    );
  }

  public SingularityDeployProgress withPendingLbUpdate(
    SingularityLoadBalancerUpdate loadBalancerUpdate,
    Collection<SingularityTaskId> added,
<<<<<<< HEAD
    Collection<SingularityTaskId> removed
=======
    Collection<SingularityTaskId> removed,
    boolean stepLaunchComplete
>>>>>>> b2d5298a
  ) {
    Map<String, DeployProgressLbUpdateHolder> lbUpdateMap = new HashMap<>(lbUpdates);
    lbUpdateMap.put(
      loadBalancerUpdate.getLoadBalancerRequestId().toString(),
      new DeployProgressLbUpdateHolder(
        loadBalancerUpdate,
        new HashSet<>(added),
        new HashSet<>(removed)
      )
    );
    return new SingularityDeployProgress(
      targetActiveInstances,
      currentActiveInstances,
<<<<<<< HEAD
      false,
=======
      stepLaunchComplete,
>>>>>>> b2d5298a
      failedDeployTasks,
      System.currentTimeMillis(),
      lbUpdateMap,
      Optional.of(loadBalancerUpdate),
      stepAcceptanceResults,
      acceptanceResultMessageHistory,
      canary
    );
  }

  public SingularityDeployProgress withFinishedLbUpdate(
    SingularityLoadBalancerUpdate loadBalancerUpdate,
    DeployProgressLbUpdateHolder lbUpdateHolder
  ) {
    Map<String, DeployProgressLbUpdateHolder> lbUpdateMap = new HashMap<>(lbUpdates);
    lbUpdateMap.put(
      loadBalancerUpdate.getLoadBalancerRequestId().toString(),
      new DeployProgressLbUpdateHolder(
        loadBalancerUpdate,
        lbUpdateHolder.getAdded(),
        lbUpdateHolder.getRemoved()
      )
    );
    return new SingularityDeployProgress(
      targetActiveInstances,
      currentActiveInstances,
      false,
      failedDeployTasks,
      System.currentTimeMillis(),
      lbUpdateMap,
      Optional.empty(),
      stepAcceptanceResults,
      acceptanceResultMessageHistory,
      canary
    );
  }

  public SingularityDeployProgress withAcceptanceProgress(
    Map<String, DeployAcceptanceResult> results
  ) {
    Map<String, DeployAcceptanceState> updatedResults = new HashMap<>(
      stepAcceptanceResults
    );
    List<String> resultHistory = new ArrayList<>(acceptanceResultMessageHistory);
    results.forEach(
      (name, result) -> {
        resultHistory.add(
          String.format("(%s - %s) %s", name, result.getState(), result.getMessage())
        );
        updatedResults.put(name, result.getState());
      }
    );
    return new SingularityDeployProgress(
      targetActiveInstances,
      currentActiveInstances,
      stepLaunchComplete,
      failedDeployTasks,
      System.currentTimeMillis(),
      lbUpdates,
      pendingLbUpdate,
      updatedResults,
      resultHistory,
      canary
    );
  }

  @Override
  public String toString() {
    return MoreObjects
      .toStringHelper(this)
      .add("targetActiveInstances", targetActiveInstances)
      .add("currentActiveInstances", currentActiveInstances)
      .add("stepLaunchComplete", stepLaunchComplete)
      .add("stepAcceptanceResults", stepAcceptanceResults)
      .add("acceptanceResultMessageHistory", acceptanceResultMessageHistory)
      .add("failedDeployTasks", failedDeployTasks)
      .add("timestamp", timestamp)
      .add("lbUpdates", lbUpdates)
      .add("pendingLbUpdate", pendingLbUpdate)
      .add("canary", canary)
      .toString();
  }
}<|MERGE_RESOLUTION|>--- conflicted
+++ resolved
@@ -118,7 +118,6 @@
   )
   public boolean isStepLaunchComplete() {
     return stepLaunchComplete;
-<<<<<<< HEAD
   }
 
   @Schema(description = "Results from configured post-deploy step checks")
@@ -126,15 +125,6 @@
     return stepAcceptanceResults;
   }
 
-=======
-  }
-
-  @Schema(description = "Results from configured post-deploy step checks")
-  public Map<String, DeployAcceptanceState> getStepAcceptanceResults() {
-    return stepAcceptanceResults;
-  }
-
->>>>>>> b2d5298a
   @Schema(description = "Messages from all previously run deploy checks")
   public List<String> getAcceptanceResultMessageHistory() {
     return acceptanceResultMessageHistory;
@@ -235,24 +225,16 @@
     return withPendingLbUpdate(
       loadBalancerUpdate,
       Collections.emptySet(),
-<<<<<<< HEAD
-      Collections.emptySet()
-=======
       Collections.emptySet(),
       false
->>>>>>> b2d5298a
     );
   }
 
   public SingularityDeployProgress withPendingLbUpdate(
     SingularityLoadBalancerUpdate loadBalancerUpdate,
     Collection<SingularityTaskId> added,
-<<<<<<< HEAD
-    Collection<SingularityTaskId> removed
-=======
     Collection<SingularityTaskId> removed,
     boolean stepLaunchComplete
->>>>>>> b2d5298a
   ) {
     Map<String, DeployProgressLbUpdateHolder> lbUpdateMap = new HashMap<>(lbUpdates);
     lbUpdateMap.put(
@@ -266,11 +248,7 @@
     return new SingularityDeployProgress(
       targetActiveInstances,
       currentActiveInstances,
-<<<<<<< HEAD
-      false,
-=======
       stepLaunchComplete,
->>>>>>> b2d5298a
       failedDeployTasks,
       System.currentTimeMillis(),
       lbUpdateMap,
