package com.hubspot.singularity;

import java.util.Collections;
import java.util.List;
<<<<<<< HEAD
import java.util.Map;
=======
import java.util.Objects;
>>>>>>> 42fe3b67

import com.fasterxml.jackson.annotation.JsonCreator;
import com.fasterxml.jackson.annotation.JsonProperty;
import com.google.common.base.Optional;
import com.hubspot.mesos.Resources;
import com.hubspot.mesos.SingularityMesosArtifact;

public class SingularityPendingRequest {

  public enum PendingType {
    IMMEDIATE, ONEOFF, BOUNCE, NEW_DEPLOY, NEXT_DEPLOY_STEP, UNPAUSED, RETRY, UPDATED_REQUEST, DECOMISSIONED_SLAVE_OR_RACK, TASK_DONE, STARTUP, CANCEL_BOUNCE, TASK_BOUNCE, DEPLOY_CANCELLED, DEPLOY_FAILED;
  }

  private final String requestId;
  private final String deployId;
  private final long timestamp;
  private final PendingType pendingType;
  private final Optional<String> user;
  private final Optional<List<String>> cmdLineArgsList;
  private final Optional<String> runId;
  private final Optional<Boolean> skipHealthchecks;
  private final Optional<String> message;
  private final Optional<String> actionId;
  private final Optional<Resources> resources;
<<<<<<< HEAD
  private final Map<String, String> envOverrides;
=======
  private final List<SingularityMesosArtifact> extraArtifacts;
>>>>>>> 42fe3b67
  private final Optional<Long> runAt;

  public SingularityPendingRequest(String requestId, String deployId, long timestamp, Optional<String> user, PendingType pendingType, Optional<Boolean> skipHealthchecks, Optional<String> message) {
    this(requestId, deployId, timestamp, user, pendingType, Optional.<List<String>> absent(), Optional.<String> absent(), skipHealthchecks, message, Optional.<String> absent(), Optional.<Resources>absent(), null, Optional.<Long> absent());
  }

  public SingularityPendingRequest(String requestId, String deployId, long timestamp, Optional<String> user, PendingType pendingType, Optional<List<String>> cmdLineArgsList,
    Optional<String> runId, Optional<Boolean> skipHealthchecks, Optional<String> message, Optional<String> actionId) {
<<<<<<< HEAD
    this(requestId, deployId, timestamp, user, pendingType, cmdLineArgsList, runId, skipHealthchecks, message, actionId, Optional.<Resources>absent(),null, Optional.<Long>absent());
  }

  @JsonCreator
  public SingularityPendingRequest(
      @JsonProperty("requestId") String requestId,
      @JsonProperty("deployId") String deployId,
      @JsonProperty("timestamp") long timestamp,
      @JsonProperty("user") Optional<String> user,
      @JsonProperty("pendingType") PendingType pendingType,
      @JsonProperty("cmdLineArgsList") Optional<List<String>> cmdLineArgsList,
      @JsonProperty("runId") Optional<String> runId,
      @JsonProperty("skipHealthchecks") Optional<Boolean> skipHealthchecks,
      @JsonProperty("message") Optional<String> message,
      @JsonProperty("actionId") Optional<String> actionId,
      @JsonProperty("resources") Optional<Resources> resources,
      @JsonProperty("envOverrides") Map<String, String> envOverrides,
      @JsonProperty("runAt") Optional<Long> runAt) {
=======
    this(requestId, deployId, timestamp, user, pendingType, cmdLineArgsList, runId, skipHealthchecks, message, actionId, Optional.<Resources>absent(), null, Optional.<Long>absent());
  }

  @JsonCreator
  public SingularityPendingRequest(@JsonProperty("requestId") String requestId,
                                   @JsonProperty("deployId") String deployId,
                                   @JsonProperty("timestamp") long timestamp,
                                   @JsonProperty("user") Optional<String> user,
                                   @JsonProperty("pendingType") PendingType pendingType,
                                   @JsonProperty("cmdLineArgsList") Optional<List<String>> cmdLineArgsList,
                                   @JsonProperty("runId") Optional<String> runId,
                                   @JsonProperty("skipHealthchecks") Optional<Boolean> skipHealthchecks,
                                   @JsonProperty("message") Optional<String> message,
                                   @JsonProperty("actionId") Optional<String> actionId,
                                   @JsonProperty("resources") Optional<Resources> resources,
                                   @JsonProperty("extraArtifacts") List<SingularityMesosArtifact> extraArtifacts,
                                   @JsonProperty("runAt") Optional<Long> runAt) {
>>>>>>> 42fe3b67
    this.requestId = requestId;
    this.deployId = deployId;
    this.timestamp = timestamp;
    this.user = user;
    this.cmdLineArgsList = cmdLineArgsList;
    this.pendingType = pendingType;
    this.runId = runId;
    this.skipHealthchecks = skipHealthchecks;
    this.message = message;
    this.actionId = actionId;
    this.resources = resources;
<<<<<<< HEAD
    this.envOverrides = envOverrides == null ? Collections.emptyMap() : envOverrides;
=======
    if (Objects.nonNull(extraArtifacts)) {
      this.extraArtifacts = extraArtifacts;
    } else {
      this.extraArtifacts = Collections.emptyList();
    }
>>>>>>> 42fe3b67
    this.runAt = runAt;
  }

  public Optional<String> getActionId() {
    return actionId;
  }

  public Optional<String> getRunId() {
    return runId;
  }

  public long getTimestamp() {
    return timestamp;
  }

  public String getDeployId() {
    return deployId;
  }

  public Optional<String> getUser() {
    return user;
  }

  public String getRequestId() {
    return requestId;
  }

  public PendingType getPendingType() {
    return pendingType;
  }

  public Optional<List<String>> getCmdLineArgsList() {
    return cmdLineArgsList;
  }

  public Optional<Boolean> getSkipHealthchecks() {
    return skipHealthchecks;
  }

  public Optional<String> getMessage() {
    return message;
  }

  public Optional<Resources> getResources() {
    return resources;
  }

<<<<<<< HEAD
  public Map<String, String> getEnvOverrides() { return envOverrides; }
=======
  public List<SingularityMesosArtifact> getExtraArtifacts() {
    return extraArtifacts;
  }
>>>>>>> 42fe3b67

  public Optional<Long> getRunAt() {
    return runAt;
  }

  @Override
  public String toString() {
    return "SingularityPendingRequest{" +
        "requestId='" + requestId + '\'' +
        ", deployId='" + deployId + '\'' +
        ", timestamp=" + timestamp +
        ", pendingType=" + pendingType +
        ", user=" + user +
        ", cmdLineArgsList=" + cmdLineArgsList +
        ", runId=" + runId +
        ", skipHealthchecks=" + skipHealthchecks +
        ", message=" + message +
        ", actionId=" + actionId +
        ", resources=" + resources +
        ", extraArtifacts=" + extraArtifacts +
        ", runAt=" + runAt +
        '}';
  }
}<|MERGE_RESOLUTION|>--- conflicted
+++ resolved
@@ -2,11 +2,8 @@
 
 import java.util.Collections;
 import java.util.List;
-<<<<<<< HEAD
 import java.util.Map;
-=======
 import java.util.Objects;
->>>>>>> 42fe3b67
 
 import com.fasterxml.jackson.annotation.JsonCreator;
 import com.fasterxml.jackson.annotation.JsonProperty;
@@ -31,40 +28,17 @@
   private final Optional<String> message;
   private final Optional<String> actionId;
   private final Optional<Resources> resources;
-<<<<<<< HEAD
   private final Map<String, String> envOverrides;
-=======
   private final List<SingularityMesosArtifact> extraArtifacts;
->>>>>>> 42fe3b67
   private final Optional<Long> runAt;
 
   public SingularityPendingRequest(String requestId, String deployId, long timestamp, Optional<String> user, PendingType pendingType, Optional<Boolean> skipHealthchecks, Optional<String> message) {
-    this(requestId, deployId, timestamp, user, pendingType, Optional.<List<String>> absent(), Optional.<String> absent(), skipHealthchecks, message, Optional.<String> absent(), Optional.<Resources>absent(), null, Optional.<Long> absent());
+    this(requestId, deployId, timestamp, user, pendingType, Optional.<List<String>> absent(), Optional.<String> absent(), skipHealthchecks, message, Optional.<String> absent(), Optional.<Resources>absent(), null, null, Optional.<Long> absent());
   }
 
   public SingularityPendingRequest(String requestId, String deployId, long timestamp, Optional<String> user, PendingType pendingType, Optional<List<String>> cmdLineArgsList,
     Optional<String> runId, Optional<Boolean> skipHealthchecks, Optional<String> message, Optional<String> actionId) {
-<<<<<<< HEAD
-    this(requestId, deployId, timestamp, user, pendingType, cmdLineArgsList, runId, skipHealthchecks, message, actionId, Optional.<Resources>absent(),null, Optional.<Long>absent());
-  }
-
-  @JsonCreator
-  public SingularityPendingRequest(
-      @JsonProperty("requestId") String requestId,
-      @JsonProperty("deployId") String deployId,
-      @JsonProperty("timestamp") long timestamp,
-      @JsonProperty("user") Optional<String> user,
-      @JsonProperty("pendingType") PendingType pendingType,
-      @JsonProperty("cmdLineArgsList") Optional<List<String>> cmdLineArgsList,
-      @JsonProperty("runId") Optional<String> runId,
-      @JsonProperty("skipHealthchecks") Optional<Boolean> skipHealthchecks,
-      @JsonProperty("message") Optional<String> message,
-      @JsonProperty("actionId") Optional<String> actionId,
-      @JsonProperty("resources") Optional<Resources> resources,
-      @JsonProperty("envOverrides") Map<String, String> envOverrides,
-      @JsonProperty("runAt") Optional<Long> runAt) {
-=======
-    this(requestId, deployId, timestamp, user, pendingType, cmdLineArgsList, runId, skipHealthchecks, message, actionId, Optional.<Resources>absent(), null, Optional.<Long>absent());
+    this(requestId, deployId, timestamp, user, pendingType, cmdLineArgsList, runId, skipHealthchecks, message, actionId, Optional.<Resources>absent(), null, null, Optional.<Long>absent());
   }
 
   @JsonCreator
@@ -79,9 +53,9 @@
                                    @JsonProperty("message") Optional<String> message,
                                    @JsonProperty("actionId") Optional<String> actionId,
                                    @JsonProperty("resources") Optional<Resources> resources,
+                                   @JsonProperty("envOverrides") Map<String, String> envOverrides,
                                    @JsonProperty("extraArtifacts") List<SingularityMesosArtifact> extraArtifacts,
                                    @JsonProperty("runAt") Optional<Long> runAt) {
->>>>>>> 42fe3b67
     this.requestId = requestId;
     this.deployId = deployId;
     this.timestamp = timestamp;
@@ -93,15 +67,19 @@
     this.message = message;
     this.actionId = actionId;
     this.resources = resources;
-<<<<<<< HEAD
-    this.envOverrides = envOverrides == null ? Collections.emptyMap() : envOverrides;
-=======
+
+    if (Objects.nonNull(envOverrides)) {
+      this.envOverrides = envOverrides;
+    } else {
+      this.envOverrides = Collections.emptyMap();
+    }
+
     if (Objects.nonNull(extraArtifacts)) {
       this.extraArtifacts = extraArtifacts;
     } else {
       this.extraArtifacts = Collections.emptyList();
     }
->>>>>>> 42fe3b67
+
     this.runAt = runAt;
   }
 
@@ -149,13 +127,12 @@
     return resources;
   }
 
-<<<<<<< HEAD
   public Map<String, String> getEnvOverrides() { return envOverrides; }
-=======
+
   public List<SingularityMesosArtifact> getExtraArtifacts() {
     return extraArtifacts;
   }
->>>>>>> 42fe3b67
+
 
   public Optional<Long> getRunAt() {
     return runAt;
@@ -175,6 +152,7 @@
         ", message=" + message +
         ", actionId=" + actionId +
         ", resources=" + resources +
+        ", envOverrides=" + envOverrides +
         ", extraArtifacts=" + extraArtifacts +
         ", runAt=" + runAt +
         '}';
