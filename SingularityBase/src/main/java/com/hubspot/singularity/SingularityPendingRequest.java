package com.hubspot.singularity;

import com.fasterxml.jackson.annotation.JsonCreator;
import com.fasterxml.jackson.annotation.JsonProperty;
import com.google.common.base.Optional;

public class SingularityPendingRequest {

  public enum PendingType {
    IMMEDIATE, ONEOFF, BOUNCE, NEW_DEPLOY, UNPAUSED, RETRY, UPDATED_REQUEST, DECOMISSIONED_SLAVE_OR_RACK, TASK_DONE, STARTUP;
  }

  private final String requestId;
  private final String deployId;
  private final long timestamp;
  private final PendingType pendingType;
  private final Optional<String> user;
  private final Optional<String> cmdLineArgs;

<<<<<<< HEAD
  public SingularityPendingRequest(String requestId, String deployId, PendingType pendingType) {
    this(requestId, deployId, System.currentTimeMillis(), Optional.<String> absent(), Optional.<String> absent(), pendingType);
=======
  public static SingularityPendingRequest fromBytes(byte[] bytes, ObjectMapper objectMapper) {
    try {
      return objectMapper.readValue(bytes, SingularityPendingRequest.class);
    } catch (IOException e) {
      throw new SingularityJsonException(e);
    }
  }

  public SingularityPendingRequest(String requestId, String deployId, long timestamp, PendingType pendingType) {
    this(requestId, deployId, timestamp, Optional.<String> absent(), Optional.<String> absent(), pendingType);
>>>>>>> e82050ed
  }

  @JsonCreator
  public SingularityPendingRequest(@JsonProperty("requestId") String requestId, @JsonProperty("deployId") String deployId, @JsonProperty("timestamp") long timestamp, @JsonProperty("cmdLineArgs") Optional<String> cmdLineArgs, @JsonProperty("user") Optional<String> user, @JsonProperty("pendingType") PendingType pendingType) {
    this.requestId = requestId;
    this.deployId = deployId;
    this.timestamp = timestamp;
    this.user = user;
    this.cmdLineArgs = cmdLineArgs;
    this.pendingType = pendingType;
  }

  public long getTimestamp() {
    return timestamp;
  }

  public Optional<String> getCmdLineArgs() {
    return cmdLineArgs;
  }

  public String getDeployId() {
    return deployId;
  }

  public Optional<String> getUser() {
    return user;
  }

  public String getRequestId() {
    return requestId;
  }

  public PendingType getPendingType() {
    return pendingType;
  }

  @Override
  public String toString() {
    return "SingularityPendingRequest [requestId=" + requestId + ", deployId=" + deployId + ", timestamp=" + timestamp + ", user=" + user + ", pendingType=" + pendingType + ", cmdLineArgs=" + cmdLineArgs + "]";
  }

}<|MERGE_RESOLUTION|>--- conflicted
+++ resolved
@@ -17,21 +17,8 @@
   private final Optional<String> user;
   private final Optional<String> cmdLineArgs;
 
-<<<<<<< HEAD
-  public SingularityPendingRequest(String requestId, String deployId, PendingType pendingType) {
-    this(requestId, deployId, System.currentTimeMillis(), Optional.<String> absent(), Optional.<String> absent(), pendingType);
-=======
-  public static SingularityPendingRequest fromBytes(byte[] bytes, ObjectMapper objectMapper) {
-    try {
-      return objectMapper.readValue(bytes, SingularityPendingRequest.class);
-    } catch (IOException e) {
-      throw new SingularityJsonException(e);
-    }
-  }
-
   public SingularityPendingRequest(String requestId, String deployId, long timestamp, PendingType pendingType) {
     this(requestId, deployId, timestamp, Optional.<String> absent(), Optional.<String> absent(), pendingType);
->>>>>>> e82050ed
   }
 
   @JsonCreator
