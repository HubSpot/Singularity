--- conflicted
+++ resolved
@@ -93,8 +93,6 @@
     } else {
       this.envOverrides = Collections.emptyMap();
     }
-<<<<<<< HEAD
-=======
 
     if (Objects.nonNull(requiredSlaveAttributeOverrides)) {
       this.requiredSlaveAttributeOverrides = requiredSlaveAttributeOverrides;
@@ -108,7 +106,6 @@
       this.allowedSlaveAttributeOverrides = Collections.emptyMap();
     }
 
->>>>>>> 801cb661
     if (Objects.nonNull(extraArtifacts)) {
       this.extraArtifacts = extraArtifacts;
     } else {
@@ -165,8 +162,6 @@
     return s3UploaderAdditionalFiles;
   }
 
-<<<<<<< HEAD
-=======
   public Map<String, String> getEnvOverrides() {
     return envOverrides;
   }
@@ -179,7 +174,6 @@
     return allowedSlaveAttributeOverrides;
   }
 
->>>>>>> 801cb661
   public Optional<String> getRunAsUserOverride() {
     return runAsUserOverride;
   }
@@ -187,8 +181,6 @@
   public List<SingularityMesosArtifact> getExtraArtifacts() {
     return extraArtifacts;
   }
-
-  public Map<String, String> getEnvOverrides() { return envOverrides; }
 
   public Optional<Long> getRunAt() {
     return runAt;
