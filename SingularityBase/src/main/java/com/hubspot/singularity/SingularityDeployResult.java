--- conflicted
+++ resolved
@@ -35,11 +35,7 @@
 
   @JsonCreator
   public SingularityDeployResult(@JsonProperty("deployState") DeployState deployState, @JsonProperty("message") Optional<String> message, @JsonProperty("lbUpdate") Optional<SingularityLoadBalancerUpdate> lbUpdate,
-<<<<<<< HEAD
-    @JsonProperty("deployFailure") List<SingularityDeployFailure> deployFailures, @JsonProperty("timestamp") long timestamp) {
-=======
     @JsonProperty("deployFailures") List<SingularityDeployFailure> deployFailures, @JsonProperty("timestamp") long timestamp) {
->>>>>>> 5b4c11c5
     this.deployState = deployState;
     this.lbUpdate = lbUpdate;
     this.message = message;
