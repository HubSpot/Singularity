--- conflicted
+++ resolved
@@ -18,10 +18,6 @@
   private Optional<String> message;
   private Optional<Resources> resources;
   private Map<String, String> envOverrides;
-<<<<<<< HEAD
-
-=======
->>>>>>> 547b834d
   private List<SingularityMesosArtifact> extraArtifacts;
   private Optional<String> actionId;
 
@@ -85,24 +81,16 @@
     return this;
   }
 
+  public SingularityPendingTaskBuilder setEnvOverrides(Map<String, String> envOverrides) {
+    this.envOverrides = envOverrides;
+    return this;
+  }
+
   public SingularityPendingTaskBuilder setExtraArtifacts(List<SingularityMesosArtifact> extraArtifacts) {
     this.extraArtifacts = extraArtifacts;
     return this;
   }
 
-  public SingularityPendingTaskBuilder setEnvOverrides(Map<String, String> envOverrides) {
-    this.envOverrides = envOverrides;
-    return this;
-  }
-
-<<<<<<< HEAD
-=======
-  public SingularityPendingTaskBuilder setExtraArtifacts(List<SingularityMesosArtifact> extraArtifacts) {
-    this.extraArtifacts = extraArtifacts;
-    return this;
-  }
-
->>>>>>> 547b834d
   public SingularityPendingTaskBuilder setActionId(String actionId) {
     this.actionId = Optional.of(actionId);
     return this;
@@ -110,11 +98,7 @@
 
   public SingularityPendingTask build() {
     return new SingularityPendingTask(
-<<<<<<< HEAD
-        pendingTaskId, cmdLineArgsList, user, runId, skipHealthchecks, message, resources, extraArtifacts, envOverrides, actionId
-=======
         pendingTaskId, cmdLineArgsList, user, runId, skipHealthchecks, message, resources, envOverrides, extraArtifacts, actionId
->>>>>>> 547b834d
     );
   }
 
