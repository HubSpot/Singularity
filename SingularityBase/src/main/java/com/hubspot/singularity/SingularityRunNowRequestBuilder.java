--- conflicted
+++ resolved
@@ -60,18 +60,13 @@
     return this;
   }
 
-<<<<<<< HEAD
   public SingularityRunNowRequestBuilder setMessage(Optional<String> message) {
     this.message = message;
     return this;
   }
 
-  public SingularityRunNowRequestBuilder setS3UploaderKeyPatternOverride(Optional<String> s3UploaderKeyPatternOverride) {
-    this.s3UploaderKeyPatternOverride = s3UploaderKeyPatternOverride;
-=======
   public SingularityRunNowRequestBuilder setS3UploaderAdditionalFiles(List<SingularityS3UploaderFile> s3UploaderAdditionalFiles) {
     this.s3UploaderAdditionalFiles = s3UploaderAdditionalFiles;
->>>>>>> f7766f47
     return this;
   }
 
@@ -108,12 +103,8 @@
         ", commandLineArgs=" + commandLineArgs +
         ", skipHealthchecks=" + skipHealthchecks +
         ", resources=" + resources +
-<<<<<<< HEAD
-        ", s3UploaderKeyPatternOverride=" + s3UploaderKeyPatternOverride +
+        ", s3UploaderAdditionalFiles=" + s3UploaderAdditionalFiles +
         ", extraArtifacts=" + extraArtifacts +
-=======
-        ", s3UploaderAdditionalFiles=" + s3UploaderAdditionalFiles +
->>>>>>> f7766f47
         ", runNowUserOverride=" + runAsUserOverride +
         ", envOverrides=" + envOverrides +
         ", extraArtifacts=" + extraArtifacts +
