--- conflicted
+++ resolved
@@ -85,16 +85,13 @@
     this.slaveDiskTotal = slaveDiskTotal;
   }
 
-<<<<<<< HEAD
-  @Schema(description = "Total cpus used by tasks")
-=======
   @JsonIgnore
   public boolean isOverloaded() {
     // Any host where load5 is > 1 is overloaded. Also consider a higher threshold for load1 to take into account spikes large enough to be disruptive
     return  systemLoad5Min > 1.0 || systemLoad1Min > 1.5;
   }
 
->>>>>>> 7ff49c10
+  @Schema(description = "Total cpus used by tasks")
   public double getCpusUsed() {
     return cpusUsed;
   }
