--- conflicted
+++ resolved
@@ -9,11 +9,7 @@
 public class SingularitySlaveUsage {
 
   public enum ResourceUsageType {
-<<<<<<< HEAD
-    CPU_USED, MEMORY_BYTES_USED
-=======
     CPU_USED, MEMORY_BYTES_USED, CPU_FREE, MEMORY_BYTES_FREE
->>>>>>> 422a1afe
   }
 
   public static final long BYTES_PER_MEGABYTE = 1024L * 1024L;
