--- conflicted
+++ resolved
@@ -4,15 +4,12 @@
 import com.fasterxml.jackson.annotation.JsonProperty;
 import com.google.common.base.Optional;
 
-<<<<<<< HEAD
-=======
 import io.swagger.v3.oas.annotations.media.Schema;
 
 @Schema(
     title = "A description of resources used on a mesos slave",
     subTypes = {SingularitySlaveUsageWithId.class}
 )
->>>>>>> 82b45253
 public class SingularitySlaveUsage {
   public static final long BYTES_PER_MEGABYTE = 1024L * 1024L;
 
@@ -152,10 +149,7 @@
     return diskMbTotal.isPresent() ? Optional.of(diskMbTotal.get() * BYTES_PER_MEGABYTE) : Optional.absent();
   }
 
-<<<<<<< HEAD
-=======
   @Schema(description = "Number of active tasks on this salve")
->>>>>>> 82b45253
   public int getNumTasks() {
     return numTasks;
   }
