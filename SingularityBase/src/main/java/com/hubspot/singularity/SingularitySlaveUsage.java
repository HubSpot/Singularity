package com.hubspot.singularity;

import com.fasterxml.jackson.annotation.JsonCreator;
import com.fasterxml.jackson.annotation.JsonProperty;
import com.google.common.base.Optional;

import io.swagger.v3.oas.annotations.media.Schema;

@Schema(
    title = "A description of resources used on a mesos slave",
    subTypes = {SingularitySlaveUsageWithId.class}
)
public class SingularitySlaveUsage {
  public static final long BYTES_PER_MEGABYTE = 1024L * 1024L;

  private final double cpusUsed;
  private final double cpusReserved;
  private final Optional<Double> cpusTotal;
  private final long memoryBytesUsed;
  private final long memoryMbReserved;
  private final Optional<Long> memoryMbTotal;
  private final long diskBytesUsed;
  private final long diskMbReserved;
  private final Optional<Long> diskMbTotal;
  private final int numTasks;
  private final long timestamp;
  private final double systemMemTotalBytes;
  private final double systemMemFreeBytes;
  private final double systemCpusTotal;
  private final double systemLoad1Min;
  private final double systemLoad5Min;
  private final double systemLoad15Min;
  private final double slaveDiskUsed;
  private final double slaveDiskTotal;

  @JsonCreator
  public SingularitySlaveUsage(@JsonProperty("cpusUsed") double cpusUsed,
                               @JsonProperty("cpusReserved") double cpusReserved,
                               @JsonProperty("cpusTotal") Optional<Double> cpusTotal,
                               @JsonProperty("memoryBytesUsed") long memoryBytesUsed,
                               @JsonProperty("memoryMbReserved") long memoryMbReserved,
                               @JsonProperty("memoryMbTotal") Optional<Long> memoryMbTotal,
                               @JsonProperty("diskBytesUsed") long diskBytesUsed,
                               @JsonProperty("diskMbReserved") long diskMbReserved,
                               @JsonProperty("diskMbTotal") Optional<Long> diskMbTotal,
                               @JsonProperty("numTasks") int numTasks,
                               @JsonProperty("timestamp") long timestamp,
                               @JsonProperty("systemMemTotalBytes") double systemMemTotalBytes,
                               @JsonProperty("systemMemFreeBytes") double systemMemFreeBytes,
                               @JsonProperty("systemCpusTotal") double systemCpusTotal,
                               @JsonProperty("systemLoad1Min") double systemLoad1Min,
                               @JsonProperty("systemLoad5Min") double systemLoad5Min,
                               @JsonProperty("systemLoad15Min") double systemLoad15Min,
                               @JsonProperty("slaveDiskUsed") double slaveDiskUsed,
                               @JsonProperty("slaveDiskTotal") double slaveDiskTotal) {
    this.cpusUsed = cpusUsed;
    this.cpusReserved = cpusReserved;
    this.cpusTotal = cpusTotal;
    this.memoryBytesUsed = memoryBytesUsed;
    this.memoryMbReserved = memoryMbReserved;
    this.memoryMbTotal = memoryMbTotal;
    this.diskBytesUsed = diskBytesUsed;
    this.diskMbReserved = diskMbReserved;
    this.diskMbTotal = diskMbTotal;
    this.numTasks = numTasks;
    this.timestamp = timestamp;
    this.systemMemTotalBytes = systemMemTotalBytes;
    this.systemMemFreeBytes = systemMemFreeBytes;
    this.systemCpusTotal = systemCpusTotal;
    this.systemLoad1Min = systemLoad1Min;
    this.systemLoad5Min = systemLoad5Min;
    this.systemLoad15Min = systemLoad15Min;
    this.slaveDiskUsed = slaveDiskUsed;
    this.slaveDiskTotal = slaveDiskTotal;
  }

  @Schema(description = "Total cpus used by tasks")
  public double getCpusUsed() {
    return cpusUsed;
  }

  @Schema(description = "Total cpus reserved by tasks")
  public double getCpusReserved() {
    return cpusReserved;
  }

  @Schema(
      title = "Total cpus available to allocate",
      description = "If oversubscribing a resource, this is the oversubscribed value, not the true value",
      nullable = true
  )
  public Optional<Double> getCpusTotal() {
    return cpusTotal;
  }

  @Schema(description = "Total memory used by tasks in bytes")
  public long getMemoryBytesUsed() {
    return memoryBytesUsed;
  }

  @Schema(description = "Total memory reserved by tasks in MB")
  public long getMemoryMbReserved() {
    return memoryMbReserved;
  }

  @Schema(
      title = "Total memory available to allocate in bytes",
      description = "If oversubscribing a resource, this is the oversubscribed value, not the true value",
      nullable = true
  )
  public Optional<Long> getMemoryMbTotal() {
    return memoryMbTotal.isPresent() ? Optional.of(memoryMbTotal.get()) : Optional.absent();
  }

  @Schema(
      title = "Total memory available to allocate in bytes",
      description = "If oversubscribing a resource, this is the oversubscribed value, not the true value",
      nullable = true
  )
  public Optional<Long> getMemoryBytesTotal() {
    return memoryMbTotal.isPresent() ? Optional.of(memoryMbTotal.get() * BYTES_PER_MEGABYTE) : Optional.absent();
  }

  @Schema(description = "Total disk currently used by tasks in bytes")
  public long getDiskBytesUsed() {
    return diskBytesUsed;
  }

  @Schema(description = "Total disk currently reserved by tasks in MB")
  public long getDiskMbReserved() {
    return diskMbReserved;
  }

  @Schema(
      title = "Total disk available to allocate in MB",
      description = "If oversubscribing a resource, this is the oversubscribed value, not the true value",
      nullable = true
  )
  public Optional<Long> getDiskMbTotal() {
    return diskMbTotal;
  }

  @Schema(
      title = "Total disk available to allocate in bytes",
      description = "If oversubscribing a resource, this is the oversubscribed value, not the true value",
      nullable = true
  )
  public Optional<Long> getDiskBytesTotal() {
    return diskMbTotal.isPresent() ? Optional.of(diskMbTotal.get() * BYTES_PER_MEGABYTE) : Optional.absent();
  }

<<<<<<< HEAD
  @Schema(description = "CPU/DISK/MEMORY usage of long running tasks on this slave")
  public Map<ResourceUsageType, Number> getLongRunningTasksUsage() {
    return longRunningTasksUsage;
  }

  @Schema(description = "Number of active tasks on this salve")
=======
>>>>>>> b1384028
  public int getNumTasks() {
    return numTasks;
  }

  @Schema(description = "Timestamp when usage data was collected")
  public long getTimestamp() {
    return timestamp;
  }

  @Schema(description = "Total memory in bytes")
  public double getSystemMemTotalBytes() {
    return systemMemTotalBytes;
  }

  @Schema(description = "Free memory in bytes")
  public double getSystemMemFreeBytes() {
    return systemMemFreeBytes;
  }

  @Schema(description = "Number of CPUs available in this slave node")
  public double getSystemCpusTotal() {
    return systemCpusTotal;
  }

  @Schema(description = "Load average for the past minute")
  public double getSystemLoad1Min() {
    return systemLoad1Min;
  }

  @Schema(description = "Load average for the past 5 minutes")
  public double getSystemLoad5Min() {
    return systemLoad5Min;
  }

  @Schema(description = "Load average for the past 15 minutes")
  public double getSystemLoad15Min() {
    return systemLoad15Min;
  }

  @Schema(
      title = "Total disk space used on the slave in bytes",
      description = "Disk usage is only collected when disk enforcement is enable and disk resources for a task are > 0"
  )
  public double getSlaveDiskUsed() {
    return slaveDiskUsed;
  }

  @Schema(description = "Total disk spave available on the slave in bytes")
  public double getSlaveDiskTotal() {
    return slaveDiskTotal;
  }

  @Override
  public String toString() {
    return "SingularitySlaveUsage{" +
        "cpusUsed=" + cpusUsed +
        ", cpusReserved=" + cpusReserved +
        ", cpusTotal=" + cpusTotal +
        ", memoryBytesUsed=" + memoryBytesUsed +
        ", memoryMbReserved=" + memoryMbReserved +
        ", memoryMbTotal=" + memoryMbTotal +
        ", diskBytesUsed=" + diskBytesUsed +
        ", diskMbReserved=" + diskMbReserved +
        ", diskMbTotal=" + diskMbTotal +
        ", numTasks=" + numTasks +
        ", timestamp=" + timestamp +
        ", systemMemTotalBytes=" + systemMemTotalBytes +
        ", systemMemFreeBytes=" + systemMemFreeBytes +
        ", systemCpusTotal=" + systemCpusTotal +
        ", systemLoad1Min=" + systemLoad1Min +
        ", systemLoad5Min=" + systemLoad5Min +
        ", systemLoad15Min=" + systemLoad15Min +
        ", slaveDiskUsed=" + slaveDiskUsed +
        ", slaveDiskTotal=" + slaveDiskTotal +
        '}';
  }
}<|MERGE_RESOLUTION|>--- conflicted
+++ resolved
@@ -149,15 +149,7 @@
     return diskMbTotal.isPresent() ? Optional.of(diskMbTotal.get() * BYTES_PER_MEGABYTE) : Optional.absent();
   }
 
-<<<<<<< HEAD
-  @Schema(description = "CPU/DISK/MEMORY usage of long running tasks on this slave")
-  public Map<ResourceUsageType, Number> getLongRunningTasksUsage() {
-    return longRunningTasksUsage;
-  }
-
   @Schema(description = "Number of active tasks on this salve")
-=======
->>>>>>> b1384028
   public int getNumTasks() {
     return numTasks;
   }
