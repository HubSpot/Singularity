package com.hubspot.singularity;

import static com.google.common.base.Preconditions.checkNotNull;
import static com.hubspot.singularity.JsonHelpers.copyOfList;

import java.util.List;
import java.util.Map;
import java.util.Objects;
import java.util.Set;

import com.fasterxml.jackson.annotation.JsonCreator;
import com.fasterxml.jackson.annotation.JsonIgnore;
import com.fasterxml.jackson.annotation.JsonProperty;
import com.google.common.base.Optional;
import com.wordnik.swagger.annotations.ApiModelProperty;

public class SingularityRequest {

  private final String id;
  private final RequestType requestType;

  private final Optional<List<String>> owners;
  private final Optional<Integer> numRetriesOnFailure;

  private final Optional<String> schedule;
  private final Optional<String> quartzSchedule;
  private final Optional<ScheduleType> scheduleType;
  private final Optional<String> scheduleTimeZone;

  private final Optional<Long> killOldNonLongRunningTasksAfterMillis;
  private final Optional<Long> taskExecutionTimeLimitMillis;
  private final Optional<Long> scheduledExpectedRuntimeMillis;

  private final Optional<Long> waitAtLeastMillisAfterTaskFinishesForReschedule;

  private final Optional<Integer> instances;
  private final Optional<Boolean> skipHealthchecks;

  private final Optional<Boolean> rackSensitive;
  private final Optional<List<String>> rackAffinity;
  private final Optional<SlavePlacement> slavePlacement;
  private final Optional<Map<String, String>> requiredSlaveAttributes;
  private final Optional<Map<String, String>> allowedSlaveAttributes;

  private final Optional<Boolean> loadBalanced;

  private final Optional<String> group;
  private final Optional<Set<String>> readWriteGroups;
  private final Optional<Set<String>> readOnlyGroups;
  private final Optional<Boolean> bounceAfterScale;

  private final Optional<Map<SingularityEmailType, List<SingularityEmailDestination>>> emailConfigurationOverrides;

  private final Optional<Boolean> hideEvenNumberAcrossRacksHint;

  private final Optional<String> taskLogErrorRegex;
  private final Optional<Boolean> taskLogErrorRegexCaseSensitive;

  private final Optional<Double> taskPriorityLevel;
  private final Optional<Integer> maxTasksPerOffer;

  private final Optional<Boolean> allowBounceToSameHost;

  private final Optional<Boolean> allowBounceToSameHost;

  @JsonCreator
  public SingularityRequest(@JsonProperty("id") String id, @JsonProperty("requestType") RequestType requestType, @JsonProperty("owners") Optional<List<String>> owners,
      @JsonProperty("numRetriesOnFailure") Optional<Integer> numRetriesOnFailure, @JsonProperty("schedule") Optional<String> schedule, @JsonProperty("instances") Optional<Integer> instances,
      @JsonProperty("rackSensitive") Optional<Boolean> rackSensitive, @JsonProperty("loadBalanced") Optional<Boolean> loadBalanced,
      @JsonProperty("killOldNonLongRunningTasksAfterMillis") Optional<Long> killOldNonLongRunningTasksAfterMillis,
      @JsonProperty("taskExecutionTimeLimitMillis") Optional<Long> taskExecutionTimeLimitMillis, @JsonProperty("scheduleType") Optional<ScheduleType> scheduleType,
      @JsonProperty("quartzSchedule") Optional<String> quartzSchedule, @JsonProperty("scheduleTimeZone") Optional<String> scheduleTimeZone, @JsonProperty("rackAffinity") Optional<List<String>> rackAffinity,
      @JsonProperty("slavePlacement") Optional<SlavePlacement> slavePlacement, @JsonProperty("requiredSlaveAttributes") Optional<Map<String, String>> requiredSlaveAttributes,
      @JsonProperty("allowedSlaveAttributes") Optional<Map<String, String>> allowedSlaveAttributes, @JsonProperty("scheduledExpectedRuntimeMillis") Optional<Long> scheduledExpectedRuntimeMillis,
      @JsonProperty("waitAtLeastMillisAfterTaskFinishesForReschedule") Optional<Long> waitAtLeastMillisAfterTaskFinishesForReschedule, @JsonProperty("group") Optional<String> group,
      @JsonProperty("readWriteGroups") Optional<Set<String>> readWriteGroups, @JsonProperty("readOnlyGroups") Optional<Set<String>> readOnlyGroups,
      @JsonProperty("bounceAfterScale") Optional<Boolean> bounceAfterScale, @JsonProperty("skipHealthchecks") Optional<Boolean> skipHealthchecks,
      @JsonProperty("emailConfigurationOverrides") Optional<Map<SingularityEmailType, List<SingularityEmailDestination>>> emailConfigurationOverrides,
      @JsonProperty("daemon") @Deprecated Optional<Boolean> daemon, @JsonProperty("hideEvenNumberAcrossRacks") Optional<Boolean> hideEvenNumberAcrossRacksHint,
      @JsonProperty("taskLogErrorRegex") Optional<String> taskLogErrorRegex, @JsonProperty("taskLogErrorRegexCaseSensitive") Optional<Boolean> taskLogErrorRegexCaseSensitive,
<<<<<<< HEAD
      @JsonProperty("taskPriorityLevel") Optional<Double> taskPriorityLevel, @JsonProperty("allowBounceToSameHost") Optional<Boolean> allowBounceToSameHost) {
=======
      @JsonProperty("taskPriorityLevel") Optional<Double> taskPriorityLevel, @JsonProperty("maxTasksPerOffer") Optional<Integer> maxTasksPerOffer, @JsonProperty("allowBounceToSameHost") Optional<Boolean> allowBounceToSameHost) {
>>>>>>> 5890b663
    this.id = checkNotNull(id, "id cannot be null");
    this.owners = owners;
    this.numRetriesOnFailure = numRetriesOnFailure;
    this.schedule = schedule;
    this.rackSensitive = rackSensitive;
    this.instances = instances;
    this.loadBalanced = loadBalanced;
    this.killOldNonLongRunningTasksAfterMillis = killOldNonLongRunningTasksAfterMillis;
    this.taskExecutionTimeLimitMillis = taskExecutionTimeLimitMillis;
    this.scheduleType = scheduleType;
    this.quartzSchedule = quartzSchedule;
    this.scheduleTimeZone = scheduleTimeZone;
    this.rackAffinity = rackAffinity;
    this.slavePlacement = slavePlacement;
    this.requiredSlaveAttributes = requiredSlaveAttributes;
    this.allowedSlaveAttributes = allowedSlaveAttributes;
    this.scheduledExpectedRuntimeMillis = scheduledExpectedRuntimeMillis;
    this.waitAtLeastMillisAfterTaskFinishesForReschedule = waitAtLeastMillisAfterTaskFinishesForReschedule;
    this.group = group;
    this.readWriteGroups = readWriteGroups;
    this.readOnlyGroups = readOnlyGroups;
    this.bounceAfterScale = bounceAfterScale;
    this.emailConfigurationOverrides = emailConfigurationOverrides;
    this.skipHealthchecks = skipHealthchecks;
    this.hideEvenNumberAcrossRacksHint = hideEvenNumberAcrossRacksHint;
    this.taskLogErrorRegex = taskLogErrorRegex;
    this.taskLogErrorRegexCaseSensitive = taskLogErrorRegexCaseSensitive;
    this.taskPriorityLevel = taskPriorityLevel;
<<<<<<< HEAD
=======
    this.maxTasksPerOffer = maxTasksPerOffer;
>>>>>>> 5890b663
    this.allowBounceToSameHost = allowBounceToSameHost;
    if (requestType == null) {
      this.requestType = RequestType.fromDaemonAndScheduleAndLoadBalanced(schedule, daemon, loadBalanced);
    } else {
      this.requestType = requestType;
    }
  }

  public SingularityRequestBuilder toBuilder() {
    return new SingularityRequestBuilder(id, requestType)
    .setLoadBalanced(loadBalanced)
    .setInstances(instances)
    .setNumRetriesOnFailure(numRetriesOnFailure)
    .setOwners(copyOfList(owners))
    .setRackSensitive(rackSensitive)
    .setSchedule(schedule)
    .setKillOldNonLongRunningTasksAfterMillis(killOldNonLongRunningTasksAfterMillis)
    .setTaskExecutionTimeLimitMillis(taskExecutionTimeLimitMillis)
    .setScheduleType(scheduleType)
    .setQuartzSchedule(quartzSchedule)
    .setScheduleTimeZone(scheduleTimeZone)
    .setRackAffinity(copyOfList(rackAffinity))
    .setWaitAtLeastMillisAfterTaskFinishesForReschedule(waitAtLeastMillisAfterTaskFinishesForReschedule)
    .setSlavePlacement(slavePlacement)
    .setRequiredSlaveAttributes(requiredSlaveAttributes)
    .setAllowedSlaveAttributes(allowedSlaveAttributes)
    .setScheduledExpectedRuntimeMillis(scheduledExpectedRuntimeMillis)
    .setGroup(group)
    .setReadWriteGroups(readWriteGroups)
    .setReadOnlyGroups(readOnlyGroups)
    .setBounceAfterScale(bounceAfterScale)
    .setEmailConfigurationOverrides(emailConfigurationOverrides)
    .setSkipHealthchecks(skipHealthchecks)
    .setHideEvenNumberAcrossRacksHint(hideEvenNumberAcrossRacksHint)
    .setTaskLogErrorRegex(taskLogErrorRegex)
    .setTaskLogErrorRegexCaseSensitive(taskLogErrorRegexCaseSensitive)
    .setTaskPriorityLevel(taskPriorityLevel)
<<<<<<< HEAD
=======
    .setMaxTasksPerOffer(maxTasksPerOffer)
>>>>>>> 5890b663
    .setAllowBounceToSameHost(allowBounceToSameHost);
  }

  @ApiModelProperty(required=true, value="A unique id for the request")
  public String getId() {
    return id;
  }

  @ApiModelProperty(required=false, value="A list of emails for the owners of this request")
  public Optional<List<String>> getOwners() {
    return owners;
  }

  @ApiModelProperty(required=false, value="For scheduled jobs, retry up to this many times if the job fails")
  public Optional<Integer> getNumRetriesOnFailure() {
    return numRetriesOnFailure;
  }

  @ApiModelProperty(required=false, value="A schedule in cron, RFC5545, or quartz format")
  public Optional<String> getSchedule() {
    return schedule;
  }

  @ApiModelProperty(required=false, value="A schedule in quartz format")
  public Optional<String> getQuartzSchedule() {
    return quartzSchedule;
  }

  @ApiModelProperty(required=false, value="Time zone to use when running the")
  public Optional<String> getScheduleTimeZone() {
    return scheduleTimeZone;
  }

  @ApiModelProperty(required=false, value="A count of tasks to run for long-running requests")
  public Optional<Integer> getInstances() {
    return instances;
  }

  @ApiModelProperty(required=false, value="Spread instances for this request evenly across separate racks")
  public Optional<Boolean> getRackSensitive() {
    return rackSensitive;
  }

  @ApiModelProperty(required=false, value="Indicates that a SERVICE should be load balanced")
  public Optional<Boolean> getLoadBalanced() {
    return loadBalanced;
  }

  @ApiModelProperty(required=true, value="The type of request, can be SERVICE, WORKER, SCHEDULED, ON_DEMAND, or RUN_ONCE")
  public RequestType getRequestType() {
    return requestType;
  }

  @ApiModelProperty(required=false, value="For non-long-running request types, kill a task after this amount of time if it has been put into CLEANING and has not shut down")
  public Optional<Long> getKillOldNonLongRunningTasksAfterMillis() {
    return killOldNonLongRunningTasksAfterMillis;
  }

  @ApiModelProperty(required=false, value="If set, don't allow any taks for this request to run for longer than this amount of time")
  public Optional<Long> getTaskExecutionTimeLimitMillis() {
    return taskExecutionTimeLimitMillis;
  }

  @ApiModelProperty(required=false, value="The type of schedule associated with the scheduled field. Can be CRON, QUARTZ, or RFC5545")
  public Optional<ScheduleType> getScheduleType() {
    return scheduleType;
  }

  @ApiModelProperty(required=false, value="If set, prefer this specific rack when launching tasks")
  public Optional<List<String>> getRackAffinity() {
    return rackAffinity;
  }

  @ApiModelProperty(required=false, value="Strategy for determining where to place new tasks. Can be SEPARATE, OPTIMISTIC, GREEDY, SEPARATE_BY_DEPLOY, or SEPARATE_BY_REQUEST")
  public Optional<SlavePlacement> getSlavePlacement() {
    return slavePlacement;
  }

  @ApiModelProperty(required=false, value="Expected time for a non-long-running task to run. Singularity will notify owners if a task exceeds this time")
  public Optional<Long> getScheduledExpectedRuntimeMillis() {
    return scheduledExpectedRuntimeMillis;
  }

  @ApiModelProperty(required=false, value="Only allow tasks for this request to run on slaves which have these attributes")
  public Optional<Map<String, String>> getRequiredSlaveAttributes() {
    return requiredSlaveAttributes;
  }

  @ApiModelProperty(required=false, value="Allow tasks to run on slaves with these attributes, but do not restrict them to only these slaves")
  public Optional<Map<String, String>> getAllowedSlaveAttributes() {
    return allowedSlaveAttributes;
  }

<<<<<<< HEAD
=======
  @ApiModelProperty(required=false, value="Do not schedule more than this many tasks using a single offer from a single mesos slave")
  public Optional<Integer> getMaxTasksPerOffer() {
    return maxTasksPerOffer;
  }

>>>>>>> 5890b663
  @ApiModelProperty(required=false, value="If set to true, allow tasks to be scheduled on the same host as an existing active task when bouncing")
  public Optional<Boolean> getAllowBounceToSameHost() {
    return allowBounceToSameHost;
  }

  @JsonIgnore
  public int getInstancesSafe() {
    return getInstances().or(1);
  }

  @JsonIgnore
  public boolean isScheduled() {
    return requestType == RequestType.SCHEDULED;
  }

  @JsonIgnore
  public String getQuartzScheduleSafe() {
    if (quartzSchedule.isPresent()) {
      return quartzSchedule.get();
    }

    return schedule.get();
  }

  @JsonIgnore
  public boolean isLongRunning() {
    return requestType.isLongRunning();
  }

  @JsonIgnore
  public boolean isAlwaysRunning() {
    return requestType.isAlwaysRunning();
  }

  @JsonIgnore
  public boolean isOneOff() {
    return requestType == RequestType.ON_DEMAND;
  }

  @JsonIgnore
  public boolean isDeployable() {
    return requestType.isDeployable();
  }

  @JsonIgnore
  public boolean isRackSensitive() {
    return rackSensitive.or(false);
  }

  @JsonIgnore
  public boolean isLoadBalanced() {
    return loadBalanced.or(false);
  }

  @JsonIgnore
  public ScheduleType getScheduleTypeSafe() {
    return scheduleType.or(ScheduleType.CRON);
  }

  @ApiModelProperty(required=false, value="When a scheduled job finishes, wait at least this long before rescheduling it")
  public Optional<Long> getWaitAtLeastMillisAfterTaskFinishesForReschedule() {
    return waitAtLeastMillisAfterTaskFinishesForReschedule;
  }

  @ApiModelProperty(required=false, value="Auth group associated with this request. Users in this group are allowed read/write access to this request")
  public Optional<String> getGroup() {
    return group;
  }

  @ApiModelProperty(required=false, value="Users in these groups are allowed read/write access to this request")
  public Optional<Set<String>> getReadWriteGroups() {
    return readWriteGroups;
  }

  @ApiModelProperty(required=false, value="Users in these groups are allowed read only access to this request")
  public Optional<Set<String>> getReadOnlyGroups() {
    return readOnlyGroups;
  }

  @ApiModelProperty(required=false, value="Used for SingularityUI. If true, automatically trigger a bounce after changing the request's instance count")
  public Optional<Boolean> getBounceAfterScale() {
    return bounceAfterScale;
  }

  @ApiModelProperty(required=false, value="Overrides for email recipients by email type for this request")
  public Optional<Map<SingularityEmailType, List<SingularityEmailDestination>>> getEmailConfigurationOverrides() {
    return emailConfigurationOverrides;
}

  @ApiModelProperty(required=false, value="If true, do not run healthchecks")
  public Optional<Boolean> getSkipHealthchecks() {
    return skipHealthchecks;
  }

  public Optional<Boolean> getHideEvenNumberAcrossRacksHint() { return hideEvenNumberAcrossRacksHint; }

  @ApiModelProperty(required=false, value="Searching for errors in task logs to include in emails using this regex")
  public Optional<String> getTaskLogErrorRegex() { return taskLogErrorRegex; }

  @ApiModelProperty(required=false, value="Determines if taskLogErrorRegex is case sensitive")
  public Optional<Boolean> getTaskLogErrorRegexCaseSensitive() { return taskLogErrorRegexCaseSensitive; }

  @ApiModelProperty(required=false, value="a priority level from 0.0 to 1.0 for all tasks associated with the request")
  public Optional<Double> getTaskPriorityLevel() {
    return taskPriorityLevel;
  }

  @Override
  public String toString() {
    return com.google.common.base.Objects.toStringHelper(this)
      .add("id", id)
      .add("requestType", requestType)
      .add("owners", owners)
      .add("numRetriesOnFailure", numRetriesOnFailure)
      .add("schedule", schedule)
      .add("quartzSchedule", quartzSchedule)
      .add("scheduleType", scheduleType)
      .add("scheduleTimeZone", scheduleTimeZone)
      .add("killOldNonLongRunningTasksAfterMillis", killOldNonLongRunningTasksAfterMillis)
      .add("taskExecutionTimeLimitMillis", taskExecutionTimeLimitMillis)
      .add("scheduledExpectedRuntimeMillis", scheduledExpectedRuntimeMillis)
      .add("waitAtLeastMillisAfterTaskFinishesForReschedule", waitAtLeastMillisAfterTaskFinishesForReschedule)
      .add("instances", instances)
      .add("skipHealthchecks", skipHealthchecks)
      .add("rackSensitive", rackSensitive)
      .add("rackAffinity", rackAffinity)
      .add("slavePlacement", slavePlacement)
      .add("requiredSlaveAttributes", requiredSlaveAttributes)
      .add("allowedSlaveAttributes", allowedSlaveAttributes)
      .add("loadBalanced", loadBalanced)
      .add("group", group)
      .add("readWriteGroups", readWriteGroups)
      .add("readOnlyGroups", readOnlyGroups)
      .add("bounceAfterScale", bounceAfterScale)
      .add("emailConfigurationOverrides", emailConfigurationOverrides)
      .add("hideEvenNumberAcrossRacksHint", hideEvenNumberAcrossRacksHint)
      .add("taskLogErrorRegex", taskLogErrorRegex)
      .add("taskLogErrorRegexCaseSensitive", taskLogErrorRegexCaseSensitive)
      .add("taskPriorityLevel", taskPriorityLevel)
<<<<<<< HEAD
=======
      .add("maxTasksPerOffer", maxTasksPerOffer)
>>>>>>> 5890b663
      .add("allowBounceToSameHost", allowBounceToSameHost)
      .toString();
  }

  @Override
  public boolean equals(Object o) {
    if (this == o) {
      return true;
    }
    if (o == null || getClass() != o.getClass()) {
      return false;
    }
    SingularityRequest request = (SingularityRequest) o;
    return Objects.equals(id, request.id) &&
            Objects.equals(requestType, request.requestType) &&
            Objects.equals(owners, request.owners) &&
            Objects.equals(numRetriesOnFailure, request.numRetriesOnFailure) &&
            Objects.equals(schedule, request.schedule) &&
            Objects.equals(quartzSchedule, request.quartzSchedule) &&
            Objects.equals(scheduleTimeZone, request.scheduleTimeZone) &&
            Objects.equals(scheduleType, request.scheduleType) &&
            Objects.equals(killOldNonLongRunningTasksAfterMillis, request.killOldNonLongRunningTasksAfterMillis) &&
            Objects.equals(taskExecutionTimeLimitMillis, request.taskExecutionTimeLimitMillis) &&
            Objects.equals(scheduledExpectedRuntimeMillis, request.scheduledExpectedRuntimeMillis) &&
            Objects.equals(waitAtLeastMillisAfterTaskFinishesForReschedule, request.waitAtLeastMillisAfterTaskFinishesForReschedule) &&
            Objects.equals(instances, request.instances) &&
            Objects.equals(rackSensitive, request.rackSensitive) &&
            Objects.equals(rackAffinity, request.rackAffinity) &&
            Objects.equals(slavePlacement, request.slavePlacement) &&
            Objects.equals(requiredSlaveAttributes, request.requiredSlaveAttributes) &&
            Objects.equals(allowedSlaveAttributes, request.allowedSlaveAttributes) &&
            Objects.equals(loadBalanced, request.loadBalanced) &&
            Objects.equals(group, request.group) &&
            Objects.equals(readWriteGroups, request.readWriteGroups) &&
            Objects.equals(readOnlyGroups, request.readOnlyGroups) &&
            Objects.equals(bounceAfterScale, request.bounceAfterScale) &&
            Objects.equals(emailConfigurationOverrides, request.emailConfigurationOverrides) &&
            Objects.equals(hideEvenNumberAcrossRacksHint, request.hideEvenNumberAcrossRacksHint) &&
            Objects.equals(taskLogErrorRegex, request.taskLogErrorRegex) &&
            Objects.equals(taskLogErrorRegexCaseSensitive, request.taskLogErrorRegexCaseSensitive) &&
            Objects.equals(taskPriorityLevel, request.taskPriorityLevel) &&
<<<<<<< HEAD
=======
            Objects.equals(maxTasksPerOffer, request.maxTasksPerOffer) &&
>>>>>>> 5890b663
            Objects.equals(allowBounceToSameHost, request.allowBounceToSameHost);
  }

  @Override
  public int hashCode() {
<<<<<<< HEAD
    return Objects.hash(id, requestType, owners, numRetriesOnFailure, schedule, quartzSchedule, scheduleTimeZone, scheduleType, killOldNonLongRunningTasksAfterMillis, taskExecutionTimeLimitMillis, scheduledExpectedRuntimeMillis, waitAtLeastMillisAfterTaskFinishesForReschedule, instances, rackSensitive, rackAffinity, slavePlacement, requiredSlaveAttributes, allowedSlaveAttributes, loadBalanced, group, readWriteGroups, readOnlyGroups, bounceAfterScale, emailConfigurationOverrides, hideEvenNumberAcrossRacksHint, taskLogErrorRegex, taskLogErrorRegexCaseSensitive, taskPriorityLevel, allowBounceToSameHost);
=======
    return Objects.hash(id, requestType, owners, numRetriesOnFailure, schedule, quartzSchedule, scheduleTimeZone, scheduleType, killOldNonLongRunningTasksAfterMillis, taskExecutionTimeLimitMillis, scheduledExpectedRuntimeMillis, waitAtLeastMillisAfterTaskFinishesForReschedule, instances, rackSensitive, rackAffinity, slavePlacement, requiredSlaveAttributes, allowedSlaveAttributes, loadBalanced, group, readWriteGroups, readOnlyGroups, bounceAfterScale, emailConfigurationOverrides, hideEvenNumberAcrossRacksHint, taskLogErrorRegex, taskLogErrorRegexCaseSensitive, taskPriorityLevel, maxTasksPerOffer, allowBounceToSameHost);
>>>>>>> 5890b663
  }
}<|MERGE_RESOLUTION|>--- conflicted
+++ resolved
@@ -58,8 +58,6 @@
 
   private final Optional<Double> taskPriorityLevel;
   private final Optional<Integer> maxTasksPerOffer;
-
-  private final Optional<Boolean> allowBounceToSameHost;
 
   private final Optional<Boolean> allowBounceToSameHost;
 
@@ -78,11 +76,7 @@
       @JsonProperty("emailConfigurationOverrides") Optional<Map<SingularityEmailType, List<SingularityEmailDestination>>> emailConfigurationOverrides,
       @JsonProperty("daemon") @Deprecated Optional<Boolean> daemon, @JsonProperty("hideEvenNumberAcrossRacks") Optional<Boolean> hideEvenNumberAcrossRacksHint,
       @JsonProperty("taskLogErrorRegex") Optional<String> taskLogErrorRegex, @JsonProperty("taskLogErrorRegexCaseSensitive") Optional<Boolean> taskLogErrorRegexCaseSensitive,
-<<<<<<< HEAD
-      @JsonProperty("taskPriorityLevel") Optional<Double> taskPriorityLevel, @JsonProperty("allowBounceToSameHost") Optional<Boolean> allowBounceToSameHost) {
-=======
       @JsonProperty("taskPriorityLevel") Optional<Double> taskPriorityLevel, @JsonProperty("maxTasksPerOffer") Optional<Integer> maxTasksPerOffer, @JsonProperty("allowBounceToSameHost") Optional<Boolean> allowBounceToSameHost) {
->>>>>>> 5890b663
     this.id = checkNotNull(id, "id cannot be null");
     this.owners = owners;
     this.numRetriesOnFailure = numRetriesOnFailure;
@@ -111,10 +105,7 @@
     this.taskLogErrorRegex = taskLogErrorRegex;
     this.taskLogErrorRegexCaseSensitive = taskLogErrorRegexCaseSensitive;
     this.taskPriorityLevel = taskPriorityLevel;
-<<<<<<< HEAD
-=======
     this.maxTasksPerOffer = maxTasksPerOffer;
->>>>>>> 5890b663
     this.allowBounceToSameHost = allowBounceToSameHost;
     if (requestType == null) {
       this.requestType = RequestType.fromDaemonAndScheduleAndLoadBalanced(schedule, daemon, loadBalanced);
@@ -152,10 +143,7 @@
     .setTaskLogErrorRegex(taskLogErrorRegex)
     .setTaskLogErrorRegexCaseSensitive(taskLogErrorRegexCaseSensitive)
     .setTaskPriorityLevel(taskPriorityLevel)
-<<<<<<< HEAD
-=======
     .setMaxTasksPerOffer(maxTasksPerOffer)
->>>>>>> 5890b663
     .setAllowBounceToSameHost(allowBounceToSameHost);
   }
 
@@ -249,14 +237,11 @@
     return allowedSlaveAttributes;
   }
 
-<<<<<<< HEAD
-=======
   @ApiModelProperty(required=false, value="Do not schedule more than this many tasks using a single offer from a single mesos slave")
   public Optional<Integer> getMaxTasksPerOffer() {
     return maxTasksPerOffer;
   }
 
->>>>>>> 5890b663
   @ApiModelProperty(required=false, value="If set to true, allow tasks to be scheduled on the same host as an existing active task when bouncing")
   public Optional<Boolean> getAllowBounceToSameHost() {
     return allowBounceToSameHost;
@@ -396,10 +381,7 @@
       .add("taskLogErrorRegex", taskLogErrorRegex)
       .add("taskLogErrorRegexCaseSensitive", taskLogErrorRegexCaseSensitive)
       .add("taskPriorityLevel", taskPriorityLevel)
-<<<<<<< HEAD
-=======
       .add("maxTasksPerOffer", maxTasksPerOffer)
->>>>>>> 5890b663
       .add("allowBounceToSameHost", allowBounceToSameHost)
       .toString();
   }
@@ -441,19 +423,12 @@
             Objects.equals(taskLogErrorRegex, request.taskLogErrorRegex) &&
             Objects.equals(taskLogErrorRegexCaseSensitive, request.taskLogErrorRegexCaseSensitive) &&
             Objects.equals(taskPriorityLevel, request.taskPriorityLevel) &&
-<<<<<<< HEAD
-=======
             Objects.equals(maxTasksPerOffer, request.maxTasksPerOffer) &&
->>>>>>> 5890b663
             Objects.equals(allowBounceToSameHost, request.allowBounceToSameHost);
   }
 
   @Override
   public int hashCode() {
-<<<<<<< HEAD
-    return Objects.hash(id, requestType, owners, numRetriesOnFailure, schedule, quartzSchedule, scheduleTimeZone, scheduleType, killOldNonLongRunningTasksAfterMillis, taskExecutionTimeLimitMillis, scheduledExpectedRuntimeMillis, waitAtLeastMillisAfterTaskFinishesForReschedule, instances, rackSensitive, rackAffinity, slavePlacement, requiredSlaveAttributes, allowedSlaveAttributes, loadBalanced, group, readWriteGroups, readOnlyGroups, bounceAfterScale, emailConfigurationOverrides, hideEvenNumberAcrossRacksHint, taskLogErrorRegex, taskLogErrorRegexCaseSensitive, taskPriorityLevel, allowBounceToSameHost);
-=======
     return Objects.hash(id, requestType, owners, numRetriesOnFailure, schedule, quartzSchedule, scheduleTimeZone, scheduleType, killOldNonLongRunningTasksAfterMillis, taskExecutionTimeLimitMillis, scheduledExpectedRuntimeMillis, waitAtLeastMillisAfterTaskFinishesForReschedule, instances, rackSensitive, rackAffinity, slavePlacement, requiredSlaveAttributes, allowedSlaveAttributes, loadBalanced, group, readWriteGroups, readOnlyGroups, bounceAfterScale, emailConfigurationOverrides, hideEvenNumberAcrossRacksHint, taskLogErrorRegex, taskLogErrorRegexCaseSensitive, taskPriorityLevel, maxTasksPerOffer, allowBounceToSameHost);
->>>>>>> 5890b663
   }
 }