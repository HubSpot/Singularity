package com.hubspot.singularity;

import static com.hubspot.singularity.JsonHelpers.copyOfList;

import java.util.List;
import java.util.Objects;

import com.fasterxml.jackson.annotation.JsonCreator;
import com.fasterxml.jackson.annotation.JsonIgnore;
import com.fasterxml.jackson.annotation.JsonProperty;
import com.google.common.base.Optional;

public class SingularityRequest {

  private final String id;
  private final RequestType requestType;

  private final Optional<List<String>> owners;
  private final Optional<Integer> numRetriesOnFailure;

  private final Optional<String> schedule;
  private final Optional<String> quartzSchedule;
  private final Optional<ScheduleType> scheduleType;

  private final Optional<Long> killOldNonLongRunningTasksAfterMillis;
  private final Optional<Long> scheduledExpectedRuntimeMillis;

  private final Optional<Long> waitAtLeastMillisAfterTaskFinishesForReschedule;

  //"use requestType instead"
  @Deprecated
  private final Optional<Boolean> daemon;

  private final Optional<Integer> instances;

  private final Optional<Boolean> rackSensitive;
  private final Optional<List<String>> rackAffinity;
  private final Optional<SlavePlacement> slavePlacement;

  private final Optional<Boolean> loadBalanced;

  private final Optional<String> group;

  @JsonCreator
  public SingularityRequest(@JsonProperty("id") String id, @JsonProperty("requestType") RequestType requestType, @JsonProperty("owners") Optional<List<String>> owners,
      @JsonProperty("numRetriesOnFailure") Optional<Integer> numRetriesOnFailure, @JsonProperty("schedule") Optional<String> schedule, @JsonProperty("daemon") Optional<Boolean> daemon, @JsonProperty("instances") Optional<Integer> instances,
      @JsonProperty("rackSensitive") Optional<Boolean> rackSensitive, @JsonProperty("loadBalanced") Optional<Boolean> loadBalanced,
      @JsonProperty("killOldNonLongRunningTasksAfterMillis") Optional<Long> killOldNonLongRunningTasksAfterMillis, @JsonProperty("scheduleType") Optional<ScheduleType> scheduleType,
      @JsonProperty("quartzSchedule") Optional<String> quartzSchedule, @JsonProperty("rackAffinity") Optional<List<String>> rackAffinity,
      @JsonProperty("slavePlacement") Optional<SlavePlacement> slavePlacement, @JsonProperty("scheduledExpectedRuntimeMillis") Optional<Long> scheduledExpectedRuntimeMillis,
      @JsonProperty("waitAtLeastMillisAfterTaskFinishesForReschedule") Optional<Long> waitAtLeastMillisAfterTaskFinishesForReschedule, @JsonProperty("group") Optional<String> group) {
    this.id = id;
    this.owners = owners;
    this.numRetriesOnFailure = numRetriesOnFailure;
    this.schedule = schedule;
    this.daemon = daemon;
    this.rackSensitive = rackSensitive;
    this.instances = instances;
    this.loadBalanced = loadBalanced;
    this.killOldNonLongRunningTasksAfterMillis = killOldNonLongRunningTasksAfterMillis;
    this.scheduleType = scheduleType;
    this.quartzSchedule = quartzSchedule;
    this.rackAffinity = rackAffinity;
    this.slavePlacement = slavePlacement;
    this.scheduledExpectedRuntimeMillis = scheduledExpectedRuntimeMillis;
    this.waitAtLeastMillisAfterTaskFinishesForReschedule = waitAtLeastMillisAfterTaskFinishesForReschedule;
    this.group = group;

    if (requestType == null) {
      this.requestType = RequestType.fromDaemonAndScheduleAndLoadBalanced(schedule, daemon, loadBalanced);
    } else {
      this.requestType = requestType;
    }
  }

  public SingularityRequestBuilder toBuilder() {
    return new SingularityRequestBuilder(id, requestType)
    .setLoadBalanced(loadBalanced)
    .setInstances(instances)
    .setNumRetriesOnFailure(numRetriesOnFailure)
    .setOwners(copyOfList(owners))
    .setRackSensitive(rackSensitive)
    .setSchedule(schedule)
    .setKillOldNonLongRunningTasksAfterMillis(killOldNonLongRunningTasksAfterMillis)
    .setScheduleType(scheduleType)
    .setQuartzSchedule(quartzSchedule)
    .setRackAffinity(copyOfList(rackAffinity))
    .setWaitAtLeastMillisAfterTaskFinishesForReschedule(waitAtLeastMillisAfterTaskFinishesForReschedule)
    .setSlavePlacement(slavePlacement)
    .setScheduledExpectedRuntimeMillis(scheduledExpectedRuntimeMillis)
    .setGroup(group);
  }

  public String getId() {
    return id;
  }

  public Optional<List<String>> getOwners() {
    return owners;
  }

  public Optional<Integer> getNumRetriesOnFailure() {
    return numRetriesOnFailure;
  }

  public Optional<String> getSchedule() {
    return schedule;
  }

  public Optional<String> getQuartzSchedule() {
    return quartzSchedule;
  }

  @Deprecated
  public Optional<Boolean> getDaemon() {
    return daemon;
  }

  public Optional<Integer> getInstances() {
    return instances;
  }

  public Optional<Boolean> getRackSensitive() {
    return rackSensitive;
  }

  public Optional<Boolean> getLoadBalanced() {
    return loadBalanced;
  }

  public RequestType getRequestType() {
    return requestType;
  }

  public Optional<Long> getKillOldNonLongRunningTasksAfterMillis() {
    return killOldNonLongRunningTasksAfterMillis;
  }

  public Optional<ScheduleType> getScheduleType() {
    return scheduleType;
  }

  public Optional<List<String>> getRackAffinity() {
    return rackAffinity;
  }

  public Optional<SlavePlacement> getSlavePlacement() {
    return slavePlacement;
  }

  public Optional<Long> getScheduledExpectedRuntimeMillis() {
    return scheduledExpectedRuntimeMillis;
  }

  @JsonIgnore
  public int getInstancesSafe() {
    return getInstances().or(1);
  }

  @JsonIgnore
  public boolean isScheduled() {
    return requestType == RequestType.SCHEDULED;
  }

  @JsonIgnore
  public String getQuartzScheduleSafe() {
    if (quartzSchedule.isPresent()) {
      return quartzSchedule.get();
    }

    return schedule.get();
  }

  @JsonIgnore
  @Deprecated
  public boolean isDaemon() {
    return daemon.or(Boolean.TRUE).booleanValue();
  }

  @JsonIgnore
  public boolean isLongRunning() {
    return requestType.isLongRunning();
  }

  @JsonIgnore
  public boolean isAlwaysRunning() {
    return requestType.isAlwaysRunning();
  }

  @JsonIgnore
  public boolean isOneOff() {
    return requestType == RequestType.ON_DEMAND;
  }

  @JsonIgnore
  public boolean isDeployable() {
    return requestType.isDeployable();
  }

  @JsonIgnore
  public boolean isRackSensitive() {
    return rackSensitive.or(Boolean.FALSE).booleanValue();
  }

  @JsonIgnore
  public boolean isLoadBalanced() {
    return loadBalanced.or(Boolean.FALSE).booleanValue();
  }

  @JsonIgnore
  public ScheduleType getScheduleTypeSafe() {
    return scheduleType.or(ScheduleType.CRON);
  }

  public Optional<Long> getWaitAtLeastMillisAfterTaskFinishesForReschedule() {
    return waitAtLeastMillisAfterTaskFinishesForReschedule;
  }

  public Optional<String> getGroup() {
    return group;
  }

  @Override
  public String toString() {
    return "SingularityRequest [id=" + id + ", requestType=" + requestType + ", owners=" + owners + ", numRetriesOnFailure=" + numRetriesOnFailure + ", schedule=" + schedule + ", quartzSchedule="
        + quartzSchedule + ", scheduleType=" + scheduleType + ", killOldNonLongRunningTasksAfterMillis=" + killOldNonLongRunningTasksAfterMillis + ", scheduledExpectedRuntimeMillis="
        + scheduledExpectedRuntimeMillis + ", waitAtLeastMillisAfterTaskFinishesForReschedule=" + waitAtLeastMillisAfterTaskFinishesForReschedule + ", daemon=" + daemon + ", instances=" + instances
        + ", rackSensitive=" + rackSensitive + ", rackAffinity=" + rackAffinity + ", slavePlacement=" + slavePlacement + ", loadBalanced=" + loadBalanced + ", group=" + group + "]";
  }

  @Override
  public boolean equals(Object o) {
    if (this == o) {
      return true;
    }
    if (o == null || getClass() != o.getClass()) {
      return false;
    }
    SingularityRequest request = (SingularityRequest) o;
    return Objects.equals(id, request.id) &&
            Objects.equals(requestType, request.requestType) &&
            Objects.equals(owners, request.owners) &&
            Objects.equals(numRetriesOnFailure, request.numRetriesOnFailure) &&
            Objects.equals(schedule, request.schedule) &&
            Objects.equals(quartzSchedule, request.quartzSchedule) &&
            Objects.equals(scheduleType, request.scheduleType) &&
            Objects.equals(killOldNonLongRunningTasksAfterMillis, request.killOldNonLongRunningTasksAfterMillis) &&
            Objects.equals(scheduledExpectedRuntimeMillis, request.scheduledExpectedRuntimeMillis) &&
            Objects.equals(waitAtLeastMillisAfterTaskFinishesForReschedule, request.waitAtLeastMillisAfterTaskFinishesForReschedule) &&
            Objects.equals(instances, request.instances) &&
            Objects.equals(rackSensitive, request.rackSensitive) &&
            Objects.equals(rackAffinity, request.rackAffinity) &&
            Objects.equals(slavePlacement, request.slavePlacement) &&
            Objects.equals(loadBalanced, request.loadBalanced) &&
            Objects.equals(group, request.group);
  }

  @Override
<<<<<<< HEAD
  public boolean equals(Object o) {
    if (this == o) {
      return true;
    }
    if (o == null || getClass() != o.getClass()) {
      return false;
    }
    SingularityRequest request = (SingularityRequest) o;
    return Objects.equals(id, request.id) &&
            Objects.equals(requestType, request.requestType) &&
            Objects.equals(owners, request.owners) &&
            Objects.equals(numRetriesOnFailure, request.numRetriesOnFailure) &&
            Objects.equals(schedule, request.schedule) &&
            Objects.equals(quartzSchedule, request.quartzSchedule) &&
            Objects.equals(scheduleType, request.scheduleType) &&
            Objects.equals(killOldNonLongRunningTasksAfterMillis, request.killOldNonLongRunningTasksAfterMillis) &&
            Objects.equals(scheduledExpectedRuntimeMillis, request.scheduledExpectedRuntimeMillis) &&
            Objects.equals(waitAtLeastMillisAfterTaskFinishesForReschedule, request.waitAtLeastMillisAfterTaskFinishesForReschedule) &&
            Objects.equals(instances, request.instances) &&
            Objects.equals(rackSensitive, request.rackSensitive) &&
            Objects.equals(rackAffinity, request.rackAffinity) &&
            Objects.equals(slavePlacement, request.slavePlacement) &&
            Objects.equals(loadBalanced, request.loadBalanced);
  }

  @Override
  public int hashCode() {
    return Objects.hash(id, requestType, owners, numRetriesOnFailure, schedule, quartzSchedule, scheduleType, killOldNonLongRunningTasksAfterMillis, scheduledExpectedRuntimeMillis, waitAtLeastMillisAfterTaskFinishesForReschedule, instances, rackSensitive, rackAffinity, slavePlacement, loadBalanced);
=======
  public int hashCode() {
    return Objects.hash(id, requestType, owners, numRetriesOnFailure, schedule, quartzSchedule, scheduleType, killOldNonLongRunningTasksAfterMillis, scheduledExpectedRuntimeMillis, waitAtLeastMillisAfterTaskFinishesForReschedule, instances, rackSensitive, rackAffinity, slavePlacement, loadBalanced, group);
>>>>>>> a29ebc80
  }
}<|MERGE_RESOLUTION|>--- conflicted
+++ resolved
@@ -222,10 +222,25 @@
 
   @Override
   public String toString() {
-    return "SingularityRequest [id=" + id + ", requestType=" + requestType + ", owners=" + owners + ", numRetriesOnFailure=" + numRetriesOnFailure + ", schedule=" + schedule + ", quartzSchedule="
-        + quartzSchedule + ", scheduleType=" + scheduleType + ", killOldNonLongRunningTasksAfterMillis=" + killOldNonLongRunningTasksAfterMillis + ", scheduledExpectedRuntimeMillis="
-        + scheduledExpectedRuntimeMillis + ", waitAtLeastMillisAfterTaskFinishesForReschedule=" + waitAtLeastMillisAfterTaskFinishesForReschedule + ", daemon=" + daemon + ", instances=" + instances
-        + ", rackSensitive=" + rackSensitive + ", rackAffinity=" + rackAffinity + ", slavePlacement=" + slavePlacement + ", loadBalanced=" + loadBalanced + ", group=" + group + "]";
+    return "SingularityRequest[" +
+            "id='" + id + '\'' +
+            ", requestType=" + requestType +
+            ", owners=" + owners +
+            ", numRetriesOnFailure=" + numRetriesOnFailure +
+            ", schedule=" + schedule +
+            ", quartzSchedule=" + quartzSchedule +
+            ", scheduleType=" + scheduleType +
+            ", killOldNonLongRunningTasksAfterMillis=" + killOldNonLongRunningTasksAfterMillis +
+            ", scheduledExpectedRuntimeMillis=" + scheduledExpectedRuntimeMillis +
+            ", waitAtLeastMillisAfterTaskFinishesForReschedule=" + waitAtLeastMillisAfterTaskFinishesForReschedule +
+            ", daemon=" + daemon +
+            ", instances=" + instances +
+            ", rackSensitive=" + rackSensitive +
+            ", rackAffinity=" + rackAffinity +
+            ", slavePlacement=" + slavePlacement +
+            ", loadBalanced=" + loadBalanced +
+            ", group=" + group +
+            ']';
   }
 
   @Override
@@ -256,38 +271,7 @@
   }
 
   @Override
-<<<<<<< HEAD
-  public boolean equals(Object o) {
-    if (this == o) {
-      return true;
-    }
-    if (o == null || getClass() != o.getClass()) {
-      return false;
-    }
-    SingularityRequest request = (SingularityRequest) o;
-    return Objects.equals(id, request.id) &&
-            Objects.equals(requestType, request.requestType) &&
-            Objects.equals(owners, request.owners) &&
-            Objects.equals(numRetriesOnFailure, request.numRetriesOnFailure) &&
-            Objects.equals(schedule, request.schedule) &&
-            Objects.equals(quartzSchedule, request.quartzSchedule) &&
-            Objects.equals(scheduleType, request.scheduleType) &&
-            Objects.equals(killOldNonLongRunningTasksAfterMillis, request.killOldNonLongRunningTasksAfterMillis) &&
-            Objects.equals(scheduledExpectedRuntimeMillis, request.scheduledExpectedRuntimeMillis) &&
-            Objects.equals(waitAtLeastMillisAfterTaskFinishesForReschedule, request.waitAtLeastMillisAfterTaskFinishesForReschedule) &&
-            Objects.equals(instances, request.instances) &&
-            Objects.equals(rackSensitive, request.rackSensitive) &&
-            Objects.equals(rackAffinity, request.rackAffinity) &&
-            Objects.equals(slavePlacement, request.slavePlacement) &&
-            Objects.equals(loadBalanced, request.loadBalanced);
-  }
-
-  @Override
-  public int hashCode() {
-    return Objects.hash(id, requestType, owners, numRetriesOnFailure, schedule, quartzSchedule, scheduleType, killOldNonLongRunningTasksAfterMillis, scheduledExpectedRuntimeMillis, waitAtLeastMillisAfterTaskFinishesForReschedule, instances, rackSensitive, rackAffinity, slavePlacement, loadBalanced);
-=======
   public int hashCode() {
     return Objects.hash(id, requestType, owners, numRetriesOnFailure, schedule, quartzSchedule, scheduleType, killOldNonLongRunningTasksAfterMillis, scheduledExpectedRuntimeMillis, waitAtLeastMillisAfterTaskFinishesForReschedule, instances, rackSensitive, rackAffinity, slavePlacement, loadBalanced, group);
->>>>>>> a29ebc80
   }
 }