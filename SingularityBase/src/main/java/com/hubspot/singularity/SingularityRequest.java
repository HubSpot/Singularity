--- conflicted
+++ resolved
@@ -66,14 +66,9 @@
       @JsonProperty("readOnlyGroups") Optional<Set<String>> readOnlyGroups, @JsonProperty("bounceAfterScale") Optional<Boolean> bounceAfterScale,
       @JsonProperty("skipHealthchecks") Optional<Boolean> skipHealthchecks,
       @JsonProperty("emailConfigurationOverrides") Optional<Map<SingularityEmailType, List<SingularityEmailDestination>>> emailConfigurationOverrides,
-<<<<<<< HEAD
       @JsonProperty("daemon") @Deprecated Optional<Boolean> daemon, @JsonProperty("taskLogErrorRegex") Optional<String> taskLogErrorRegex,
-      @JsonProperty("taskLogErrorRegexCaseSensitive") Optional<Boolean> taskLogErrorRegexCaseSensitive, @JsonProperty("hideEvenNumberAcrossRacks") Optional<Boolean> hideEvenNumberAcrossRacksHint) {
-=======
-      @JsonProperty("daemon") @Deprecated Optional<Boolean> daemon, @JsonProperty("hideEvenNumberAcrossRacks") Optional<Boolean> hideEvenNumberAcrossRacksHint,
-      @JsonProperty("taskLogErrorRegex") Optional<String> taskLogErrorRegex, @JsonProperty("taskLogErrorRegexCaseSensitive") Optional<Boolean> taskLogErrorRegexCaseSensitive,
+      @JsonProperty("taskLogErrorRegexCaseSensitive") Optional<Boolean> taskLogErrorRegexCaseSensitive, @JsonProperty("hideEvenNumberAcrossRacks") Optional<Boolean> hideEvenNumberAcrossRacksHint,
       @JsonProperty("taskPriorityLevel") Optional<Double> taskPriorityLevel) {
->>>>>>> 21f69a9a
     this.id = checkNotNull(id, "id cannot be null");
     this.owners = owners;
     this.numRetriesOnFailure = numRetriesOnFailure;
@@ -131,11 +126,8 @@
     .setHideEvenNumberAcrossRacksHint(hideEvenNumberAcrossRacksHint)
     .setTaskLogErrorRegex(taskLogErrorRegex)
     .setTaskLogErrorRegexCaseSensitive(taskLogErrorRegexCaseSensitive)
-<<<<<<< HEAD
-    .setHideEvenNumberAcrossRacksHint(hideEvenNumberAcrossRacksHint);
-=======
+    .setHideEvenNumberAcrossRacksHint(hideEvenNumberAcrossRacksHint)
     .setTaskPriorityLevel(taskPriorityLevel);
->>>>>>> 21f69a9a
   }
 
   public String getId() {
@@ -353,11 +345,8 @@
             Objects.equals(hideEvenNumberAcrossRacksHint, request.hideEvenNumberAcrossRacksHint) &&
             Objects.equals(taskLogErrorRegex, request.taskLogErrorRegex) &&
             Objects.equals(taskLogErrorRegexCaseSensitive, request.taskLogErrorRegexCaseSensitive) &&
-<<<<<<< HEAD
-            Objects.equals(hideEvenNumberAcrossRacksHint, request.hideEvenNumberAcrossRacksHint);
-=======
+            Objects.equals(hideEvenNumberAcrossRacksHint, request.hideEvenNumberAcrossRacksHint) &&
             Objects.equals(taskPriorityLevel, request.taskPriorityLevel);
->>>>>>> 21f69a9a
   }
 
   @Override
