package com.hubspot.singularity;

import static com.google.common.base.Preconditions.checkNotNull;
import static com.hubspot.singularity.JsonHelpers.copyOfList;

import java.util.List;
import java.util.Map;
import java.util.Objects;
import java.util.Set;

import com.fasterxml.jackson.annotation.JsonCreator;
import com.fasterxml.jackson.annotation.JsonIgnore;
import com.fasterxml.jackson.annotation.JsonProperty;
import com.google.common.base.Optional;
import com.wordnik.swagger.annotations.ApiModelProperty;

public class SingularityRequest {

  private final String id;
  private final RequestType requestType;

  private final Optional<List<String>> owners;
  private final Optional<Integer> numRetriesOnFailure;

  private final Optional<String> schedule;
  private final Optional<String> quartzSchedule;
  private final Optional<ScheduleType> scheduleType;
  private final Optional<String> scheduleTimeZone;

  private final Optional<Long> killOldNonLongRunningTasksAfterMillis;
  private final Optional<Long> taskExecutionTimeLimitMillis;
  private final Optional<Long> scheduledExpectedRuntimeMillis;

  private final Optional<Long> waitAtLeastMillisAfterTaskFinishesForReschedule;

  private final Optional<Integer> instances;
  private final Optional<Boolean> skipHealthchecks;

  private final Optional<Boolean> rackSensitive;
  private final Optional<List<String>> rackAffinity;
  private final Optional<SlavePlacement> slavePlacement;
  private final Optional<Map<String, String>> requiredSlaveAttributes;
  private final Optional<Map<String, String>> allowedSlaveAttributes;

  private final Optional<Boolean> loadBalanced;

  private final Optional<String> group;
  private final Optional<Set<String>> readWriteGroups;
  private final Optional<Set<String>> readOnlyGroups;
  private final Optional<Boolean> bounceAfterScale;

  private final Optional<Map<SingularityEmailType, List<SingularityEmailDestination>>> emailConfigurationOverrides;

  private final Optional<Boolean> hideEvenNumberAcrossRacksHint;

  private final Optional<String> taskLogErrorRegex;
  private final Optional<Boolean> taskLogErrorRegexCaseSensitive;

  private final Optional<Double> taskPriorityLevel;

  private final Optional<Boolean> allowBounceToSameHost;

  @JsonCreator
  public SingularityRequest(@JsonProperty("id") String id, @JsonProperty("requestType") RequestType requestType, @JsonProperty("owners") Optional<List<String>> owners,
      @JsonProperty("numRetriesOnFailure") Optional<Integer> numRetriesOnFailure, @JsonProperty("schedule") Optional<String> schedule, @JsonProperty("instances") Optional<Integer> instances,
      @JsonProperty("rackSensitive") Optional<Boolean> rackSensitive, @JsonProperty("loadBalanced") Optional<Boolean> loadBalanced,
      @JsonProperty("killOldNonLongRunningTasksAfterMillis") Optional<Long> killOldNonLongRunningTasksAfterMillis,
      @JsonProperty("taskExecutionTimeLimitMillis") Optional<Long> taskExecutionTimeLimitMillis, @JsonProperty("scheduleType") Optional<ScheduleType> scheduleType,
      @JsonProperty("quartzSchedule") Optional<String> quartzSchedule, @JsonProperty("scheduleTimeZone") Optional<String> scheduleTimeZone, @JsonProperty("rackAffinity") Optional<List<String>> rackAffinity,
      @JsonProperty("slavePlacement") Optional<SlavePlacement> slavePlacement, @JsonProperty("requiredSlaveAttributes") Optional<Map<String, String>> requiredSlaveAttributes,
      @JsonProperty("allowedSlaveAttributes") Optional<Map<String, String>> allowedSlaveAttributes, @JsonProperty("scheduledExpectedRuntimeMillis") Optional<Long> scheduledExpectedRuntimeMillis,
      @JsonProperty("waitAtLeastMillisAfterTaskFinishesForReschedule") Optional<Long> waitAtLeastMillisAfterTaskFinishesForReschedule, @JsonProperty("group") Optional<String> group,
      @JsonProperty("readWriteGroups") Optional<Set<String>> readWriteGroups, @JsonProperty("readOnlyGroups") Optional<Set<String>> readOnlyGroups,
      @JsonProperty("bounceAfterScale") Optional<Boolean> bounceAfterScale, @JsonProperty("skipHealthchecks") Optional<Boolean> skipHealthchecks,
      @JsonProperty("emailConfigurationOverrides") Optional<Map<SingularityEmailType, List<SingularityEmailDestination>>> emailConfigurationOverrides,
<<<<<<< HEAD
      @JsonProperty("daemon") @Deprecated Optional<Boolean> daemon, @JsonProperty("taskLogErrorRegex") Optional<String> taskLogErrorRegex,
      @JsonProperty("taskLogErrorRegexCaseSensitive") Optional<Boolean> taskLogErrorRegexCaseSensitive, @JsonProperty("hideEvenNumberAcrossRacks") Optional<Boolean> hideEvenNumberAcrossRacksHint,
      @JsonProperty("taskPriorityLevel") Optional<Double> taskPriorityLevel) {
=======
      @JsonProperty("daemon") @Deprecated Optional<Boolean> daemon, @JsonProperty("hideEvenNumberAcrossRacks") Optional<Boolean> hideEvenNumberAcrossRacksHint,
      @JsonProperty("taskLogErrorRegex") Optional<String> taskLogErrorRegex, @JsonProperty("taskLogErrorRegexCaseSensitive") Optional<Boolean> taskLogErrorRegexCaseSensitive,
      @JsonProperty("taskPriorityLevel") Optional<Double> taskPriorityLevel, @JsonProperty("allowBounceToSameHost") Optional<Boolean> allowBounceToSameHost) {
>>>>>>> 7b1e17e3
    this.id = checkNotNull(id, "id cannot be null");
    this.owners = owners;
    this.numRetriesOnFailure = numRetriesOnFailure;
    this.schedule = schedule;
    this.rackSensitive = rackSensitive;
    this.instances = instances;
    this.loadBalanced = loadBalanced;
    this.killOldNonLongRunningTasksAfterMillis = killOldNonLongRunningTasksAfterMillis;
    this.taskExecutionTimeLimitMillis = taskExecutionTimeLimitMillis;
    this.scheduleType = scheduleType;
    this.quartzSchedule = quartzSchedule;
    this.scheduleTimeZone = scheduleTimeZone;
    this.rackAffinity = rackAffinity;
    this.slavePlacement = slavePlacement;
    this.requiredSlaveAttributes = requiredSlaveAttributes;
    this.allowedSlaveAttributes = allowedSlaveAttributes;
    this.scheduledExpectedRuntimeMillis = scheduledExpectedRuntimeMillis;
    this.waitAtLeastMillisAfterTaskFinishesForReschedule = waitAtLeastMillisAfterTaskFinishesForReschedule;
    this.group = group;
    this.readWriteGroups = readWriteGroups;
    this.readOnlyGroups = readOnlyGroups;
    this.bounceAfterScale = bounceAfterScale;
    this.emailConfigurationOverrides = emailConfigurationOverrides;
    this.skipHealthchecks = skipHealthchecks;
    this.hideEvenNumberAcrossRacksHint = hideEvenNumberAcrossRacksHint;
    this.taskLogErrorRegex = taskLogErrorRegex;
    this.taskLogErrorRegexCaseSensitive = taskLogErrorRegexCaseSensitive;
    this.taskPriorityLevel = taskPriorityLevel;
    this.allowBounceToSameHost = allowBounceToSameHost;
    if (requestType == null) {
      this.requestType = RequestType.fromDaemonAndScheduleAndLoadBalanced(schedule, daemon, loadBalanced);
    } else {
      this.requestType = requestType;
    }
  }

  public SingularityRequestBuilder toBuilder() {
    return new SingularityRequestBuilder(id, requestType)
    .setLoadBalanced(loadBalanced)
    .setInstances(instances)
    .setNumRetriesOnFailure(numRetriesOnFailure)
    .setOwners(copyOfList(owners))
    .setRackSensitive(rackSensitive)
    .setSchedule(schedule)
    .setKillOldNonLongRunningTasksAfterMillis(killOldNonLongRunningTasksAfterMillis)
    .setTaskExecutionTimeLimitMillis(taskExecutionTimeLimitMillis)
    .setScheduleType(scheduleType)
    .setQuartzSchedule(quartzSchedule)
    .setScheduleTimeZone(scheduleTimeZone)
    .setRackAffinity(copyOfList(rackAffinity))
    .setWaitAtLeastMillisAfterTaskFinishesForReschedule(waitAtLeastMillisAfterTaskFinishesForReschedule)
    .setSlavePlacement(slavePlacement)
    .setRequiredSlaveAttributes(requiredSlaveAttributes)
    .setAllowedSlaveAttributes(allowedSlaveAttributes)
    .setScheduledExpectedRuntimeMillis(scheduledExpectedRuntimeMillis)
    .setGroup(group)
    .setReadWriteGroups(readWriteGroups)
    .setReadOnlyGroups(readOnlyGroups)
    .setBounceAfterScale(bounceAfterScale)
    .setEmailConfigurationOverrides(emailConfigurationOverrides)
    .setSkipHealthchecks(skipHealthchecks)
    .setHideEvenNumberAcrossRacksHint(hideEvenNumberAcrossRacksHint)
    .setTaskLogErrorRegex(taskLogErrorRegex)
    .setTaskLogErrorRegexCaseSensitive(taskLogErrorRegexCaseSensitive)
<<<<<<< HEAD
    .setHideEvenNumberAcrossRacksHint(hideEvenNumberAcrossRacksHint)
    .setTaskPriorityLevel(taskPriorityLevel);
=======
    .setTaskPriorityLevel(taskPriorityLevel)
    .setAllowBounceToSameHost(allowBounceToSameHost);
>>>>>>> 7b1e17e3
  }

  @ApiModelProperty(required=true, value="A unique id for the request")
  public String getId() {
    return id;
  }

  @ApiModelProperty(required=false, value="A list of emails for the owners of this request")
  public Optional<List<String>> getOwners() {
    return owners;
  }

  @ApiModelProperty(required=false, value="For scheduled jobs, retry up to this many times if the job fails")
  public Optional<Integer> getNumRetriesOnFailure() {
    return numRetriesOnFailure;
  }

  @ApiModelProperty(required=false, value="A schedule in cron, RFC5545, or quartz format")
  public Optional<String> getSchedule() {
    return schedule;
  }

  @ApiModelProperty(required=false, value="A schedule in quartz format")
  public Optional<String> getQuartzSchedule() {
    return quartzSchedule;
  }

  @ApiModelProperty(required=false, value="Time zone to use when running the")
  public Optional<String> getScheduleTimeZone() {
    return scheduleTimeZone;
  }

  @ApiModelProperty(required=false, value="A count of tasks to run for long-running requests")
  public Optional<Integer> getInstances() {
    return instances;
  }

  @ApiModelProperty(required=false, value="Spread instances for this request evenly across separate racks")
  public Optional<Boolean> getRackSensitive() {
    return rackSensitive;
  }

  @ApiModelProperty(required=false, value="Indicates that a SERVICE should be load balanced")
  public Optional<Boolean> getLoadBalanced() {
    return loadBalanced;
  }

  @ApiModelProperty(required=true, value="The type of request, can be SERVICE, WORKER, SCHEDULED, ON_DEMAND, or RUN_ONCE")
  public RequestType getRequestType() {
    return requestType;
  }

  @ApiModelProperty(required=false, value="For non-long-running request types, kill a task after this amount of time if it has been put into CLEANING and has not shut down")
  public Optional<Long> getKillOldNonLongRunningTasksAfterMillis() {
    return killOldNonLongRunningTasksAfterMillis;
  }

  @ApiModelProperty(required=false, value="If set, don't allow any taks for this request to run for longer than this amount of time")
  public Optional<Long> getTaskExecutionTimeLimitMillis() {
    return taskExecutionTimeLimitMillis;
  }

  @ApiModelProperty(required=false, value="The type of schedule associated with the scheduled field. Can be CRON, QUARTZ, or RFC5545")
  public Optional<ScheduleType> getScheduleType() {
    return scheduleType;
  }

  @ApiModelProperty(required=false, value="If set, prefer this specific rack when launching tasks")
  public Optional<List<String>> getRackAffinity() {
    return rackAffinity;
  }

  @ApiModelProperty(required=false, value="Strategy for determining where to place new tasks. Can be SEPARATE, OPTIMISTIC, GREEDY, SEPARATE_BY_DEPLOY, or SEPARATE_BY_REQUEST")
  public Optional<SlavePlacement> getSlavePlacement() {
    return slavePlacement;
  }

  @ApiModelProperty(required=false, value="Expected time for a non-long-running task to run. Singularity will notify owners if a task exceeds this time")
  public Optional<Long> getScheduledExpectedRuntimeMillis() {
    return scheduledExpectedRuntimeMillis;
  }

  @ApiModelProperty(required=false, value="Only allow tasks for this request to run on slaves which have these attributes")
  public Optional<Map<String, String>> getRequiredSlaveAttributes() {
    return requiredSlaveAttributes;
  }

  @ApiModelProperty(required=false, value="Allow tasks to run on slaves with these attributes, but do not restrict them to only these slaves")
  public Optional<Map<String, String>> getAllowedSlaveAttributes() {
    return allowedSlaveAttributes;
  }

  @ApiModelProperty(required=false, value="If set to true, allow tasks to be scheduled on the same host as an existing active task when bouncing")
  public Optional<Boolean> getAllowBounceToSameHost() {
    return allowBounceToSameHost;
  }

  @JsonIgnore
  public int getInstancesSafe() {
    return getInstances().or(1);
  }

  @JsonIgnore
  public boolean isScheduled() {
    return requestType == RequestType.SCHEDULED;
  }

  @JsonIgnore
  public String getQuartzScheduleSafe() {
    if (quartzSchedule.isPresent()) {
      return quartzSchedule.get();
    }

    return schedule.get();
  }

  @JsonIgnore
  public boolean isLongRunning() {
    return requestType.isLongRunning();
  }

  @JsonIgnore
  public boolean isAlwaysRunning() {
    return requestType.isAlwaysRunning();
  }

  @JsonIgnore
  public boolean isOneOff() {
    return requestType == RequestType.ON_DEMAND;
  }

  @JsonIgnore
  public boolean isDeployable() {
    return requestType.isDeployable();
  }

  @JsonIgnore
  public boolean isRackSensitive() {
    return rackSensitive.or(false);
  }

  @JsonIgnore
  public boolean isLoadBalanced() {
    return loadBalanced.or(false);
  }

  @JsonIgnore
  public ScheduleType getScheduleTypeSafe() {
    return scheduleType.or(ScheduleType.CRON);
  }

  @ApiModelProperty(required=false, value="When a scheduled job finishes, wait at least this long before rescheduling it")
  public Optional<Long> getWaitAtLeastMillisAfterTaskFinishesForReschedule() {
    return waitAtLeastMillisAfterTaskFinishesForReschedule;
  }

  @ApiModelProperty(required=false, value="Auth group associated with this request. Users in this group are allowed read/write access to this request")
  public Optional<String> getGroup() {
    return group;
  }

  @ApiModelProperty(required=false, value="Users in these groups are allowed read/write access to this request")
  public Optional<Set<String>> getReadWriteGroups() {
    return readWriteGroups;
  }

  @ApiModelProperty(required=false, value="Users in these groups are allowed read only access to this request")
  public Optional<Set<String>> getReadOnlyGroups() {
    return readOnlyGroups;
  }

  @ApiModelProperty(required=false, value="Used for SingularityUI. If true, automatically trigger a bounce after changing the request's instance count")
  public Optional<Boolean> getBounceAfterScale() {
    return bounceAfterScale;
  }

  @ApiModelProperty(required=false, value="Overrides for email recipients by email type for this request")
  public Optional<Map<SingularityEmailType, List<SingularityEmailDestination>>> getEmailConfigurationOverrides() {
    return emailConfigurationOverrides;
}

  @ApiModelProperty(required=false, value="If true, do not run healthchecks")
  public Optional<Boolean> getSkipHealthchecks() {
    return skipHealthchecks;
  }

  public Optional<Boolean> getHideEvenNumberAcrossRacksHint() { return hideEvenNumberAcrossRacksHint; }

  @ApiModelProperty(required=false, value="Searching for errors in task logs to include in emails using this regex")
  public Optional<String> getTaskLogErrorRegex() { return taskLogErrorRegex; }

  @ApiModelProperty(required=false, value="Determines if taskLogErrorRegex is case sensitive")
  public Optional<Boolean> getTaskLogErrorRegexCaseSensitive() { return taskLogErrorRegexCaseSensitive; }

  @ApiModelProperty(required=false, value="a priority level from 0.0 to 1.0 for all tasks associated with the request")
  public Optional<Double> getTaskPriorityLevel() {
    return taskPriorityLevel;
  }

  @Override
  public String toString() {
    return com.google.common.base.Objects.toStringHelper(this)
      .add("id", id)
      .add("requestType", requestType)
      .add("owners", owners)
      .add("numRetriesOnFailure", numRetriesOnFailure)
      .add("schedule", schedule)
      .add("quartzSchedule", quartzSchedule)
      .add("scheduleType", scheduleType)
      .add("scheduleTimeZone", scheduleTimeZone)
      .add("killOldNonLongRunningTasksAfterMillis", killOldNonLongRunningTasksAfterMillis)
      .add("taskExecutionTimeLimitMillis", taskExecutionTimeLimitMillis)
      .add("scheduledExpectedRuntimeMillis", scheduledExpectedRuntimeMillis)
      .add("waitAtLeastMillisAfterTaskFinishesForReschedule", waitAtLeastMillisAfterTaskFinishesForReschedule)
      .add("instances", instances)
      .add("skipHealthchecks", skipHealthchecks)
      .add("rackSensitive", rackSensitive)
      .add("rackAffinity", rackAffinity)
      .add("slavePlacement", slavePlacement)
      .add("requiredSlaveAttributes", requiredSlaveAttributes)
      .add("allowedSlaveAttributes", allowedSlaveAttributes)
      .add("loadBalanced", loadBalanced)
      .add("group", group)
      .add("readWriteGroups", readWriteGroups)
      .add("readOnlyGroups", readOnlyGroups)
      .add("bounceAfterScale", bounceAfterScale)
      .add("emailConfigurationOverrides", emailConfigurationOverrides)
      .add("hideEvenNumberAcrossRacksHint", hideEvenNumberAcrossRacksHint)
      .add("taskLogErrorRegex", taskLogErrorRegex)
      .add("taskLogErrorRegexCaseSensitive", taskLogErrorRegexCaseSensitive)
      .add("taskPriorityLevel", taskPriorityLevel)
      .add("allowBounceToSameHost", allowBounceToSameHost)
      .toString();
  }

  @Override
  public boolean equals(Object o) {
    if (this == o) {
      return true;
    }
    if (o == null || getClass() != o.getClass()) {
      return false;
    }
    SingularityRequest request = (SingularityRequest) o;
    return Objects.equals(id, request.id) &&
            Objects.equals(requestType, request.requestType) &&
            Objects.equals(owners, request.owners) &&
            Objects.equals(numRetriesOnFailure, request.numRetriesOnFailure) &&
            Objects.equals(schedule, request.schedule) &&
            Objects.equals(quartzSchedule, request.quartzSchedule) &&
            Objects.equals(scheduleTimeZone, request.scheduleTimeZone) &&
            Objects.equals(scheduleType, request.scheduleType) &&
            Objects.equals(killOldNonLongRunningTasksAfterMillis, request.killOldNonLongRunningTasksAfterMillis) &&
            Objects.equals(taskExecutionTimeLimitMillis, request.taskExecutionTimeLimitMillis) &&
            Objects.equals(scheduledExpectedRuntimeMillis, request.scheduledExpectedRuntimeMillis) &&
            Objects.equals(waitAtLeastMillisAfterTaskFinishesForReschedule, request.waitAtLeastMillisAfterTaskFinishesForReschedule) &&
            Objects.equals(instances, request.instances) &&
            Objects.equals(rackSensitive, request.rackSensitive) &&
            Objects.equals(rackAffinity, request.rackAffinity) &&
            Objects.equals(slavePlacement, request.slavePlacement) &&
            Objects.equals(requiredSlaveAttributes, request.requiredSlaveAttributes) &&
            Objects.equals(allowedSlaveAttributes, request.allowedSlaveAttributes) &&
            Objects.equals(loadBalanced, request.loadBalanced) &&
            Objects.equals(group, request.group) &&
            Objects.equals(readWriteGroups, request.readWriteGroups) &&
            Objects.equals(readOnlyGroups, request.readOnlyGroups) &&
            Objects.equals(bounceAfterScale, request.bounceAfterScale) &&
            Objects.equals(emailConfigurationOverrides, request.emailConfigurationOverrides) &&
            Objects.equals(hideEvenNumberAcrossRacksHint, request.hideEvenNumberAcrossRacksHint) &&
            Objects.equals(taskLogErrorRegex, request.taskLogErrorRegex) &&
            Objects.equals(taskLogErrorRegexCaseSensitive, request.taskLogErrorRegexCaseSensitive) &&
<<<<<<< HEAD
            Objects.equals(hideEvenNumberAcrossRacksHint, request.hideEvenNumberAcrossRacksHint) &&
            Objects.equals(taskPriorityLevel, request.taskPriorityLevel);
=======
            Objects.equals(taskPriorityLevel, request.taskPriorityLevel) &&
            Objects.equals(allowBounceToSameHost, request.allowBounceToSameHost);
>>>>>>> 7b1e17e3
  }

  @Override
  public int hashCode() {
    return Objects.hash(id, requestType, owners, numRetriesOnFailure, schedule, quartzSchedule, scheduleTimeZone, scheduleType, killOldNonLongRunningTasksAfterMillis, taskExecutionTimeLimitMillis, scheduledExpectedRuntimeMillis, waitAtLeastMillisAfterTaskFinishesForReschedule, instances, rackSensitive, rackAffinity, slavePlacement, requiredSlaveAttributes, allowedSlaveAttributes, loadBalanced, group, readWriteGroups, readOnlyGroups, bounceAfterScale, emailConfigurationOverrides, hideEvenNumberAcrossRacksHint, taskLogErrorRegex, taskLogErrorRegexCaseSensitive, taskPriorityLevel, allowBounceToSameHost);
  }
}<|MERGE_RESOLUTION|>--- conflicted
+++ resolved
@@ -73,15 +73,10 @@
       @JsonProperty("readWriteGroups") Optional<Set<String>> readWriteGroups, @JsonProperty("readOnlyGroups") Optional<Set<String>> readOnlyGroups,
       @JsonProperty("bounceAfterScale") Optional<Boolean> bounceAfterScale, @JsonProperty("skipHealthchecks") Optional<Boolean> skipHealthchecks,
       @JsonProperty("emailConfigurationOverrides") Optional<Map<SingularityEmailType, List<SingularityEmailDestination>>> emailConfigurationOverrides,
-<<<<<<< HEAD
       @JsonProperty("daemon") @Deprecated Optional<Boolean> daemon, @JsonProperty("taskLogErrorRegex") Optional<String> taskLogErrorRegex,
       @JsonProperty("taskLogErrorRegexCaseSensitive") Optional<Boolean> taskLogErrorRegexCaseSensitive, @JsonProperty("hideEvenNumberAcrossRacks") Optional<Boolean> hideEvenNumberAcrossRacksHint,
-      @JsonProperty("taskPriorityLevel") Optional<Double> taskPriorityLevel) {
-=======
-      @JsonProperty("daemon") @Deprecated Optional<Boolean> daemon, @JsonProperty("hideEvenNumberAcrossRacks") Optional<Boolean> hideEvenNumberAcrossRacksHint,
-      @JsonProperty("taskLogErrorRegex") Optional<String> taskLogErrorRegex, @JsonProperty("taskLogErrorRegexCaseSensitive") Optional<Boolean> taskLogErrorRegexCaseSensitive,
       @JsonProperty("taskPriorityLevel") Optional<Double> taskPriorityLevel, @JsonProperty("allowBounceToSameHost") Optional<Boolean> allowBounceToSameHost) {
->>>>>>> 7b1e17e3
+
     this.id = checkNotNull(id, "id cannot be null");
     this.owners = owners;
     this.numRetriesOnFailure = numRetriesOnFailure;
@@ -146,13 +141,8 @@
     .setHideEvenNumberAcrossRacksHint(hideEvenNumberAcrossRacksHint)
     .setTaskLogErrorRegex(taskLogErrorRegex)
     .setTaskLogErrorRegexCaseSensitive(taskLogErrorRegexCaseSensitive)
-<<<<<<< HEAD
     .setHideEvenNumberAcrossRacksHint(hideEvenNumberAcrossRacksHint)
-    .setTaskPriorityLevel(taskPriorityLevel);
-=======
-    .setTaskPriorityLevel(taskPriorityLevel)
     .setAllowBounceToSameHost(allowBounceToSameHost);
->>>>>>> 7b1e17e3
   }
 
   @ApiModelProperty(required=true, value="A unique id for the request")
@@ -424,13 +414,9 @@
             Objects.equals(hideEvenNumberAcrossRacksHint, request.hideEvenNumberAcrossRacksHint) &&
             Objects.equals(taskLogErrorRegex, request.taskLogErrorRegex) &&
             Objects.equals(taskLogErrorRegexCaseSensitive, request.taskLogErrorRegexCaseSensitive) &&
-<<<<<<< HEAD
             Objects.equals(hideEvenNumberAcrossRacksHint, request.hideEvenNumberAcrossRacksHint) &&
-            Objects.equals(taskPriorityLevel, request.taskPriorityLevel);
-=======
             Objects.equals(taskPriorityLevel, request.taskPriorityLevel) &&
             Objects.equals(allowBounceToSameHost, request.allowBounceToSameHost);
->>>>>>> 7b1e17e3
   }
 
   @Override
