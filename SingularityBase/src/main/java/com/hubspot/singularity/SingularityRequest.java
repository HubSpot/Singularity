--- conflicted
+++ resolved
@@ -365,40 +365,6 @@
     if (o == null || getClass() != o.getClass()) {
       return false;
     }
-<<<<<<< HEAD
-    SingularityRequest request = (SingularityRequest) o;
-    return Objects.equals(id, request.id) &&
-            Objects.equals(requestType, request.requestType) &&
-            Objects.equals(owners, request.owners) &&
-            Objects.equals(numRetriesOnFailure, request.numRetriesOnFailure) &&
-            Objects.equals(schedule, request.schedule) &&
-            Objects.equals(quartzSchedule, request.quartzSchedule) &&
-            Objects.equals(scheduleTimeZone, request.scheduleTimeZone) &&
-            Objects.equals(scheduleType, request.scheduleType) &&
-            Objects.equals(killOldNonLongRunningTasksAfterMillis, request.killOldNonLongRunningTasksAfterMillis) &&
-            Objects.equals(taskExecutionTimeLimitMillis, request.taskExecutionTimeLimitMillis) &&
-            Objects.equals(scheduledExpectedRuntimeMillis, request.scheduledExpectedRuntimeMillis) &&
-            Objects.equals(waitAtLeastMillisAfterTaskFinishesForReschedule, request.waitAtLeastMillisAfterTaskFinishesForReschedule) &&
-            Objects.equals(instances, request.instances) &&
-            Objects.equals(rackSensitive, request.rackSensitive) &&
-            Objects.equals(rackAffinity, request.rackAffinity) &&
-            Objects.equals(slavePlacement, request.slavePlacement) &&
-            Objects.equals(requiredSlaveAttributes, request.requiredSlaveAttributes) &&
-            Objects.equals(allowedSlaveAttributes, request.allowedSlaveAttributes) &&
-            Objects.equals(loadBalanced, request.loadBalanced) &&
-            Objects.equals(group, request.group) &&
-            Objects.equals(readWriteGroups, request.readWriteGroups) &&
-            Objects.equals(readOnlyGroups, request.readOnlyGroups) &&
-            Objects.equals(bounceAfterScale, request.bounceAfterScale) &&
-            Objects.equals(emailConfigurationOverrides, request.emailConfigurationOverrides) &&
-            Objects.equals(hideEvenNumberAcrossRacksHint, request.hideEvenNumberAcrossRacksHint) &&
-            Objects.equals(taskLogErrorRegex, request.taskLogErrorRegex) &&
-            Objects.equals(taskLogErrorRegexCaseSensitive, request.taskLogErrorRegexCaseSensitive) &&
-            Objects.equals(hideEvenNumberAcrossRacksHint, request.hideEvenNumberAcrossRacksHint) &&
-            Objects.equals(taskPriorityLevel, request.taskPriorityLevel) &&
-            Objects.equals(maxTasksPerOffer, request.maxTasksPerOffer) &&
-            Objects.equals(allowBounceToSameHost, request.allowBounceToSameHost);
-=======
     SingularityRequest that = (SingularityRequest) o;
     return Objects.equals(id, that.id) &&
         requestType == that.requestType &&
@@ -432,7 +398,6 @@
         Objects.equals(taskPriorityLevel, that.taskPriorityLevel) &&
         Objects.equals(maxTasksPerOffer, that.maxTasksPerOffer) &&
         Objects.equals(allowBounceToSameHost, that.allowBounceToSameHost);
->>>>>>> d07e783b
   }
 
   @Override
