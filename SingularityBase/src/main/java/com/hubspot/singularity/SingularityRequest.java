--- conflicted
+++ resolved
@@ -56,18 +56,12 @@
       @JsonProperty("rackSensitive") Optional<Boolean> rackSensitive, @JsonProperty("loadBalanced") Optional<Boolean> loadBalanced,
       @JsonProperty("killOldNonLongRunningTasksAfterMillis") Optional<Long> killOldNonLongRunningTasksAfterMillis, @JsonProperty("scheduleType") Optional<ScheduleType> scheduleType,
       @JsonProperty("quartzSchedule") Optional<String> quartzSchedule, @JsonProperty("rackAffinity") Optional<List<String>> rackAffinity,
-<<<<<<< HEAD
       @JsonProperty("slavePlacement") Optional<SlavePlacement> slavePlacement, @JsonProperty("requiredSlaveAttributes") Optional<Map<String, String>> requiredSlaveAttributes,
       @JsonProperty("allowedSlaveAttributes") Optional<Map<String, String>> allowedSlaveAttributes, @JsonProperty("scheduledExpectedRuntimeMillis") Optional<Long> scheduledExpectedRuntimeMillis,
       @JsonProperty("waitAtLeastMillisAfterTaskFinishesForReschedule") Optional<Long> waitAtLeastMillisAfterTaskFinishesForReschedule, @JsonProperty("group") Optional<String> group,
       @JsonProperty("readOnlyGroups") Optional<Set<String>> readOnlyGroups, @JsonProperty("bounceAfterScale") Optional<Boolean> bounceAfterScale,
-      @JsonProperty("skipHealthchecks") Optional<Boolean> skipHealthchecks) {
-=======
-      @JsonProperty("slavePlacement") Optional<SlavePlacement> slavePlacement, @JsonProperty("requiredSlaveAttributes") Optional<Map<String, String>> requiredSlaveAttributes, @JsonProperty("allowedSlaveAttributes") Optional<Map<String, String>> allowedSlaveAttributes,
-      @JsonProperty("scheduledExpectedRuntimeMillis") Optional<Long> scheduledExpectedRuntimeMillis, @JsonProperty("waitAtLeastMillisAfterTaskFinishesForReschedule") Optional<Long> waitAtLeastMillisAfterTaskFinishesForReschedule, @JsonProperty("group") Optional<String> group,
-      @JsonProperty("readOnlyGroups") Optional<Set<String>> readOnlyGroups, @JsonProperty("bounceAfterScale") Optional<Boolean> bounceAfterScale,
+      @JsonProperty("skipHealthchecks") Optional<Boolean> skipHealthchecks,
       @JsonProperty("emailConfigurationOverrides") Optional<Map<SingularityEmailType, List<SingularityEmailDestination>>> emailConfigurationOverrides) {
->>>>>>> 63c7eeef
     this.id = id;
     this.owners = owners;
     this.numRetriesOnFailure = numRetriesOnFailure;
@@ -88,11 +82,8 @@
     this.group = group;
     this.readOnlyGroups = readOnlyGroups;
     this.bounceAfterScale = bounceAfterScale;
-<<<<<<< HEAD
     this.skipHealthchecks = skipHealthchecks;
-=======
     this.emailConfigurationOverrides = emailConfigurationOverrides;
->>>>>>> 63c7eeef
 
     if (requestType == null) {
       this.requestType = RequestType.fromDaemonAndScheduleAndLoadBalanced(schedule, daemon, loadBalanced);
@@ -121,11 +112,8 @@
     .setGroup(group)
     .setReadOnlyGroups(readOnlyGroups)
     .setBounceAfterScale(bounceAfterScale)
-<<<<<<< HEAD
-    .setSkipHealthchecks(skipHealthchecks);
-=======
+    .setSkipHealthchecks(skipHealthchecks)
     .setEmailConfigurationOverrides(emailConfigurationOverrides);
->>>>>>> 63c7eeef
   }
 
   public String getId() {
@@ -273,13 +261,12 @@
     return bounceAfterScale;
   }
 
-<<<<<<< HEAD
   public Optional<Boolean> getSkipHealthchecks() {
     return skipHealthchecks;
-=======
+  }
+
   public Optional<Map<SingularityEmailType, List<SingularityEmailDestination>>> getEmailConfigurationOverrides() {
     return emailConfigurationOverrides;
->>>>>>> 63c7eeef
   }
 
   @Override
@@ -306,6 +293,7 @@
             ", group=" + group +
             ", readOnlyGroups=" + readOnlyGroups +
             ", bounceAfterScale=" + bounceAfterScale +
+            ", skipHealthchecks=" + skipHealthchecks +
             ", emailConfigurationOverrides=" + emailConfigurationOverrides +
             ']';
   }
@@ -339,11 +327,12 @@
             Objects.equals(group, request.group) &&
             Objects.equals(readOnlyGroups, request.readOnlyGroups) &&
             Objects.equals(bounceAfterScale, request.bounceAfterScale) &&
+            Objects.equals(skipHealthchecks, request.skipHealthchecks) &&
             Objects.equals(emailConfigurationOverrides, request.emailConfigurationOverrides);
   }
 
   @Override
   public int hashCode() {
-    return Objects.hash(id, requestType, owners, numRetriesOnFailure, schedule, quartzSchedule, scheduleType, killOldNonLongRunningTasksAfterMillis, scheduledExpectedRuntimeMillis, waitAtLeastMillisAfterTaskFinishesForReschedule, instances, rackSensitive, rackAffinity, slavePlacement, requiredSlaveAttributes, allowedSlaveAttributes, loadBalanced, group, readOnlyGroups, bounceAfterScale, emailConfigurationOverrides);
+    return Objects.hash(id, requestType, owners, numRetriesOnFailure, schedule, quartzSchedule, scheduleType, killOldNonLongRunningTasksAfterMillis, scheduledExpectedRuntimeMillis, waitAtLeastMillisAfterTaskFinishesForReschedule, instances, rackSensitive, rackAffinity, slavePlacement, requiredSlaveAttributes, allowedSlaveAttributes, loadBalanced, group, readOnlyGroups, bounceAfterScale, skipHealthchecks, emailConfigurationOverrides);
   }
 }