--- conflicted
+++ resolved
@@ -79,17 +79,7 @@
     this.bounceAfterScale = bounceAfterScale;
     this.emailConfigurationOverrides = emailConfigurationOverrides;
     this.skipHealthchecks = skipHealthchecks;
-<<<<<<< HEAD
-    this.emailConfigurationOverrides = emailConfigurationOverrides;
-
-    if (requestType == null) {
-      this.requestType = RequestType.fromDaemonAndScheduleAndLoadBalanced(schedule, daemon, loadBalanced);
-    } else {
-      this.requestType = requestType;
-    }
-=======
     this.requestType = requestType;
->>>>>>> 2f0b9c27
   }
 
   public SingularityRequestBuilder toBuilder() {
@@ -112,13 +102,8 @@
     .setGroup(group)
     .setReadOnlyGroups(readOnlyGroups)
     .setBounceAfterScale(bounceAfterScale)
-<<<<<<< HEAD
-    .setSkipHealthchecks(skipHealthchecks)
-    .setEmailConfigurationOverrides(emailConfigurationOverrides);
-=======
     .setEmailConfigurationOverrides(emailConfigurationOverrides)
     .setSkipHealthchecks(skipHealthchecks);
->>>>>>> 2f0b9c27
   }
 
   public String getId() {
@@ -260,10 +245,6 @@
 }
   public Optional<Boolean> getSkipHealthchecks() {
     return skipHealthchecks;
-  }
-
-  public Optional<Map<SingularityEmailType, List<SingularityEmailDestination>>> getEmailConfigurationOverrides() {
-    return emailConfigurationOverrides;
   }
 
   @Override
@@ -289,10 +270,6 @@
             ", group=" + group +
             ", readOnlyGroups=" + readOnlyGroups +
             ", bounceAfterScale=" + bounceAfterScale +
-<<<<<<< HEAD
-            ", skipHealthchecks=" + skipHealthchecks +
-=======
->>>>>>> 2f0b9c27
             ", emailConfigurationOverrides=" + emailConfigurationOverrides +
             ']';
   }
@@ -326,19 +303,11 @@
             Objects.equals(group, request.group) &&
             Objects.equals(readOnlyGroups, request.readOnlyGroups) &&
             Objects.equals(bounceAfterScale, request.bounceAfterScale) &&
-<<<<<<< HEAD
-            Objects.equals(skipHealthchecks, request.skipHealthchecks) &&
-=======
->>>>>>> 2f0b9c27
             Objects.equals(emailConfigurationOverrides, request.emailConfigurationOverrides);
   }
 
   @Override
   public int hashCode() {
-<<<<<<< HEAD
-    return Objects.hash(id, requestType, owners, numRetriesOnFailure, schedule, quartzSchedule, scheduleType, killOldNonLongRunningTasksAfterMillis, scheduledExpectedRuntimeMillis, waitAtLeastMillisAfterTaskFinishesForReschedule, instances, rackSensitive, rackAffinity, slavePlacement, requiredSlaveAttributes, allowedSlaveAttributes, loadBalanced, group, readOnlyGroups, bounceAfterScale, skipHealthchecks, emailConfigurationOverrides);
-=======
     return Objects.hash(id, requestType, owners, numRetriesOnFailure, schedule, quartzSchedule, scheduleType, killOldNonLongRunningTasksAfterMillis, scheduledExpectedRuntimeMillis, waitAtLeastMillisAfterTaskFinishesForReschedule, instances, rackSensitive, rackAffinity, slavePlacement, requiredSlaveAttributes, allowedSlaveAttributes, loadBalanced, group, readOnlyGroups, bounceAfterScale, emailConfigurationOverrides);
->>>>>>> 2f0b9c27
   }
 }