--- conflicted
+++ resolved
@@ -4,9 +4,6 @@
 import java.util.HashSet;
 import java.util.Set;
 import java.util.Objects;
-import java.util.Collections;
-import java.util.HashSet;
-import java.util.Set;
 
 import javax.annotation.Nonnull;
 
@@ -87,15 +84,9 @@
 
   private Set<SingularityTaskHistoryUpdate> getFlattenedPreviousUpdates(SingularityTaskHistoryUpdate update) {
     Set<SingularityTaskHistoryUpdate> previousUpdates = new HashSet<>();
-<<<<<<< HEAD
-    for (SingularityTaskHistoryUpdate preivousUpdate : update.getPrevious()) {
-      previousUpdates.add(preivousUpdate.withoutPrevious());
-      previousUpdates.addAll(getFlattenedPreviousUpdates(preivousUpdate));
-=======
     for (SingularityTaskHistoryUpdate previousUpdate : update.getPrevious()) {
       previousUpdates.add(previousUpdate.withoutPrevious());
       previousUpdates.addAll(getFlattenedPreviousUpdates(previousUpdate));
->>>>>>> 21bb20bb
     }
     return previousUpdates;
   }
