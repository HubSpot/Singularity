--- conflicted
+++ resolved
@@ -22,18 +22,12 @@
   private Optional<Boolean> preserveTaskSandboxAfterFinish;
   private Optional<String> loggingS3Bucket;
   private Optional<Integer> maxOpenFiles;
-<<<<<<< HEAD
-
-  public ExecutorDataBuilder(String cmd, List<EmbeddedArtifact> embeddedArtifacts, List<ExternalArtifact> externalArtifacts, List<S3Artifact> s3Artifacts, List<Integer> successfulExitCodes, Optional<String> runningSentinel,
-      Optional<String> user, List<String> extraCmdLineArgs, Optional<String> loggingTag, Map<String, String> loggingExtraFields, Optional<Long> sigKillProcessesAfterMillis, Optional<Integer> maxTaskThreads, Optional<Boolean> preserveTaskSandboxAfterFinish, Optional<String> loggingS3Bucket, Optional<Integer> maxOpenFiles) {
-=======
   private Optional<Boolean> skipLogrotateAndCompress;
 
   public ExecutorDataBuilder(String cmd, List<EmbeddedArtifact> embeddedArtifacts, List<ExternalArtifact> externalArtifacts, List<S3Artifact> s3Artifacts, List<Integer> successfulExitCodes,
       Optional<String> runningSentinel, Optional<String> user, List<String> extraCmdLineArgs, Optional<String> loggingTag, Map<String, String> loggingExtraFields,
       Optional<Long> sigKillProcessesAfterMillis, Optional<Integer> maxTaskThreads, Optional<Boolean> preserveTaskSandboxAfterFinish, Optional<String> loggingS3Bucket,
       Optional<Integer> maxOpenFiles, Optional<Boolean> skipLogrotateAndCompress) {
->>>>>>> 4091e639
     this.cmd = cmd;
     this.embeddedArtifacts = embeddedArtifacts;
     this.externalArtifacts = externalArtifacts;
@@ -49,10 +43,7 @@
     this.preserveTaskSandboxAfterFinish = preserveTaskSandboxAfterFinish;
     this.loggingS3Bucket = loggingS3Bucket;
     this.maxOpenFiles = maxOpenFiles;
-<<<<<<< HEAD
-=======
     this.skipLogrotateAndCompress = skipLogrotateAndCompress;
->>>>>>> 4091e639
   }
 
   public ExecutorDataBuilder() {
@@ -60,12 +51,8 @@
   }
 
   public ExecutorData build() {
-<<<<<<< HEAD
-    return new ExecutorData(cmd, embeddedArtifacts, externalArtifacts, s3Artifacts, successfulExitCodes, user, runningSentinel, extraCmdLineArgs, loggingTag, loggingExtraFields, sigKillProcessesAfterMillis, maxTaskThreads, preserveTaskSandboxAfterFinish, loggingS3Bucket, maxOpenFiles);
-=======
     return new ExecutorData(cmd, embeddedArtifacts, externalArtifacts, s3Artifacts, successfulExitCodes, user, runningSentinel, extraCmdLineArgs, loggingTag, loggingExtraFields,
         sigKillProcessesAfterMillis, maxTaskThreads, preserveTaskSandboxAfterFinish, loggingS3Bucket, maxOpenFiles, skipLogrotateAndCompress);
->>>>>>> 4091e639
   }
 
   public Optional<String> getLoggingTag() {
@@ -203,27 +190,6 @@
     return this;
   }
 
-<<<<<<< HEAD
-  @Override
-  public String toString() {
-    return "ExecutorDataBuilder[" +
-            "cmd='" + cmd + '\'' +
-            ", embeddedArtifacts=" + embeddedArtifacts +
-            ", externalArtifacts=" + externalArtifacts +
-            ", s3Artifacts=" + s3Artifacts +
-            ", successfulExitCodes=" + successfulExitCodes +
-            ", runningSentinel=" + runningSentinel +
-            ", user=" + user +
-            ", extraCmdLineArgs=" + extraCmdLineArgs +
-            ", loggingTag=" + loggingTag +
-            ", loggingExtraFields=" + loggingExtraFields +
-            ", sigKillProcessesAfterMillis=" + sigKillProcessesAfterMillis +
-            ", maxTaskThreads=" + maxTaskThreads +
-            ", preserveTaskSandboxAfterFinish=" + preserveTaskSandboxAfterFinish +
-            ", loggingS3Bucket=" + loggingS3Bucket +
-            ", maxOpenFiles=" + maxOpenFiles +
-            ']';
-=======
   public Optional<Boolean> getSkipLogrotateAndCompress() {
     return skipLogrotateAndCompress;
   }
@@ -239,7 +205,6 @@
         + successfulExitCodes + ", runningSentinel=" + runningSentinel + ", user=" + user + ", extraCmdLineArgs=" + extraCmdLineArgs + ", loggingTag=" + loggingTag + ", loggingExtraFields="
         + loggingExtraFields + ", sigKillProcessesAfterMillis=" + sigKillProcessesAfterMillis + ", maxTaskThreads=" + maxTaskThreads + ", preserveTaskSandboxAfterFinish="
         + preserveTaskSandboxAfterFinish + ", loggingS3Bucket=" + loggingS3Bucket + ", maxOpenFiles=" + maxOpenFiles + ", skipLogrotateAndCompress=" + skipLogrotateAndCompress + "]";
->>>>>>> 4091e639
   }
 
 
