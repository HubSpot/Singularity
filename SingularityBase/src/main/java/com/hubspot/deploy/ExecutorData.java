package com.hubspot.deploy;

import java.util.List;
import java.util.Map;

import com.fasterxml.jackson.annotation.JsonCreator;
import com.fasterxml.jackson.annotation.JsonIgnoreProperties;
import com.fasterxml.jackson.annotation.JsonProperty;
import com.google.common.base.Optional;
import com.hubspot.mesos.JavaUtils;

@JsonIgnoreProperties(ignoreUnknown = true)
public class ExecutorData {

  private final String cmd;
  private final List<EmbeddedArtifact> embeddedArtifacts;
  private final List<ExternalArtifact> externalArtifacts;
  private final List<S3Artifact> s3Artifacts;
  private final List<Integer> successfulExitCodes;
  private final Optional<String> runningSentinel;
  private final Optional<String> user;
  private final List<String> extraCmdLineArgs;
  private final Optional<String> loggingTag;
  private final Map<String, String> loggingExtraFields;
  private final Optional<Long> sigKillProcessesAfterMillis;
  private final Optional<Integer> maxTaskThreads;
  private final Optional<Boolean> preserveTaskSandboxAfterFinish;
  private final Optional<String> loggingS3Bucket;
  private final Optional<Integer> maxOpenFiles;
<<<<<<< HEAD
=======
  private final Optional<Boolean> skipLogrotateAndCompress;
>>>>>>> 68c6aa16

  @JsonCreator
  public ExecutorData(@JsonProperty("cmd") String cmd, @JsonProperty("embeddedArtifacts") List<EmbeddedArtifact> embeddedArtifacts, @JsonProperty("externalArtifacts") List<ExternalArtifact> externalArtifacts,
      @JsonProperty("s3Artifacts") List<S3Artifact> s3Artifacts, @JsonProperty("successfulExitCodes") List<Integer> successfulExitCodes, @JsonProperty("user") Optional<String> user,
      @JsonProperty("runningSentinel") Optional<String> runningSentinel, @JsonProperty("extraCmdLineArgs") List<String> extraCmdLineArgs, @JsonProperty("loggingTag") Optional<String> loggingTag,
      @JsonProperty("loggingExtraFields") Map<String, String> loggingExtraFields, @JsonProperty("sigKillProcessesAfterMillis") Optional<Long> sigKillProcessesAfterMillis,
      @JsonProperty("maxTaskThreads") Optional<Integer> maxTaskThreads, @JsonProperty("preserveTaskSandboxAfterFinish") Optional<Boolean> preserveTaskSandboxAfterFinish,
<<<<<<< HEAD
      @JsonProperty("loggingS3Bucket") Optional<String> loggingS3Bucket, @JsonProperty("maxOpenFiles") Optional<Integer> maxOpenFiles) {
=======
      @JsonProperty("loggingS3Bucket") Optional<String> loggingS3Bucket, @JsonProperty("maxOpenFiles") Optional<Integer> maxOpenFiles,
      @JsonProperty("skipLogrotateAndCompress") Optional<Boolean> skipLogrotateAndCompress) {
>>>>>>> 68c6aa16
    this.cmd = cmd;
    this.embeddedArtifacts = JavaUtils.nonNullImmutable(embeddedArtifacts);
    this.externalArtifacts = JavaUtils.nonNullImmutable(externalArtifacts);
    this.s3Artifacts = JavaUtils.nonNullImmutable(s3Artifacts);
    this.user = user;
    this.successfulExitCodes = JavaUtils.nonNullImmutable(successfulExitCodes);
    this.extraCmdLineArgs = JavaUtils.nonNullImmutable(extraCmdLineArgs);
    this.runningSentinel = runningSentinel;
    this.loggingTag = loggingTag;
    this.loggingExtraFields = JavaUtils.nonNullImmutable(loggingExtraFields);
    this.sigKillProcessesAfterMillis = sigKillProcessesAfterMillis;
    this.maxTaskThreads = maxTaskThreads;
    this.preserveTaskSandboxAfterFinish = preserveTaskSandboxAfterFinish;
    this.loggingS3Bucket = loggingS3Bucket;
    this.maxOpenFiles = maxOpenFiles;
<<<<<<< HEAD
  }

  public ExecutorDataBuilder toBuilder() {
    return new ExecutorDataBuilder(cmd, embeddedArtifacts, externalArtifacts, s3Artifacts, successfulExitCodes, runningSentinel, user, extraCmdLineArgs, loggingTag, loggingExtraFields, sigKillProcessesAfterMillis, maxTaskThreads, preserveTaskSandboxAfterFinish, loggingS3Bucket, maxOpenFiles);
=======
    this.skipLogrotateAndCompress = skipLogrotateAndCompress;
  }

  public ExecutorDataBuilder toBuilder() {
    return new ExecutorDataBuilder(cmd, embeddedArtifacts, externalArtifacts, s3Artifacts, successfulExitCodes, runningSentinel, user, extraCmdLineArgs, loggingTag,
        loggingExtraFields, sigKillProcessesAfterMillis, maxTaskThreads, preserveTaskSandboxAfterFinish, loggingS3Bucket, maxOpenFiles, skipLogrotateAndCompress);
>>>>>>> 68c6aa16
  }

  public String getCmd() {
    return cmd;
  }

  public Optional<String> getLoggingTag() {
    return loggingTag;
  }

  public Map<String, String> getLoggingExtraFields() {
    return loggingExtraFields;
  }

  public List<EmbeddedArtifact> getEmbeddedArtifacts() {
    return embeddedArtifacts;
  }

  public List<ExternalArtifact> getExternalArtifacts() {
    return externalArtifacts;
  }

  public List<Integer> getSuccessfulExitCodes() {
    return successfulExitCodes;
  }

  public List<String> getExtraCmdLineArgs() {
    return extraCmdLineArgs;
  }

  public Optional<String> getRunningSentinel() {
    return runningSentinel;
  }

  public Optional<String> getUser() {
    return user;
  }

  public Optional<Long> getSigKillProcessesAfterMillis() {
    return sigKillProcessesAfterMillis;
  }

  public List<S3Artifact> getS3Artifacts() {
    return s3Artifacts;
  }

  public Optional<Integer> getMaxTaskThreads() {
    return maxTaskThreads;
  }

  public Optional<Boolean> getPreserveTaskSandboxAfterFinish() {
    return preserveTaskSandboxAfterFinish;
  }

  public Optional<String> getLoggingS3Bucket() {
    return loggingS3Bucket;
  }

  public Optional<Integer> getMaxOpenFiles() {
    return maxOpenFiles;
  }

<<<<<<< HEAD
  @Override
  public String toString() {
    return "ExecutorData[" +
            "cmd='" + cmd + '\'' +
            ", embeddedArtifacts=" + embeddedArtifacts +
            ", externalArtifacts=" + externalArtifacts +
            ", s3Artifacts=" + s3Artifacts +
            ", successfulExitCodes=" + successfulExitCodes +
            ", runningSentinel=" + runningSentinel +
            ", user=" + user +
            ", extraCmdLineArgs=" + extraCmdLineArgs +
            ", loggingTag=" + loggingTag +
            ", loggingExtraFields=" + loggingExtraFields +
            ", sigKillProcessesAfterMillis=" + sigKillProcessesAfterMillis +
            ", maxTaskThreads=" + maxTaskThreads +
            ", preserveTaskSandboxAfterFinish=" + preserveTaskSandboxAfterFinish +
            ", loggingS3Bucket=" + loggingS3Bucket +
            ", maxOpenFiles=" + maxOpenFiles +
            ']';
=======
  public Optional<Boolean> getSkipLogrotateAndCompress() {
    return skipLogrotateAndCompress;
  }

  @Override
  public String toString() {
    return "ExecutorData [cmd=" + cmd + ", embeddedArtifacts=" + embeddedArtifacts + ", externalArtifacts=" + externalArtifacts + ", s3Artifacts=" + s3Artifacts + ", successfulExitCodes="
        + successfulExitCodes + ", runningSentinel=" + runningSentinel + ", user=" + user + ", extraCmdLineArgs=" + extraCmdLineArgs + ", loggingTag=" + loggingTag + ", loggingExtraFields="
        + loggingExtraFields + ", sigKillProcessesAfterMillis=" + sigKillProcessesAfterMillis + ", maxTaskThreads=" + maxTaskThreads + ", preserveTaskSandboxAfterFinish="
        + preserveTaskSandboxAfterFinish + ", loggingS3Bucket=" + loggingS3Bucket + ", maxOpenFiles=" + maxOpenFiles + ", skipLogrotateAndCompress=" + skipLogrotateAndCompress + "]";
>>>>>>> 68c6aa16
  }

}<|MERGE_RESOLUTION|>--- conflicted
+++ resolved
@@ -27,10 +27,7 @@
   private final Optional<Boolean> preserveTaskSandboxAfterFinish;
   private final Optional<String> loggingS3Bucket;
   private final Optional<Integer> maxOpenFiles;
-<<<<<<< HEAD
-=======
   private final Optional<Boolean> skipLogrotateAndCompress;
->>>>>>> 68c6aa16
 
   @JsonCreator
   public ExecutorData(@JsonProperty("cmd") String cmd, @JsonProperty("embeddedArtifacts") List<EmbeddedArtifact> embeddedArtifacts, @JsonProperty("externalArtifacts") List<ExternalArtifact> externalArtifacts,
@@ -38,12 +35,8 @@
       @JsonProperty("runningSentinel") Optional<String> runningSentinel, @JsonProperty("extraCmdLineArgs") List<String> extraCmdLineArgs, @JsonProperty("loggingTag") Optional<String> loggingTag,
       @JsonProperty("loggingExtraFields") Map<String, String> loggingExtraFields, @JsonProperty("sigKillProcessesAfterMillis") Optional<Long> sigKillProcessesAfterMillis,
       @JsonProperty("maxTaskThreads") Optional<Integer> maxTaskThreads, @JsonProperty("preserveTaskSandboxAfterFinish") Optional<Boolean> preserveTaskSandboxAfterFinish,
-<<<<<<< HEAD
-      @JsonProperty("loggingS3Bucket") Optional<String> loggingS3Bucket, @JsonProperty("maxOpenFiles") Optional<Integer> maxOpenFiles) {
-=======
       @JsonProperty("loggingS3Bucket") Optional<String> loggingS3Bucket, @JsonProperty("maxOpenFiles") Optional<Integer> maxOpenFiles,
       @JsonProperty("skipLogrotateAndCompress") Optional<Boolean> skipLogrotateAndCompress) {
->>>>>>> 68c6aa16
     this.cmd = cmd;
     this.embeddedArtifacts = JavaUtils.nonNullImmutable(embeddedArtifacts);
     this.externalArtifacts = JavaUtils.nonNullImmutable(externalArtifacts);
@@ -59,19 +52,12 @@
     this.preserveTaskSandboxAfterFinish = preserveTaskSandboxAfterFinish;
     this.loggingS3Bucket = loggingS3Bucket;
     this.maxOpenFiles = maxOpenFiles;
-<<<<<<< HEAD
-  }
-
-  public ExecutorDataBuilder toBuilder() {
-    return new ExecutorDataBuilder(cmd, embeddedArtifacts, externalArtifacts, s3Artifacts, successfulExitCodes, runningSentinel, user, extraCmdLineArgs, loggingTag, loggingExtraFields, sigKillProcessesAfterMillis, maxTaskThreads, preserveTaskSandboxAfterFinish, loggingS3Bucket, maxOpenFiles);
-=======
     this.skipLogrotateAndCompress = skipLogrotateAndCompress;
   }
 
   public ExecutorDataBuilder toBuilder() {
     return new ExecutorDataBuilder(cmd, embeddedArtifacts, externalArtifacts, s3Artifacts, successfulExitCodes, runningSentinel, user, extraCmdLineArgs, loggingTag,
         loggingExtraFields, sigKillProcessesAfterMillis, maxTaskThreads, preserveTaskSandboxAfterFinish, loggingS3Bucket, maxOpenFiles, skipLogrotateAndCompress);
->>>>>>> 68c6aa16
   }
 
   public String getCmd() {
@@ -134,27 +120,6 @@
     return maxOpenFiles;
   }
 
-<<<<<<< HEAD
-  @Override
-  public String toString() {
-    return "ExecutorData[" +
-            "cmd='" + cmd + '\'' +
-            ", embeddedArtifacts=" + embeddedArtifacts +
-            ", externalArtifacts=" + externalArtifacts +
-            ", s3Artifacts=" + s3Artifacts +
-            ", successfulExitCodes=" + successfulExitCodes +
-            ", runningSentinel=" + runningSentinel +
-            ", user=" + user +
-            ", extraCmdLineArgs=" + extraCmdLineArgs +
-            ", loggingTag=" + loggingTag +
-            ", loggingExtraFields=" + loggingExtraFields +
-            ", sigKillProcessesAfterMillis=" + sigKillProcessesAfterMillis +
-            ", maxTaskThreads=" + maxTaskThreads +
-            ", preserveTaskSandboxAfterFinish=" + preserveTaskSandboxAfterFinish +
-            ", loggingS3Bucket=" + loggingS3Bucket +
-            ", maxOpenFiles=" + maxOpenFiles +
-            ']';
-=======
   public Optional<Boolean> getSkipLogrotateAndCompress() {
     return skipLogrotateAndCompress;
   }
@@ -165,7 +130,6 @@
         + successfulExitCodes + ", runningSentinel=" + runningSentinel + ", user=" + user + ", extraCmdLineArgs=" + extraCmdLineArgs + ", loggingTag=" + loggingTag + ", loggingExtraFields="
         + loggingExtraFields + ", sigKillProcessesAfterMillis=" + sigKillProcessesAfterMillis + ", maxTaskThreads=" + maxTaskThreads + ", preserveTaskSandboxAfterFinish="
         + preserveTaskSandboxAfterFinish + ", loggingS3Bucket=" + loggingS3Bucket + ", maxOpenFiles=" + maxOpenFiles + ", skipLogrotateAndCompress=" + skipLogrotateAndCompress + "]";
->>>>>>> 68c6aa16
   }
 
 }