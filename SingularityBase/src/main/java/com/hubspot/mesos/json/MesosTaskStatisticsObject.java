package com.hubspot.mesos.json;

import com.fasterxml.jackson.annotation.JsonCreator;
import com.fasterxml.jackson.annotation.JsonProperty;

import io.swagger.v3.oas.annotations.media.Schema;

@Schema(description = "Describes the current resource usage for a task")
public class MesosTaskStatisticsObject {
  private final int cpusLimit;
  private final long cpusNrPeriods;
  private final long cpusNrThrottled;
  private final double cpusSystemTimeSecs;
  private final double cpusThrottledTimeSecs;
  private final double cpusUserTimeSecs;
  private final long memAnonBytes;
  private final long memFileBytes;
  private final long memLimitBytes;
  private final long memMappedFileBytes;
  private final long memRssBytes;
  private final long memTotalBytes;
  private final long diskLimitBytes;
  private final long diskUsedBytes;
  private final double timestamp;

  @JsonCreator
  public MesosTaskStatisticsObject(@JsonProperty("cpus_limit") int cpusLimit,
                                   @JsonProperty("cpus_nr_periods") long cpusNrPeriods,
                                   @JsonProperty("cpus_nr_throttled") long cpusNrThrottled,
                                   @JsonProperty("cpus_system_time_secs") double cpusSystemTimeSecs,
                                   @JsonProperty("cpus_throttled_time_secs") double cpusThrottledTimeSecs,
                                   @JsonProperty("cpus_user_time_secs") double cpusUserTimeSecs,
                                   @JsonProperty("mem_anon_bytes") long memAnonBytes,
                                   @JsonProperty("mem_file_bytes") long memFileBytes,
                                   @JsonProperty("mem_limit_bytes") long memLimitBytes,
                                   @JsonProperty("mem_mapped_file_bytes") long memMappedFileBytes,
                                   @JsonProperty("mem_rss_bytes") long memRssBytes,
                                   @JsonProperty("mem_total_bytes") long memTotalBytes,
                                   @JsonProperty("disk_limit_bytes") long diskLimitBytes,
                                   @JsonProperty("disk_used_bytes") long diskUsedBytes,
                                   @JsonProperty("timestamp") double timestamp) {
    this.cpusLimit = cpusLimit;
    this.cpusNrPeriods = cpusNrPeriods;
    this.cpusNrThrottled = cpusNrThrottled;
    this.cpusSystemTimeSecs = cpusSystemTimeSecs;
    this.cpusThrottledTimeSecs = cpusThrottledTimeSecs;
    this.cpusUserTimeSecs = cpusUserTimeSecs;
    this.memAnonBytes = memAnonBytes;
    this.memFileBytes = memFileBytes;
    this.memLimitBytes = memLimitBytes;
    this.memMappedFileBytes = memMappedFileBytes;
    this.memRssBytes = memRssBytes;
    this.memTotalBytes = memTotalBytes;
    this.diskLimitBytes = diskLimitBytes;
    this.diskUsedBytes = diskUsedBytes;
    this.timestamp = timestamp;
  }

  @Schema(description = "The cpu limit for this task")
  public int getCpusLimit() {
    return cpusLimit;
  }

  @Schema(description = "From cgroups cpu.stat")
  public long getCpusNrPeriods() {
    return cpusNrPeriods;
  }

  @Schema(description = "From cgroups cpu.stat")
  public long getCpusNrThrottled() {
    return cpusNrThrottled;
  }

  @Schema(description = "From cgroups cpu.stat")
  public double getCpusSystemTimeSecs() {
    return cpusSystemTimeSecs;
  }

  @Schema(description = "From cgroups cpu.stat")
  public double getCpusThrottledTimeSecs() {
    return cpusThrottledTimeSecs;
  }

  @Schema(description = "The cpu seconds consumed by this task")
  public double getCpusUserTimeSecs() {
    return cpusUserTimeSecs;
  }

  @Schema(description = "Bytes of anonymous memory")
  public long getMemAnonBytes() {
    return memAnonBytes;
  }

  @Schema(description = "File memory used in bytes")
  public long getMemFileBytes() {
    return memFileBytes;
  }

  @Schema(description = "Memory limit of this task in bytes")
  public long getMemLimitBytes() {
    return memLimitBytes;
  }

  @Schema(description = "Mapped file memory used in bytes")
  public long getMemMappedFileBytes() {
    return memMappedFileBytes;
  }

  @Schema(description = "rss used in bytes")
  public long getMemRssBytes() {
    return memRssBytes;
  }

  @Schema(description = "Total memory used in bytes")
  public long getMemTotalBytes() {
    return memTotalBytes;
  }

  @Schema(description = "Disk space limit for this task in bytes")
  public long getDiskLimitBytes() {
    return diskLimitBytes;
  }

  @Schema(description = "Disk space used by this task in bytes")
  public long getDiskUsedBytes() {
    return diskUsedBytes;
  }

<<<<<<< HEAD
=======
  @Schema(description = "Timestamp in seconds at which this usage was collected")
>>>>>>> 62b8ca7e
  public double getTimestamp() {
    return timestamp;
  }

  @Override
  public String toString() {
    return "MesosTaskStatisticsObject{" +
        "cpusLimit=" + cpusLimit +
        ", cpusNrPeriods=" + cpusNrPeriods +
        ", cpusNrThrottled=" + cpusNrThrottled +
        ", cpusSystemTimeSecs=" + cpusSystemTimeSecs +
        ", cpusThrottledTimeSecs=" + cpusThrottledTimeSecs +
        ", cpusUserTimeSecs=" + cpusUserTimeSecs +
        ", memAnonBytes=" + memAnonBytes +
        ", memFileBytes=" + memFileBytes +
        ", memLimitBytes=" + memLimitBytes +
        ", memMappedFileBytes=" + memMappedFileBytes +
        ", memRssBytes=" + memRssBytes +
        ", memTotalBytes=" + memTotalBytes +
        ", timestamp=" + timestamp +
        '}';
  }
}<|MERGE_RESOLUTION|>--- conflicted
+++ resolved
@@ -126,10 +126,7 @@
     return diskUsedBytes;
   }
 
-<<<<<<< HEAD
-=======
   @Schema(description = "Timestamp in seconds at which this usage was collected")
->>>>>>> 62b8ca7e
   public double getTimestamp() {
     return timestamp;
   }
