--- conflicted
+++ resolved
@@ -126,14 +126,9 @@
     return diskUsedBytes;
   }
 
-<<<<<<< HEAD
   @Schema(description = "Timestamp in seconds at which this usage was collected")
-  public double getTimestampSeconds() {
-    return timestampSeconds;
-=======
   public double getTimestamp() {
     return timestamp;
->>>>>>> 8e67cadf
   }
 
   @Override
