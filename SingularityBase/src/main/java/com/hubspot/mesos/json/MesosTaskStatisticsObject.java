--- conflicted
+++ resolved
@@ -16,13 +16,9 @@
   private final long memMappedFileBytes;
   private final long memRssBytes;
   private final long memTotalBytes;
-<<<<<<< HEAD
-  private final double timestamp;
-=======
   private final long diskLimitBytes;
   private final long diskUsedBytes;
-  private final double timestampSeconds;
->>>>>>> 32178e37
+  private final double timestamp;
 
   @JsonCreator
   public MesosTaskStatisticsObject(@JsonProperty("cpus_limit") int cpusLimit,
@@ -37,13 +33,9 @@
                                    @JsonProperty("mem_mapped_file_bytes") long memMappedFileBytes,
                                    @JsonProperty("mem_rss_bytes") long memRssBytes,
                                    @JsonProperty("mem_total_bytes") long memTotalBytes,
-<<<<<<< HEAD
-                                   @JsonProperty("timestamp") double timestamp) {
-=======
                                    @JsonProperty("disk_limit_bytes") long diskLimitBytes,
                                    @JsonProperty("disk_used_bytes") long diskUsedBytes,
-                                   @JsonProperty("timestamp") double timestampSeconds) {
->>>>>>> 32178e37
+                                   @JsonProperty("timestamp") double timestamp) {
     this.cpusLimit = cpusLimit;
     this.cpusNrPeriods = cpusNrPeriods;
     this.cpusNrThrottled = cpusNrThrottled;
@@ -56,14 +48,11 @@
     this.memMappedFileBytes = memMappedFileBytes;
     this.memRssBytes = memRssBytes;
     this.memTotalBytes = memTotalBytes;
-<<<<<<< HEAD
-    this.timestamp = timestamp;
-=======
     this.diskLimitBytes = diskLimitBytes;
     this.diskUsedBytes = diskUsedBytes;
-    this.timestampSeconds = timestampSeconds;
->>>>>>> 32178e37
+    this.timestamp = timestamp;
   }
+
 
   public int getCpusLimit() {
     return cpusLimit;
@@ -113,10 +102,6 @@
     return memTotalBytes;
   }
 
-<<<<<<< HEAD
-  public double getTimestamp() {
-    return timestamp;
-=======
   public long getDiskLimitBytes() {
     return diskLimitBytes;
   }
@@ -125,10 +110,10 @@
     return diskUsedBytes;
   }
 
-  public double getTimestampSeconds() {
-    return timestampSeconds;
->>>>>>> 32178e37
+  public double getTimestamp() {
+    return timestamp;
   }
+
 
   @Override
   public String toString() {
