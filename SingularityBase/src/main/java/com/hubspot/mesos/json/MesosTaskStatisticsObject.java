package com.hubspot.mesos.json;

import com.fasterxml.jackson.annotation.JsonCreator;
import com.fasterxml.jackson.annotation.JsonProperty;

public class MesosTaskStatisticsObject {
  private final int cpusLimit;
  private final long cpusNrPeriods;
  private final long cpusNrThrottled;
  private final double cpusSystemTimeSecs;
  private final double cpusThrottledTimeSecs;
  private final double cpusUserTimeSecs;
  private final long memAnonBytes;
  private final long memFileBytes;
  private final long memLimitBytes;
  private final long memMappedFileBytes;
  private final long memRssBytes;
  private final long memTotalBytes;
<<<<<<< HEAD
  private final double timestamp;
=======
  private final long diskLimitBytes;
  private final long diskUsedBytes;
  private final double timestampSeconds;
>>>>>>> ce7e35e0

  @JsonCreator
  public MesosTaskStatisticsObject(@JsonProperty("cpus_limit") int cpusLimit,
                                   @JsonProperty("cpus_nr_periods") long cpusNrPeriods,
                                   @JsonProperty("cpus_nr_throttled") long cpusNrThrottled,
                                   @JsonProperty("cpus_system_time_secs") double cpusSystemTimeSecs,
                                   @JsonProperty("cpus_throttled_time_secs") double cpusThrottledTimeSecs,
                                   @JsonProperty("cpus_user_time_secs") double cpusUserTimeSecs,
                                   @JsonProperty("mem_anon_bytes") long memAnonBytes,
                                   @JsonProperty("mem_file_bytes") long memFileBytes,
                                   @JsonProperty("mem_limit_bytes") long memLimitBytes,
                                   @JsonProperty("mem_mapped_file_bytes") long memMappedFileBytes,
                                   @JsonProperty("mem_rss_bytes") long memRssBytes,
                                   @JsonProperty("mem_total_bytes") long memTotalBytes,
<<<<<<< HEAD
                                   @JsonProperty("timestamp") double timestamp) {
=======
                                   @JsonProperty("disk_limit_bytes") long diskLimitBytes,
                                   @JsonProperty("disk_used_bytes") long diskUsedBytes,
                                   @JsonProperty("timestamp") double timestampSeconds) {
>>>>>>> ce7e35e0
    this.cpusLimit = cpusLimit;
    this.cpusNrPeriods = cpusNrPeriods;
    this.cpusNrThrottled = cpusNrThrottled;
    this.cpusSystemTimeSecs = cpusSystemTimeSecs;
    this.cpusThrottledTimeSecs = cpusThrottledTimeSecs;
    this.cpusUserTimeSecs = cpusUserTimeSecs;
    this.memAnonBytes = memAnonBytes;
    this.memFileBytes = memFileBytes;
    this.memLimitBytes = memLimitBytes;
    this.memMappedFileBytes = memMappedFileBytes;
    this.memRssBytes = memRssBytes;
    this.memTotalBytes = memTotalBytes;
<<<<<<< HEAD
    this.timestamp = timestamp;
=======
    this.diskLimitBytes = diskLimitBytes;
    this.diskUsedBytes = diskUsedBytes;
    this.timestampSeconds = timestampSeconds;
>>>>>>> ce7e35e0
  }

  public int getCpusLimit() {
    return cpusLimit;
  }

  public long getCpusNrPeriods() {
    return cpusNrPeriods;
  }

  public long getCpusNrThrottled() {
    return cpusNrThrottled;
  }

  public double getCpusSystemTimeSecs() {
    return cpusSystemTimeSecs;
  }

  public double getCpusThrottledTimeSecs() {
    return cpusThrottledTimeSecs;
  }

  public double getCpusUserTimeSecs() {
    return cpusUserTimeSecs;
  }

  public long getMemAnonBytes() {
    return memAnonBytes;
  }

  public long getMemFileBytes() {
    return memFileBytes;
  }

  public long getMemLimitBytes() {
    return memLimitBytes;
  }

  public long getMemMappedFileBytes() {
    return memMappedFileBytes;
  }

  public long getMemRssBytes() {
    return memRssBytes;
  }

  public long getMemTotalBytes() {
    return memTotalBytes;
  }

<<<<<<< HEAD
  public double getTimestamp() {
    return timestamp;
=======
  public long getDiskLimitBytes() {
    return diskLimitBytes;
  }

  public long getDiskUsedBytes() {
    return diskUsedBytes;
  }

  public double getTimestampSeconds() {
    return timestampSeconds;
>>>>>>> ce7e35e0
  }

  @Override
  public String toString() {
    return "MesosTaskStatisticsObject{" +
        "cpusLimit=" + cpusLimit +
        ", cpusNrPeriods=" + cpusNrPeriods +
        ", cpusNrThrottled=" + cpusNrThrottled +
        ", cpusSystemTimeSecs=" + cpusSystemTimeSecs +
        ", cpusThrottledTimeSecs=" + cpusThrottledTimeSecs +
        ", cpusUserTimeSecs=" + cpusUserTimeSecs +
        ", memAnonBytes=" + memAnonBytes +
        ", memFileBytes=" + memFileBytes +
        ", memLimitBytes=" + memLimitBytes +
        ", memMappedFileBytes=" + memMappedFileBytes +
        ", memRssBytes=" + memRssBytes +
        ", memTotalBytes=" + memTotalBytes +
        ", timestamp=" + timestamp +
        '}';
  }
}<|MERGE_RESOLUTION|>--- conflicted
+++ resolved
@@ -16,13 +16,9 @@
   private final long memMappedFileBytes;
   private final long memRssBytes;
   private final long memTotalBytes;
-<<<<<<< HEAD
-  private final double timestamp;
-=======
   private final long diskLimitBytes;
   private final long diskUsedBytes;
-  private final double timestampSeconds;
->>>>>>> ce7e35e0
+  private final double timestamp;
 
   @JsonCreator
   public MesosTaskStatisticsObject(@JsonProperty("cpus_limit") int cpusLimit,
@@ -37,13 +33,9 @@
                                    @JsonProperty("mem_mapped_file_bytes") long memMappedFileBytes,
                                    @JsonProperty("mem_rss_bytes") long memRssBytes,
                                    @JsonProperty("mem_total_bytes") long memTotalBytes,
-<<<<<<< HEAD
-                                   @JsonProperty("timestamp") double timestamp) {
-=======
                                    @JsonProperty("disk_limit_bytes") long diskLimitBytes,
                                    @JsonProperty("disk_used_bytes") long diskUsedBytes,
-                                   @JsonProperty("timestamp") double timestampSeconds) {
->>>>>>> ce7e35e0
+                                   @JsonProperty("timestamp") double timestamp) {
     this.cpusLimit = cpusLimit;
     this.cpusNrPeriods = cpusNrPeriods;
     this.cpusNrThrottled = cpusNrThrottled;
@@ -56,13 +48,9 @@
     this.memMappedFileBytes = memMappedFileBytes;
     this.memRssBytes = memRssBytes;
     this.memTotalBytes = memTotalBytes;
-<<<<<<< HEAD
-    this.timestamp = timestamp;
-=======
     this.diskLimitBytes = diskLimitBytes;
     this.diskUsedBytes = diskUsedBytes;
-    this.timestampSeconds = timestampSeconds;
->>>>>>> ce7e35e0
+    this.timestamp = timestamp;
   }
 
   public int getCpusLimit() {
@@ -113,10 +101,6 @@
     return memTotalBytes;
   }
 
-<<<<<<< HEAD
-  public double getTimestamp() {
-    return timestamp;
-=======
   public long getDiskLimitBytes() {
     return diskLimitBytes;
   }
@@ -125,9 +109,8 @@
     return diskUsedBytes;
   }
 
-  public double getTimestampSeconds() {
-    return timestampSeconds;
->>>>>>> ce7e35e0
+  public double getTimestamp() {
+    return timestamp;
   }
 
   @Override
