--- conflicted
+++ resolved
@@ -152,11 +152,7 @@
         for (long port : requestedPorts) {
           if (rangeStartSelection >= port && rangeEndSelection <= port) {
             toRemove.add(port);
-<<<<<<< HEAD
-            portsSoFar --;
-=======
             portsSoFar--;
->>>>>>> 24a7df46
           }
         }
         requestedPorts.removeAll(toRemove);
