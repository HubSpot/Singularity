--- conflicted
+++ resolved
@@ -64,10 +64,7 @@
     return true;
   }
 
-<<<<<<< HEAD
-=======
   @JsonIgnore
->>>>>>> 24a7df46
   public List<Long> getLiteralHostPorts() {
     List<Long> literalHostPorts = new ArrayList<>();
     for (SingularityDockerPortMapping mapping : portMappings) {
