--- conflicted
+++ resolved
@@ -62,13 +62,8 @@
 
 # execute command
 {{#if shouldChangeUser}}
-<<<<<<< HEAD
-echo "Executing: sudo -E -u {{{ user }}} {{#if maxOpenFiles}}/bin/bash -c 'ulimit -n {{{maxOpenFiles}}} && {{/if}}{{{ cmd }}}{{#if maxOpenFiles}}'{{/if}} >> ../{{{ logFile }}} 2>&1"
-exec sudo -E -u {{{ user }}} {{#if maxOpenFiles}}/bin/bash -c 'ulimit -n {{{maxOpenFiles}}} && {{/if}}{{{ cmd }}}{{#if maxOpenFiles}}'{{/if}} >> ../{{{ logFile }}} 2>&1
-=======
 echo "Executing: {{{ switchUserCommand }}} {{#if maxOpenFiles}}/bin/bash -c 'ulimit -n {{{maxOpenFiles}}} && {{/if}}{{{ cmd }}}{{#if maxOpenFiles}}'{{/if}} >> ../{{{ logFile }}} 2>&1"
 exec {{{ switchUserCommand }}} {{#if maxOpenFiles}}/bin/bash -c 'ulimit -n {{{maxOpenFiles}}} && {{/if}}{{{ cmd }}}{{#if maxOpenFiles}}'{{/if}} >> ../{{{ logFile }}} 2>&1
->>>>>>> 2c8b3753
 {{else}}
 echo "Executing: {{{ cmd }}} >> ../{{{ logFile }}} 2>&1"
 {{#if maxOpenFiles}}ulimit -n {{{maxOpenFiles}}}{{/if}}
