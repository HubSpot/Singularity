# mesos task env
<<<<<<< HEAD
{{#if envContext.dockerInfo}}
=======
{{#if docker}}
>>>>>>> 489f8237
{{#each env}}
{{{name}}}={{{bashEscaped value}}}
{{/each}}
{{else}}
{{#each env}}
export {{{name}}}={{{bashEscaped value}}}
{{/each}}
{{/if}}

# HubSpot-Specific-TODO
export RODAN_HOSTNAME="$TASK_REQUEST_ID-$INSTANCE_NO"<|MERGE_RESOLUTION|>--- conflicted
+++ resolved
@@ -1,9 +1,5 @@
 # mesos task env
-<<<<<<< HEAD
-{{#if envContext.dockerInfo}}
-=======
 {{#if docker}}
->>>>>>> 489f8237
 {{#each env}}
 {{{name}}}={{{bashEscaped value}}}
 {{/each}}
