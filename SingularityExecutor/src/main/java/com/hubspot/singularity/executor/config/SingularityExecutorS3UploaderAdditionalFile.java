--- conflicted
+++ resolved
@@ -9,11 +9,7 @@
     private final Optional<String> s3UploaderBucket;
     private final Optional<String> s3UploaderKeyPattern;
     private final Optional<String> s3UploaderFilenameHint;
-<<<<<<< HEAD
-    private final Optional<String> glob;
-=======
     private final Optional<String> directory;
->>>>>>> 7ada27e4
 
     @JsonCreator
     public static SingularityExecutorS3UploaderAdditionalFile fromString(String value) {
@@ -25,20 +21,12 @@
         @JsonProperty("s3UploaderBucket") Optional<String> s3UploaderBucket,
         @JsonProperty("s3UploaderKeyPattern") Optional<String> s3UploaderKeyPattern,
         @JsonProperty("s3UploaderFilenameHint") Optional<String> s3UploaderFilenameHint,
-<<<<<<< HEAD
-        @JsonProperty("glob") Optional<String> glob) {
-=======
         @JsonProperty("directory") Optional<String> directory) {
->>>>>>> 7ada27e4
         this.filename = filename;
         this.s3UploaderBucket = s3UploaderBucket;
         this.s3UploaderKeyPattern = s3UploaderKeyPattern;
         this.s3UploaderFilenameHint = s3UploaderFilenameHint;
-<<<<<<< HEAD
-        this.glob = glob;
-=======
         this.directory = directory;
->>>>>>> 7ada27e4
     }
 
     public String getFilename() {
@@ -57,13 +45,8 @@
         return s3UploaderFilenameHint;
     }
 
-<<<<<<< HEAD
-    public Optional<String> getGlob() {
-        return glob;
-=======
     public Optional<String> getDirectory() {
         return directory;
->>>>>>> 7ada27e4
     }
 
     @Override
@@ -73,11 +56,7 @@
             ", s3UploaderBucket=" + s3UploaderBucket +
             ", s3UploaderKeyPattern=" + s3UploaderKeyPattern +
             ", s3UploaderFilenameHint=" + s3UploaderFilenameHint +
-<<<<<<< HEAD
-            ", glob=" + glob +
-=======
             ", directory=" + directory +
->>>>>>> 7ada27e4
             ']';
     }
 }