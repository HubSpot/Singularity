--- conflicted
+++ resolved
@@ -45,10 +45,10 @@
     return taskInfo.getContainer().getVolumesList();
   }
 
-<<<<<<< HEAD
   public boolean isDocker() {
     return taskInfo.hasContainer() && taskInfo.getContainer().hasDocker();
-=======
+  }
+
   private String toCmdLineArg(Parameter parameter) {
     if (parameter.hasKey() && parameter.getKey().length() > 1) {
       if (parameter.hasValue()) {
@@ -63,7 +63,6 @@
         return String.format("-%s=%s", parameter.getKey());
       }
     }
->>>>>>> 998839a9
   }
 
   @Override
