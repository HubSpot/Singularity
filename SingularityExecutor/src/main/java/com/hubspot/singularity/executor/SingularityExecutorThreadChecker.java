package com.hubspot.singularity.executor;

import java.io.IOException;
import java.nio.file.Files;
import java.nio.file.Path;
import java.nio.file.Paths;
import java.util.List;
import java.util.concurrent.ExecutorService;
import java.util.concurrent.Executors;
import java.util.concurrent.ScheduledExecutorService;
import java.util.concurrent.TimeUnit;
import java.util.regex.Matcher;
import java.util.regex.Pattern;

import org.slf4j.Logger;
import org.slf4j.LoggerFactory;
import org.slf4j.helpers.NOPLogger;

import com.google.common.base.Charsets;
import com.google.common.base.Optional;
import com.google.common.base.Throwables;
import com.google.common.collect.ImmutableList;
import com.google.common.util.concurrent.ThreadFactoryBuilder;
import com.google.inject.Inject;
import com.google.inject.Singleton;
import com.hubspot.mesos.JavaUtils;
import com.hubspot.singularity.executor.SingularityExecutorMonitor.KillState;
import com.hubspot.singularity.executor.config.SingularityExecutorConfiguration;
import com.hubspot.singularity.executor.models.ThreadCheckerType;
import com.hubspot.singularity.executor.task.SingularityExecutorTaskProcessCallable;
import com.hubspot.singularity.executor.utils.DockerUtils;
import com.hubspot.singularity.runner.base.shared.ProcessFailedException;
import com.hubspot.singularity.runner.base.shared.SimpleProcessManager;
import com.spotify.docker.client.DockerException;

@Singleton
public class SingularityExecutorThreadChecker {

  private static final Logger LOG = LoggerFactory.getLogger(SingularityExecutorThreadChecker.class);

  private static Pattern CGROUP_CPU_REGEX = Pattern.compile("^\\d+:cpu:/(.*)$");
  private static Pattern PROC_STATUS_THREADS_REGEX = Pattern.compile("Threads:\\s*(\\d+)\\s*$");

  private final SingularityExecutorConfiguration configuration;
  private final ScheduledExecutorService scheduledExecutorService;
  private final DockerUtils dockerUtils;

  private SingularityExecutorMonitor monitor;

  @Inject
  public SingularityExecutorThreadChecker(SingularityExecutorConfiguration configuration, DockerUtils dockerUtils) {
    this.configuration = configuration;
    this.dockerUtils = dockerUtils;

    this.scheduledExecutorService = Executors.newScheduledThreadPool(configuration.getThreadCheckThreads(), new ThreadFactoryBuilder().setNameFormat("SingularityExecutorThreadCheckerThread-%d").build());
  }

  public void start(SingularityExecutorMonitor monitor) {
    if (configuration.isDisableThreadChecker()) {
      LOG.warn("Thread checker is locally disabled on this host -- not checking threads!");
      return;
    }

    LOG.info("Starting a thread checker that will run every {}", JavaUtils.durationFromMillis(configuration.getCheckThreadsEveryMillis()));

    this.monitor = monitor;

    this.scheduledExecutorService.scheduleAtFixedRate(new Runnable() {

      @Override
      public void run() {
        final long start = System.currentTimeMillis();

        try {
          checkThreads();
        } catch (Throwable t) {
          LOG.error("While checking threads", t);
        } finally {
          LOG.trace("Finished checking threads after {}", JavaUtils.duration(start));
        }
      }
    }, configuration.getCheckThreadsEveryMillis(), configuration.getCheckThreadsEveryMillis(), TimeUnit.MILLISECONDS);
  }

  private void checkThreads() {
    for (SingularityExecutorTaskProcessCallable taskProcess : monitor.getRunningTasks()) {
      if (!taskProcess.getTask().getExecutorData().getMaxTaskThreads().isPresent()) {
        continue;
      }

      final int maxThreads = taskProcess.getTask().getExecutorData().getMaxTaskThreads().get();

      int usedThreads = 0;

      try {
        usedThreads = getNumUsedThreads(taskProcess);
        LOG.trace("{} is using {} threads", taskProcess.getTask().getTaskId(), usedThreads);
      } catch (InterruptedException ie) {
        Thread.currentThread().interrupt();
        return;
      } catch (Throwable t) {
        if (!taskProcess.wasKilled()) {
          taskProcess.getTask().getLog().error("While fetching used threads for {}", taskProcess.getTask().getTaskId(), t);
        }
        continue;
      }

      if (usedThreads > maxThreads) {
        taskProcess.getTask().getLog().info("{} using too many threads: {} (max {})", taskProcess.getTask().getTaskId(), usedThreads, maxThreads);

        taskProcess.getTask().markKilledDueToThreads(usedThreads);
        KillState killState = monitor.requestKill(taskProcess.getTask().getTaskId());

        taskProcess.getTask().getLog().info("Killing {} due to thread overage (kill state {})", taskProcess.getTask().getTaskId(), killState);
      }
    }
  }

  public ExecutorService getExecutorService() {
    return scheduledExecutorService;
  }

  private int getNumUsedThreads(SingularityExecutorTaskProcessCallable taskProcess) throws InterruptedException, ProcessFailedException {
    Optional<Integer> dockerPid = Optional.absent();
    if (taskProcess.getTask().getTaskInfo().hasContainer() && taskProcess.getTask().getTaskInfo().getContainer().hasDocker()) {
      try {
        String containerName = String.format("%s%s", configuration.getDockerPrefix(), taskProcess.getTask().getTaskId());
        int possiblePid = dockerUtils.getPid(containerName);
        if (possiblePid == 0) {
          LOG.warn(String.format("Container %s has pid %s (running: %s). Defaulting to 0 threads running.", containerName, possiblePid, dockerUtils.isContainerRunning(containerName)));
          return 0;
        } else {
          dockerPid = Optional.of(possiblePid);
        }
      } catch (DockerException e) {
        throw new ProcessFailedException("Could not get docker root pid due to error", e);
      }
    }

    try {
<<<<<<< HEAD
      if (configuration.getThreadCheckerType() == ThreadCheckerType.CGROUP) {
        final Path procCgroupPath = Paths.get(String.format(configuration.getProcCgroupFormat(), dockerPid.or(taskProcess.getCurrentPid().get())));
        if (Files.exists(procCgroupPath)) {
          for (String line : Files.readAllLines(procCgroupPath, Charsets.UTF_8)) {
            final Matcher matcher = CGROUP_CPU_REGEX.matcher(line);
            if (matcher.matches()) {
              return Files.readAllLines(Paths.get(String.format(configuration.getCgroupsMesosCpuTasksFormat(), matcher.group(1))), Charsets.UTF_8).size();
            }
          }
          if (configuration.isFallBackToPstreeThreadCheck()) {
            LOG.warn("Unable to parse cgroup container from {}, attempting to count threads using pstree", procCgroupPath.toString());
            return getNumThreadsFromPs(taskProcess, dockerPid);
          } else {
            throw new ProcessFailedException("Unable to parse cgroup container from {}" + procCgroupPath.toString());
          }
        } else {
          throw new RuntimeException(procCgroupPath.toString() + " does not exist");
        }
      } else {
        return getNumThreadsFromPs(taskProcess, dockerPid);
=======
      Optional<Integer> numThreads = getNumThreads(configuration.getThreadCheckerType(), taskProcess, dockerPid);
      if (numThreads.isPresent()) {
        return numThreads.get();
      } else {
        if (configuration.getFallbackThreadCheckerType().isPresent()) {
          numThreads = getNumThreads(configuration.getFallbackThreadCheckerType().get(), taskProcess, dockerPid);
          if (numThreads.isPresent()) {
            return numThreads.get();
          } else {
            throw new RuntimeException(String.format("Could not get num threads using %s or %s thread checkers", configuration.getThreadCheckerType(), configuration.getFallbackThreadCheckerType().get()));
          }
        } else {
          throw new RuntimeException(String.format("Could not get num threads using %s thread checker", configuration.getThreadCheckerType()));
        }
>>>>>>> 515b9823
      }
    } catch (IOException e) {
      throw Throwables.propagate(e);
    }
  }

<<<<<<< HEAD
  private int getNumThreadsFromPs(SingularityExecutorTaskProcessCallable taskProcess, Optional<Integer> dockerPid) throws InterruptedException, ProcessFailedException {
    SimpleProcessManager checkThreadsProcessManager = new SimpleProcessManager(NOPLogger.NOP_LOGGER);
    List<String> cmd = ImmutableList.of("/bin/sh", "-c", String.format("pstree %s -p | wc -l", dockerPid.or(taskProcess.getCurrentPid().get())));
    List<String> output = checkThreadsProcessManager.runCommandWithOutput(cmd);
    if (output.isEmpty()) {
      throw new ProcessFailedException("Output from ps was empty");
    } else {
      return Integer.parseInt(output.get(0));
=======
  private Optional<Integer> getNumThreads(ThreadCheckerType type, SingularityExecutorTaskProcessCallable taskProcess, Optional<Integer> dockerPid) throws InterruptedException, ProcessFailedException, IOException {
    Optional<Integer> numThreads;
    switch (type) {
      case CGROUP:
        numThreads = getNumThreadsFromCgroup(taskProcess, dockerPid);
        break;
      case PS:
        numThreads = getNumThreadsFromCommand(taskProcess, dockerPid, "ps hH p %s | wc -l");
        break;
      case PROC_STATUS:
      default:
        numThreads = getNumThreadsFromProcStatus(taskProcess, dockerPid);
        break;
    }
    return numThreads;
  }

  private Optional<Integer> getNumThreadsFromCommand(SingularityExecutorTaskProcessCallable taskProcess, Optional<Integer> dockerPid, String commandFormat) throws InterruptedException, ProcessFailedException {
    SimpleProcessManager checkThreadsProcessManager = new SimpleProcessManager(NOPLogger.NOP_LOGGER);
    List<String> cmd = ImmutableList.of("/bin/sh", "-c", String.format(commandFormat, dockerPid.or(taskProcess.getCurrentPid().get())));
    List<String> output = checkThreadsProcessManager.runCommandWithOutput(cmd);
    if (output.isEmpty()) {
      LOG.warn("Output from ls was empty ({})", cmd);
      return Optional.absent();
    } else {
      return Optional.of(Integer.parseInt(output.get(0)));
    }
  }

  private Optional<Integer> getNumThreadsFromProcStatus(SingularityExecutorTaskProcessCallable taskProcess, Optional<Integer> dockerPid) throws InterruptedException, IOException {
    final Path procStatusPath = Paths.get(String.format("/proc/%s/status", dockerPid.or(taskProcess.getCurrentPid().get())));
    if (Files.exists(procStatusPath)) {
      for (String line : Files.readAllLines(procStatusPath, Charsets.UTF_8)) {
        final Matcher matcher = PROC_STATUS_THREADS_REGEX.matcher(line);
        if (matcher.matches()) {
          return Optional.of(Integer.parseInt(matcher.group(1)));
        }
      }
      LOG.warn("Unable to parse threads from proc status file {}", procStatusPath);
      return Optional.absent();
    } else {
      LOG.warn("Proc status file does not exist for pid {}", dockerPid.or(taskProcess.getCurrentPid().get()));
      return Optional.absent();
    }
  }

  private Optional<Integer> getNumThreadsFromCgroup(SingularityExecutorTaskProcessCallable taskProcess, Optional<Integer> dockerPid) throws InterruptedException, IOException {
    final Path procCgroupPath = Paths.get(String.format(configuration.getProcCgroupFormat(), dockerPid.or(taskProcess.getCurrentPid().get())));
    if (Files.exists(procCgroupPath)) {
      for (String line : Files.readAllLines(procCgroupPath, Charsets.UTF_8)) {
        final Matcher matcher = CGROUP_CPU_REGEX.matcher(line);
        if (matcher.matches()) {
          return Optional.of(Files.readAllLines(Paths.get(String.format(configuration.getCgroupsMesosCpuTasksFormat(), matcher.group(1))), Charsets.UTF_8).size());
        }
      }
      LOG.warn("Unable to parse cgroup container from {}", procCgroupPath.toString());
      return Optional.absent();
    } else {
      LOG.warn("cgroup {} does not exist", procCgroupPath.toString());
      return Optional.absent();
>>>>>>> 515b9823
    }
  }

}<|MERGE_RESOLUTION|>--- conflicted
+++ resolved
@@ -138,28 +138,6 @@
     }
 
     try {
-<<<<<<< HEAD
-      if (configuration.getThreadCheckerType() == ThreadCheckerType.CGROUP) {
-        final Path procCgroupPath = Paths.get(String.format(configuration.getProcCgroupFormat(), dockerPid.or(taskProcess.getCurrentPid().get())));
-        if (Files.exists(procCgroupPath)) {
-          for (String line : Files.readAllLines(procCgroupPath, Charsets.UTF_8)) {
-            final Matcher matcher = CGROUP_CPU_REGEX.matcher(line);
-            if (matcher.matches()) {
-              return Files.readAllLines(Paths.get(String.format(configuration.getCgroupsMesosCpuTasksFormat(), matcher.group(1))), Charsets.UTF_8).size();
-            }
-          }
-          if (configuration.isFallBackToPstreeThreadCheck()) {
-            LOG.warn("Unable to parse cgroup container from {}, attempting to count threads using pstree", procCgroupPath.toString());
-            return getNumThreadsFromPs(taskProcess, dockerPid);
-          } else {
-            throw new ProcessFailedException("Unable to parse cgroup container from {}" + procCgroupPath.toString());
-          }
-        } else {
-          throw new RuntimeException(procCgroupPath.toString() + " does not exist");
-        }
-      } else {
-        return getNumThreadsFromPs(taskProcess, dockerPid);
-=======
       Optional<Integer> numThreads = getNumThreads(configuration.getThreadCheckerType(), taskProcess, dockerPid);
       if (numThreads.isPresent()) {
         return numThreads.get();
@@ -174,23 +152,12 @@
         } else {
           throw new RuntimeException(String.format("Could not get num threads using %s thread checker", configuration.getThreadCheckerType()));
         }
->>>>>>> 515b9823
       }
     } catch (IOException e) {
       throw Throwables.propagate(e);
     }
   }
 
-<<<<<<< HEAD
-  private int getNumThreadsFromPs(SingularityExecutorTaskProcessCallable taskProcess, Optional<Integer> dockerPid) throws InterruptedException, ProcessFailedException {
-    SimpleProcessManager checkThreadsProcessManager = new SimpleProcessManager(NOPLogger.NOP_LOGGER);
-    List<String> cmd = ImmutableList.of("/bin/sh", "-c", String.format("pstree %s -p | wc -l", dockerPid.or(taskProcess.getCurrentPid().get())));
-    List<String> output = checkThreadsProcessManager.runCommandWithOutput(cmd);
-    if (output.isEmpty()) {
-      throw new ProcessFailedException("Output from ps was empty");
-    } else {
-      return Integer.parseInt(output.get(0));
-=======
   private Optional<Integer> getNumThreads(ThreadCheckerType type, SingularityExecutorTaskProcessCallable taskProcess, Optional<Integer> dockerPid) throws InterruptedException, ProcessFailedException, IOException {
     Optional<Integer> numThreads;
     switch (type) {
@@ -251,7 +218,6 @@
     } else {
       LOG.warn("cgroup {} does not exist", procCgroupPath.toString());
       return Optional.absent();
->>>>>>> 515b9823
     }
   }
 
