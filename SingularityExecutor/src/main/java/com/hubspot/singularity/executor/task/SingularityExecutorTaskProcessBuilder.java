--- conflicted
+++ resolved
@@ -4,8 +4,8 @@
 import java.util.List;
 import java.util.concurrent.Callable;
 
-import com.hubspot.singularity.executor.models.DockerContext;
-import com.spotify.docker.client.DockerClient;
+import javax.ws.rs.HEAD;
+
 import org.apache.mesos.Protos.TaskInfo;
 import org.apache.mesos.Protos.TaskState;
 
@@ -14,10 +14,12 @@
 import com.hubspot.deploy.ExecutorData;
 import com.hubspot.singularity.executor.TemplateManager;
 import com.hubspot.singularity.executor.config.SingularityExecutorConfiguration;
+import com.hubspot.singularity.executor.models.DockerContext;
 import com.hubspot.singularity.executor.models.EnvironmentContext;
 import com.hubspot.singularity.executor.models.RunnerContext;
 import com.hubspot.singularity.executor.task.SingularityExecutorArtifactFetcher.SingularityExecutorTaskArtifactFetcher;
 import com.hubspot.singularity.executor.utils.ExecutorUtils;
+import com.spotify.docker.client.DockerClient;
 
 public class SingularityExecutorTaskProcessBuilder implements Callable<ProcessBuilder> {
 
@@ -100,29 +102,8 @@
 
   private ProcessBuilder buildProcessBuilder(TaskInfo taskInfo, ExecutorData executorData) {
     final String cmd = getCommand(executorData);
-<<<<<<< HEAD
-    RunnerContext runnerContext = new RunnerContext(
-      cmd,
-      configuration.getTaskAppDirectory(),
-      configuration.getLogrotateToDirectory(),
-      executorData.getUser().or(configuration.getDefaultRunAsUser()),
-      configuration.getServiceLog(),
-      task.getTaskId(),
-      executorData.getMaxTaskThreads().or(configuration.getMaxTaskThreads()),
-      !checkIfCommandInfoUserMatchesExecutorDataUser(taskInfo, executorData));
-    EnvironmentContext environmentContext = new EnvironmentContext(taskInfo);
-    if (taskInfo.hasContainer() && taskInfo.getContainer().hasDocker()) {
-      task.getLog().info("Writing a runner script to execute {} in docker container", cmd);
 
-      templateManager.writeDockerScript(getPath("runner.sh"), new DockerContext(environmentContext, runnerContext, configuration.getDockerPrefix(), configuration.getDockerStopTimeout()));
-    } else {
-      templateManager.writeEnvironmentScript(getPath("deploy.env"), environmentContext);
-
-      task.getLog().info("Writing a runner script to execute {}", cmd);
-
-      templateManager.writeRunnerScript(getPath("runner.sh"), runnerContext);
-    }
-=======
+    final EnvironmentContext environmentContext = new EnvironmentContext(taskInfo);
 
     templateManager.writeEnvironmentScript(getPath("deploy.env"), new EnvironmentContext(taskInfo));
 
@@ -136,10 +117,17 @@
             executorData.getMaxTaskThreads().or(configuration.getMaxTaskThreads()),
             !getExecutorUser().equals(executorData.getUser().or(configuration.getDefaultRunAsUser())));
 
-    task.getLog().info("Writing a runner script to execute {} with {}", cmd, runnerContext);
+    if (taskInfo.hasContainer() && taskInfo.getContainer().hasDocker()) {
+      task.getLog().info("Writing a runner script to execute {} in docker container", cmd);
 
-    templateManager.writeRunnerScript(getPath("runner.sh"), runnerContext);
->>>>>>> 3297c5d0
+      templateManager.writeDockerScript(getPath("runner.sh"), new DockerContext(environmentContext, runnerContext, configuration.getDockerPrefix(), configuration.getDockerStopTimeout()));
+    } else {
+      templateManager.writeEnvironmentScript(getPath("deploy.env"), environmentContext);
+
+      task.getLog().info("Writing a runner script to execute {} with {}", cmd, runnerContext);
+
+      templateManager.writeRunnerScript(getPath("runner.sh"), runnerContext);
+    }
 
     List<String> command = Lists.newArrayList();
     command.add("bash");
