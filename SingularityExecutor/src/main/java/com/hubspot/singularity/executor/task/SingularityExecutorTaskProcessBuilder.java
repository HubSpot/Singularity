--- conflicted
+++ resolved
@@ -4,11 +4,6 @@
 import java.util.List;
 import java.util.concurrent.Callable;
 
-<<<<<<< HEAD
-import javax.ws.rs.HEAD;
-
-=======
->>>>>>> 2b425c3a
 import org.apache.mesos.Protos.TaskInfo;
 import org.apache.mesos.Protos.TaskState;
 
@@ -106,7 +101,6 @@
   private ProcessBuilder buildProcessBuilder(TaskInfo taskInfo, ExecutorData executorData) {
     final String cmd = getCommand(executorData);
 
-<<<<<<< HEAD
     final EnvironmentContext environmentContext = new EnvironmentContext(taskInfo);
 
     templateManager.writeEnvironmentScript(getPath("deploy.env"), new EnvironmentContext(taskInfo));
@@ -121,18 +115,6 @@
             executorData.getMaxTaskThreads().or(configuration.getMaxTaskThreads()),
             !getExecutorUser().equals(executorData.getUser().or(configuration.getDefaultRunAsUser())));
 
-=======
-    RunnerContext runnerContext = new RunnerContext(
-      cmd,
-      configuration.getTaskAppDirectory(),
-      configuration.getLogrotateToDirectory(),
-      executorData.getUser().or(configuration.getDefaultRunAsUser()),
-      configuration.getServiceLog(),
-      task.getTaskId(),
-      executorData.getMaxTaskThreads().or(configuration.getMaxTaskThreads()),
-      !getExecutorUser().equals(executorData.getUser().or(configuration.getDefaultRunAsUser())));
-    EnvironmentContext environmentContext = new EnvironmentContext(taskInfo);
->>>>>>> 2b425c3a
     if (taskInfo.hasContainer() && taskInfo.getContainer().hasDocker()) {
       task.getLog().info("Writing a runner script to execute {} in docker container", cmd);
 
