--- conflicted
+++ resolved
@@ -46,21 +46,9 @@
   private final JsonObjectFileHelper jsonObjectFileHelper;
 
   @Inject
-<<<<<<< HEAD
-  public SingularityExecutorTaskBuilder(ObjectMapper jsonObjectMapper,
-                                        JsonObjectFileHelper jsonObjectFileHelper,
-                                        TemplateManager templateManager,
-                                        SingularityExecutorLogging executorLogging,
-                                        SingularityExecutorConfiguration configuration,
-                                        @Named(SingularityRunnerBaseModule.PROCESS_NAME) String executorPid,
-                                        ExecutorUtils executorUtils,
-                                        SingularityExecutorArtifactFetcher artifactFetcher,
-                                        DockerClient dockerClient) {
-=======
   public SingularityExecutorTaskBuilder(ObjectMapper jsonObjectMapper, JsonObjectFileHelper jsonObjectFileHelper, TemplateManager templateManager,
       SingularityExecutorLogging executorLogging, SingularityRunnerBaseConfiguration baseConfiguration, SingularityExecutorConfiguration executorConfiguration, @Named(SingularityRunnerBaseModule.PROCESS_NAME) String executorPid,
-      ExecutorUtils executorUtils, SingularityExecutorArtifactFetcher artifactFetcher) {
->>>>>>> fe6028d6
+      ExecutorUtils executorUtils, SingularityExecutorArtifactFetcher artifactFetcher, DockerClient dockerClient) {
     this.jsonObjectFileHelper = jsonObjectFileHelper;
     this.jsonObjectMapper = jsonObjectMapper;
     this.templateManager = templateManager;
@@ -87,11 +75,7 @@
 
     jsonObjectFileHelper.writeObject(taskDefinition, executorConfiguration.getTaskDefinitionPath(taskId), log);
 
-<<<<<<< HEAD
-    return new SingularityExecutorTask(driver, executorUtils, configuration, taskDefinition, executorPid, artifactFetcher, taskInfo, templateManager, jsonObjectMapper, log, jsonObjectFileHelper, dockerClient);
-=======
-    return new SingularityExecutorTask(driver, executorUtils, baseConfiguration, executorConfiguration, taskDefinition, executorPid, artifactFetcher, taskInfo, templateManager, jsonObjectMapper, log, jsonObjectFileHelper);
->>>>>>> fe6028d6
+    return new SingularityExecutorTask(driver, executorUtils, baseConfiguration, executorConfiguration, taskDefinition, executorPid, artifactFetcher, taskInfo, templateManager, jsonObjectMapper, log, jsonObjectFileHelper, dockerClient);
   }
 
   private ExecutorData readExecutorData(ObjectMapper objectMapper, Protos.TaskInfo taskInfo) {
