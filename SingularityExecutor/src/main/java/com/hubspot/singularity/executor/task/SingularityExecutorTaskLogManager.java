package com.hubspot.singularity.executor.task;

import com.google.common.base.Strings;
import com.google.common.collect.ImmutableList;
import com.google.common.util.concurrent.ThreadFactoryBuilder;
import com.hubspot.singularity.SingularityS3FormatHelper;
import com.hubspot.singularity.SingularityS3UploaderFile;
import com.hubspot.singularity.SingularityTaskId;
import com.hubspot.singularity.executor.SingularityExecutorLogrotateFrequency;
import com.hubspot.singularity.executor.TemplateManager;
import com.hubspot.singularity.executor.config.SingularityExecutorConfiguration;
import com.hubspot.singularity.executor.models.LogrotateCronTemplateContext;
import com.hubspot.singularity.executor.models.LogrotateTemplateContext;
import com.hubspot.singularity.runner.base.configuration.SingularityRunnerBaseConfiguration;
import com.hubspot.singularity.runner.base.shared.JsonObjectFileHelper;
import com.hubspot.singularity.runner.base.shared.S3UploadMetadata;
import com.hubspot.singularity.runner.base.shared.SimpleProcessManager;
import com.hubspot.singularity.runner.base.shared.TailMetadata;
import edu.umd.cs.findbugs.annotations.SuppressFBWarnings;
import java.io.File;
import java.lang.ProcessBuilder.Redirect;
import java.nio.file.FileAlreadyExistsException;
import java.nio.file.Files;
import java.nio.file.Path;
import java.nio.file.Paths;
import java.util.ArrayList;
import java.util.Collections;
import java.util.List;
import java.util.Map;
import java.util.Optional;
import java.util.Set;
import java.util.concurrent.Executors;
import java.util.concurrent.Future;
import java.util.concurrent.ScheduledExecutorService;
import java.util.concurrent.TimeUnit;
import java.util.function.Function;
import java.util.stream.Collectors;
import org.slf4j.Logger;

public class SingularityExecutorTaskLogManager {
  private final SingularityExecutorTaskDefinition taskDefinition;
  private final TemplateManager templateManager;
  private final SingularityRunnerBaseConfiguration baseConfiguration;
  private final SingularityExecutorConfiguration configuration;
  private final Logger log;
  private final JsonObjectFileHelper jsonObjectFileHelper;
  private final SingularityExecutorLogrotateFrequency logrotateFrequency;
  private final ScheduledExecutorService logCheckExecutor;

  private Future<?> logCheckFuture = null;

  public SingularityExecutorTaskLogManager(
    SingularityExecutorTaskDefinition taskDefinition,
    TemplateManager templateManager,
    SingularityRunnerBaseConfiguration baseConfiguration,
    SingularityExecutorConfiguration configuration,
    Logger log,
    JsonObjectFileHelper jsonObjectFileHelper,
    boolean startServiceLogChecker
  ) {
    this.log = log;
    this.taskDefinition = taskDefinition;
    this.templateManager = templateManager;
    this.configuration = configuration;
    this.baseConfiguration = baseConfiguration;
    this.jsonObjectFileHelper = jsonObjectFileHelper;
    this.logrotateFrequency =
      taskDefinition
        .getExecutorData()
        .getLogrotateFrequency()
        .orElse(configuration.getLogrotateFrequency());
    if (startServiceLogChecker) {
      this.logCheckExecutor =
        Executors.newSingleThreadScheduledExecutor(
          new ThreadFactoryBuilder().setNameFormat("service-log-checker-%d").build()
        );
    } else {
      logCheckExecutor = null;
    }
  }

  public void setup() {
    ensureServiceOutExists();
    writeLogrotateFile();
    writeTailMetadata(false);
    writeS3MetadataFileForRotatedFiles(false);
    startLogChecker();
  }

  private void startLogChecker() {
    try {
      if (logCheckExecutor != null) {
        log.info(
          "Starting service log checker to rotate logs over {} MB",
          configuration.getMaxServiceLogSizeMb()
        );
        logCheckFuture =
          logCheckExecutor.scheduleAtFixedRate(
            this::checkServiceLogSize,
            5,
            5,
            TimeUnit.MINUTES
          );
      }
    } catch (Throwable t) {
      log.warn("Could not start service log checker", t);
    }
  }

  private void stopLogChecker() {
    try {
      if (logCheckFuture != null) {
        logCheckFuture.cancel(true);
      }
      if (logCheckExecutor != null) {
        logCheckExecutor.shutdown();
      }
    } catch (Throwable t) {
      log.warn("Coud not properly shut down log checker", t);
    }
  }

  private void checkServiceLogSize() {
    try {
      long fileBytes = taskDefinition.getServiceLogOutPath().toFile().length();
      long fileMb = fileBytes / 1024 / 1024;
      log.debug(
        "service log is currently {} MB (limit before logrotate: {} MB)",
        fileMb,
        configuration.getMaxServiceLogSizeMb()
      );
      if (
        configuration.getMaxServiceLogSizeMb().isPresent() &&
        fileMb > configuration.getMaxServiceLogSizeMb().get()
      ) {
        manualLogrotate();
      }
    } catch (Throwable t) {
      log.warn("Could not run file size check on service log", t);
    }
  }

  @SuppressFBWarnings
  private boolean writeS3MetadataFileForRotatedFiles(boolean finished) {
    final Path serviceLogOutPath = taskDefinition.getServiceLogOutPath();
    final Path serviceLogParent = serviceLogOutPath.getParent();
    final Path logrotateDirectory = serviceLogParent.resolve(
      configuration.getLogrotateToDirectory()
    );

    List<String> handledLogs = new ArrayList<>();
    int index = 1;
    boolean result = true;

    for (SingularityS3UploaderFile additionalFile : taskDefinition
      .getExecutorData()
      .getS3UploaderAdditionalFiles()) {
      Path directory = additionalFile.getDirectory().isPresent()
        ? taskDefinition
          .getTaskDirectoryPath()
          .resolve(additionalFile.getDirectory().get())
        : taskDefinition.getTaskDirectoryPath();

      if (!directory.toAbsolutePath().startsWith(taskDefinition.getTaskDirectoryPath())) {
        log.warn(
          "Received request to upload files in directory outside task sandbox; these will not be uploaded ({})",
          directory
        );
        continue;
      }

      String fileGlob;

      if (additionalFile.isCompressBeforeUpload()) {
        // We have to compress it before the upload, so just look for the filename prefix
        // If it's already compressed, we'll skip compression in SingularityS3Uploader and upload it as-is.
        fileGlob = String.format("%s*", additionalFile.getFilename());
      } else if (
        additionalFile.getFilename() != null && additionalFile.getFilename().contains("*")
      ) {
        // There's already a wildcard in the filename, so pass the glob through as-is
        fileGlob = additionalFile.getFilename();
      } else {
        // We're not compressing it ourselves in SingularityS3Uploader, and there's no wildcard,
        // so look for a compressed file with this filename prefix
        fileGlob = String.format("%s*.[gb]z*", additionalFile.getFilename());
      }

      result =
        result &&
        writeS3MetadataFile(
          additionalFile
            .getS3UploaderFilenameHint()
            .orElse(String.format("file%d", index)),
          directory,
          fileGlob,
          additionalFile.getS3UploaderBucket(),
          additionalFile.getS3UploaderKeyPattern(),
          finished,
          additionalFile.getS3StorageClass().isPresent()
            ? additionalFile.getS3StorageClass()
            : taskDefinition.getExecutorData().getS3StorageClass(),
          additionalFile.getApplyS3StorageClassAfterBytes().isPresent()
            ? additionalFile.getApplyS3StorageClassAfterBytes()
            : taskDefinition.getExecutorData().getApplyS3StorageClassAfterBytes(),
          additionalFile.isCheckSubdirectories(),
          additionalFile.isCompressBeforeUpload()
        );
      index++;
      handledLogs.add(additionalFile.getFilename());
    }

    // Allow an additional file to override the upload settings for service.log
    if (!handledLogs.contains(taskDefinition.getServiceLogFileName())) {
      result =
        result &&
        writeS3MetadataFile(
          "default",
          logrotateDirectory,
          String.format(
            "%s*.[gb]z*",
            taskDefinition.getServiceLogOutPath().getFileName()
          ),
          Optional.empty(),
          Optional.empty(),
          finished,
          taskDefinition.getExecutorData().getS3StorageClass(),
          taskDefinition.getExecutorData().getApplyS3StorageClassAfterBytes(),
          false,
          false
        );
    }

    return result;
  }

  private void writeLogrotateFile() {
    log.info(
      "Writing non-hourly logrotate configuration file to {}",
      getLogrotateConfPath()
    );
    templateManager.writeLogrotateFile(
      getLogrotateConfPath(),
      new LogrotateTemplateContext(configuration, taskDefinition)
    );

    // Get the frequency and cron schedule for an additional file with an HOURLY (or more frequent) schedule, if there is any
    Set<SingularityExecutorLogrotateFrequency> additionalFileFrequencies = getCronFakedLogrotateAdditionalFileFrequencies();

    // if any additional file or the global setting has an hourly (or more frequent) rotation,
    // or if any additional file has a size-based rotation threshold,
    // write a separate rotate config and force rotate using a cron schedule
    boolean needsCronFakedForceLogrotate = !additionalFileFrequencies.isEmpty();

    boolean globalLogrotateRequiresCronWithForceLogrotate = logrotateFrequency
      .getCronSchedule()
      .isPresent();

    boolean needsHourlyCronWithNonForcedLogrotate = requiresSizeBasedRotation();

    if (
      needsCronFakedForceLogrotate ||
      globalLogrotateRequiresCronWithForceLogrotate ||
      needsHourlyCronWithNonForcedLogrotate
    ) {
      // Put all cron-faked logrotate configs in the hourly logrotate directory
      File hourlyLogrotateDir = new File(configuration.getLogrotateHourlyConfDirectory());
      if (!hourlyLogrotateDir.exists()) {
        if (!hourlyLogrotateDir.mkdir()) {
          log.warn(
            "Could not create hourly logrotate directory at {}",
            configuration.getLogrotateHourlyConfDirectory()
          );
        }
      }
    }

    if (needsCronFakedForceLogrotate) {
      additionalFileFrequencies.forEach(
        frequency -> {
          log.info(
            "Writing {}-ly logrotate configuration file to {}",
            frequency.toString(),
            getLogrotateHourlyConfPath(frequency)
          );

          LogrotateTemplateContext templateContext = new LogrotateTemplateContext(
            configuration,
            taskDefinition
          );
          templateContext.setExtrasFilesFrequencyFilter(frequency);

          templateManager.writeHourlyLogrotateFile(
            getLogrotateHourlyConfPath(frequency),
            templateContext
          );
        }
      );
    }

    if (requiresSizeBasedRotation()) {
      log.info(
        "Writing size-based logrotate configuration file to {}",
        getLogrotateSizeBasedConfPath()
      );
      templateManager.writeSizeBasedLogrotateFile(
        getLogrotateSizeBasedConfPath(),
        new LogrotateTemplateContext(configuration, taskDefinition)
      );
    }

    if (
      needsCronFakedForceLogrotate ||
      globalLogrotateRequiresCronWithForceLogrotate ||
      needsHourlyCronWithNonForcedLogrotate
    ) {
      // By running logrotate via cron, we cover all time-based logrotate frequencies (HOURLY or more frequent) which require a `logrotate -f`,
      // as well as all size-based configs which do not require a `-f`
      Map<SingularityExecutorLogrotateFrequency, String> cronFakedLogrotateConfigs = additionalFileFrequencies
        .stream()
        .collect(
          Collectors.toMap(
            Function.identity(),
            frequency -> getLogrotateHourlyConfPath(frequency).toString()
          )
        );
      log.info(
        "Writing logrotate cron config(s) to {}: {}",
        getLogrotateCronPath(),
        cronFakedLogrotateConfigs
      );
      templateManager.writeCronEntryForLogrotate(
        getLogrotateCronPath(),
        new LogrotateCronTemplateContext(
          configuration,
          taskDefinition,
          // By running logrotate via cron, we cover all time-based logrotate frequencies (HOURLY or more frequent) which require a `logrotate -f`,
          // as well as all size-based configs which do not require a `-f`
          cronFakedLogrotateConfigs,
          getLogrotateSizeBasedConfPath().toString()
        )
      );
    }
  }

  /**
   *
   * @return Frequencies (and associated schedules) of all cron-faked logrotate intervals (i.e., hourly and more frequent)
   */
  private Set<SingularityExecutorLogrotateFrequency> getCronFakedLogrotateAdditionalFileFrequencies() {
    return configuration
      .getLogrotateAdditionalFiles()
      .stream()
      .filter(
        file ->
          file.getLogrotateFrequencyOverride().isPresent() &&
          SingularityExecutorLogrotateFrequency.HOURLY_OR_MORE_FREQUENT_LOGROTATE_VALUES.contains(
            file.getLogrotateFrequencyOverride().get()
          ) &&
          file.getLogrotateFrequencyOverride().get().getCronSchedule().isPresent()
      )
      .map(file -> file.getLogrotateFrequencyOverride().get())
      .collect(Collectors.toSet());
  }

  private boolean requiresSizeBasedRotation() {
    return configuration
      .getLogrotateAdditionalFiles()
      .stream()
      .anyMatch(
        logrotateAdditionalFile ->
          logrotateAdditionalFile.getLogrotateSizeOverride().isPresent() &&
          !logrotateAdditionalFile.getLogrotateSizeOverride().get().isEmpty()
      );
  }

  @SuppressFBWarnings
  public boolean teardown() {
    stopLogChecker();
    boolean writeTailMetadataSuccess = writeTailMetadata(true);

    ensureServiceOutExists();

    if (taskDefinition.shouldLogrotateLogFile()) {
      copyLogTail();
    }

    boolean writeS3MetadataForNonLogRotatedFileSuccess = true;

    if (!taskDefinition.shouldLogrotateLogFile()) {
      writeS3MetadataForNonLogRotatedFileSuccess =
        writeS3MetadataFile(
          "unrotated",
          taskDefinition.getServiceLogOutPath().getParent(),
          taskDefinition.getServiceLogOutPath().getFileName().toString(),
          Optional.<String>empty(),
          Optional.<String>empty(),
          true,
          taskDefinition.getExecutorData().getS3StorageClass(),
          taskDefinition.getExecutorData().getApplyS3StorageClassAfterBytes(),
          false,
          false
        );
    }

    if (manualLogrotate()) {
      boolean removeLogRotateFileSuccess = removeLogrotateFile();

      removeEmptyServiceOut();

      boolean writeS3MetadataForLogrotatedFilesSuccess = writeS3MetadataFileForRotatedFiles(
        true
      );

      return (
        writeTailMetadataSuccess &&
        removeLogRotateFileSuccess &&
        writeS3MetadataForLogrotatedFilesSuccess &&
        writeS3MetadataForNonLogRotatedFileSuccess
      );
    } else {
      return removeLogrotateFile();
    }
  }

  private void copyLogTail() {
    if (configuration.getTailLogLinesToSave() <= 0) {
      return;
    }

    final Path tailOfLogPath = taskDefinition.getServiceFinishedTailLogPath();

    if (Files.exists(tailOfLogPath)) {
      log.debug("{} already existed, skipping tail", tailOfLogPath);
      return;
    }

    final List<String> cmd = ImmutableList.of(
      "tail",
      "-n",
      Integer.toString(configuration.getTailLogLinesToSave()),
      taskDefinition.getServiceLogOut()
    );

    try {
      new SimpleProcessManager(log).runCommand(cmd, Redirect.to(tailOfLogPath.toFile()));
    } catch (Throwable t) {
      log.error(
        "Failed saving tail of log {} to {}",
        taskDefinition.getServiceLogOut(),
        taskDefinition.getServiceFinishedTailLogPath(),
        t
      );
    }
  }

  public boolean removeLogrotateFile() {
    boolean deleted = false;
    try {
      if (Files.exists(getLogrotateConfPath())) {
        deleted = Files.deleteIfExists(getLogrotateConfPath());
        log.debug("Deleted {} : {}", getLogrotateConfPath(), deleted);
      } else {
        deleted = true;
      }
    } catch (Throwable t) {
      log.debug("Couldn't delete {}", getLogrotateConfPath(), t);
      return false;
    }

    Set<SingularityExecutorLogrotateFrequency> additionalFileFrequencies = getCronFakedLogrotateAdditionalFileFrequencies();
    for (SingularityExecutorLogrotateFrequency frequency : additionalFileFrequencies) {
      try {
        if (
          frequency.getCronSchedule().isPresent() ||
          logrotateFrequency.getCronSchedule().isPresent()
        ) {
          boolean logrotateConfDeleted =
            !Files.exists(getLogrotateHourlyConfPath(frequency)) ||
            Files.deleteIfExists(getLogrotateHourlyConfPath(frequency));
          log.debug(
            "Deleted {} : {}",
            getLogrotateHourlyConfPath(frequency),
            logrotateConfDeleted
          );
          deleted = deleted && logrotateConfDeleted;
        }
      } catch (Throwable t) {
        log.debug("Couldn't delete {}", getLogrotateHourlyConfPath(frequency), t);
        return false;
      }
    }

    try {
      if (requiresSizeBasedRotation()) {
        boolean sizeBasedConfDeleted =
          !Files.exists(getLogrotateSizeBasedConfPath()) ||
          Files.deleteIfExists(getLogrotateSizeBasedConfPath());
        log.debug(
          "Deleted {} : {}",
          getLogrotateSizeBasedConfPath(),
          sizeBasedConfDeleted
        );
        deleted = deleted && sizeBasedConfDeleted;
      }
    } catch (Throwable t) {
      log.debug("Couldn't delete {}", getLogrotateSizeBasedConfPath(), t);
      return false;
    }

    try {
      if (
        !additionalFileFrequencies.isEmpty() ||
        logrotateFrequency.getCronSchedule().isPresent()
      ) {
        boolean cronDeleted =
          !Files.exists(getLogrotateCronPath()) ||
          Files.deleteIfExists(getLogrotateCronPath());
        log.debug("Deleted {} : {}", getLogrotateCronPath(), cronDeleted);
        deleted = deleted && cronDeleted;
      }
    } catch (Throwable t) {
      log.debug("Couldn't delete {}", getLogrotateCronPath(), t);
      return false;
    }

    return deleted;
  }

  public boolean manualLogrotate() {
    boolean regularConfExists = Files.exists(getLogrotateConfPath());
    boolean hourlyConfExists = Files.exists(getLogrotateHourlyConfPath());
    boolean sizeConfExists = Files.exists(getLogrotateSizeBasedConfPath());
    if (!sizeConfExists && !hourlyConfExists && !regularConfExists) {
      log.info(
        "{}/{}/{} did not exist, skipping manual logrotation",
        getLogrotateConfPath(),
        getLogrotateHourlyConfPath(),
        getLogrotateSizeBasedConfPath()
      );
      return true;
    }

    final ImmutableList.Builder<String> command = ImmutableList.builder();
    command.add(configuration.getLogrotateCommand());
    command.add("-f");
    command.add("-s");
    command.add(taskDefinition.getLogrotateStateFilePath().toString());

    if (regularConfExists) {
      command.add(getLogrotateConfPath().toString());
    }
    if (hourlyConfExists) {
<<<<<<< HEAD
      command.add(getLogrotateHourlyConfPath().toString());
=======
      getCronFakedLogrotateAdditionalFileFrequencies()
        .stream()
        .map(f -> getLogrotateHourlyConfPath(f).toString())
        .collect(Collectors.toSet())
        .forEach(command::add);
>>>>>>> 707824fb
    }
    if (sizeConfExists) {
      command.add(getLogrotateSizeBasedConfPath().toString());
    }

    try {
      new SimpleProcessManager(log).runCommand(command.build());
      return true;
    } catch (Throwable t) {
      log.warn(
        "Tried to manually logrotate using {}, but caught",
        getLogrotateConfPath(),
        t
      );
      return false;
    }
  }

  private void ensureServiceOutExists() {
    try {
      if (!Files.exists(taskDefinition.getServiceLogOutPath())) {
        Files.createFile(taskDefinition.getServiceLogOutPath());
      }
    } catch (FileAlreadyExistsException faee) {
      log.debug("Executor out {} already existed", taskDefinition.getServiceLogOut());
    } catch (Throwable t) {
      log.error("Failed creating executor out {}", taskDefinition.getServiceLogOut(), t);
    }
  }

  private void removeEmptyServiceOut() {
    try {
      if (
        Files.exists(taskDefinition.getServiceLogOutPath()) &&
        Files.size(taskDefinition.getServiceLogOutPath()) == 0
      ) {
        Files.deleteIfExists(taskDefinition.getServiceLogOutPath());
      }
    } catch (Throwable t) {
      log.error(
        "Failed checking/deleting executor out {}",
        taskDefinition.getServiceLogOut(),
        t
      );
    }
  }

  private boolean writeTailMetadata(boolean finished) {
    if (!taskDefinition.getExecutorData().getLoggingTag().isPresent()) {
      if (!finished) {
        log.warn("Not writing logging metadata because logging tag is absent");
      }
      return true;
    }

    final TailMetadata tailMetadata = new TailMetadata(
      taskDefinition.getServiceLogOut(),
      taskDefinition.getExecutorData().getLoggingTag().get(),
      taskDefinition.getExecutorData().getLoggingExtraFields(),
      finished
    );
    final Path path = TailMetadata.getTailMetadataPath(
      Paths.get(baseConfiguration.getLogWatcherMetadataDirectory()),
      baseConfiguration.getLogWatcherMetadataSuffix(),
      tailMetadata
    );

    return jsonObjectFileHelper.writeObject(tailMetadata, path, log);
  }

  private String getS3KeyPattern(String s3KeyPattern) {
    final SingularityTaskId singularityTaskId = getSingularityTaskId();

    return SingularityS3FormatHelper.getS3KeyFormat(
      s3KeyPattern,
      singularityTaskId,
      taskDefinition.getExecutorData().getLoggingTag(),
      taskDefinition
        .getExecutorData()
        .getRequestGroup()
        .orElse(SingularityS3FormatHelper.DEFAULT_GROUP_NAME)
    );
  }

  private SingularityTaskId getSingularityTaskId() {
    return SingularityTaskId.valueOf(taskDefinition.getTaskId());
  }

  public Path getLogrotateConfPath() {
    return Paths
      .get(configuration.getLogrotateConfDirectory())
      .resolve(taskDefinition.getTaskId());
  }

  public Path getLogrotateHourlyConfPath(
    SingularityExecutorLogrotateFrequency frequency
  ) {
    return Paths
      .get(configuration.getLogrotateHourlyConfDirectory())
      .resolve(String.format("%s.%s", taskDefinition.getTaskId(), frequency.toString()));
  }

  public Path getLogrotateSizeBasedConfPath() {
    return Paths
      .get(configuration.getLogrotateHourlyConfDirectory())
      .resolve(taskDefinition.getTaskId() + ".sizebased");
  }

  public Path getLogrotateCronPath() {
    return Paths
      .get(configuration.getCronDirectory())
      .resolve(taskDefinition.getTaskId() + ".logrotate");
  }

  private boolean writeS3MetadataFile(
    String filenameHint,
    Path pathToS3Directory,
    String globForS3Files,
    Optional<String> s3Bucket,
    Optional<String> s3KeyPattern,
    boolean finished,
    Optional<String> s3StorageClass,
    Optional<Long> applyS3StorageClassAfterBytes,
    boolean checkSubdirectories,
    boolean compressBeforeUpload
  ) {
    final String s3UploaderBucket = s3Bucket.orElse(
      taskDefinition.getExecutorData().getDefaultS3Bucket()
    );

    if (Strings.isNullOrEmpty(s3UploaderBucket)) {
      log.warn(
        "No s3 bucket specified, not writing s3 metadata for file matcher {}",
        globForS3Files
      );
      return false;
    }

    S3UploadMetadata s3UploadMetadata = new S3UploadMetadata(
      pathToS3Directory.toString(),
      globForS3Files,
      s3UploaderBucket,
      getS3KeyPattern(
        s3KeyPattern.orElse(taskDefinition.getExecutorData().getS3UploaderKeyPattern())
      ),
      finished,
      Optional.<String>empty(),
      Optional.empty(),
      Optional.empty(),
      Optional.empty(),
      Optional.empty(),
      s3StorageClass,
      applyS3StorageClassAfterBytes,
      Optional.of(finished),
      Optional.of(checkSubdirectories),
      Optional.of(compressBeforeUpload),
      Optional.empty(),
      Collections.emptyMap(),
      Optional.empty(),
      Optional.empty(),
      Optional.empty()
    );

    String s3UploadMetadataFileName = String.format(
      "%s-%s%s",
      taskDefinition.getTaskId(),
      filenameHint,
      baseConfiguration.getS3UploaderMetadataSuffix()
    );

    Path s3UploadMetadataPath = Paths
      .get(baseConfiguration.getS3UploaderMetadataDirectory())
      .resolve(s3UploadMetadataFileName);

    return jsonObjectFileHelper.writeObject(s3UploadMetadata, s3UploadMetadataPath, log);
  }
}<|MERGE_RESOLUTION|>--- conflicted
+++ resolved
@@ -551,15 +551,11 @@
       command.add(getLogrotateConfPath().toString());
     }
     if (hourlyConfExists) {
-<<<<<<< HEAD
-      command.add(getLogrotateHourlyConfPath().toString());
-=======
       getCronFakedLogrotateAdditionalFileFrequencies()
         .stream()
         .map(f -> getLogrotateHourlyConfPath(f).toString())
         .collect(Collectors.toSet())
         .forEach(command::add);
->>>>>>> 707824fb
     }
     if (sizeConfExists) {
       command.add(getLogrotateSizeBasedConfPath().toString());
