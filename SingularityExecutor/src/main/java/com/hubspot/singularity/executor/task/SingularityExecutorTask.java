package com.hubspot.singularity.executor.task;

import java.util.concurrent.atomic.AtomicBoolean;
import java.util.concurrent.atomic.AtomicInteger;
import java.util.concurrent.locks.ReentrantLock;

import com.spotify.docker.client.DockerClient;
import org.apache.mesos.ExecutorDriver;
import org.apache.mesos.Protos;
import org.apache.mesos.Protos.TaskState;

import ch.qos.logback.classic.Logger;

import com.fasterxml.jackson.databind.ObjectMapper;
import com.hubspot.deploy.ExecutorData;
import com.hubspot.singularity.ExtendedTaskState;
import com.hubspot.singularity.executor.TemplateManager;
import com.hubspot.singularity.executor.config.SingularityExecutorConfiguration;
import com.hubspot.singularity.executor.utils.ExecutorUtils;
import com.hubspot.singularity.runner.base.configuration.SingularityRunnerBaseConfiguration;
import com.hubspot.singularity.runner.base.shared.JsonObjectFileHelper;

public class SingularityExecutorTask {

  private final ExecutorDriver driver;
  private final Protos.TaskInfo taskInfo;
  private final Logger log;
  private final ReentrantLock lock;
  private final AtomicBoolean killed;
  private final AtomicInteger threadCountAtOverage;
  private final AtomicBoolean killedAfterThreadOverage;
  private final AtomicBoolean destroyedAfterWaiting;
  private final AtomicBoolean forceDestroyed;
  private final SingularityExecutorTaskProcessBuilder processBuilder;
  private final SingularityExecutorTaskLogManager taskLogManager;
  private final SingularityExecutorTaskCleanup taskCleanup;
  private final SingularityExecutorTaskDefinition taskDefinition;

<<<<<<< HEAD
  public SingularityExecutorTask(ExecutorDriver driver,
                                 ExecutorUtils executorUtils,
                                 SingularityExecutorConfiguration configuration,
                                 SingularityExecutorTaskDefinition taskDefinition,
                                 String executorPid,
                                 SingularityExecutorArtifactFetcher artifactFetcher,
                                 Protos.TaskInfo taskInfo,
                                 TemplateManager templateManager,
                                 ObjectMapper objectMapper,
                                 Logger log,
                                 JsonObjectFileHelper jsonObjectFileHelper,
                                 DockerClient dockerClient) {
=======
  public SingularityExecutorTask(ExecutorDriver driver, ExecutorUtils executorUtils, SingularityRunnerBaseConfiguration baseConfiguration, SingularityExecutorConfiguration executorConfiguration, SingularityExecutorTaskDefinition taskDefinition, String executorPid,
      SingularityExecutorArtifactFetcher artifactFetcher, Protos.TaskInfo taskInfo, TemplateManager templateManager, ObjectMapper objectMapper, Logger log, JsonObjectFileHelper jsonObjectFileHelper) {
>>>>>>> fe6028d6
    this.driver = driver;
    this.taskInfo = taskInfo;
    this.log = log;

    this.lock = new ReentrantLock();
    this.killed = new AtomicBoolean(false);
    this.destroyedAfterWaiting = new AtomicBoolean(false);
    this.forceDestroyed = new AtomicBoolean(false);
    this.killedAfterThreadOverage = new AtomicBoolean(false);
    this.threadCountAtOverage = new AtomicInteger(0);

    this.taskDefinition = taskDefinition;

<<<<<<< HEAD
    this.taskLogManager = new SingularityExecutorTaskLogManager(taskDefinition, templateManager, configuration, log, jsonObjectFileHelper);
    this.taskCleanup = new SingularityExecutorTaskCleanup(taskLogManager, configuration, taskDefinition, log, dockerClient);
    this.processBuilder = new SingularityExecutorTaskProcessBuilder(this, executorUtils, artifactFetcher, templateManager, configuration, taskDefinition.getExecutorData(), executorPid, dockerClient);
=======
    this.taskLogManager = new SingularityExecutorTaskLogManager(taskDefinition, templateManager, baseConfiguration, executorConfiguration, log, jsonObjectFileHelper);
    this.taskCleanup = new SingularityExecutorTaskCleanup(taskLogManager, executorConfiguration, taskDefinition, log);
    this.processBuilder = new SingularityExecutorTaskProcessBuilder(this, executorUtils, artifactFetcher, templateManager, executorConfiguration, taskDefinition.getExecutorData(), executorPid);
>>>>>>> fe6028d6
  }

  public void cleanup(TaskState state) {
    ExtendedTaskState extendedTaskState = ExtendedTaskState.fromTaskState(state);

    boolean cleanupAppTaskDirectory = !extendedTaskState.isFailed();

    boolean isDocker = (taskInfo.hasContainer() && taskInfo.getContainer().hasDocker());

    taskCleanup.cleanup(cleanupAppTaskDirectory, isDocker);
  }

  public SingularityExecutorTaskLogManager getTaskLogManager() {
    return taskLogManager;
  }

  public boolean isSuccessExitCode(int exitCode) {
    if (getExecutorData().getSuccessfulExitCodes().isEmpty()) {
      return exitCode == 0;
    }

    return getExecutorData().getSuccessfulExitCodes().contains(exitCode);
  }

  public ReentrantLock getLock() {
    return lock;
  }

  public Logger getLogbackLog() {
    return log;
  }

  public org.slf4j.Logger getLog() {
    return log;
  }

  public SingularityExecutorTaskProcessBuilder getProcessBuilder() {
    return processBuilder;
  }

  public boolean wasForceDestroyed() {
    return forceDestroyed.get();
  }

  public boolean wasDestroyedAfterWaiting() {
    return destroyedAfterWaiting.get();
  }

  public boolean wasKilled() {
    return killed.get();
  }

  public void markKilled() {
    this.killed.set(true);
  }

  public void markKilledDueToThreads(int currentThreads) {
    this.killedAfterThreadOverage.set(true);
    this.threadCountAtOverage.set(currentThreads);
  }

  public boolean wasKilledDueToThreads() {
    return killedAfterThreadOverage.get();
  }

  public int getThreadCountAtOverageTime() {
    return threadCountAtOverage.get();
  }

  public void markForceDestroyed() {
    this.forceDestroyed.set(true);
  }

  public void markDestroyedAfterWaiting() {
    this.destroyedAfterWaiting.set(true);
  }

  public ExecutorDriver getDriver() {
    return driver;
  }

  public Protos.TaskInfo getTaskInfo() {
    return taskInfo;
  }

  public String getTaskId() {
    return taskDefinition.getTaskId();
  }

  public ExecutorData getExecutorData() {
    return taskDefinition.getExecutorData();
  }

  public SingularityExecutorTaskDefinition getTaskDefinition() {
    return taskDefinition;
  }

  @Override
  public String toString() {
    return "SingularityExecutorTask [taskInfo=" + taskInfo + ", killed=" + killed + ", getTaskId()=" + getTaskId() + "]";
  }

}<|MERGE_RESOLUTION|>--- conflicted
+++ resolved
@@ -36,23 +36,8 @@
   private final SingularityExecutorTaskCleanup taskCleanup;
   private final SingularityExecutorTaskDefinition taskDefinition;
 
-<<<<<<< HEAD
-  public SingularityExecutorTask(ExecutorDriver driver,
-                                 ExecutorUtils executorUtils,
-                                 SingularityExecutorConfiguration configuration,
-                                 SingularityExecutorTaskDefinition taskDefinition,
-                                 String executorPid,
-                                 SingularityExecutorArtifactFetcher artifactFetcher,
-                                 Protos.TaskInfo taskInfo,
-                                 TemplateManager templateManager,
-                                 ObjectMapper objectMapper,
-                                 Logger log,
-                                 JsonObjectFileHelper jsonObjectFileHelper,
-                                 DockerClient dockerClient) {
-=======
   public SingularityExecutorTask(ExecutorDriver driver, ExecutorUtils executorUtils, SingularityRunnerBaseConfiguration baseConfiguration, SingularityExecutorConfiguration executorConfiguration, SingularityExecutorTaskDefinition taskDefinition, String executorPid,
-      SingularityExecutorArtifactFetcher artifactFetcher, Protos.TaskInfo taskInfo, TemplateManager templateManager, ObjectMapper objectMapper, Logger log, JsonObjectFileHelper jsonObjectFileHelper) {
->>>>>>> fe6028d6
+      SingularityExecutorArtifactFetcher artifactFetcher, Protos.TaskInfo taskInfo, TemplateManager templateManager, ObjectMapper objectMapper, Logger log, JsonObjectFileHelper jsonObjectFileHelper, DockerClient dockerClient) {
     this.driver = driver;
     this.taskInfo = taskInfo;
     this.log = log;
@@ -66,15 +51,9 @@
 
     this.taskDefinition = taskDefinition;
 
-<<<<<<< HEAD
-    this.taskLogManager = new SingularityExecutorTaskLogManager(taskDefinition, templateManager, configuration, log, jsonObjectFileHelper);
-    this.taskCleanup = new SingularityExecutorTaskCleanup(taskLogManager, configuration, taskDefinition, log, dockerClient);
-    this.processBuilder = new SingularityExecutorTaskProcessBuilder(this, executorUtils, artifactFetcher, templateManager, configuration, taskDefinition.getExecutorData(), executorPid, dockerClient);
-=======
     this.taskLogManager = new SingularityExecutorTaskLogManager(taskDefinition, templateManager, baseConfiguration, executorConfiguration, log, jsonObjectFileHelper);
-    this.taskCleanup = new SingularityExecutorTaskCleanup(taskLogManager, executorConfiguration, taskDefinition, log);
-    this.processBuilder = new SingularityExecutorTaskProcessBuilder(this, executorUtils, artifactFetcher, templateManager, executorConfiguration, taskDefinition.getExecutorData(), executorPid);
->>>>>>> fe6028d6
+    this.taskCleanup = new SingularityExecutorTaskCleanup(taskLogManager, executorConfiguration, taskDefinition, log, dockerClient);
+    this.processBuilder = new SingularityExecutorTaskProcessBuilder(this, executorUtils, artifactFetcher, templateManager, executorConfiguration, taskDefinition.getExecutorData(), executorPid, dockerClient);
   }
 
   public void cleanup(TaskState state) {
