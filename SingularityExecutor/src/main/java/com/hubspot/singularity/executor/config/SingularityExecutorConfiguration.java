package com.hubspot.singularity.executor.config;

import java.nio.file.Path;
import java.nio.file.Paths;
import java.util.Arrays;
import java.util.Collections;
import java.util.List;
import java.util.Properties;
import java.util.concurrent.TimeUnit;

import javax.validation.constraints.Min;
import javax.validation.constraints.NotNull;

import org.hibernate.validator.constraints.NotEmpty;

import com.fasterxml.jackson.annotation.JsonIgnore;
import com.fasterxml.jackson.annotation.JsonProperty;
import com.google.common.base.Optional;
import com.google.common.base.Splitter;
import com.hubspot.mesos.MesosUtils;
import com.hubspot.singularity.runner.base.configuration.BaseRunnerConfiguration;
import com.hubspot.singularity.runner.base.configuration.Configuration;
import com.hubspot.singularity.runner.base.constraints.DirectoryExists;

@Configuration(filename = "/etc/singularity.executor.yaml", consolidatedField = "executor")
public class SingularityExecutorConfiguration extends BaseRunnerConfiguration {
  public static final String SHUTDOWN_TIMEOUT_MILLIS = "executor.shutdown.timeout.millis";

  public static final String HARD_KILL_AFTER_MILLIS = "executor.hard.kill.after.millis";
  public static final String NUM_CORE_KILL_THREADS = "executor.num.core.kill.threads";

  public static final String NUM_CORE_THREAD_CHECK_THREADS = "executor.num.core.thread.check.threads";
  public static final String CHECK_THREADS_EVERY_MILLIS = "executor.check.threads.every.millis";

  public static final String MAX_TASK_MESSAGE_LENGTH = "executor.status.update.max.task.message.length";

  public static final String IDLE_EXECUTOR_SHUTDOWN_AFTER_MILLIS = "executor.idle.shutdown.after.millis";
  public static final String SHUTDOWN_STOP_DRIVER_AFTER_MILLIS = "executor.shutdown.stop.driver.after.millis";

  public static final String TASK_APP_DIRECTORY = "executor.task.app.directory";

  public static final String TASK_EXECUTOR_JAVA_LOG_PATH = "executor.task.java.log.path";
  public static final String TASK_EXECUTOR_BASH_LOG_PATH = "executor.task.bash.log.path";
  public static final String TASK_SERVICE_LOG_PATH = "executor.task.service.log.path";

  public static final String DEFAULT_USER = "executor.default.user";

  public static final String GLOBAL_TASK_DEFINITION_DIRECTORY = "executor.global.task.definition.directory";
  public static final String GLOBAL_TASK_DEFINITION_SUFFIX = "executor.global.task.definition.suffix";

  public static final String LOGROTATE_COMMAND = "executor.logrotate.command";
  public static final String LOGROTATE_CONFIG_DIRECTORY = "executor.logrotate.config.folder";
  public static final String LOGROTATE_STATE_FILE = "executor.logrotate.state.file";
  public static final String LOGROTATE_DIRECTORY = "executor.logrotate.to.directory";
  public static final String LOGROTATE_MAXAGE_DAYS = "executor.logrotate.maxage.days";
  public static final String LOGROTATE_COUNT = "executor.logrotate.count";
  public static final String LOGROTATE_DATEFORMAT = "executor.logrotate.dateformat";

  public static final String LOGROTATE_EXTRAS_DATEFORMAT = "executor.logrotate.extras.dateformat";
  public static final String LOGROTATE_EXTRAS_FILES = "executor.logrotate.extras.files";

  public static final String TAIL_LOG_LINES_TO_SAVE = "executor.service.log.tail.lines.to.save";
  public static final String TAIL_LOG_FILENAME = "executor.service.log.tail.file.name";

  public static final String S3_FILES_TO_BACKUP = "executor.s3.uploader.extras.files";
  public static final String S3_UPLOADER_PATTERN = "executor.s3.uploader.pattern";
  public static final String S3_UPLOADER_BUCKET = "executor.s3.uploader.bucket";

  public static final String USE_LOCAL_DOWNLOAD_SERVICE = "executor.use.local.download.service";

  public static final String LOCAL_DOWNLOAD_SERVICE_TIMEOUT_MILLIS = "executor.local.download.service.timeout.millis";

  public static final String MAX_TASK_THREADS = "executor.max.task.threads";

  public static final String DOCKER_PREFIX = "executor.docker.prefix";
  public static final String DOCKER_STOP_TIMEOUT = "executor.docker.stop.timeout";

  @NotEmpty
  @JsonProperty
  private String executorJavaLog = "executor.java.log";

  @NotEmpty
  @JsonProperty
  private String executorBashLog = "executor.bash.log";

  @NotEmpty
  @JsonProperty
  private String serviceLog = "service.log";

  @NotEmpty
  @JsonProperty
  private String defaultRunAsUser;

  @NotEmpty
  @JsonProperty
  private String taskAppDirectory = "app";

  @Min(0)
  @JsonProperty
  private long shutdownTimeoutWaitMillis = TimeUnit.MINUTES.toMillis(5);

  @Min(0)
  @JsonProperty
  private long idleExecutorShutdownWaitMillis = TimeUnit.SECONDS.toMillis(30);

  @Min(0)
  @JsonProperty
  private long stopDriverAfterMillis = TimeUnit.SECONDS.toMillis(5);

  @NotEmpty
  @DirectoryExists
  @JsonProperty
  private String globalTaskDefinitionDirectory;

  @NotEmpty
  @JsonProperty
  private String globalTaskDefinitionSuffix = ".task.json";

  @Min(1)
  @JsonProperty
  private long hardKillAfterMillis = TimeUnit.MINUTES.toMillis(3);

  @Min(1)
  @JsonProperty
  private int killThreads = 1;

  @Min(1)
  @JsonProperty
  private int threadCheckThreads = 1;

  @Min(1)
  @JsonProperty
  private long checkThreadsEveryMillis = TimeUnit.SECONDS.toMillis(5);

  @Min(0)
  @JsonProperty
  private int maxTaskMessageLength = 80;

  @NotEmpty
  @JsonProperty
  private String logrotateCommand = "logrotate";

  @NotEmpty
  @JsonProperty
  private String logrotateStateFile = "logrotate.status";

  @NotEmpty
  @DirectoryExists
  @JsonProperty
  private String logrotateConfDirectory = "/etc/logrotate.d";

  @NotEmpty
  @JsonProperty
  private String logrotateToDirectory = "logs";

  @Min(1)
  @JsonProperty
  private int logrotateMaxageDays = 7;

  @Min(1)
  @JsonProperty
  private int logrotateCount = 20;

  @NotEmpty
  @JsonProperty
  private String logrotateDateformat= "-%Y%m%d%s";

  @NotEmpty
  @JsonProperty
  private String logrotateExtrasDateformat = "-%Y%m%d";

  @NotNull
  @JsonProperty
  private List<String> logrotateAdditionalFiles = Collections.emptyList();

  /**
   * Extra files to backup to S3 besides the service log.
   */
  @NotNull
  @JsonProperty
  private List<String> s3UploaderAdditionalFiles = Collections.emptyList();

  @Min(1)
  @JsonProperty
  private int tailLogLinesToSave = 2500;

  @NotEmpty
  @JsonProperty
  private String serviceFinishedTailLog = "tail_of_finished_service.log";

  @JsonProperty
  private String s3UploaderKeyPattern;

  @JsonProperty
  private String s3UploaderBucket;

  @JsonProperty
  private boolean useLocalDownloadService = false;

  @Min(1)
  @JsonProperty
  private long localDownloadServiceTimeoutMillis = TimeUnit.MINUTES.toMillis(3);

  @NotNull
  @JsonProperty
  private Optional<Integer> maxTaskThreads = Optional.absent();

  @JsonProperty
  private String dockerPrefix = "se-";

  @JsonProperty
  private int dockerStopTimeout = 15;

  @NotEmpty
  @JsonProperty
  private String cgroupsMesosCpuTasksFormat = "/cgroup/cpu/%s/tasks";

  @NotEmpty
  @JsonProperty
  private String procCgroupFormat = "/proc/%s/cgroup";

<<<<<<< HEAD
=======
  @JsonProperty
  @NotEmpty
  private List<String> artifactSignatureVerificationCommand = Arrays.asList("/usr/bin/gpg", "--verify", "{artifactSignaturePath}");

  @JsonProperty
  private boolean failTaskOnInvalidArtifactSignature = true;

  @JsonProperty
  @NotEmpty
  private String signatureVerifyOut = "executor.gpg.out";

>>>>>>> 2052885d
  public SingularityExecutorConfiguration() {
    super(Optional.of("singularity-executor.log"));
  }

  public List<String> getLogrotateAdditionalFiles() {
    return logrotateAdditionalFiles;
  }

  public void setLogrotateAdditionalFiles(List<String> logrotateAdditionalFiles) {
    this.logrotateAdditionalFiles = logrotateAdditionalFiles;
  }

  public List<String> getS3UploaderAdditionalFiles() {
    return s3UploaderAdditionalFiles;
  }

  public void setS3UploaderAdditionalFiles(List<String> s3UploaderAdditionalFiles) {
    this.s3UploaderAdditionalFiles = s3UploaderAdditionalFiles;
  }

  public String getExecutorJavaLog() {
    return executorJavaLog;
  }

  public String getExecutorBashLog() {
    return executorBashLog;
  }

  public String getServiceLog() {
    return serviceLog;
  }

  public String getDefaultRunAsUser() {
    return defaultRunAsUser;
  }

  public String getTaskAppDirectory() {
    return taskAppDirectory;
  }

  public long getShutdownTimeoutWaitMillis() {
    return shutdownTimeoutWaitMillis;
  }

  public long getIdleExecutorShutdownWaitMillis() {
    return idleExecutorShutdownWaitMillis;
  }

  public long getStopDriverAfterMillis() {
    return stopDriverAfterMillis;
  }

  public String getGlobalTaskDefinitionDirectory() {
    return globalTaskDefinitionDirectory;
  }

  public String getGlobalTaskDefinitionSuffix() {
    return globalTaskDefinitionSuffix;
  }

  public long getHardKillAfterMillis() {
    return hardKillAfterMillis;
  }

  public int getKillThreads() {
    return killThreads;
  }

  public int getThreadCheckThreads() {
    return threadCheckThreads;
  }

  public long getCheckThreadsEveryMillis() {
    return checkThreadsEveryMillis;
  }

  public int getMaxTaskMessageLength() {
    return maxTaskMessageLength;
  }

  public String getLogrotateCommand() {
    return logrotateCommand;
  }

  public String getLogrotateStateFile() {
    return logrotateStateFile;
  }

  public String getLogrotateConfDirectory() {
    return logrotateConfDirectory;
  }

  public String getLogrotateToDirectory() {
    return logrotateToDirectory;
  }

  public int getLogrotateMaxageDays() {
    return logrotateMaxageDays;
  }

  public int getLogrotateCount() {
    return logrotateCount;
  }

  public String getLogrotateDateformat() {
    return logrotateDateformat;
  }

  public String getLogrotateExtrasDateformat() {
    return logrotateExtrasDateformat;
  }

  public int getTailLogLinesToSave() {
    return tailLogLinesToSave;
  }

  public String getServiceFinishedTailLog() {
    return serviceFinishedTailLog;
  }

  public boolean isUseLocalDownloadService() {
    return useLocalDownloadService;
  }

  public long getLocalDownloadServiceTimeoutMillis() {
    return localDownloadServiceTimeoutMillis;
  }

  public Optional<Integer> getMaxTaskThreads() {
    return maxTaskThreads;
  }

  public String getDockerPrefix() {
    return dockerPrefix;
  }

  public int getDockerStopTimeout() {
    return dockerStopTimeout;
  }

  @JsonIgnore
  public Path getTaskDefinitionPath(String taskId) {
    return Paths.get(getGlobalTaskDefinitionDirectory()).resolve(MesosUtils.getSafeTaskIdForDirectory(taskId) + getGlobalTaskDefinitionSuffix());
  }

  public void setExecutorJavaLog(String executorJavaLog) {
    this.executorJavaLog = executorJavaLog;
  }

  public void setExecutorBashLog(String executorBashLog) {
    this.executorBashLog = executorBashLog;
  }

  public void setServiceLog(String serviceLog) {
    this.serviceLog = serviceLog;
  }

  public void setDefaultRunAsUser(String defaultRunAsUser) {
    this.defaultRunAsUser = defaultRunAsUser;
  }

  public void setTaskAppDirectory(String taskAppDirectory) {
    this.taskAppDirectory = taskAppDirectory;
  }

  public void setShutdownTimeoutWaitMillis(long shutdownTimeoutWaitMillis) {
    this.shutdownTimeoutWaitMillis = shutdownTimeoutWaitMillis;
  }

  public void setIdleExecutorShutdownWaitMillis(long idleExecutorShutdownWaitMillis) {
    this.idleExecutorShutdownWaitMillis = idleExecutorShutdownWaitMillis;
  }

  public void setStopDriverAfterMillis(long stopDriverAfterMillis) {
    this.stopDriverAfterMillis = stopDriverAfterMillis;
  }

  public void setGlobalTaskDefinitionDirectory(String globalTaskDefinitionDirectory) {
    this.globalTaskDefinitionDirectory = globalTaskDefinitionDirectory;
  }

  public void setGlobalTaskDefinitionSuffix(String globalTaskDefinitionSuffix) {
    this.globalTaskDefinitionSuffix = globalTaskDefinitionSuffix;
  }

  public void setHardKillAfterMillis(long hardKillAfterMillis) {
    this.hardKillAfterMillis = hardKillAfterMillis;
  }

  public void setKillThreads(int killThreads) {
    this.killThreads = killThreads;
  }

  public void setThreadCheckThreads(int threadCheckThreads) {
    this.threadCheckThreads = threadCheckThreads;
  }

  public void setCheckThreadsEveryMillis(long checkThreadsEveryMillis) {
    this.checkThreadsEveryMillis = checkThreadsEveryMillis;
  }

  public void setMaxTaskMessageLength(int maxTaskMessageLength) {
    this.maxTaskMessageLength = maxTaskMessageLength;
  }

  public void setLogrotateCommand(String logrotateCommand) {
    this.logrotateCommand = logrotateCommand;
  }

  public void setLogrotateStateFile(String logrotateStateFile) {
    this.logrotateStateFile = logrotateStateFile;
  }

  public void setLogrotateConfDirectory(String logrotateConfDirectory) {
    this.logrotateConfDirectory = logrotateConfDirectory;
  }

  public void setLogrotateToDirectory(String logrotateToDirectory) {
    this.logrotateToDirectory = logrotateToDirectory;
  }

  public void setLogrotateMaxageDays(int logrotateMaxageDays) {
    this.logrotateMaxageDays = logrotateMaxageDays;
  }

  public void setLogrotateCount(int logrotateCount) {
    this.logrotateCount = logrotateCount;
  }

  public void setLogrotateDateformat(String logrotateDateformat) {
    this.logrotateDateformat = logrotateDateformat;
  }

  public void setLogrotateExtrasDateformat(String logrotateExtrasDateformat) {
    this.logrotateExtrasDateformat = logrotateExtrasDateformat;
  }

  public void setTailLogLinesToSave(int tailLogLinesToSave) {
    this.tailLogLinesToSave = tailLogLinesToSave;
  }

  public void setServiceFinishedTailLog(String serviceFinishedTailLog) {
    this.serviceFinishedTailLog = serviceFinishedTailLog;
  }

  public String getS3UploaderKeyPattern() {
    return s3UploaderKeyPattern;
  }

  public void setS3UploaderKeyPattern(String s3UploaderKeyPattern) {
    this.s3UploaderKeyPattern = s3UploaderKeyPattern;
  }

  public String getS3UploaderBucket() {
    return s3UploaderBucket;
  }

  public void setS3UploaderBucket(String s3UploaderBucket) {
    this.s3UploaderBucket = s3UploaderBucket;
  }

  public void setUseLocalDownloadService(boolean useLocalDownloadService) {
    this.useLocalDownloadService = useLocalDownloadService;
  }

  public void setLocalDownloadServiceTimeoutMillis(long localDownloadServiceTimeoutMillis) {
    this.localDownloadServiceTimeoutMillis = localDownloadServiceTimeoutMillis;
  }

  public void setMaxTaskThreads(Optional<Integer> maxTaskThreads) {
    this.maxTaskThreads = maxTaskThreads;
  }

  public void setDockerPrefix(String dockerPrefix) {
    this.dockerPrefix = dockerPrefix;
  }

  public void setDockerStopTimeout(int dockerStopTimeout) {
    this.dockerStopTimeout = dockerStopTimeout;
  }

<<<<<<< HEAD
=======

>>>>>>> 2052885d
  public String getCgroupsMesosCpuTasksFormat() {
    return cgroupsMesosCpuTasksFormat;
  }

  public void setCgroupsMesosCpuTasksFormat(String cgroupsMesosCpuTasksFormat) {
    this.cgroupsMesosCpuTasksFormat = cgroupsMesosCpuTasksFormat;
  }

  public String getProcCgroupFormat() {
    return procCgroupFormat;
  }

  public void setProcCgroupFormat(String procCgroupFormat) {
    this.procCgroupFormat = procCgroupFormat;
  }

<<<<<<< HEAD
=======
  public List<String> getArtifactSignatureVerificationCommand() {
    return artifactSignatureVerificationCommand;
  }

  public void setArtifactSignatureVerificationCommand(List<String> artifactSignatureVerificationCommand) {
    this.artifactSignatureVerificationCommand = artifactSignatureVerificationCommand;
  }

  public boolean isFailTaskOnInvalidArtifactSignature() {
    return failTaskOnInvalidArtifactSignature;
  }

  public void setFailTaskOnInvalidArtifactSignature(boolean failTaskOnInvalidArtifactSignature) {
    this.failTaskOnInvalidArtifactSignature = failTaskOnInvalidArtifactSignature;
  }

  public String getSignatureVerifyOut() {
    return signatureVerifyOut;
  }

  public void setSignatureVerifyOut(String signatureVerifyOut) {
    this.signatureVerifyOut = signatureVerifyOut;
  }

>>>>>>> 2052885d
  @Override
  public String toString() {
    return "SingularityExecutorConfiguration[" +
            "executorJavaLog='" + executorJavaLog + '\'' +
            ", executorBashLog='" + executorBashLog + '\'' +
            ", serviceLog='" + serviceLog + '\'' +
            ", defaultRunAsUser='" + defaultRunAsUser + '\'' +
            ", taskAppDirectory='" + taskAppDirectory + '\'' +
            ", shutdownTimeoutWaitMillis=" + shutdownTimeoutWaitMillis +
            ", idleExecutorShutdownWaitMillis=" + idleExecutorShutdownWaitMillis +
            ", stopDriverAfterMillis=" + stopDriverAfterMillis +
            ", globalTaskDefinitionDirectory='" + globalTaskDefinitionDirectory + '\'' +
            ", globalTaskDefinitionSuffix='" + globalTaskDefinitionSuffix + '\'' +
            ", hardKillAfterMillis=" + hardKillAfterMillis +
            ", killThreads=" + killThreads +
            ", threadCheckThreads=" + threadCheckThreads +
            ", checkThreadsEveryMillis=" + checkThreadsEveryMillis +
            ", maxTaskMessageLength=" + maxTaskMessageLength +
            ", logrotateCommand='" + logrotateCommand + '\'' +
            ", logrotateStateFile='" + logrotateStateFile + '\'' +
            ", logrotateConfDirectory='" + logrotateConfDirectory + '\'' +
            ", logrotateToDirectory='" + logrotateToDirectory + '\'' +
            ", logrotateMaxageDays=" + logrotateMaxageDays +
            ", logrotateCount=" + logrotateCount +
            ", logrotateDateformat='" + logrotateDateformat + '\'' +
            ", logrotateExtrasDateformat='" + logrotateExtrasDateformat + '\'' +
            ", logrotateAdditionalFiles=" + logrotateAdditionalFiles +
            ", s3UploaderAdditionalFiles=" + s3UploaderAdditionalFiles +
            ", tailLogLinesToSave=" + tailLogLinesToSave +
            ", serviceFinishedTailLog='" + serviceFinishedTailLog + '\'' +
            ", s3UploaderKeyPattern='" + s3UploaderKeyPattern + '\'' +
            ", s3UploaderBucket='" + s3UploaderBucket + '\'' +
            ", useLocalDownloadService=" + useLocalDownloadService +
            ", localDownloadServiceTimeoutMillis=" + localDownloadServiceTimeoutMillis +
            ", maxTaskThreads=" + maxTaskThreads +
            ", dockerPrefix=" + dockerPrefix +
            ", dockerStopTimeout=" + dockerStopTimeout +
            ']';
  }

  @Override
  public void updateFromProperties(Properties properties) {
    final Splitter commaSplitter = Splitter.on(',').omitEmptyStrings().trimResults();

    if (properties.containsKey(SHUTDOWN_TIMEOUT_MILLIS)) {
      setShutdownTimeoutWaitMillis(Long.parseLong(properties.getProperty(SHUTDOWN_TIMEOUT_MILLIS)));
    }

    if (properties.containsKey(HARD_KILL_AFTER_MILLIS)) {
      setHardKillAfterMillis(Long.parseLong(properties.getProperty(HARD_KILL_AFTER_MILLIS)));
    }

    if (properties.containsKey(NUM_CORE_KILL_THREADS)) {
      setKillThreads(Integer.parseInt(properties.getProperty(NUM_CORE_KILL_THREADS)));
    }

    if (properties.containsKey(NUM_CORE_THREAD_CHECK_THREADS)) {
      setThreadCheckThreads(Integer.parseInt(properties.getProperty(NUM_CORE_THREAD_CHECK_THREADS)));
    }

    if (properties.containsKey(CHECK_THREADS_EVERY_MILLIS)) {
      setCheckThreadsEveryMillis(Long.parseLong(properties.getProperty(CHECK_THREADS_EVERY_MILLIS)));
    }

    if (properties.containsKey(MAX_TASK_MESSAGE_LENGTH)) {
      setMaxTaskMessageLength(Integer.parseInt(properties.getProperty(MAX_TASK_MESSAGE_LENGTH)));
    }

    if (properties.containsKey(IDLE_EXECUTOR_SHUTDOWN_AFTER_MILLIS)) {
      setIdleExecutorShutdownWaitMillis(Long.parseLong(properties.getProperty(IDLE_EXECUTOR_SHUTDOWN_AFTER_MILLIS)));
    }

    if (properties.containsKey(SHUTDOWN_STOP_DRIVER_AFTER_MILLIS)) {
      setShutdownTimeoutWaitMillis(Long.parseLong(properties.getProperty(SHUTDOWN_STOP_DRIVER_AFTER_MILLIS)));
    }

    if (properties.containsKey(TASK_APP_DIRECTORY)) {
      setTaskAppDirectory(properties.getProperty(TASK_APP_DIRECTORY));
    }

    if (properties.containsKey(TASK_EXECUTOR_JAVA_LOG_PATH)) {
      setExecutorJavaLog(properties.getProperty(TASK_EXECUTOR_JAVA_LOG_PATH));
    }

    if (properties.containsKey(TASK_EXECUTOR_BASH_LOG_PATH)) {
      setExecutorBashLog(properties.getProperty(TASK_EXECUTOR_BASH_LOG_PATH));
    }

    if (properties.containsKey(TASK_SERVICE_LOG_PATH)) {
      setServiceLog(properties.getProperty(TASK_SERVICE_LOG_PATH));
    }

    if (properties.containsKey(DEFAULT_USER)) {
      setDefaultRunAsUser(properties.getProperty(DEFAULT_USER));
    }

    if (properties.containsKey(GLOBAL_TASK_DEFINITION_DIRECTORY)) {
      setGlobalTaskDefinitionDirectory(properties.getProperty(GLOBAL_TASK_DEFINITION_DIRECTORY));
    }

    if (properties.containsKey(GLOBAL_TASK_DEFINITION_SUFFIX)) {
      setGlobalTaskDefinitionSuffix(properties.getProperty(GLOBAL_TASK_DEFINITION_SUFFIX));
    }

    if (properties.containsKey(LOGROTATE_COMMAND)) {
      setLogrotateCommand(properties.getProperty(LOGROTATE_COMMAND));
    }

    if (properties.containsKey(LOGROTATE_CONFIG_DIRECTORY)) {
      setLogrotateConfDirectory(properties.getProperty(LOGROTATE_CONFIG_DIRECTORY));
    }

    if (properties.containsKey(LOGROTATE_STATE_FILE)) {
      setLogrotateStateFile(properties.getProperty(LOGROTATE_STATE_FILE));
    }

    if (properties.containsKey(LOGROTATE_DIRECTORY)) {
      setLogrotateToDirectory(properties.getProperty(LOGROTATE_DIRECTORY));
    }

    if (properties.containsKey(LOGROTATE_MAXAGE_DAYS)) {
      setLogrotateMaxageDays(Integer.parseInt(properties.getProperty(LOGROTATE_MAXAGE_DAYS)));
    }

    if (properties.containsKey(LOGROTATE_COUNT)) {
      setLogrotateCount(Integer.parseInt(properties.getProperty(LOGROTATE_COUNT)));
    }

    if (properties.containsKey(LOGROTATE_DATEFORMAT)) {
      setLogrotateDateformat(properties.getProperty(LOGROTATE_DATEFORMAT));
    }

    if (properties.containsKey(LOGROTATE_EXTRAS_DATEFORMAT)) {
      setLogrotateExtrasDateformat(properties.getProperty(LOGROTATE_EXTRAS_DATEFORMAT));
    }

    if (properties.containsKey(LOGROTATE_EXTRAS_FILES)) {
      setLogrotateAdditionalFiles(commaSplitter.splitToList(properties.getProperty(LOGROTATE_EXTRAS_FILES)));
    }

    if (properties.containsKey(TAIL_LOG_LINES_TO_SAVE)) {
      setTailLogLinesToSave(Integer.parseInt(properties.getProperty(TAIL_LOG_LINES_TO_SAVE)));
    }

    if (properties.containsKey(TAIL_LOG_FILENAME)) {
      setServiceFinishedTailLog(properties.getProperty(TAIL_LOG_FILENAME));
    }

    if (properties.containsKey(S3_FILES_TO_BACKUP)) {
      setS3UploaderAdditionalFiles(commaSplitter.splitToList(properties.getProperty(S3_FILES_TO_BACKUP)));
    }

    if (properties.containsKey(S3_UPLOADER_PATTERN)) {
      setS3UploaderKeyPattern(properties.getProperty(S3_UPLOADER_PATTERN));
    }

    if (properties.containsKey(S3_UPLOADER_BUCKET)) {
      setS3UploaderBucket(properties.getProperty(S3_UPLOADER_BUCKET));
    }

    if (properties.containsKey(USE_LOCAL_DOWNLOAD_SERVICE)) {
      setUseLocalDownloadService(Boolean.parseBoolean(properties.getProperty(USE_LOCAL_DOWNLOAD_SERVICE)));
    }

    if (properties.containsKey(LOCAL_DOWNLOAD_SERVICE_TIMEOUT_MILLIS)) {
      setLocalDownloadServiceTimeoutMillis(Long.parseLong(properties.getProperty(LOCAL_DOWNLOAD_SERVICE_TIMEOUT_MILLIS)));
    }

    if (properties.containsKey(MAX_TASK_THREADS)) {
      setMaxTaskThreads(Optional.of(Integer.parseInt(properties.getProperty(MAX_TASK_THREADS))));
    }

    if (properties.containsKey(DOCKER_PREFIX)) {
      setDockerPrefix(properties.getProperty(DOCKER_PREFIX));
    }

    if (properties.containsKey(DOCKER_STOP_TIMEOUT)) {
      setDockerStopTimeout(Integer.parseInt(properties.getProperty(DOCKER_STOP_TIMEOUT)));
    }
  }
}<|MERGE_RESOLUTION|>--- conflicted
+++ resolved
@@ -219,8 +219,6 @@
   @JsonProperty
   private String procCgroupFormat = "/proc/%s/cgroup";
 
-<<<<<<< HEAD
-=======
   @JsonProperty
   @NotEmpty
   private List<String> artifactSignatureVerificationCommand = Arrays.asList("/usr/bin/gpg", "--verify", "{artifactSignaturePath}");
@@ -232,7 +230,6 @@
   @NotEmpty
   private String signatureVerifyOut = "executor.gpg.out";
 
->>>>>>> 2052885d
   public SingularityExecutorConfiguration() {
     super(Optional.of("singularity-executor.log"));
   }
@@ -514,10 +511,7 @@
     this.dockerStopTimeout = dockerStopTimeout;
   }
 
-<<<<<<< HEAD
-=======
-
->>>>>>> 2052885d
+
   public String getCgroupsMesosCpuTasksFormat() {
     return cgroupsMesosCpuTasksFormat;
   }
@@ -534,8 +528,6 @@
     this.procCgroupFormat = procCgroupFormat;
   }
 
-<<<<<<< HEAD
-=======
   public List<String> getArtifactSignatureVerificationCommand() {
     return artifactSignatureVerificationCommand;
   }
@@ -560,7 +552,6 @@
     this.signatureVerifyOut = signatureVerifyOut;
   }
 
->>>>>>> 2052885d
   @Override
   public String toString() {
     return "SingularityExecutorConfiguration[" +
