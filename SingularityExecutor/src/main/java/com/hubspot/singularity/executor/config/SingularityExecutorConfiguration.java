--- conflicted
+++ resolved
@@ -222,13 +222,10 @@
   @JsonProperty
   private String procCgroupFormat = "/proc/%s/cgroup";
 
-<<<<<<< HEAD
-=======
   @NotEmpty
   @JsonProperty
   private String switchUserCommandFormat = "sudo -E -u %s";
 
->>>>>>> 9544edd7
   @JsonProperty
   @NotEmpty
   private List<String> artifactSignatureVerificationCommand = Arrays.asList("/usr/bin/gpg", "--verify", "{artifactSignaturePath}");
@@ -521,7 +518,6 @@
     this.dockerStopTimeout = dockerStopTimeout;
   }
 
-<<<<<<< HEAD
   public boolean isDisableThreadChecker() {
     return disableThreadChecker;
   }
@@ -529,8 +525,6 @@
   public void setDisableThreadChecker(boolean disableThreadChecker) {
     this.disableThreadChecker = disableThreadChecker;
   }
-=======
->>>>>>> 9544edd7
 
   public String getCgroupsMesosCpuTasksFormat() {
     return cgroupsMesosCpuTasksFormat;
@@ -548,8 +542,6 @@
     this.procCgroupFormat = procCgroupFormat;
   }
 
-<<<<<<< HEAD
-=======
   public String getSwitchUserCommandFormat() {
     return switchUserCommandFormat;
   }
@@ -558,7 +550,6 @@
     this.switchUserCommandFormat = switchUserCommandFormat;
   }
 
->>>>>>> 9544edd7
   public List<String> getArtifactSignatureVerificationCommand() {
     return artifactSignatureVerificationCommand;
   }
