--- conflicted
+++ resolved
@@ -212,7 +212,29 @@
   @JsonProperty
   private int dockerStopTimeout = 15;
 
-<<<<<<< HEAD
+  @NotEmpty
+  @JsonProperty
+  private String cgroupsMesosCpuTasksFormat = "/cgroup/cpu/%s/tasks";
+
+  @NotEmpty
+  @JsonProperty
+  private String procCgroupFormat = "/proc/%s/cgroup";
+
+  @NotEmpty
+  @JsonProperty
+  private String switchUserCommandFormat = "sudo -E -u %s";
+
+  @JsonProperty
+  @NotEmpty
+  private List<String> artifactSignatureVerificationCommand = Arrays.asList("/usr/bin/gpg", "--verify", "{artifactSignaturePath}");
+
+  @JsonProperty
+  private boolean failTaskOnInvalidArtifactSignature = true;
+
+  @JsonProperty
+  @NotEmpty
+  private String signatureVerifyOut = "executor.gpg.out";
+
   @JsonProperty
   public List<SingularityExecutorShellCommandDescriptor> shellCommands = Collections.emptyList();
 
@@ -221,30 +243,6 @@
 
   @JsonProperty
   private String pidCommandPlaceholder = "{PID}";
-=======
-  @NotEmpty
-  @JsonProperty
-  private String cgroupsMesosCpuTasksFormat = "/cgroup/cpu/%s/tasks";
-
-  @NotEmpty
-  @JsonProperty
-  private String procCgroupFormat = "/proc/%s/cgroup";
-
-  @NotEmpty
-  @JsonProperty
-  private String switchUserCommandFormat = "sudo -E -u %s";
-
-  @JsonProperty
-  @NotEmpty
-  private List<String> artifactSignatureVerificationCommand = Arrays.asList("/usr/bin/gpg", "--verify", "{artifactSignaturePath}");
-
-  @JsonProperty
-  private boolean failTaskOnInvalidArtifactSignature = true;
-
-  @JsonProperty
-  @NotEmpty
-  private String signatureVerifyOut = "executor.gpg.out";
->>>>>>> 9b070573
 
   public SingularityExecutorConfiguration() {
     super(Optional.of("singularity-executor.log"));
@@ -535,7 +533,53 @@
     this.dockerStopTimeout = dockerStopTimeout;
   }
 
-<<<<<<< HEAD
+  public String getCgroupsMesosCpuTasksFormat() {
+    return cgroupsMesosCpuTasksFormat;
+  }
+
+  public void setCgroupsMesosCpuTasksFormat(String cgroupsMesosCpuTasksFormat) {
+    this.cgroupsMesosCpuTasksFormat = cgroupsMesosCpuTasksFormat;
+  }
+
+  public String getProcCgroupFormat() {
+    return procCgroupFormat;
+  }
+
+  public void setProcCgroupFormat(String procCgroupFormat) {
+    this.procCgroupFormat = procCgroupFormat;
+  }
+
+  public String getSwitchUserCommandFormat() {
+    return switchUserCommandFormat;
+  }
+
+  public void setSwitchUserCommandFormat(String switchUserCommandFormat) {
+    this.switchUserCommandFormat = switchUserCommandFormat;
+  }
+
+  public List<String> getArtifactSignatureVerificationCommand() {
+    return artifactSignatureVerificationCommand;
+  }
+
+  public void setArtifactSignatureVerificationCommand(List<String> artifactSignatureVerificationCommand) {
+    this.artifactSignatureVerificationCommand = artifactSignatureVerificationCommand;
+  }
+
+  public boolean isFailTaskOnInvalidArtifactSignature() {
+    return failTaskOnInvalidArtifactSignature;
+  }
+
+  public void setFailTaskOnInvalidArtifactSignature(boolean failTaskOnInvalidArtifactSignature) {
+    this.failTaskOnInvalidArtifactSignature = failTaskOnInvalidArtifactSignature;
+  }
+
+  public String getSignatureVerifyOut() {
+    return signatureVerifyOut;
+  }
+
+  public void setSignatureVerifyOut(String signatureVerifyOut) {
+    this.signatureVerifyOut = signatureVerifyOut;
+  }
   public List<SingularityExecutorShellCommandDescriptor> getShellCommands() {
     return shellCommands;
   }
@@ -550,72 +594,10 @@
 
   public void setShellCommandOutFile(String shellCommandOutFile) {
     this.shellCommandOutFile = shellCommandOutFile;
-=======
-
-  public String getCgroupsMesosCpuTasksFormat() {
-    return cgroupsMesosCpuTasksFormat;
-  }
-
-  public void setCgroupsMesosCpuTasksFormat(String cgroupsMesosCpuTasksFormat) {
-    this.cgroupsMesosCpuTasksFormat = cgroupsMesosCpuTasksFormat;
-  }
-
-  public String getProcCgroupFormat() {
-    return procCgroupFormat;
-  }
-
-  public void setProcCgroupFormat(String procCgroupFormat) {
-    this.procCgroupFormat = procCgroupFormat;
-  }
-
-  public String getSwitchUserCommandFormat() {
-    return switchUserCommandFormat;
-  }
-
-  public void setSwitchUserCommandFormat(String switchUserCommandFormat) {
-    this.switchUserCommandFormat = switchUserCommandFormat;
-  }
-
-  public List<String> getArtifactSignatureVerificationCommand() {
-    return artifactSignatureVerificationCommand;
-  }
-
-  public void setArtifactSignatureVerificationCommand(List<String> artifactSignatureVerificationCommand) {
-    this.artifactSignatureVerificationCommand = artifactSignatureVerificationCommand;
-  }
-
-  public boolean isFailTaskOnInvalidArtifactSignature() {
-    return failTaskOnInvalidArtifactSignature;
-  }
-
-  public void setFailTaskOnInvalidArtifactSignature(boolean failTaskOnInvalidArtifactSignature) {
-    this.failTaskOnInvalidArtifactSignature = failTaskOnInvalidArtifactSignature;
-  }
-
-  public String getSignatureVerifyOut() {
-    return signatureVerifyOut;
-  }
-
-  public void setSignatureVerifyOut(String signatureVerifyOut) {
-    this.signatureVerifyOut = signatureVerifyOut;
->>>>>>> 9b070573
   }
 
   @Override
   public String toString() {
-<<<<<<< HEAD
-    return "SingularityExecutorConfiguration [executorJavaLog=" + executorJavaLog + ", executorBashLog=" + executorBashLog + ", serviceLog=" + serviceLog + ", defaultRunAsUser=" + defaultRunAsUser
-        + ", taskAppDirectory=" + taskAppDirectory + ", shutdownTimeoutWaitMillis=" + shutdownTimeoutWaitMillis + ", idleExecutorShutdownWaitMillis=" + idleExecutorShutdownWaitMillis
-        + ", stopDriverAfterMillis=" + stopDriverAfterMillis + ", globalTaskDefinitionDirectory=" + globalTaskDefinitionDirectory + ", globalTaskDefinitionSuffix=" + globalTaskDefinitionSuffix
-        + ", hardKillAfterMillis=" + hardKillAfterMillis + ", killThreads=" + killThreads + ", threadCheckThreads=" + threadCheckThreads + ", checkThreadsEveryMillis=" + checkThreadsEveryMillis
-        + ", maxTaskMessageLength=" + maxTaskMessageLength + ", logrotateCommand=" + logrotateCommand + ", logrotateStateFile=" + logrotateStateFile + ", logrotateConfDirectory="
-        + logrotateConfDirectory + ", logrotateToDirectory=" + logrotateToDirectory + ", logrotateMaxageDays=" + logrotateMaxageDays + ", logrotateCount=" + logrotateCount + ", logrotateDateformat="
-        + logrotateDateformat + ", logrotateExtrasDateformat=" + logrotateExtrasDateformat + ", logrotateAdditionalFiles=" + logrotateAdditionalFiles + ", s3UploaderAdditionalFiles="
-        + s3UploaderAdditionalFiles + ", tailLogLinesToSave=" + tailLogLinesToSave + ", serviceFinishedTailLog=" + serviceFinishedTailLog + ", s3UploaderKeyPattern=" + s3UploaderKeyPattern
-        + ", s3UploaderBucket=" + s3UploaderBucket + ", useLocalDownloadService=" + useLocalDownloadService + ", localDownloadServiceTimeoutMillis=" + localDownloadServiceTimeoutMillis
-        + ", maxTaskThreads=" + maxTaskThreads + ", dockerPrefix=" + dockerPrefix + ", dockerStopTimeout=" + dockerStopTimeout + ", shellCommands=" + shellCommands + ", shellCommandOutFile="
-        + shellCommandOutFile + ", pidCommandPlaceholder=" + pidCommandPlaceholder + "]";
-=======
     return "SingularityExecutorConfiguration[" +
             "executorJavaLog='" + executorJavaLog + '\'' +
             ", executorBashLog='" + executorBashLog + '\'' +
@@ -657,8 +639,10 @@
             ", artifactSignatureVerificationCommand=" + artifactSignatureVerificationCommand +
             ", failTaskOnInvalidArtifactSignature=" + failTaskOnInvalidArtifactSignature +
             ", signatureVerifyOut='" + signatureVerifyOut + '\'' +
+            ", shellCommands=" + shellCommands +
+            ", shellCommandOutFile='" + shellCommandOutFile + '\'' +
+            ", pidCommandPlaceholder='" + pidCommandPlaceholder + '\'' +
             ']';
->>>>>>> 9b070573
   }
 
   @Override
