--- conflicted
+++ resolved
@@ -231,11 +231,10 @@
   @JsonProperty
   private String procCgroupFormat = "/proc/%s/cgroup";
 
-<<<<<<< HEAD
   @NotEmpty
   @JsonProperty
   private String switchUserCommandFormat = "sudo -E -u %s";
-=======
+
   @JsonProperty
   @NotEmpty
   private String artifactSignatureVerificationCommandFormat = "gpg --batch --yes --passphrase-fd 0 --verify %s";
@@ -254,7 +253,6 @@
   @JsonProperty
   @NotEmpty
   private String signatureVerifyOut = "executor.gpg.out";
->>>>>>> 3546afb4
 
   public SingularityExecutorConfiguration() {
     super(Optional.of("singularity-executor.log"));
@@ -545,7 +543,6 @@
     this.dockerStopTimeout = dockerStopTimeout;
   }
 
-<<<<<<< HEAD
   public boolean isDisableThreadChecker() {
     return disableThreadChecker;
   }
@@ -569,8 +566,6 @@
   public void setShellCommandOutFile(String shellCommandOutFile) {
     this.shellCommandOutFile = shellCommandOutFile;
   }
-=======
->>>>>>> 3546afb4
 
   public String getCgroupsMesosCpuTasksFormat() {
     return cgroupsMesosCpuTasksFormat;
@@ -588,14 +583,14 @@
     this.procCgroupFormat = procCgroupFormat;
   }
 
-<<<<<<< HEAD
   public String getSwitchUserCommandFormat() {
     return switchUserCommandFormat;
   }
 
   public void setSwitchUserCommandFormat(String switchUserCommandFormat) {
     this.switchUserCommandFormat = switchUserCommandFormat;
-=======
+  }
+
   public String getArtifactSignatureVerificationCommandFormat() {
     return artifactSignatureVerificationCommandFormat;
   }
@@ -634,7 +629,6 @@
 
   public void setSignatureVerifyOut(String signatureVerifyOut) {
     this.signatureVerifyOut = signatureVerifyOut;
->>>>>>> 3546afb4
   }
 
   @Override
