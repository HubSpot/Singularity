--- conflicted
+++ resolved
@@ -547,7 +547,6 @@
     this.dockerStopTimeout = dockerStopTimeout;
   }
 
-<<<<<<< HEAD
   public boolean isDisableThreadChecker() {
     return disableThreadChecker;
   }
@@ -556,8 +555,6 @@
     this.disableThreadChecker = disableThreadChecker;
   }
 
-=======
->>>>>>> d94d33d8
   public String getCgroupsMesosCpuTasksFormat() {
     return cgroupsMesosCpuTasksFormat;
   }
