--- conflicted
+++ resolved
@@ -215,14 +215,6 @@
   @JsonProperty
   private SingularityExecutorLogrotateFrequency logrotateFrequency = SingularityExecutorLogrotateFrequency.DAILY;
 
-  @NotNull
-  @JsonProperty
-  private Optional<String> s3StorageClass = Optional.absent();
-
-  @NotNull
-  @JsonProperty
-  private Optional<Long> applyS3StorageClassAfterBytes = Optional.absent();
-
   @NotEmpty
   @JsonProperty
   private String cronDirectory = "/etc/cron.d";
@@ -653,22 +645,6 @@
 
   public void setLogrotateCompressionSettings(LogrotateCompressionSettings logrotateCompressionSettings) {
     this.logrotateCompressionSettings = logrotateCompressionSettings;
-  }
-
-  public Optional<String> getS3StorageClass() {
-    return s3StorageClass;
-  }
-
-  public void setS3StorageClass(Optional<String> s3StorageClass) {
-    this.s3StorageClass = s3StorageClass;
-  }
-
-  public Optional<Long> getApplyS3StorageClassAfterBytes() {
-    return applyS3StorageClassAfterBytes;
-  }
-
-  public void setApplyS3StorageClassAfterBytes(Optional<Long> applyS3StorageClassAfterBytes) {
-    this.applyS3StorageClassAfterBytes = applyS3StorageClassAfterBytes;
   }
 
   @Override
@@ -676,10 +652,6 @@
     return "SingularityExecutorConfiguration{" +
         "executorJavaLog='" + executorJavaLog + '\'' +
         ", executorBashLog='" + executorBashLog + '\'' +
-<<<<<<< HEAD
-        ", serviceLog='" + serviceLog + '\'' +
-=======
->>>>>>> 13d2fe94
         ", defaultRunAsUser='" + defaultRunAsUser + '\'' +
         ", taskAppDirectory='" + taskAppDirectory + '\'' +
         ", shutdownTimeoutWaitMillis=" + shutdownTimeoutWaitMillis +
@@ -691,10 +663,7 @@
         ", killThreads=" + killThreads +
         ", threadCheckThreads=" + threadCheckThreads +
         ", checkThreadsEveryMillis=" + checkThreadsEveryMillis +
-<<<<<<< HEAD
         ", disableThreadChecker=" + disableThreadChecker +
-=======
->>>>>>> 13d2fe94
         ", maxTaskMessageLength=" + maxTaskMessageLength +
         ", logrotateCommand='" + logrotateCommand + '\'' +
         ", logrotateStateFile='" + logrotateStateFile + '\'' +
@@ -706,15 +675,7 @@
         ", logrotateExtrasDateformat='" + logrotateExtrasDateformat + '\'' +
         ", logrotateCompressionSettings=" + logrotateCompressionSettings +
         ", logrotateAdditionalFiles=" + logrotateAdditionalFiles +
-<<<<<<< HEAD
-        ", s3UploaderAdditionalFiles=" + s3UploaderAdditionalFiles +
         ", tailLogLinesToSave=" + tailLogLinesToSave +
-        ", serviceFinishedTailLog='" + serviceFinishedTailLog + '\'' +
-        ", s3UploaderKeyPattern='" + s3UploaderKeyPattern + '\'' +
-        ", s3UploaderBucket='" + s3UploaderBucket + '\'' +
-=======
-        ", tailLogLinesToSave=" + tailLogLinesToSave +
->>>>>>> 13d2fe94
         ", useLocalDownloadService=" + useLocalDownloadService +
         ", localDownloadServiceTimeoutMillis=" + localDownloadServiceTimeoutMillis +
         ", localDownloadServiceMaxConnections=" + localDownloadServiceMaxConnections +
@@ -739,16 +700,8 @@
         ", dockerAuthConfig=" + dockerAuthConfig +
         ", threadCheckerType=" + threadCheckerType +
         ", logrotateFrequency=" + logrotateFrequency +
-<<<<<<< HEAD
-        ", s3StorageClass=" + s3StorageClass +
-        ", applyS3StorageClassAfterBytes=" + applyS3StorageClassAfterBytes +
-        ", cronDirectory='" + cronDirectory + '\'' +
-        ", useFileAttributes=" + useFileAttributes +
-        '}';
-=======
         ", cronDirectory='" + cronDirectory + '\'' +
         ", useFileAttributes=" + useFileAttributes +
         "} " + super.toString();
->>>>>>> 13d2fe94
   }
 }