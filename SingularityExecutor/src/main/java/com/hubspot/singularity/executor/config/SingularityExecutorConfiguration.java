package com.hubspot.singularity.executor.config;

import java.nio.file.Path;
import java.nio.file.Paths;
import java.util.Collections;
import java.util.List;
import java.util.Properties;
import java.util.concurrent.TimeUnit;

import javax.validation.constraints.Min;
import javax.validation.constraints.NotNull;

import org.hibernate.validator.constraints.NotEmpty;

import com.fasterxml.jackson.annotation.JsonIgnore;
import com.fasterxml.jackson.annotation.JsonProperty;
import com.google.common.base.Optional;
import com.google.common.base.Splitter;
import com.hubspot.mesos.MesosUtils;
import com.hubspot.singularity.runner.base.configuration.BaseRunnerConfiguration;
import com.hubspot.singularity.runner.base.configuration.Configuration;
import com.hubspot.singularity.runner.base.constraints.DirectoryExists;

@Configuration("/etc/singularity.executor.yaml")
public class SingularityExecutorConfiguration extends BaseRunnerConfiguration {
  public static final String SHUTDOWN_TIMEOUT_MILLIS = "executor.shutdown.timeout.millis";

  public static final String HARD_KILL_AFTER_MILLIS = "executor.hard.kill.after.millis";
  public static final String NUM_CORE_KILL_THREADS = "executor.num.core.kill.threads";

  public static final String NUM_CORE_THREAD_CHECK_THREADS = "executor.num.core.thread.check.threads";
  public static final String CHECK_THREADS_EVERY_MILLIS = "executor.check.threads.every.millis";

  public static final String MAX_TASK_MESSAGE_LENGTH = "executor.status.update.max.task.message.length";

  public static final String IDLE_EXECUTOR_SHUTDOWN_AFTER_MILLIS = "executor.idle.shutdown.after.millis";
  public static final String SHUTDOWN_STOP_DRIVER_AFTER_MILLIS = "executor.shutdown.stop.driver.after.millis";

  public static final String TASK_APP_DIRECTORY = "executor.task.app.directory";

  public static final String TASK_EXECUTOR_JAVA_LOG_PATH = "executor.task.java.log.path";
  public static final String TASK_EXECUTOR_BASH_LOG_PATH = "executor.task.bash.log.path";
  public static final String TASK_SERVICE_LOG_PATH = "executor.task.service.log.path";

  public static final String DEFAULT_USER = "executor.default.user";

  public static final String GLOBAL_TASK_DEFINITION_DIRECTORY = "executor.global.task.definition.directory";
  public static final String GLOBAL_TASK_DEFINITION_SUFFIX = "executor.global.task.definition.suffix";

  public static final String LOGROTATE_COMMAND = "executor.logrotate.command";
  public static final String LOGROTATE_CONFIG_DIRECTORY = "executor.logrotate.config.folder";
  public static final String LOGROTATE_STATE_FILE = "executor.logrotate.state.file";
  public static final String LOGROTATE_DIRECTORY = "executor.logrotate.to.directory";
  public static final String LOGROTATE_MAXAGE_DAYS = "executor.logrotate.maxage.days";
  public static final String LOGROTATE_COUNT = "executor.logrotate.count";
  public static final String LOGROTATE_DATEFORMAT = "executor.logrotate.dateformat";

  public static final String LOGROTATE_EXTRAS_DATEFORMAT = "executor.logrotate.extras.dateformat";
  public static final String LOGROTATE_EXTRAS_FILES = "executor.logrotate.extras.files";

  public static final String TAIL_LOG_LINES_TO_SAVE = "executor.service.log.tail.lines.to.save";
  public static final String TAIL_LOG_FILENAME = "executor.service.log.tail.file.name";

  public static final String S3_FILES_TO_BACKUP = "executor.s3.uploader.extras.files";
  public static final String S3_UPLOADER_PATTERN = "executor.s3.uploader.pattern";
  public static final String S3_UPLOADER_BUCKET = "executor.s3.uploader.bucket";

  public static final String USE_LOCAL_DOWNLOAD_SERVICE = "executor.use.local.download.service";

  public static final String LOCAL_DOWNLOAD_SERVICE_TIMEOUT_MILLIS = "executor.local.download.service.timeout.millis";

  public static final String MAX_TASK_THREADS = "executor.max.task.threads";

  public static final String DOCKER_PREFIX = "executor.docker.prefix";
  public static final String DOCKER_STOP_TIMEOUT = "executor.docker.stop.timeout";

  @NotEmpty
  @JsonProperty
  private String executorJavaLog = "executor.java.log";

  @NotEmpty
  @JsonProperty
  private String executorBashLog = "executor.bash.log";

  @NotEmpty
  @JsonProperty
  private String serviceLog = "service.log";

  @NotEmpty
  @JsonProperty
  private String defaultRunAsUser;

  @NotEmpty
  @JsonProperty
  private String taskAppDirectory = "app";

  @Min(0)
  @JsonProperty
  private long shutdownTimeoutWaitMillis = TimeUnit.MINUTES.toMillis(5);

  @Min(0)
  @JsonProperty
  private long idleExecutorShutdownWaitMillis = TimeUnit.SECONDS.toMillis(30);

  @Min(0)
  @JsonProperty
  private long stopDriverAfterMillis = TimeUnit.SECONDS.toMillis(5);

  @NotEmpty
  @DirectoryExists
  @JsonProperty
  private String globalTaskDefinitionDirectory;

  @NotEmpty
  @JsonProperty
  private String globalTaskDefinitionSuffix = ".task.json";

  @Min(1)
  @JsonProperty
  private long hardKillAfterMillis = TimeUnit.MINUTES.toMillis(3);

  @Min(1)
  @JsonProperty
  private int killThreads = 1;

  @Min(1)
  @JsonProperty
  private int threadCheckThreads = 1;

  @Min(1)
  @JsonProperty
  private long checkThreadsEveryMillis = TimeUnit.SECONDS.toMillis(5);

  @JsonProperty
  private boolean disableThreadChecker = false;

  @Min(0)
  @JsonProperty
  private int maxTaskMessageLength = 80;

  @NotEmpty
  @JsonProperty
  private String logrotateCommand = "logrotate";

  @NotEmpty
  @JsonProperty
  private String logrotateStateFile = "logrotate.status";

  @NotEmpty
  @DirectoryExists
  @JsonProperty
  private String logrotateConfDirectory = "/etc/logrotate.d";

  @NotEmpty
  @JsonProperty
  private String logrotateToDirectory = "logs";

  @Min(1)
  @JsonProperty
  private int logrotateMaxageDays = 7;

  @Min(1)
  @JsonProperty
  private int logrotateCount = 20;

  @NotEmpty
  @JsonProperty
  private String logrotateDateformat= "-%Y%m%d%s";

  @NotEmpty
  @JsonProperty
  private String logrotateExtrasDateformat = "-%Y%m%d";

  @NotNull
  @JsonProperty
  private List<String> logrotateAdditionalFiles = Collections.emptyList();

  /**
   * Extra files to backup to S3 besides the service log.
   */
  @NotNull
  @JsonProperty
  private List<String> s3UploaderAdditionalFiles = Collections.emptyList();

  @Min(1)
  @JsonProperty
  private int tailLogLinesToSave = 500;

  @NotEmpty
  @JsonProperty
  private String serviceFinishedTailLog = "tail_of_finished_service.log";

  @JsonProperty
  private String s3UploaderKeyPattern;

  @JsonProperty
  private String s3UploaderBucket;

  @JsonProperty
  private boolean useLocalDownloadService = false;

  @Min(1)
  @JsonProperty
  private long localDownloadServiceTimeoutMillis = TimeUnit.MINUTES.toMillis(3);

  @NotNull
  @JsonProperty
  private Optional<Integer> maxTaskThreads = Optional.absent();

  @JsonProperty
  private String dockerPrefix = "se-";

  @JsonProperty
  private int dockerStopTimeout = 15;

  @NotEmpty
  @JsonProperty
  private String cgroupsMesosCpuTasksFormat = "/cgroup/cpu/%s/tasks";

  @NotEmpty
  @JsonProperty
  private String procCgroupFormat = "/proc/%s/cgroup";

  public SingularityExecutorConfiguration() {
    super(Optional.of("singularity-executor.log"));
  }

  public List<String> getLogrotateAdditionalFiles() {
    return logrotateAdditionalFiles;
  }

  public void setLogrotateAdditionalFiles(List<String> logrotateAdditionalFiles) {
    this.logrotateAdditionalFiles = logrotateAdditionalFiles;
  }

  public List<String> getS3UploaderAdditionalFiles() {
    return s3UploaderAdditionalFiles;
  }

  public void setS3UploaderAdditionalFiles(List<String> s3UploaderAdditionalFiles) {
    this.s3UploaderAdditionalFiles = s3UploaderAdditionalFiles;
  }

  public String getExecutorJavaLog() {
    return executorJavaLog;
  }

  public String getExecutorBashLog() {
    return executorBashLog;
  }

  public String getServiceLog() {
    return serviceLog;
  }

  public String getDefaultRunAsUser() {
    return defaultRunAsUser;
  }

  public String getTaskAppDirectory() {
    return taskAppDirectory;
  }

  public long getShutdownTimeoutWaitMillis() {
    return shutdownTimeoutWaitMillis;
  }

  public long getIdleExecutorShutdownWaitMillis() {
    return idleExecutorShutdownWaitMillis;
  }

  public long getStopDriverAfterMillis() {
    return stopDriverAfterMillis;
  }

  public String getGlobalTaskDefinitionDirectory() {
    return globalTaskDefinitionDirectory;
  }

  public String getGlobalTaskDefinitionSuffix() {
    return globalTaskDefinitionSuffix;
  }

  public long getHardKillAfterMillis() {
    return hardKillAfterMillis;
  }

  public int getKillThreads() {
    return killThreads;
  }

  public int getThreadCheckThreads() {
    return threadCheckThreads;
  }

  public long getCheckThreadsEveryMillis() {
    return checkThreadsEveryMillis;
  }

  public int getMaxTaskMessageLength() {
    return maxTaskMessageLength;
  }

  public String getLogrotateCommand() {
    return logrotateCommand;
  }

  public String getLogrotateStateFile() {
    return logrotateStateFile;
  }

  public String getLogrotateConfDirectory() {
    return logrotateConfDirectory;
  }

  public String getLogrotateToDirectory() {
    return logrotateToDirectory;
  }

  public int getLogrotateMaxageDays() {
    return logrotateMaxageDays;
  }

  public int getLogrotateCount() {
    return logrotateCount;
  }

  public String getLogrotateDateformat() {
    return logrotateDateformat;
  }

  public String getLogrotateExtrasDateformat() {
    return logrotateExtrasDateformat;
  }

  public int getTailLogLinesToSave() {
    return tailLogLinesToSave;
  }

  public String getServiceFinishedTailLog() {
    return serviceFinishedTailLog;
  }

  public boolean isUseLocalDownloadService() {
    return useLocalDownloadService;
  }

  public long getLocalDownloadServiceTimeoutMillis() {
    return localDownloadServiceTimeoutMillis;
  }

  public Optional<Integer> getMaxTaskThreads() {
    return maxTaskThreads;
  }

  public String getDockerPrefix() {
    return dockerPrefix;
  }

  public int getDockerStopTimeout() {
    return dockerStopTimeout;
  }

  @JsonIgnore
  public Path getTaskDefinitionPath(String taskId) {
    return Paths.get(getGlobalTaskDefinitionDirectory()).resolve(MesosUtils.getSafeTaskIdForDirectory(taskId) + getGlobalTaskDefinitionSuffix());
  }

  public void setExecutorJavaLog(String executorJavaLog) {
    this.executorJavaLog = executorJavaLog;
  }

  public void setExecutorBashLog(String executorBashLog) {
    this.executorBashLog = executorBashLog;
  }

  public void setServiceLog(String serviceLog) {
    this.serviceLog = serviceLog;
  }

  public void setDefaultRunAsUser(String defaultRunAsUser) {
    this.defaultRunAsUser = defaultRunAsUser;
  }

  public void setTaskAppDirectory(String taskAppDirectory) {
    this.taskAppDirectory = taskAppDirectory;
  }

  public void setShutdownTimeoutWaitMillis(long shutdownTimeoutWaitMillis) {
    this.shutdownTimeoutWaitMillis = shutdownTimeoutWaitMillis;
  }

  public void setIdleExecutorShutdownWaitMillis(long idleExecutorShutdownWaitMillis) {
    this.idleExecutorShutdownWaitMillis = idleExecutorShutdownWaitMillis;
  }

  public void setStopDriverAfterMillis(long stopDriverAfterMillis) {
    this.stopDriverAfterMillis = stopDriverAfterMillis;
  }

  public void setGlobalTaskDefinitionDirectory(String globalTaskDefinitionDirectory) {
    this.globalTaskDefinitionDirectory = globalTaskDefinitionDirectory;
  }

  public void setGlobalTaskDefinitionSuffix(String globalTaskDefinitionSuffix) {
    this.globalTaskDefinitionSuffix = globalTaskDefinitionSuffix;
  }

  public void setHardKillAfterMillis(long hardKillAfterMillis) {
    this.hardKillAfterMillis = hardKillAfterMillis;
  }

  public void setKillThreads(int killThreads) {
    this.killThreads = killThreads;
  }

  public void setThreadCheckThreads(int threadCheckThreads) {
    this.threadCheckThreads = threadCheckThreads;
  }

  public void setCheckThreadsEveryMillis(long checkThreadsEveryMillis) {
    this.checkThreadsEveryMillis = checkThreadsEveryMillis;
  }

  public void setMaxTaskMessageLength(int maxTaskMessageLength) {
    this.maxTaskMessageLength = maxTaskMessageLength;
  }

  public void setLogrotateCommand(String logrotateCommand) {
    this.logrotateCommand = logrotateCommand;
  }

  public void setLogrotateStateFile(String logrotateStateFile) {
    this.logrotateStateFile = logrotateStateFile;
  }

  public void setLogrotateConfDirectory(String logrotateConfDirectory) {
    this.logrotateConfDirectory = logrotateConfDirectory;
  }

  public void setLogrotateToDirectory(String logrotateToDirectory) {
    this.logrotateToDirectory = logrotateToDirectory;
  }

  public void setLogrotateMaxageDays(int logrotateMaxageDays) {
    this.logrotateMaxageDays = logrotateMaxageDays;
  }

  public void setLogrotateCount(int logrotateCount) {
    this.logrotateCount = logrotateCount;
  }

  public void setLogrotateDateformat(String logrotateDateformat) {
    this.logrotateDateformat = logrotateDateformat;
  }

  public void setLogrotateExtrasDateformat(String logrotateExtrasDateformat) {
    this.logrotateExtrasDateformat = logrotateExtrasDateformat;
  }

  public void setTailLogLinesToSave(int tailLogLinesToSave) {
    this.tailLogLinesToSave = tailLogLinesToSave;
  }

  public void setServiceFinishedTailLog(String serviceFinishedTailLog) {
    this.serviceFinishedTailLog = serviceFinishedTailLog;
  }

  public String getS3UploaderKeyPattern() {
    return s3UploaderKeyPattern;
  }

  public void setS3UploaderKeyPattern(String s3UploaderKeyPattern) {
    this.s3UploaderKeyPattern = s3UploaderKeyPattern;
  }

  public String getS3UploaderBucket() {
    return s3UploaderBucket;
  }

  public void setS3UploaderBucket(String s3UploaderBucket) {
    this.s3UploaderBucket = s3UploaderBucket;
  }

  public void setUseLocalDownloadService(boolean useLocalDownloadService) {
    this.useLocalDownloadService = useLocalDownloadService;
  }

  public void setLocalDownloadServiceTimeoutMillis(long localDownloadServiceTimeoutMillis) {
    this.localDownloadServiceTimeoutMillis = localDownloadServiceTimeoutMillis;
  }

  public void setMaxTaskThreads(Optional<Integer> maxTaskThreads) {
    this.maxTaskThreads = maxTaskThreads;
  }

  public void setDockerPrefix(String dockerPrefix) {
    this.dockerPrefix = dockerPrefix;
  }

  public void setDockerStopTimeout(int dockerStopTimeout) {
    this.dockerStopTimeout = dockerStopTimeout;
  }

<<<<<<< HEAD
  public boolean isDisableThreadChecker() {
    return disableThreadChecker;
  }

  public void setDisableThreadChecker(boolean disableThreadChecker) {
    this.disableThreadChecker = disableThreadChecker;
=======
  public String getCgroupsMesosCpuTasksFormat() {
    return cgroupsMesosCpuTasksFormat;
  }

  public void setCgroupsMesosCpuTasksFormat(String cgroupsMesosCpuTasksFormat) {
    this.cgroupsMesosCpuTasksFormat = cgroupsMesosCpuTasksFormat;
  }

  public String getProcCgroupFormat() {
    return procCgroupFormat;
  }

  public void setProcCgroupFormat(String procCgroupFormat) {
    this.procCgroupFormat = procCgroupFormat;
>>>>>>> 4a71e7c8
  }

  @Override
  public String toString() {
    return "SingularityExecutorConfiguration[" +
            "executorJavaLog='" + executorJavaLog + '\'' +
            ", executorBashLog='" + executorBashLog + '\'' +
            ", serviceLog='" + serviceLog + '\'' +
            ", defaultRunAsUser='" + defaultRunAsUser + '\'' +
            ", taskAppDirectory='" + taskAppDirectory + '\'' +
            ", shutdownTimeoutWaitMillis=" + shutdownTimeoutWaitMillis +
            ", idleExecutorShutdownWaitMillis=" + idleExecutorShutdownWaitMillis +
            ", stopDriverAfterMillis=" + stopDriverAfterMillis +
            ", globalTaskDefinitionDirectory='" + globalTaskDefinitionDirectory + '\'' +
            ", globalTaskDefinitionSuffix='" + globalTaskDefinitionSuffix + '\'' +
            ", hardKillAfterMillis=" + hardKillAfterMillis +
            ", killThreads=" + killThreads +
            ", threadCheckThreads=" + threadCheckThreads +
            ", checkThreadsEveryMillis=" + checkThreadsEveryMillis +
            ", disableThreadChecker=" + disableThreadChecker +
            ", maxTaskMessageLength=" + maxTaskMessageLength +
            ", logrotateCommand='" + logrotateCommand + '\'' +
            ", logrotateStateFile='" + logrotateStateFile + '\'' +
            ", logrotateConfDirectory='" + logrotateConfDirectory + '\'' +
            ", logrotateToDirectory='" + logrotateToDirectory + '\'' +
            ", logrotateMaxageDays=" + logrotateMaxageDays +
            ", logrotateCount=" + logrotateCount +
            ", logrotateDateformat='" + logrotateDateformat + '\'' +
            ", logrotateExtrasDateformat='" + logrotateExtrasDateformat + '\'' +
            ", logrotateAdditionalFiles=" + logrotateAdditionalFiles +
            ", s3UploaderAdditionalFiles=" + s3UploaderAdditionalFiles +
            ", tailLogLinesToSave=" + tailLogLinesToSave +
            ", serviceFinishedTailLog='" + serviceFinishedTailLog + '\'' +
            ", s3UploaderKeyPattern='" + s3UploaderKeyPattern + '\'' +
            ", s3UploaderBucket='" + s3UploaderBucket + '\'' +
            ", useLocalDownloadService=" + useLocalDownloadService +
            ", localDownloadServiceTimeoutMillis=" + localDownloadServiceTimeoutMillis +
            ", maxTaskThreads=" + maxTaskThreads +
            ", dockerPrefix=" + dockerPrefix +
            ", dockerStopTimeout=" + dockerStopTimeout +
            ']';
  }

  @Override
  public void updateFromProperties(Properties properties) {
    final Splitter commaSplitter = Splitter.on(',').omitEmptyStrings().trimResults();

    if (properties.containsKey(SHUTDOWN_TIMEOUT_MILLIS)) {
      setShutdownTimeoutWaitMillis(Long.parseLong(properties.getProperty(SHUTDOWN_TIMEOUT_MILLIS)));
    }

    if (properties.containsKey(HARD_KILL_AFTER_MILLIS)) {
      setHardKillAfterMillis(Long.parseLong(properties.getProperty(HARD_KILL_AFTER_MILLIS)));
    }

    if (properties.containsKey(NUM_CORE_KILL_THREADS)) {
      setKillThreads(Integer.parseInt(properties.getProperty(NUM_CORE_KILL_THREADS)));
    }

    if (properties.containsKey(NUM_CORE_THREAD_CHECK_THREADS)) {
      setThreadCheckThreads(Integer.parseInt(properties.getProperty(NUM_CORE_THREAD_CHECK_THREADS)));
    }

    if (properties.containsKey(CHECK_THREADS_EVERY_MILLIS)) {
      setCheckThreadsEveryMillis(Long.parseLong(properties.getProperty(CHECK_THREADS_EVERY_MILLIS)));
    }

    if (properties.containsKey(MAX_TASK_MESSAGE_LENGTH)) {
      setMaxTaskMessageLength(Integer.parseInt(properties.getProperty(MAX_TASK_MESSAGE_LENGTH)));
    }

    if (properties.containsKey(IDLE_EXECUTOR_SHUTDOWN_AFTER_MILLIS)) {
      setIdleExecutorShutdownWaitMillis(Long.parseLong(properties.getProperty(IDLE_EXECUTOR_SHUTDOWN_AFTER_MILLIS)));
    }

    if (properties.containsKey(SHUTDOWN_STOP_DRIVER_AFTER_MILLIS)) {
      setShutdownTimeoutWaitMillis(Long.parseLong(properties.getProperty(SHUTDOWN_STOP_DRIVER_AFTER_MILLIS)));
    }

    if (properties.containsKey(TASK_APP_DIRECTORY)) {
      setTaskAppDirectory(properties.getProperty(TASK_APP_DIRECTORY));
    }

    if (properties.containsKey(TASK_EXECUTOR_JAVA_LOG_PATH)) {
      setExecutorJavaLog(properties.getProperty(TASK_EXECUTOR_JAVA_LOG_PATH));
    }

    if (properties.containsKey(TASK_EXECUTOR_BASH_LOG_PATH)) {
      setExecutorBashLog(properties.getProperty(TASK_EXECUTOR_BASH_LOG_PATH));
    }

    if (properties.containsKey(TASK_SERVICE_LOG_PATH)) {
      setServiceLog(properties.getProperty(TASK_SERVICE_LOG_PATH));
    }

    if (properties.containsKey(DEFAULT_USER)) {
      setDefaultRunAsUser(properties.getProperty(DEFAULT_USER));
    }

    if (properties.containsKey(GLOBAL_TASK_DEFINITION_DIRECTORY)) {
      setGlobalTaskDefinitionDirectory(properties.getProperty(GLOBAL_TASK_DEFINITION_DIRECTORY));
    }

    if (properties.containsKey(GLOBAL_TASK_DEFINITION_SUFFIX)) {
      setGlobalTaskDefinitionSuffix(properties.getProperty(GLOBAL_TASK_DEFINITION_SUFFIX));
    }

    if (properties.containsKey(LOGROTATE_COMMAND)) {
      setLogrotateCommand(properties.getProperty(LOGROTATE_COMMAND));
    }

    if (properties.containsKey(LOGROTATE_CONFIG_DIRECTORY)) {
      setLogrotateConfDirectory(properties.getProperty(LOGROTATE_CONFIG_DIRECTORY));
    }

    if (properties.containsKey(LOGROTATE_STATE_FILE)) {
      setLogrotateStateFile(properties.getProperty(LOGROTATE_STATE_FILE));
    }

    if (properties.containsKey(LOGROTATE_DIRECTORY)) {
      setLogrotateToDirectory(properties.getProperty(LOGROTATE_DIRECTORY));
    }

    if (properties.containsKey(LOGROTATE_MAXAGE_DAYS)) {
      setLogrotateMaxageDays(Integer.parseInt(properties.getProperty(LOGROTATE_MAXAGE_DAYS)));
    }

    if (properties.containsKey(LOGROTATE_COUNT)) {
      setLogrotateCount(Integer.parseInt(properties.getProperty(LOGROTATE_COUNT)));
    }

    if (properties.containsKey(LOGROTATE_DATEFORMAT)) {
      setLogrotateDateformat(properties.getProperty(LOGROTATE_DATEFORMAT));
    }

    if (properties.containsKey(LOGROTATE_EXTRAS_DATEFORMAT)) {
      setLogrotateExtrasDateformat(properties.getProperty(LOGROTATE_EXTRAS_DATEFORMAT));
    }

    if (properties.containsKey(LOGROTATE_EXTRAS_FILES)) {
      setLogrotateAdditionalFiles(commaSplitter.splitToList(properties.getProperty(LOGROTATE_EXTRAS_FILES)));
    }

    if (properties.containsKey(TAIL_LOG_LINES_TO_SAVE)) {
      setTailLogLinesToSave(Integer.parseInt(properties.getProperty(TAIL_LOG_LINES_TO_SAVE)));
    }

    if (properties.containsKey(TAIL_LOG_FILENAME)) {
      setServiceFinishedTailLog(properties.getProperty(TAIL_LOG_FILENAME));
    }

    if (properties.containsKey(S3_FILES_TO_BACKUP)) {
      setS3UploaderAdditionalFiles(commaSplitter.splitToList(properties.getProperty(S3_FILES_TO_BACKUP)));
    }

    if (properties.containsKey(S3_UPLOADER_PATTERN)) {
      setS3UploaderKeyPattern(properties.getProperty(S3_UPLOADER_PATTERN));
    }

    if (properties.containsKey(S3_UPLOADER_BUCKET)) {
      setS3UploaderBucket(properties.getProperty(S3_UPLOADER_BUCKET));
    }

    if (properties.containsKey(USE_LOCAL_DOWNLOAD_SERVICE)) {
      setUseLocalDownloadService(Boolean.parseBoolean(properties.getProperty(USE_LOCAL_DOWNLOAD_SERVICE)));
    }

    if (properties.containsKey(LOCAL_DOWNLOAD_SERVICE_TIMEOUT_MILLIS)) {
      setLocalDownloadServiceTimeoutMillis(Long.parseLong(properties.getProperty(LOCAL_DOWNLOAD_SERVICE_TIMEOUT_MILLIS)));
    }

    if (properties.containsKey(MAX_TASK_THREADS)) {
      setMaxTaskThreads(Optional.of(Integer.parseInt(properties.getProperty(MAX_TASK_THREADS))));
    }

    if (properties.containsKey(DOCKER_PREFIX)) {
      setDockerPrefix(properties.getProperty(DOCKER_PREFIX));
    }

    if (properties.containsKey(DOCKER_STOP_TIMEOUT)) {
      setDockerStopTimeout(Integer.parseInt(properties.getProperty(DOCKER_STOP_TIMEOUT)));
    }
  }
}<|MERGE_RESOLUTION|>--- conflicted
+++ resolved
@@ -502,14 +502,14 @@
     this.dockerStopTimeout = dockerStopTimeout;
   }
 
-<<<<<<< HEAD
   public boolean isDisableThreadChecker() {
     return disableThreadChecker;
   }
 
   public void setDisableThreadChecker(boolean disableThreadChecker) {
     this.disableThreadChecker = disableThreadChecker;
-=======
+  }
+
   public String getCgroupsMesosCpuTasksFormat() {
     return cgroupsMesosCpuTasksFormat;
   }
@@ -524,7 +524,6 @@
 
   public void setProcCgroupFormat(String procCgroupFormat) {
     this.procCgroupFormat = procCgroupFormat;
->>>>>>> 4a71e7c8
   }
 
   @Override
