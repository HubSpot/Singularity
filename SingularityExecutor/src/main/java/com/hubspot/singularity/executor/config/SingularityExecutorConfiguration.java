package com.hubspot.singularity.executor.config;

import java.nio.file.Path;
import java.nio.file.Paths;
import java.util.Collections;
import java.util.HashMap;
import java.util.List;
import java.util.Map;
import java.util.Properties;
import java.util.concurrent.TimeUnit;

import javax.validation.constraints.Min;
import javax.validation.constraints.NotNull;

import org.hibernate.validator.constraints.NotEmpty;

import com.fasterxml.jackson.annotation.JsonIgnore;
import com.fasterxml.jackson.annotation.JsonProperty;
import com.google.common.base.Optional;
import com.google.common.base.Splitter;
import com.hubspot.mesos.MesosUtils;
import com.hubspot.singularity.executor.shells.SingularityExecutorShellCommandDescriptor;
import com.hubspot.singularity.runner.base.configuration.BaseRunnerConfiguration;
import com.hubspot.singularity.runner.base.configuration.Configuration;
import com.hubspot.singularity.runner.base.constraints.DirectoryExists;

@Configuration("/etc/singularity.executor.yaml")
public class SingularityExecutorConfiguration extends BaseRunnerConfiguration {
  public static final String SHUTDOWN_TIMEOUT_MILLIS = "executor.shutdown.timeout.millis";

  public static final String HARD_KILL_AFTER_MILLIS = "executor.hard.kill.after.millis";
  public static final String NUM_CORE_KILL_THREADS = "executor.num.core.kill.threads";

  public static final String NUM_CORE_THREAD_CHECK_THREADS = "executor.num.core.thread.check.threads";
  public static final String CHECK_THREADS_EVERY_MILLIS = "executor.check.threads.every.millis";

  public static final String MAX_TASK_MESSAGE_LENGTH = "executor.status.update.max.task.message.length";

  public static final String IDLE_EXECUTOR_SHUTDOWN_AFTER_MILLIS = "executor.idle.shutdown.after.millis";
  public static final String SHUTDOWN_STOP_DRIVER_AFTER_MILLIS = "executor.shutdown.stop.driver.after.millis";

  public static final String TASK_APP_DIRECTORY = "executor.task.app.directory";

  public static final String TASK_EXECUTOR_JAVA_LOG_PATH = "executor.task.java.log.path";
  public static final String TASK_EXECUTOR_BASH_LOG_PATH = "executor.task.bash.log.path";
  public static final String TASK_SERVICE_LOG_PATH = "executor.task.service.log.path";

  public static final String DEFAULT_USER = "executor.default.user";

  public static final String GLOBAL_TASK_DEFINITION_DIRECTORY = "executor.global.task.definition.directory";
  public static final String GLOBAL_TASK_DEFINITION_SUFFIX = "executor.global.task.definition.suffix";

  public static final String LOGROTATE_COMMAND = "executor.logrotate.command";
  public static final String LOGROTATE_CONFIG_DIRECTORY = "executor.logrotate.config.folder";
  public static final String LOGROTATE_STATE_FILE = "executor.logrotate.state.file";
  public static final String LOGROTATE_DIRECTORY = "executor.logrotate.to.directory";
  public static final String LOGROTATE_MAXAGE_DAYS = "executor.logrotate.maxage.days";
  public static final String LOGROTATE_COUNT = "executor.logrotate.count";
  public static final String LOGROTATE_DATEFORMAT = "executor.logrotate.dateformat";

  public static final String LOGROTATE_EXTRAS_DATEFORMAT = "executor.logrotate.extras.dateformat";
  public static final String LOGROTATE_EXTRAS_FILES = "executor.logrotate.extras.files";

  public static final String TAIL_LOG_LINES_TO_SAVE = "executor.service.log.tail.lines.to.save";
  public static final String TAIL_LOG_FILENAME = "executor.service.log.tail.file.name";

  public static final String S3_FILES_TO_BACKUP = "executor.s3.uploader.extras.files";
  public static final String S3_UPLOADER_PATTERN = "executor.s3.uploader.pattern";
  public static final String S3_UPLOADER_BUCKET = "executor.s3.uploader.bucket";

  public static final String USE_LOCAL_DOWNLOAD_SERVICE = "executor.use.local.download.service";

  public static final String LOCAL_DOWNLOAD_SERVICE_TIMEOUT_MILLIS = "executor.local.download.service.timeout.millis";

  public static final String MAX_TASK_THREADS = "executor.max.task.threads";

  public static final String DOCKER_PREFIX = "executor.docker.prefix";
  public static final String DOCKER_STOP_TIMEOUT = "executor.docker.stop.timeout";

  @NotEmpty
  @JsonProperty
  private String executorJavaLog = "executor.java.log";

  @NotEmpty
  @JsonProperty
  private String executorBashLog = "executor.bash.log";

  @NotEmpty
  @JsonProperty
  private String serviceLog = "service.log";

  @NotEmpty
  @JsonProperty
  private String defaultRunAsUser;

  @NotEmpty
  @JsonProperty
  private String taskAppDirectory = "app";

  @Min(0)
  @JsonProperty
  private long shutdownTimeoutWaitMillis = TimeUnit.MINUTES.toMillis(5);

  @Min(0)
  @JsonProperty
  private long idleExecutorShutdownWaitMillis = TimeUnit.SECONDS.toMillis(30);

  @Min(0)
  @JsonProperty
  private long stopDriverAfterMillis = TimeUnit.SECONDS.toMillis(5);

  @NotEmpty
  @DirectoryExists
  @JsonProperty
  private String globalTaskDefinitionDirectory;

  @NotEmpty
  @JsonProperty
  private String globalTaskDefinitionSuffix = ".task.json";

  @Min(1)
  @JsonProperty
  private long hardKillAfterMillis = TimeUnit.MINUTES.toMillis(3);

  @Min(1)
  @JsonProperty
  private int killThreads = 1;

  @Min(1)
  @JsonProperty
  private int threadCheckThreads = 1;

  @Min(1)
  @JsonProperty
  private long checkThreadsEveryMillis = TimeUnit.SECONDS.toMillis(5);

  @Min(0)
  @JsonProperty
  private int maxTaskMessageLength = 80;

  @NotEmpty
  @JsonProperty
  private String logrotateCommand = "logrotate";

  @NotEmpty
  @JsonProperty
  private String logrotateStateFile = "logrotate.status";

  @NotEmpty
  @DirectoryExists
  @JsonProperty
  private String logrotateConfDirectory = "/etc/logrotate.d";

  @NotEmpty
  @JsonProperty
  private String logrotateToDirectory = "logs";

  @Min(1)
  @JsonProperty
  private int logrotateMaxageDays = 7;

  @Min(1)
  @JsonProperty
  private int logrotateCount = 20;

  @NotEmpty
  @JsonProperty
  private String logrotateDateformat= "-%Y%m%d%s";

  @NotEmpty
  @JsonProperty
  private String logrotateExtrasDateformat = "-%Y%m%d";

  @NotNull
  @JsonProperty
  private List<String> logrotateAdditionalFiles = Collections.emptyList();

  /**
   * Extra files to backup to S3 besides the service log.
   */
  @NotNull
  @JsonProperty
  private List<String> s3UploaderAdditionalFiles = Collections.emptyList();

  @Min(1)
  @JsonProperty
  private int tailLogLinesToSave = 500;

  @NotEmpty
  @JsonProperty
  private String serviceFinishedTailLog = "tail_of_finished_service.log";

  @JsonProperty
  private String s3UploaderKeyPattern;

  @JsonProperty
  private String s3UploaderBucket;

  @NotNull
  @JsonProperty
  private Map<String, String> s3UploaderBucketForGroup = new HashMap<>();

  @JsonProperty
  private boolean useLocalDownloadService = false;

  @Min(1)
  @JsonProperty
  private long localDownloadServiceTimeoutMillis = TimeUnit.MINUTES.toMillis(3);

  @NotNull
  @JsonProperty
  private Optional<Integer> maxTaskThreads = Optional.absent();

  @JsonProperty
  private String dockerPrefix = "se-";

  @JsonProperty
  private int dockerStopTimeout = 15;

  @JsonProperty
  public List<SingularityExecutorShellCommandDescriptor> shellCommands = Collections.emptyList();

  @JsonProperty
  private String pidCommandPlaceholder = "{PID}";

  public SingularityExecutorConfiguration() {
    super(Optional.of("singularity-executor.log"));
  }

  public String getPidCommandPlaceholder() {
    return pidCommandPlaceholder;
  }

  public void setPidCommandPlaceholder(String pidCommandPlaceholder) {
    this.pidCommandPlaceholder = pidCommandPlaceholder;
  }

  public List<String> getLogrotateAdditionalFiles() {
    return logrotateAdditionalFiles;
  }

  public void setLogrotateAdditionalFiles(List<String> logrotateAdditionalFiles) {
    this.logrotateAdditionalFiles = logrotateAdditionalFiles;
  }

  public List<String> getS3UploaderAdditionalFiles() {
    return s3UploaderAdditionalFiles;
  }

  public void setS3UploaderAdditionalFiles(List<String> s3UploaderAdditionalFiles) {
    this.s3UploaderAdditionalFiles = s3UploaderAdditionalFiles;
  }

  public String getExecutorJavaLog() {
    return executorJavaLog;
  }

  public String getExecutorBashLog() {
    return executorBashLog;
  }

  public String getServiceLog() {
    return serviceLog;
  }

  public String getDefaultRunAsUser() {
    return defaultRunAsUser;
  }

  public String getTaskAppDirectory() {
    return taskAppDirectory;
  }

  public long getShutdownTimeoutWaitMillis() {
    return shutdownTimeoutWaitMillis;
  }

  public long getIdleExecutorShutdownWaitMillis() {
    return idleExecutorShutdownWaitMillis;
  }

  public long getStopDriverAfterMillis() {
    return stopDriverAfterMillis;
  }

  public String getGlobalTaskDefinitionDirectory() {
    return globalTaskDefinitionDirectory;
  }

  public String getGlobalTaskDefinitionSuffix() {
    return globalTaskDefinitionSuffix;
  }

  public long getHardKillAfterMillis() {
    return hardKillAfterMillis;
  }

  public int getKillThreads() {
    return killThreads;
  }

  public int getThreadCheckThreads() {
    return threadCheckThreads;
  }

  public long getCheckThreadsEveryMillis() {
    return checkThreadsEveryMillis;
  }

  public int getMaxTaskMessageLength() {
    return maxTaskMessageLength;
  }

  public String getLogrotateCommand() {
    return logrotateCommand;
  }

  public String getLogrotateStateFile() {
    return logrotateStateFile;
  }

  public String getLogrotateConfDirectory() {
    return logrotateConfDirectory;
  }

  public String getLogrotateToDirectory() {
    return logrotateToDirectory;
  }

  public int getLogrotateMaxageDays() {
    return logrotateMaxageDays;
  }

  public int getLogrotateCount() {
    return logrotateCount;
  }

  public String getLogrotateDateformat() {
    return logrotateDateformat;
  }

  public String getLogrotateExtrasDateformat() {
    return logrotateExtrasDateformat;
  }

  public int getTailLogLinesToSave() {
    return tailLogLinesToSave;
  }

  public String getServiceFinishedTailLog() {
    return serviceFinishedTailLog;
  }

  public boolean isUseLocalDownloadService() {
    return useLocalDownloadService;
  }

  public long getLocalDownloadServiceTimeoutMillis() {
    return localDownloadServiceTimeoutMillis;
  }

  public Optional<Integer> getMaxTaskThreads() {
    return maxTaskThreads;
  }

  public String getDockerPrefix() {
    return dockerPrefix;
  }

  public int getDockerStopTimeout() {
    return dockerStopTimeout;
  }

  @JsonIgnore
  public Path getTaskDefinitionPath(String taskId) {
    return Paths.get(getGlobalTaskDefinitionDirectory()).resolve(MesosUtils.getSafeTaskIdForDirectory(taskId) + getGlobalTaskDefinitionSuffix());
  }

  public void setExecutorJavaLog(String executorJavaLog) {
    this.executorJavaLog = executorJavaLog;
  }

  public void setExecutorBashLog(String executorBashLog) {
    this.executorBashLog = executorBashLog;
  }

  public void setServiceLog(String serviceLog) {
    this.serviceLog = serviceLog;
  }

  public void setDefaultRunAsUser(String defaultRunAsUser) {
    this.defaultRunAsUser = defaultRunAsUser;
  }

  public void setTaskAppDirectory(String taskAppDirectory) {
    this.taskAppDirectory = taskAppDirectory;
  }

  public void setShutdownTimeoutWaitMillis(long shutdownTimeoutWaitMillis) {
    this.shutdownTimeoutWaitMillis = shutdownTimeoutWaitMillis;
  }

  public void setIdleExecutorShutdownWaitMillis(long idleExecutorShutdownWaitMillis) {
    this.idleExecutorShutdownWaitMillis = idleExecutorShutdownWaitMillis;
  }

  public void setStopDriverAfterMillis(long stopDriverAfterMillis) {
    this.stopDriverAfterMillis = stopDriverAfterMillis;
  }

  public void setGlobalTaskDefinitionDirectory(String globalTaskDefinitionDirectory) {
    this.globalTaskDefinitionDirectory = globalTaskDefinitionDirectory;
  }

  public void setGlobalTaskDefinitionSuffix(String globalTaskDefinitionSuffix) {
    this.globalTaskDefinitionSuffix = globalTaskDefinitionSuffix;
  }

  public void setHardKillAfterMillis(long hardKillAfterMillis) {
    this.hardKillAfterMillis = hardKillAfterMillis;
  }

  public void setKillThreads(int killThreads) {
    this.killThreads = killThreads;
  }

  public void setThreadCheckThreads(int threadCheckThreads) {
    this.threadCheckThreads = threadCheckThreads;
  }

  public void setCheckThreadsEveryMillis(long checkThreadsEveryMillis) {
    this.checkThreadsEveryMillis = checkThreadsEveryMillis;
  }

  public void setMaxTaskMessageLength(int maxTaskMessageLength) {
    this.maxTaskMessageLength = maxTaskMessageLength;
  }

  public void setLogrotateCommand(String logrotateCommand) {
    this.logrotateCommand = logrotateCommand;
  }

  public void setLogrotateStateFile(String logrotateStateFile) {
    this.logrotateStateFile = logrotateStateFile;
  }

  public void setLogrotateConfDirectory(String logrotateConfDirectory) {
    this.logrotateConfDirectory = logrotateConfDirectory;
  }

  public void setLogrotateToDirectory(String logrotateToDirectory) {
    this.logrotateToDirectory = logrotateToDirectory;
  }

  public void setLogrotateMaxageDays(int logrotateMaxageDays) {
    this.logrotateMaxageDays = logrotateMaxageDays;
  }

  public void setLogrotateCount(int logrotateCount) {
    this.logrotateCount = logrotateCount;
  }

  public void setLogrotateDateformat(String logrotateDateformat) {
    this.logrotateDateformat = logrotateDateformat;
  }

  public void setLogrotateExtrasDateformat(String logrotateExtrasDateformat) {
    this.logrotateExtrasDateformat = logrotateExtrasDateformat;
  }

  public void setTailLogLinesToSave(int tailLogLinesToSave) {
    this.tailLogLinesToSave = tailLogLinesToSave;
  }

  public void setServiceFinishedTailLog(String serviceFinishedTailLog) {
    this.serviceFinishedTailLog = serviceFinishedTailLog;
  }

  public String getS3UploaderKeyPattern() {
    return s3UploaderKeyPattern;
  }

  public void setS3UploaderKeyPattern(String s3UploaderKeyPattern) {
    this.s3UploaderKeyPattern = s3UploaderKeyPattern;
  }

  public String getS3UploaderBucket() {
    return s3UploaderBucket;
  }

  public void setS3UploaderBucket(String s3UploaderBucket) {
    this.s3UploaderBucket = s3UploaderBucket;
  }

  public void setUseLocalDownloadService(boolean useLocalDownloadService) {
    this.useLocalDownloadService = useLocalDownloadService;
  }

  public void setLocalDownloadServiceTimeoutMillis(long localDownloadServiceTimeoutMillis) {
    this.localDownloadServiceTimeoutMillis = localDownloadServiceTimeoutMillis;
  }

  public void setMaxTaskThreads(Optional<Integer> maxTaskThreads) {
    this.maxTaskThreads = maxTaskThreads;
  }

<<<<<<< HEAD
  public void setDockerPrefix(String dockerPrefix) {
    this.dockerPrefix = dockerPrefix;
  }

  public void setDockerStopTimeout(int dockerStopTimeout) {
    this.dockerStopTimeout = dockerStopTimeout;
  }

  public List<SingularityExecutorShellCommandDescriptor> getShellCommands() {
    return shellCommands;
  }

  public void setShellCommands(List<SingularityExecutorShellCommandDescriptor> shellCommands) {
    this.shellCommands = shellCommands;
=======
  public Map<String, String> getS3UploaderBucketForGroup() {
    return s3UploaderBucketForGroup;
  }

  public void setS3UploaderBucketForGroup(Map<String, String> s3UploaderBucketForGroup) {
    this.s3UploaderBucketForGroup = s3UploaderBucketForGroup;
>>>>>>> 92e96c4e
  }

  @Override
  public String toString() {
<<<<<<< HEAD
    return "SingularityExecutorConfiguration [executorJavaLog=" + executorJavaLog + ", executorBashLog=" + executorBashLog + ", serviceLog=" + serviceLog + ", defaultRunAsUser=" + defaultRunAsUser
        + ", taskAppDirectory=" + taskAppDirectory + ", shutdownTimeoutWaitMillis=" + shutdownTimeoutWaitMillis + ", idleExecutorShutdownWaitMillis=" + idleExecutorShutdownWaitMillis
        + ", stopDriverAfterMillis=" + stopDriverAfterMillis + ", globalTaskDefinitionDirectory=" + globalTaskDefinitionDirectory + ", globalTaskDefinitionSuffix=" + globalTaskDefinitionSuffix
        + ", hardKillAfterMillis=" + hardKillAfterMillis + ", killThreads=" + killThreads + ", threadCheckThreads=" + threadCheckThreads + ", checkThreadsEveryMillis=" + checkThreadsEveryMillis
        + ", maxTaskMessageLength=" + maxTaskMessageLength + ", logrotateCommand=" + logrotateCommand + ", logrotateStateFile=" + logrotateStateFile + ", logrotateConfDirectory="
        + logrotateConfDirectory + ", logrotateToDirectory=" + logrotateToDirectory + ", logrotateMaxageDays=" + logrotateMaxageDays + ", logrotateCount=" + logrotateCount + ", logrotateDateformat="
        + logrotateDateformat + ", logrotateExtrasDateformat=" + logrotateExtrasDateformat + ", logrotateAdditionalFiles=" + logrotateAdditionalFiles + ", s3UploaderAdditionalFiles="
        + s3UploaderAdditionalFiles + ", tailLogLinesToSave=" + tailLogLinesToSave + ", serviceFinishedTailLog=" + serviceFinishedTailLog + ", s3UploaderKeyPattern=" + s3UploaderKeyPattern
        + ", s3UploaderBucket=" + s3UploaderBucket + ", useLocalDownloadService=" + useLocalDownloadService + ", localDownloadServiceTimeoutMillis=" + localDownloadServiceTimeoutMillis
        + ", maxTaskThreads=" + maxTaskThreads + ", dockerPrefix=" + dockerPrefix + ", dockerStopTimeout=" + dockerStopTimeout + ", shellCommands=" + shellCommands + "]";
=======
    return "SingularityExecutorConfiguration[" +
            "executorJavaLog='" + executorJavaLog + '\'' +
            ", executorBashLog='" + executorBashLog + '\'' +
            ", serviceLog='" + serviceLog + '\'' +
            ", defaultRunAsUser='" + defaultRunAsUser + '\'' +
            ", taskAppDirectory='" + taskAppDirectory + '\'' +
            ", shutdownTimeoutWaitMillis=" + shutdownTimeoutWaitMillis +
            ", idleExecutorShutdownWaitMillis=" + idleExecutorShutdownWaitMillis +
            ", stopDriverAfterMillis=" + stopDriverAfterMillis +
            ", globalTaskDefinitionDirectory='" + globalTaskDefinitionDirectory + '\'' +
            ", globalTaskDefinitionSuffix='" + globalTaskDefinitionSuffix + '\'' +
            ", hardKillAfterMillis=" + hardKillAfterMillis +
            ", killThreads=" + killThreads +
            ", threadCheckThreads=" + threadCheckThreads +
            ", checkThreadsEveryMillis=" + checkThreadsEveryMillis +
            ", maxTaskMessageLength=" + maxTaskMessageLength +
            ", logrotateCommand='" + logrotateCommand + '\'' +
            ", logrotateStateFile='" + logrotateStateFile + '\'' +
            ", logrotateConfDirectory='" + logrotateConfDirectory + '\'' +
            ", logrotateToDirectory='" + logrotateToDirectory + '\'' +
            ", logrotateMaxageDays=" + logrotateMaxageDays +
            ", logrotateCount=" + logrotateCount +
            ", logrotateDateformat='" + logrotateDateformat + '\'' +
            ", logrotateExtrasDateformat='" + logrotateExtrasDateformat + '\'' +
            ", logrotateAdditionalFiles=" + logrotateAdditionalFiles +
            ", s3UploaderAdditionalFiles=" + s3UploaderAdditionalFiles +
            ", tailLogLinesToSave=" + tailLogLinesToSave +
            ", serviceFinishedTailLog='" + serviceFinishedTailLog + '\'' +
            ", s3UploaderKeyPattern='" + s3UploaderKeyPattern + '\'' +
            ", s3UploaderBucket='" + s3UploaderBucket + '\'' +
            ", s3UploaderBucketForGroup=" + s3UploaderBucketForGroup +
            ", useLocalDownloadService=" + useLocalDownloadService +
            ", localDownloadServiceTimeoutMillis=" + localDownloadServiceTimeoutMillis +
            ", maxTaskThreads=" + maxTaskThreads +
            ']';
>>>>>>> 92e96c4e
  }

  @Override
  public void updateFromProperties(Properties properties) {
    final Splitter commaSplitter = Splitter.on(',').omitEmptyStrings().trimResults();

    if (properties.containsKey(SHUTDOWN_TIMEOUT_MILLIS)) {
      setShutdownTimeoutWaitMillis(Long.parseLong(properties.getProperty(SHUTDOWN_TIMEOUT_MILLIS)));
    }

    if (properties.containsKey(HARD_KILL_AFTER_MILLIS)) {
      setHardKillAfterMillis(Long.parseLong(properties.getProperty(HARD_KILL_AFTER_MILLIS)));
    }

    if (properties.containsKey(NUM_CORE_KILL_THREADS)) {
      setKillThreads(Integer.parseInt(properties.getProperty(NUM_CORE_KILL_THREADS)));
    }

    if (properties.containsKey(NUM_CORE_THREAD_CHECK_THREADS)) {
      setThreadCheckThreads(Integer.parseInt(properties.getProperty(NUM_CORE_THREAD_CHECK_THREADS)));
    }

    if (properties.containsKey(CHECK_THREADS_EVERY_MILLIS)) {
      setCheckThreadsEveryMillis(Long.parseLong(properties.getProperty(CHECK_THREADS_EVERY_MILLIS)));
    }

    if (properties.containsKey(MAX_TASK_MESSAGE_LENGTH)) {
      setMaxTaskMessageLength(Integer.parseInt(properties.getProperty(MAX_TASK_MESSAGE_LENGTH)));
    }

    if (properties.containsKey(IDLE_EXECUTOR_SHUTDOWN_AFTER_MILLIS)) {
      setIdleExecutorShutdownWaitMillis(Long.parseLong(properties.getProperty(IDLE_EXECUTOR_SHUTDOWN_AFTER_MILLIS)));
    }

    if (properties.containsKey(SHUTDOWN_STOP_DRIVER_AFTER_MILLIS)) {
      setShutdownTimeoutWaitMillis(Long.parseLong(properties.getProperty(SHUTDOWN_STOP_DRIVER_AFTER_MILLIS)));
    }

    if (properties.containsKey(TASK_APP_DIRECTORY)) {
      setTaskAppDirectory(properties.getProperty(TASK_APP_DIRECTORY));
    }

    if (properties.containsKey(TASK_EXECUTOR_JAVA_LOG_PATH)) {
      setExecutorJavaLog(properties.getProperty(TASK_EXECUTOR_JAVA_LOG_PATH));
    }

    if (properties.containsKey(TASK_EXECUTOR_BASH_LOG_PATH)) {
      setExecutorBashLog(properties.getProperty(TASK_EXECUTOR_BASH_LOG_PATH));
    }

    if (properties.containsKey(TASK_SERVICE_LOG_PATH)) {
      setServiceLog(properties.getProperty(TASK_SERVICE_LOG_PATH));
    }

    if (properties.containsKey(DEFAULT_USER)) {
      setDefaultRunAsUser(properties.getProperty(DEFAULT_USER));
    }

    if (properties.containsKey(GLOBAL_TASK_DEFINITION_DIRECTORY)) {
      setGlobalTaskDefinitionDirectory(properties.getProperty(GLOBAL_TASK_DEFINITION_DIRECTORY));
    }

    if (properties.containsKey(GLOBAL_TASK_DEFINITION_SUFFIX)) {
      setGlobalTaskDefinitionSuffix(properties.getProperty(GLOBAL_TASK_DEFINITION_SUFFIX));
    }

    if (properties.containsKey(LOGROTATE_COMMAND)) {
      setLogrotateCommand(properties.getProperty(LOGROTATE_COMMAND));
    }

    if (properties.containsKey(LOGROTATE_CONFIG_DIRECTORY)) {
      setLogrotateConfDirectory(properties.getProperty(LOGROTATE_CONFIG_DIRECTORY));
    }

    if (properties.containsKey(LOGROTATE_STATE_FILE)) {
      setLogrotateStateFile(properties.getProperty(LOGROTATE_STATE_FILE));
    }

    if (properties.containsKey(LOGROTATE_DIRECTORY)) {
      setLogrotateToDirectory(properties.getProperty(LOGROTATE_DIRECTORY));
    }

    if (properties.containsKey(LOGROTATE_MAXAGE_DAYS)) {
      setLogrotateMaxageDays(Integer.parseInt(properties.getProperty(LOGROTATE_MAXAGE_DAYS)));
    }

    if (properties.containsKey(LOGROTATE_COUNT)) {
      setLogrotateCount(Integer.parseInt(properties.getProperty(LOGROTATE_COUNT)));
    }

    if (properties.containsKey(LOGROTATE_DATEFORMAT)) {
      setLogrotateDateformat(properties.getProperty(LOGROTATE_DATEFORMAT));
    }

    if (properties.containsKey(LOGROTATE_EXTRAS_DATEFORMAT)) {
      setLogrotateExtrasDateformat(properties.getProperty(LOGROTATE_EXTRAS_DATEFORMAT));
    }

    if (properties.containsKey(LOGROTATE_EXTRAS_FILES)) {
      setLogrotateAdditionalFiles(commaSplitter.splitToList(properties.getProperty(LOGROTATE_EXTRAS_FILES)));
    }

    if (properties.containsKey(TAIL_LOG_LINES_TO_SAVE)) {
      setTailLogLinesToSave(Integer.parseInt(properties.getProperty(TAIL_LOG_LINES_TO_SAVE)));
    }

    if (properties.containsKey(TAIL_LOG_FILENAME)) {
      setServiceFinishedTailLog(properties.getProperty(TAIL_LOG_FILENAME));
    }

    if (properties.containsKey(S3_FILES_TO_BACKUP)) {
      setS3UploaderAdditionalFiles(commaSplitter.splitToList(properties.getProperty(S3_FILES_TO_BACKUP)));
    }

    if (properties.containsKey(S3_UPLOADER_PATTERN)) {
      setS3UploaderKeyPattern(properties.getProperty(S3_UPLOADER_PATTERN));
    }

    if (properties.containsKey(S3_UPLOADER_BUCKET)) {
      setS3UploaderBucket(properties.getProperty(S3_UPLOADER_BUCKET));
    }

    if (properties.containsKey(USE_LOCAL_DOWNLOAD_SERVICE)) {
      setUseLocalDownloadService(Boolean.parseBoolean(properties.getProperty(USE_LOCAL_DOWNLOAD_SERVICE)));
    }

    if (properties.containsKey(LOCAL_DOWNLOAD_SERVICE_TIMEOUT_MILLIS)) {
      setLocalDownloadServiceTimeoutMillis(Long.parseLong(properties.getProperty(LOCAL_DOWNLOAD_SERVICE_TIMEOUT_MILLIS)));
    }

    if (properties.containsKey(MAX_TASK_THREADS)) {
      setMaxTaskThreads(Optional.of(Integer.parseInt(properties.getProperty(MAX_TASK_THREADS))));
    }

    if (properties.containsKey(DOCKER_PREFIX)) {
      setDockerPrefix(properties.getProperty(DOCKER_PREFIX));
    }

    if (properties.containsKey(DOCKER_STOP_TIMEOUT)) {
      setDockerStopTimeout(Integer.parseInt(properties.getProperty(DOCKER_STOP_TIMEOUT)));
    }
  }
}<|MERGE_RESOLUTION|>--- conflicted
+++ resolved
@@ -504,7 +504,6 @@
     this.maxTaskThreads = maxTaskThreads;
   }
 
-<<<<<<< HEAD
   public void setDockerPrefix(String dockerPrefix) {
     this.dockerPrefix = dockerPrefix;
   }
@@ -519,31 +518,19 @@
 
   public void setShellCommands(List<SingularityExecutorShellCommandDescriptor> shellCommands) {
     this.shellCommands = shellCommands;
-=======
+  }
+
   public Map<String, String> getS3UploaderBucketForGroup() {
     return s3UploaderBucketForGroup;
   }
 
   public void setS3UploaderBucketForGroup(Map<String, String> s3UploaderBucketForGroup) {
     this.s3UploaderBucketForGroup = s3UploaderBucketForGroup;
->>>>>>> 92e96c4e
   }
 
   @Override
   public String toString() {
-<<<<<<< HEAD
-    return "SingularityExecutorConfiguration [executorJavaLog=" + executorJavaLog + ", executorBashLog=" + executorBashLog + ", serviceLog=" + serviceLog + ", defaultRunAsUser=" + defaultRunAsUser
-        + ", taskAppDirectory=" + taskAppDirectory + ", shutdownTimeoutWaitMillis=" + shutdownTimeoutWaitMillis + ", idleExecutorShutdownWaitMillis=" + idleExecutorShutdownWaitMillis
-        + ", stopDriverAfterMillis=" + stopDriverAfterMillis + ", globalTaskDefinitionDirectory=" + globalTaskDefinitionDirectory + ", globalTaskDefinitionSuffix=" + globalTaskDefinitionSuffix
-        + ", hardKillAfterMillis=" + hardKillAfterMillis + ", killThreads=" + killThreads + ", threadCheckThreads=" + threadCheckThreads + ", checkThreadsEveryMillis=" + checkThreadsEveryMillis
-        + ", maxTaskMessageLength=" + maxTaskMessageLength + ", logrotateCommand=" + logrotateCommand + ", logrotateStateFile=" + logrotateStateFile + ", logrotateConfDirectory="
-        + logrotateConfDirectory + ", logrotateToDirectory=" + logrotateToDirectory + ", logrotateMaxageDays=" + logrotateMaxageDays + ", logrotateCount=" + logrotateCount + ", logrotateDateformat="
-        + logrotateDateformat + ", logrotateExtrasDateformat=" + logrotateExtrasDateformat + ", logrotateAdditionalFiles=" + logrotateAdditionalFiles + ", s3UploaderAdditionalFiles="
-        + s3UploaderAdditionalFiles + ", tailLogLinesToSave=" + tailLogLinesToSave + ", serviceFinishedTailLog=" + serviceFinishedTailLog + ", s3UploaderKeyPattern=" + s3UploaderKeyPattern
-        + ", s3UploaderBucket=" + s3UploaderBucket + ", useLocalDownloadService=" + useLocalDownloadService + ", localDownloadServiceTimeoutMillis=" + localDownloadServiceTimeoutMillis
-        + ", maxTaskThreads=" + maxTaskThreads + ", dockerPrefix=" + dockerPrefix + ", dockerStopTimeout=" + dockerStopTimeout + ", shellCommands=" + shellCommands + "]";
-=======
-    return "SingularityExecutorConfiguration[" +
+    return "SingularityExecutorConfiguration" +
             "executorJavaLog='" + executorJavaLog + '\'' +
             ", executorBashLog='" + executorBashLog + '\'' +
             ", serviceLog='" + serviceLog + '\'' +
@@ -577,8 +564,11 @@
             ", useLocalDownloadService=" + useLocalDownloadService +
             ", localDownloadServiceTimeoutMillis=" + localDownloadServiceTimeoutMillis +
             ", maxTaskThreads=" + maxTaskThreads +
+            ", dockerPrefix='" + dockerPrefix + '\'' +
+            ", dockerStopTimeout=" + dockerStopTimeout +
+            ", shellCommands=" + shellCommands +
+            ", pidCommandPlaceholder='" + pidCommandPlaceholder + '\'' +
             ']';
->>>>>>> 92e96c4e
   }
 
   @Override
