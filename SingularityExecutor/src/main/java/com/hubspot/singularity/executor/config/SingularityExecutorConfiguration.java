package com.hubspot.singularity.executor.config;

import java.nio.file.Path;
import java.nio.file.Paths;
import java.util.Arrays;
import java.util.Collections;
import java.util.List;
import java.util.concurrent.TimeUnit;

import javax.validation.constraints.Min;
import javax.validation.constraints.NotNull;

import org.hibernate.validator.constraints.NotEmpty;

import com.fasterxml.jackson.annotation.JsonIgnore;
import com.fasterxml.jackson.annotation.JsonProperty;
import com.google.common.base.Optional;
import com.hubspot.mesos.MesosUtils;
import com.hubspot.singularity.executor.SingularityExecutorLogrotateFrequency;
import com.hubspot.singularity.executor.models.ThreadCheckerType;
import com.hubspot.singularity.executor.shells.SingularityExecutorShellCommandDescriptor;
import com.hubspot.singularity.runner.base.configuration.BaseRunnerConfiguration;
import com.hubspot.singularity.runner.base.configuration.Configuration;
import com.hubspot.singularity.runner.base.constraints.DirectoryExists;

@Configuration(filename = "/etc/singularity.executor.yaml", consolidatedField = "executor")
public class SingularityExecutorConfiguration extends BaseRunnerConfiguration {
  @NotEmpty
  @JsonProperty
  private String executorJavaLog = "executor.java.log";

  @NotEmpty
  @JsonProperty
  private String executorBashLog = "executor.bash.log";

  @NotEmpty
  @JsonProperty
  private String serviceLog = "service.log";

  @NotEmpty
  @JsonProperty
  private String defaultRunAsUser;

  @NotEmpty
  @JsonProperty
  private String taskAppDirectory = "app";

  @Min(0)
  @JsonProperty
  private long shutdownTimeoutWaitMillis = TimeUnit.MINUTES.toMillis(5);

  @Min(0)
  @JsonProperty
  private long idleExecutorShutdownWaitMillis = TimeUnit.SECONDS.toMillis(10);

  @Min(0)
  @JsonProperty
  private long stopDriverAfterMillis = TimeUnit.SECONDS.toMillis(1);

  @NotEmpty
  @DirectoryExists
  @JsonProperty
  private String globalTaskDefinitionDirectory;

  @NotEmpty
  @JsonProperty
  private String globalTaskDefinitionSuffix = ".task.json";

  @Min(1)
  @JsonProperty
  private long hardKillAfterMillis = TimeUnit.MINUTES.toMillis(3);

  @Min(1)
  @JsonProperty
  private int killThreads = 1;

  @Min(1)
  @JsonProperty
  private int threadCheckThreads = 1;

  @Min(1)
  @JsonProperty
  private long checkThreadsEveryMillis = TimeUnit.SECONDS.toMillis(5);

  @Min(0)
  @JsonProperty
  private int maxTaskMessageLength = 80;

  @NotEmpty
  @JsonProperty
  private String logrotateCommand = "logrotate";

  @NotEmpty
  @JsonProperty
  private String logrotateStateFile = "logrotate.status";

  @NotEmpty
  @DirectoryExists
  @JsonProperty
  private String logrotateConfDirectory = "/etc/logrotate.d";

  @NotEmpty
  @JsonProperty
  private String logrotateToDirectory = "logs";

  @Min(1)
  @JsonProperty
  private int logrotateMaxageDays = 7;

  @Min(1)
  @JsonProperty
  private int logrotateCount = 20;

  @NotEmpty
  @JsonProperty
  private String logrotateDateformat= "-%Y%m%d%s";

  @NotEmpty
  @JsonProperty
  private String logrotateExtrasDateformat = "-%Y%m%d";

  @NotNull
  @JsonProperty
  private List<SingularityExecutorLogrotateAdditionalFile> logrotateAdditionalFiles = Collections.emptyList();

  /**
   * Extra files to backup to S3 besides the service log.
   */
  @NotNull
  @JsonProperty
  private List<SingularityExecutorS3UploaderAdditionalFile> s3UploaderAdditionalFiles = Collections.emptyList();

  @Min(1)
  @JsonProperty
  private int tailLogLinesToSave = 2500;

  @NotEmpty
  @JsonProperty
  private String serviceFinishedTailLog = "tail_of_finished_service.log";

  @NotEmpty
  @JsonProperty
  private String s3UploaderKeyPattern = "%requestId/%Y/%m/%taskId_%index-%s-%filename";

  @JsonProperty
  private String s3UploaderBucket;

  @JsonProperty
  private boolean useLocalDownloadService = false;

  @Min(1)
  @JsonProperty
  private long localDownloadServiceTimeoutMillis = TimeUnit.MINUTES.toMillis(3);

  @Min(1)
  @JsonProperty
  private int localDownloadServiceMaxConnections = 25;

  @NotNull
  @JsonProperty
  private Optional<Integer> maxTaskThreads = Optional.absent();

  @JsonProperty
  private String dockerPrefix = "se-";

  @Min(5)
  @JsonProperty
  private int dockerStopTimeout = 15;

  @NotEmpty
  @JsonProperty
  private String cgroupsMesosCpuTasksFormat = "/cgroup/cpu/%s/tasks";

  @NotEmpty
  @JsonProperty
  private String procCgroupFormat = "/proc/%s/cgroup";

  @NotEmpty
  @JsonProperty
  private String switchUserCommandFormat = "sudo -E -u %s";

  @JsonProperty
  @NotEmpty
  private List<String> artifactSignatureVerificationCommand = Arrays.asList("/usr/bin/gpg", "--verify", "{artifactSignaturePath}");

  @JsonProperty
  private boolean failTaskOnInvalidArtifactSignature = true;

  @JsonProperty
  @NotEmpty
  private String signatureVerifyOut = "executor.gpg.out";

  @JsonProperty
  public List<SingularityExecutorShellCommandDescriptor> shellCommands = Collections.emptyList();

  @NotEmpty
  @JsonProperty
  public String shellCommandOutFile = "executor.commands.{NAME}.{TIMESTAMP}.log";

  @NotEmpty
  @JsonProperty
  private String shellCommandPidPlaceholder = "{PID}";

  @NotEmpty
  @JsonProperty
  private String shellCommandUserPlaceholder = "{USER}";

  @NotEmpty
  @JsonProperty
  private String shellCommandPidFile = ".task-pid";

  @JsonProperty
  private List<String> shellCommandPrefix = Collections.emptyList();

  @JsonProperty
  private int dockerClientTimeLimitSeconds = 300;

  @JsonProperty
  private int dockerClientConnectionPoolSize = 5;

  @JsonProperty
<<<<<<< HEAD
  private Optional<SingularityExecutorDockerAuthConfig> dockerAuthConfig = Optional.absent();
=======
  private int maxDockerPullAttempts = 2;
>>>>>>> dd0d0491

  @JsonProperty
  private ThreadCheckerType threadCheckerType = ThreadCheckerType.PS;

  @JsonProperty
  private SingularityExecutorLogrotateFrequency logrotateFrequency = SingularityExecutorLogrotateFrequency.DAILY;

  @NotEmpty
  @JsonProperty
  private String cronDirectory = "/etc/cron.d";

  public SingularityExecutorConfiguration() {
    super(Optional.of("singularity-executor.log"));
  }

  public String getShellCommandPidPlaceholder() {
    return shellCommandPidPlaceholder;
  }

  public void setShellCommandPidPlaceholder(String shellCommandPidPlaceholder) {
    this.shellCommandPidPlaceholder = shellCommandPidPlaceholder;
  }

  public String getShellCommandUserPlaceholder() {
    return shellCommandUserPlaceholder;
  }

  public void setShellCommandUserPlaceholder(String shellCommandUserPlaceholder) {
    this.shellCommandUserPlaceholder = shellCommandUserPlaceholder;
  }

  public List<SingularityExecutorLogrotateAdditionalFile> getLogrotateAdditionalFiles() {
    return logrotateAdditionalFiles;
  }

  public void setLogrotateAdditionalFiles(List<SingularityExecutorLogrotateAdditionalFile> logrotateAdditionalFiles) {
    this.logrotateAdditionalFiles = logrotateAdditionalFiles;
  }

  public List<SingularityExecutorS3UploaderAdditionalFile> getS3UploaderAdditionalFiles() {
    return s3UploaderAdditionalFiles;
  }

  public void setS3UploaderAdditionalFiles(List<SingularityExecutorS3UploaderAdditionalFile> s3UploaderAdditionalFiles) {
    this.s3UploaderAdditionalFiles = s3UploaderAdditionalFiles;
  }

  public String getExecutorJavaLog() {
    return executorJavaLog;
  }

  public String getExecutorBashLog() {
    return executorBashLog;
  }

  public String getServiceLog() {
    return serviceLog;
  }

  public String getDefaultRunAsUser() {
    return defaultRunAsUser;
  }

  public String getTaskAppDirectory() {
    return taskAppDirectory;
  }

  public long getShutdownTimeoutWaitMillis() {
    return shutdownTimeoutWaitMillis;
  }

  public long getIdleExecutorShutdownWaitMillis() {
    return idleExecutorShutdownWaitMillis;
  }

  public int getLocalDownloadServiceMaxConnections() {
    return localDownloadServiceMaxConnections;
  }

  public void setLocalDownloadServiceMaxConnections(int localDownloadServiceMaxConnections) {
    this.localDownloadServiceMaxConnections = localDownloadServiceMaxConnections;
  }

  public long getStopDriverAfterMillis() {
    return stopDriverAfterMillis;
  }

  public String getGlobalTaskDefinitionDirectory() {
    return globalTaskDefinitionDirectory;
  }

  public String getGlobalTaskDefinitionSuffix() {
    return globalTaskDefinitionSuffix;
  }

  public long getHardKillAfterMillis() {
    return hardKillAfterMillis;
  }

  public int getKillThreads() {
    return killThreads;
  }

  public int getThreadCheckThreads() {
    return threadCheckThreads;
  }

  public long getCheckThreadsEveryMillis() {
    return checkThreadsEveryMillis;
  }

  public int getMaxTaskMessageLength() {
    return maxTaskMessageLength;
  }

  public String getLogrotateCommand() {
    return logrotateCommand;
  }

  public String getLogrotateStateFile() {
    return logrotateStateFile;
  }

  public String getLogrotateConfDirectory() {
    return logrotateConfDirectory;
  }

  public String getLogrotateToDirectory() {
    return logrotateToDirectory;
  }

  public int getLogrotateMaxageDays() {
    return logrotateMaxageDays;
  }

  public int getLogrotateCount() {
    return logrotateCount;
  }

  public String getLogrotateDateformat() {
    return logrotateDateformat;
  }

  public String getLogrotateExtrasDateformat() {
    return logrotateExtrasDateformat;
  }

  public int getTailLogLinesToSave() {
    return tailLogLinesToSave;
  }

  public String getServiceFinishedTailLog() {
    return serviceFinishedTailLog;
  }

  public boolean isUseLocalDownloadService() {
    return useLocalDownloadService;
  }

  public long getLocalDownloadServiceTimeoutMillis() {
    return localDownloadServiceTimeoutMillis;
  }

  public Optional<Integer> getMaxTaskThreads() {
    return maxTaskThreads;
  }

  public String getDockerPrefix() {
    return dockerPrefix;
  }

  public int getDockerStopTimeout() {
    return dockerStopTimeout;
  }

  @JsonIgnore
  public Path getTaskDefinitionPath(String taskId) {
    return Paths.get(getGlobalTaskDefinitionDirectory()).resolve(MesosUtils.getSafeTaskIdForDirectory(taskId) + getGlobalTaskDefinitionSuffix());
  }

  public void setExecutorJavaLog(String executorJavaLog) {
    this.executorJavaLog = executorJavaLog;
  }

  public void setExecutorBashLog(String executorBashLog) {
    this.executorBashLog = executorBashLog;
  }

  public void setServiceLog(String serviceLog) {
    this.serviceLog = serviceLog;
  }

  public void setDefaultRunAsUser(String defaultRunAsUser) {
    this.defaultRunAsUser = defaultRunAsUser;
  }

  public void setTaskAppDirectory(String taskAppDirectory) {
    this.taskAppDirectory = taskAppDirectory;
  }

  public void setShutdownTimeoutWaitMillis(long shutdownTimeoutWaitMillis) {
    this.shutdownTimeoutWaitMillis = shutdownTimeoutWaitMillis;
  }

  public void setIdleExecutorShutdownWaitMillis(long idleExecutorShutdownWaitMillis) {
    this.idleExecutorShutdownWaitMillis = idleExecutorShutdownWaitMillis;
  }

  public void setStopDriverAfterMillis(long stopDriverAfterMillis) {
    this.stopDriverAfterMillis = stopDriverAfterMillis;
  }

  public void setGlobalTaskDefinitionDirectory(String globalTaskDefinitionDirectory) {
    this.globalTaskDefinitionDirectory = globalTaskDefinitionDirectory;
  }

  public void setGlobalTaskDefinitionSuffix(String globalTaskDefinitionSuffix) {
    this.globalTaskDefinitionSuffix = globalTaskDefinitionSuffix;
  }

  public void setHardKillAfterMillis(long hardKillAfterMillis) {
    this.hardKillAfterMillis = hardKillAfterMillis;
  }

  public void setKillThreads(int killThreads) {
    this.killThreads = killThreads;
  }

  public void setThreadCheckThreads(int threadCheckThreads) {
    this.threadCheckThreads = threadCheckThreads;
  }

  public void setCheckThreadsEveryMillis(long checkThreadsEveryMillis) {
    this.checkThreadsEveryMillis = checkThreadsEveryMillis;
  }

  public void setMaxTaskMessageLength(int maxTaskMessageLength) {
    this.maxTaskMessageLength = maxTaskMessageLength;
  }

  public void setLogrotateCommand(String logrotateCommand) {
    this.logrotateCommand = logrotateCommand;
  }

  public void setLogrotateStateFile(String logrotateStateFile) {
    this.logrotateStateFile = logrotateStateFile;
  }

  public void setLogrotateConfDirectory(String logrotateConfDirectory) {
    this.logrotateConfDirectory = logrotateConfDirectory;
  }

  public void setLogrotateToDirectory(String logrotateToDirectory) {
    this.logrotateToDirectory = logrotateToDirectory;
  }

  public void setLogrotateMaxageDays(int logrotateMaxageDays) {
    this.logrotateMaxageDays = logrotateMaxageDays;
  }

  public void setLogrotateCount(int logrotateCount) {
    this.logrotateCount = logrotateCount;
  }

  public void setLogrotateDateformat(String logrotateDateformat) {
    this.logrotateDateformat = logrotateDateformat;
  }

  public void setLogrotateExtrasDateformat(String logrotateExtrasDateformat) {
    this.logrotateExtrasDateformat = logrotateExtrasDateformat;
  }

  public void setTailLogLinesToSave(int tailLogLinesToSave) {
    this.tailLogLinesToSave = tailLogLinesToSave;
  }

  public void setServiceFinishedTailLog(String serviceFinishedTailLog) {
    this.serviceFinishedTailLog = serviceFinishedTailLog;
  }

  public String getS3UploaderKeyPattern() {
    return s3UploaderKeyPattern;
  }

  public void setS3UploaderKeyPattern(String s3UploaderKeyPattern) {
    this.s3UploaderKeyPattern = s3UploaderKeyPattern;
  }

  public String getS3UploaderBucket() {
    return s3UploaderBucket;
  }

  public void setS3UploaderBucket(String s3UploaderBucket) {
    this.s3UploaderBucket = s3UploaderBucket;
  }

  public void setUseLocalDownloadService(boolean useLocalDownloadService) {
    this.useLocalDownloadService = useLocalDownloadService;
  }

  public void setLocalDownloadServiceTimeoutMillis(long localDownloadServiceTimeoutMillis) {
    this.localDownloadServiceTimeoutMillis = localDownloadServiceTimeoutMillis;
  }

  public void setMaxTaskThreads(Optional<Integer> maxTaskThreads) {
    this.maxTaskThreads = maxTaskThreads;
  }

  public void setDockerPrefix(String dockerPrefix) {
    this.dockerPrefix = dockerPrefix;
  }

  public void setDockerStopTimeout(int dockerStopTimeout) {
    this.dockerStopTimeout = dockerStopTimeout;
  }

  public String getCgroupsMesosCpuTasksFormat() {
    return cgroupsMesosCpuTasksFormat;
  }

  public void setCgroupsMesosCpuTasksFormat(String cgroupsMesosCpuTasksFormat) {
    this.cgroupsMesosCpuTasksFormat = cgroupsMesosCpuTasksFormat;
  }

  public String getProcCgroupFormat() {
    return procCgroupFormat;
  }

  public void setProcCgroupFormat(String procCgroupFormat) {
    this.procCgroupFormat = procCgroupFormat;
  }

  public String getSwitchUserCommandFormat() {
    return switchUserCommandFormat;
  }

  public void setSwitchUserCommandFormat(String switchUserCommandFormat) {
    this.switchUserCommandFormat = switchUserCommandFormat;
  }

  public List<String> getArtifactSignatureVerificationCommand() {
    return artifactSignatureVerificationCommand;
  }

  public void setArtifactSignatureVerificationCommand(List<String> artifactSignatureVerificationCommand) {
    this.artifactSignatureVerificationCommand = artifactSignatureVerificationCommand;
  }

  public boolean isFailTaskOnInvalidArtifactSignature() {
    return failTaskOnInvalidArtifactSignature;
  }

  public void setFailTaskOnInvalidArtifactSignature(boolean failTaskOnInvalidArtifactSignature) {
    this.failTaskOnInvalidArtifactSignature = failTaskOnInvalidArtifactSignature;
  }

  public String getSignatureVerifyOut() {
    return signatureVerifyOut;
  }

  public void setSignatureVerifyOut(String signatureVerifyOut) {
    this.signatureVerifyOut = signatureVerifyOut;
  }
  public List<SingularityExecutorShellCommandDescriptor> getShellCommands() {
    return shellCommands;
  }

  public void setShellCommands(List<SingularityExecutorShellCommandDescriptor> shellCommands) {
    this.shellCommands = shellCommands;
  }

  public String getShellCommandOutFile() {
    return shellCommandOutFile;
  }

  public void setShellCommandOutFile(String shellCommandOutFile) {
    this.shellCommandOutFile = shellCommandOutFile;
  }

  public String getShellCommandPidFile() {
    return shellCommandPidFile;
  }

  public void setShellCommandPidFile(String shellCommandPidFile) {
    this.shellCommandPidFile = shellCommandPidFile;
  }

  public List<String> getShellCommandPrefix() {
    return shellCommandPrefix;
  }

  public void setShellCommandPrefix(List<String> shellCommandPrefix) {
    this.shellCommandPrefix = shellCommandPrefix;
  }

  public int getDockerClientTimeLimitSeconds() {
    return dockerClientTimeLimitSeconds;
  }

  public void setDockerClientTimeLimitSeconds(int dockerClientTimeLimitMs) {
    this.dockerClientTimeLimitSeconds = dockerClientTimeLimitMs;
  }

  public int getDockerClientConnectionPoolSize() {
    return dockerClientConnectionPoolSize;
  }

  public void setDockerClientConnectionPoolSize(int dockerClientConnectionPoolSize) {
    this.dockerClientConnectionPoolSize = dockerClientConnectionPoolSize;
  }

<<<<<<< HEAD
  public Optional<SingularityExecutorDockerAuthConfig> getDockerAuthConfig() {
    return dockerAuthConfig;
  }

  public void setDockerAuthConfig(Optional<SingularityExecutorDockerAuthConfig> dockerAuthConfig) {
    this.dockerAuthConfig = dockerAuthConfig;
=======
  public int getMaxDockerPullAttempts() {
    return maxDockerPullAttempts;
  }

  public void setMaxDockerPullAttempts(int maxDockerPullAttempts) {
    this.maxDockerPullAttempts = maxDockerPullAttempts;
>>>>>>> dd0d0491
  }

  public ThreadCheckerType getThreadCheckerType() {
    return threadCheckerType;
  }

  public void setThreadCheckerType(ThreadCheckerType threadCheckerType) {
    this.threadCheckerType = threadCheckerType;
  }

  public SingularityExecutorLogrotateFrequency getLogrotateFrequency() {
    return logrotateFrequency;
  }

  public void setLogrotateFrequency(SingularityExecutorLogrotateFrequency logrotateFrequency) {
    this.logrotateFrequency = logrotateFrequency;
  }

  public String getCronDirectory() {
    return cronDirectory;
  }

  public void setCronDirectory(String cronDirectory) {
    this.cronDirectory = cronDirectory;
  }

  @Override
  public String toString() {
    return "SingularityExecutorConfiguration[" +
            "executorJavaLog='" + executorJavaLog + '\'' +
            ", executorBashLog='" + executorBashLog + '\'' +
            ", serviceLog='" + serviceLog + '\'' +
            ", defaultRunAsUser='" + defaultRunAsUser + '\'' +
            ", taskAppDirectory='" + taskAppDirectory + '\'' +
            ", shutdownTimeoutWaitMillis=" + shutdownTimeoutWaitMillis +
            ", idleExecutorShutdownWaitMillis=" + idleExecutorShutdownWaitMillis +
            ", stopDriverAfterMillis=" + stopDriverAfterMillis +
            ", globalTaskDefinitionDirectory='" + globalTaskDefinitionDirectory + '\'' +
            ", globalTaskDefinitionSuffix='" + globalTaskDefinitionSuffix + '\'' +
            ", hardKillAfterMillis=" + hardKillAfterMillis +
            ", killThreads=" + killThreads +
            ", threadCheckThreads=" + threadCheckThreads +
            ", checkThreadsEveryMillis=" + checkThreadsEveryMillis +
            ", maxTaskMessageLength=" + maxTaskMessageLength +
            ", logrotateCommand='" + logrotateCommand + '\'' +
            ", logrotateStateFile='" + logrotateStateFile + '\'' +
            ", logrotateConfDirectory='" + logrotateConfDirectory + '\'' +
            ", logrotateToDirectory='" + logrotateToDirectory + '\'' +
            ", logrotateMaxageDays=" + logrotateMaxageDays +
            ", localDownloadServiceMaxConnections=" + localDownloadServiceMaxConnections +
            ", logrotateCount=" + logrotateCount +
            ", logrotateDateformat='" + logrotateDateformat + '\'' +
            ", logrotateExtrasDateformat='" + logrotateExtrasDateformat + '\'' +
            ", logrotateAdditionalFiles=" + logrotateAdditionalFiles +
            ", s3UploaderAdditionalFiles=" + s3UploaderAdditionalFiles +
            ", tailLogLinesToSave=" + tailLogLinesToSave +
            ", serviceFinishedTailLog='" + serviceFinishedTailLog + '\'' +
            ", s3UploaderKeyPattern='" + s3UploaderKeyPattern + '\'' +
            ", s3UploaderBucket='" + s3UploaderBucket + '\'' +
            ", useLocalDownloadService=" + useLocalDownloadService +
            ", localDownloadServiceTimeoutMillis=" + localDownloadServiceTimeoutMillis +
            ", maxTaskThreads=" + maxTaskThreads +
            ", dockerPrefix='" + dockerPrefix + '\'' +
            ", dockerStopTimeout=" + dockerStopTimeout +
            ", cgroupsMesosCpuTasksFormat='" + cgroupsMesosCpuTasksFormat + '\'' +
            ", procCgroupFormat='" + procCgroupFormat + '\'' +
            ", switchUserCommandFormat='" + switchUserCommandFormat + '\'' +
            ", artifactSignatureVerificationCommand=" + artifactSignatureVerificationCommand +
            ", failTaskOnInvalidArtifactSignature=" + failTaskOnInvalidArtifactSignature +
            ", signatureVerifyOut='" + signatureVerifyOut + '\'' +
            ", shellCommands=" + shellCommands +
            ", shellCommandOutFile='" + shellCommandOutFile + '\'' +
            ", shellCommandPidPlaceholder='" + shellCommandPidPlaceholder + '\'' +
            ", shellCommandUserPlaceholder='" + shellCommandUserPlaceholder + '\'' +
            ", shellCommandPidFile='" + shellCommandPidFile + '\'' +
            ", shellCommandPrefix='" + shellCommandPrefix + '\'' +
            ", dockerClientTimeLimitMs='" + dockerClientTimeLimitSeconds + '\'' +
            ", dockerClientConnectionPoolSize='" + dockerClientConnectionPoolSize + '\'' +
            ", threadCheckerType='" + threadCheckerType + '\'' +
            ", logrotateFrequency='" + logrotateFrequency + '\'' +
            ", cronDirectory='" + cronDirectory + '\'' +
            ']';
  }
}<|MERGE_RESOLUTION|>--- conflicted
+++ resolved
@@ -219,11 +219,10 @@
   private int dockerClientConnectionPoolSize = 5;
 
   @JsonProperty
-<<<<<<< HEAD
+  private int maxDockerPullAttempts = 2;
+
+  @JsonProperty
   private Optional<SingularityExecutorDockerAuthConfig> dockerAuthConfig = Optional.absent();
-=======
-  private int maxDockerPullAttempts = 2;
->>>>>>> dd0d0491
 
   @JsonProperty
   private ThreadCheckerType threadCheckerType = ThreadCheckerType.PS;
@@ -635,21 +634,20 @@
     this.dockerClientConnectionPoolSize = dockerClientConnectionPoolSize;
   }
 
-<<<<<<< HEAD
+  public int getMaxDockerPullAttempts() {
+    return maxDockerPullAttempts;
+  }
+
+  public void setMaxDockerPullAttempts(int maxDockerPullAttempts) {
+    this.maxDockerPullAttempts = maxDockerPullAttempts;
+  }
+
   public Optional<SingularityExecutorDockerAuthConfig> getDockerAuthConfig() {
     return dockerAuthConfig;
   }
 
   public void setDockerAuthConfig(Optional<SingularityExecutorDockerAuthConfig> dockerAuthConfig) {
     this.dockerAuthConfig = dockerAuthConfig;
-=======
-  public int getMaxDockerPullAttempts() {
-    return maxDockerPullAttempts;
-  }
-
-  public void setMaxDockerPullAttempts(int maxDockerPullAttempts) {
-    this.maxDockerPullAttempts = maxDockerPullAttempts;
->>>>>>> dd0d0491
   }
 
   public ThreadCheckerType getThreadCheckerType() {
