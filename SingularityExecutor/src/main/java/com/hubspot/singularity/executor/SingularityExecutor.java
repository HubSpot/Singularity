--- conflicted
+++ resolved
@@ -128,15 +128,11 @@
 
   @Override
   public void frameworkMessage(ExecutorDriver executorDriver, byte[] bytes) {
-<<<<<<< HEAD
-    messageHandler.handleMessage(bytes);
-=======
     try {
       messageHandler.handleMessage(bytes);
     } catch (Throwable t) {
       LOG.warn("Unexpected exception while handling framework message", t);
     }
->>>>>>> 8ddd86b5
   }
 
   /**
