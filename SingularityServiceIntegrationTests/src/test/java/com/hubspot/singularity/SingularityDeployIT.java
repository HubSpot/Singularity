package com.hubspot.singularity;

import static org.junit.Assert.assertEquals;
import static org.junit.Assert.assertTrue;

import org.jukito.JukitoModule;
import org.jukito.JukitoRunner;
import org.junit.Test;
import org.junit.runner.RunWith;

import com.google.common.base.Optional;
import com.hubspot.singularity.client.SingularityClient;

@RunWith(JukitoRunner.class)
public class SingularityDeployIT {
  private static final String REQUEST_ID = "deploy-it-request-run-once";

  public static class Module extends JukitoModule {
    @Override
    protected void configureTest() {
      install(new DockerTestModule());
    }
  }

  @Test
  public void testDeploy(SingularityClient singularityClient) throws Exception {
    final SingularityRequest request = new SingularityRequestBuilder(REQUEST_ID, RequestType.RUN_ONCE)
        .setInstances(Optional.of(2))
        .build();

    final String deployId = Long.toString(System.currentTimeMillis());

    singularityClient.createOrUpdateSingularityRequest(request, Optional.<String>absent());

    final Optional<SingularityRequestParent> requestParent = singularityClient.getSingularityRequest(REQUEST_ID);
    assertTrue(requestParent.isPresent());
    assertEquals(request, requestParent.get().getRequest());

    final SingularityDeploy deploy = new SingularityDeployBuilder(REQUEST_ID, deployId)
        .setCommand(Optional.of("sleep 10"))
        .build();

<<<<<<< HEAD
    singularityClient.createDeployForSingularityRequest(REQUEST_ID, deploy, Optional.<Boolean>absent());
=======
    singularityClient.createDeployForSingularityRequest(REQUEST_ID, deploy, Optional.<Boolean>absent(), Optional.<String> absent());
>>>>>>> 16ad8fb9

    Optional<DeployState> deployState = Optional.absent();
    for (int i = 0; i < 10; i++) {
      final Optional<SingularityDeployHistory> deployHistory = singularityClient.getHistoryForRequestDeploy(REQUEST_ID, deployId);
      if (deployHistory.isPresent() && deployHistory.get().getDeployResult().isPresent()) {
        deployState = Optional.fromNullable(deployHistory.get().getDeployResult().get().getDeployState());

        if (deployState.get().isDeployFinished()) {
          break;
        }
      }

      Thread.sleep(2000);  // ghetto, i know.
    }

    assertEquals(Optional.of(DeployState.SUCCEEDED), deployState);
  }
}<|MERGE_RESOLUTION|>--- conflicted
+++ resolved
@@ -40,11 +40,7 @@
         .setCommand(Optional.of("sleep 10"))
         .build();
 
-<<<<<<< HEAD
-    singularityClient.createDeployForSingularityRequest(REQUEST_ID, deploy, Optional.<Boolean>absent());
-=======
     singularityClient.createDeployForSingularityRequest(REQUEST_ID, deploy, Optional.<Boolean>absent(), Optional.<String> absent());
->>>>>>> 16ad8fb9
 
     Optional<DeployState> deployState = Optional.absent();
     for (int i = 0; i < 10; i++) {
