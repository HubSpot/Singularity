from setuptools import setup, find_packages

requirements = [
  'argparse==1.3.0',
  'ConfigParser==3.5.0b2',
  'grequests==0.2.0',
  'gevent==1.1b5',
  'requests==2.5.0',
  'termcolor==1.1.0'
]

setup(
    name='singularity-logfetch',
<<<<<<< HEAD
    version='0.27.0',
=======
    version='0.27.1',
>>>>>>> a697ebee
    description='Singularity log fetching and searching',
    author="HubSpot",
    author_email='singularity-users@googlegroups.com',
    url='https://github.com/HubSpot/Singularity',
    packages=find_packages(),
    include_package_data=True,
    install_requires=requirements,
    zip_safe=False,
    entry_points={
        'console_scripts':[
            'logfetch=logfetch.entrypoint:fetch',
            'logtail=logfetch.entrypoint:tail',
            'logcat=logfetch.entrypoint:cat',
            'logsearch=logfetch.entrypoint:search'
        ],
    }
)<|MERGE_RESOLUTION|>--- conflicted
+++ resolved
@@ -11,11 +11,7 @@
 
 setup(
     name='singularity-logfetch',
-<<<<<<< HEAD
-    version='0.27.0',
-=======
     version='0.27.1',
->>>>>>> a697ebee
     description='Singularity log fetching and searching',
     author="HubSpot",
     author_email='singularity-users@googlegroups.com',
