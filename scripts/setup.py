--- conflicted
+++ resolved
@@ -11,11 +11,7 @@
 
 setup(
     name='singularity-logfetch',
-<<<<<<< HEAD
-    version='0.26.0',
-=======
     version='0.26.1',
->>>>>>> c75d5f01
     description='Singularity log fetching and searching',
     author="HubSpot",
     author_email='singularity-users@googlegroups.com',
