--- conflicted
+++ resolved
@@ -57,56 +57,13 @@
   if args.taskId:
     return [args.taskId]
   else:
-<<<<<<< HEAD
-    return tasks_for_request(args)
-
-def tasks_for_request(args):
-  if args.requestId and args.deployId:
-      tasks = [task["taskId"]["id"] for task in all_tasks_for_request(args) if (task["taskId"]["deployId"] == args.deployId)]
-  else:
-      tasks = [task["taskId"]["id"] for task in all_tasks_for_request(args)][0:args.task_count]
-  return tasks
-
-def all_tasks_for_request(args):
-  uri = '{0}{1}'.format(logfetch_base.base_uri(args), REQUEST_TASKS_FORMAT.format(args.requestId))
-  historical_tasks = get_json_response(uri)
-  uri = '{0}{1}'.format(logfetch_base.base_uri(args), ACTIVE_TASKS_FORMAT.format(args.requestId))
-  active_tasks = get_json_response(uri)
-  if len(historical_tasks) == 0:
-    return active_tasks
-  elif len(active_tasks) == 0:
-    return historical_tasks
-  else:
-    return active_tasks + [h for h in historical_tasks if is_in_date_range(args, int(str(h['updatedAt'])[0:-3]))]
-
-def is_in_date_range(args, timestamp):
-  timedelta = datetime.utcnow() - datetime.utcfromtimestamp(timestamp)
-  if args.end_days:
-    if timedelta.days > args.start_days or timedelta.days <= args.end_days:
-      return False
-    else:
-      return True
-  else:
-    if timedelta.days > args.start_days:
-      return False
-    else:
-      return True
-
-=======
     return logfetch_base.tasks_for_request(args)
->>>>>>> ee080d15
 
 def logs_folder_files(args, task):
   uri = BROWSE_FOLDER_FORMAT.format(logfetch_base.base_uri(args), task)
   files_json = get_json_response(uri, {'path' : '{0}/logs'.format(task)})
   if 'files' in files_json:
     files = files_json['files']
-<<<<<<< HEAD
-    return [f['name'] for f in files if is_in_date_range(args, f['mtime'])]
-  else:
-    return [f['path'].rsplit('/')[-1] for f in files_json if is_in_date_range(args, f['mtime'])]
-=======
     return [f['name'] for f in files if logfetch_base.is_in_date_range(args, f['mtime'])]
   else:
-    return [f['path'].rsplit('/')[-1] for f in files_json if logfetch_base.is_in_date_range(args, f['mtime'])]
->>>>>>> ee080d15
+    return [f['path'].rsplit('/')[-1] for f in files_json if logfetch_base.is_in_date_range(args, f['mtime'])]