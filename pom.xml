--- conflicted
+++ resolved
@@ -68,12 +68,8 @@
     <ning.async.version>1.8.12</ning.async.version>
     <snappy.version>0.3</snappy.version>
     <sentry.version>5.0</sentry.version>
-<<<<<<< HEAD
     <horizon.version>0.0.13</horizon.version>
-=======
-    <horizon.version>0.0.10</horizon.version>
     <jukito.version>1.4.1</jukito.version>
->>>>>>> 99c5be48
   </properties>
 
   <modules>
