<?xml version="1.0" encoding="UTF-8"?>
<project xmlns="http://maven.apache.org/POM/4.0.0" xmlns:xsi="http://www.w3.org/2001/XMLSchema-instance" xsi:schemaLocation="http://maven.apache.org/POM/4.0.0 http://maven.apache.org/xsd/maven-4.0.0.xsd">
  <modelVersion>4.0.0</modelVersion>

  <parent>
    <groupId>com.hubspot</groupId>
    <artifactId>basepom</artifactId>
    <version>12.2</version>
  </parent>

  <artifactId>Singularity</artifactId>
  <version>0.4.3-SNAPSHOT</version>
  <packaging>pom</packaging>

  <scm>
    <connection>scm:git:git@github.com:HubSpot/Singularity.git</connection>
    <developerConnection>scm:git:ssh://git@github.com/HubSpot/Singularity.git</developerConnection>
    <url>git@github.com:HubSpot/Singularity.git</url>
    <tag>HEAD</tag>
  </scm>

  <developers>
    <developer>
      <name>Whitney Sorenson</name>
      <email>wsorenson@gmail.com</email>
    </developer>
    <developer>
      <name>Tom Petr</name>
      <email>tpetr@hubspot.com</email>
    </developer>
  </developers>

  <properties>
    <!-- build the docs for releases -->
    <basepom.release.profiles>oss-release,build-swagger-documentation</basepom.release.profiles>

    <baragon.version>0.1.4</baragon.version>
    <mesos.docker.tag>0.21.1-1.1.ubuntu1404</mesos.docker.tag> <!-- 0.21.0-1.0.ubuntu1404 is missing for mesos-slave -->
    <horizon.version>0.0.10</horizon.version>
  </properties>

  <modules>
    <module>SingularityService</module>
    <module>SingularityBase</module>
    <module>SingularityRunnerBase</module>
    <module>SingularityS3Base</module>
    <module>SingularityMesosClient</module>
    <module>SingularityClient</module>
    <module>SingularityExecutor</module>
    <module>SingularityExecutorCleanup</module>
    <module>SingularityLogWatcher</module>
    <module>SingularityS3Uploader</module>
    <module>SingularityS3Downloader</module>
    <module>SingularityOOMKiller</module>
    <module>SingularitySwagger</module>
    <module>EmbedSingularityExample</module>
    <module>SingularityServiceIntegrationTests</module>
  </modules>

  <dependencyManagement>
    <dependencies>
      <dependency>
        <groupId>com.hubspot</groupId>
        <artifactId>SingularityBase</artifactId>
        <version>${project.version}</version>
      </dependency>

      <dependency>
        <groupId>com.hubspot</groupId>
        <artifactId>SingularityRunnerBase</artifactId>
        <version>${project.version}</version>
      </dependency>

      <dependency>
        <groupId>com.hubspot</groupId>
        <artifactId>SingularityS3Base</artifactId>
        <version>${project.version}</version>
      </dependency>

      <dependency>
        <groupId>com.hubspot</groupId>
        <artifactId>SingularityMesosClient</artifactId>
        <version>${project.version}</version>
      </dependency>

      <dependency>
        <groupId>com.hubspot</groupId>
        <artifactId>SingularityClient</artifactId>
        <version>${project.version}</version>
      </dependency>

      <dependency>
        <groupId>com.hubspot</groupId>
        <artifactId>SingularityService</artifactId>
        <version>${project.version}</version>
      </dependency>

      <dependency>
        <groupId>com.hubspot</groupId>
        <artifactId>SingularityServiceIntegrationTests</artifactId>
        <version>${project.version}</version>
      </dependency>

      <dependency>
        <groupId>com.hubspot</groupId>
        <artifactId>SingularityExecutor</artifactId>
        <version>${project.version}</version>
      </dependency>

      <dependency>
        <groupId>com.hubspot</groupId>
        <artifactId>SingularityExecutorCleanup</artifactId>
        <version>${project.version}</version>
      </dependency>

      <dependency>
        <groupId>com.hubspot.jackson</groupId>
        <artifactId>jackson-datatype-protobuf</artifactId>
        <version>0.4.0</version>
      </dependency>

      <dependency>
        <groupId>com.hubspot.jackson</groupId>
        <artifactId>jackson-jaxrs-propertyfiltering</artifactId>
        <version>0.7.0</version>
      </dependency>

      <dependency>
        <groupId>com.hubspot</groupId>
        <artifactId>BaragonCore</artifactId>
        <version>${baragon.version}</version>
      </dependency>

      <dependency>
        <groupId>com.spotify</groupId>
        <artifactId>docker-client</artifactId>
        <version>2.7.20</version>
        <exclusions>
          <exclusion>
            <groupId>commons-logging</groupId>
            <artifactId>commons-logging</artifactId>
          </exclusion>
          <exclusion>
            <groupId>aopalliance</groupId>
            <artifactId>aopalliance</artifactId>
          </exclusion>
          <exclusion>
            <groupId>org.glassfish.hk2.external</groupId>
            <artifactId>javax.inject</artifactId>
          </exclusion>
          <exclusion>
            <groupId>org.glassfish.hk2.external</groupId>
            <artifactId>aopalliance-repackaged</artifactId>
          </exclusion>
        </exclusions>
      </dependency>

      <dependency>
        <groupId>com.hubspot</groupId>
        <artifactId>HorizonCore</artifactId>
        <version>${horizon.version}</version>
      </dependency>

      <dependency>
        <groupId>com.hubspot</groupId>
        <artifactId>HorizonNing</artifactId>
        <version>${horizon.version}</version>
      </dependency>
<<<<<<< HEAD
=======

      <dependency>
        <groupId>com.google.protobuf</groupId>
        <artifactId>protobuf-java</artifactId>
        <version>2.5.0</version>
      </dependency>

      <dependency>
        <groupId>org.javassist</groupId>
        <artifactId>javassist</artifactId>
        <version>3.18.2-GA</version>
      </dependency>

      <dependency>
        <groupId>de.neuland-bfi</groupId>
        <artifactId>jade4j</artifactId>
        <version>0.4.0</version>
        <exclusions>
          <exclusion>
            <groupId>commons-logging</groupId>
            <artifactId>commons-logging</artifactId>
          </exclusion>
        </exclusions>
      </dependency>

      <dependency>
        <groupId>aopalliance</groupId>
        <artifactId>aopalliance</artifactId>
        <version>1.0</version>
      </dependency>

      <dependency>
        <groupId>mysql</groupId>
        <artifactId>mysql-connector-java</artifactId>
        <version>5.1.29</version>
      </dependency>

      <dependency>
        <groupId>org.antlr</groupId>
        <artifactId>stringtemplate</artifactId>
        <version>3.2.1</version>
      </dependency>

      <dependency>
        <groupId>org.quartz-scheduler</groupId>
        <artifactId>quartz</artifactId>
        <version>2.2.1</version>
      </dependency>

      <dependency>
        <groupId>org.fluentd</groupId>
        <artifactId>fluent-logger</artifactId>
        <version>0.2.11</version>
      </dependency>

      <dependency>
        <groupId>com.wordnik</groupId>
        <artifactId>swagger-annotations</artifactId>
        <version>${dep.swagger.version}</version>
      </dependency>

      <dependency>
        <groupId>net.kencochrane.raven</groupId>
        <artifactId>raven</artifactId>
        <version>${sentry.version}</version>
        <exclusions>
          <exclusion>
            <groupId>org.slf4j</groupId>
            <artifactId>slf4j-log4j12</artifactId>
          </exclusion>
          <!-- sentry wants jackson core 2.4.x. However, everything else wants 2.3.x. -->
          <!-- exclude dep here and pray that this still works ... -->
          <exclusion>
            <groupId>com.fasterxml.jackson.core</groupId>
            <artifactId>jackson-core</artifactId>
          </exclusion>
        </exclusions>
      </dependency>

      <dependency>
        <groupId>com.fasterxml.jackson.dataformat</groupId>
        <artifactId>jackson-dataformat-yaml</artifactId>
        <version>${dep.jackson.version}</version>
      </dependency>

      <dependency>
        <groupId>org.iq80.snappy</groupId>
        <artifactId>snappy</artifactId>
        <version>${snappy.version}</version>
      </dependency>

      <dependency>
        <groupId>com.github.kongchen</groupId>
        <artifactId>swagger-maven-plugin</artifactId>
        <version>${dep.swagger-plugin.version}</version>
        <exclusions>
          <exclusion>
            <groupId>org.apache.maven</groupId>
            <artifactId>maven-plugin-api</artifactId>
          </exclusion>
          <exclusion>
            <groupId>org.apache.maven</groupId>
            <artifactId>maven-project</artifactId>
          </exclusion>
          <exclusion>
            <groupId>org.apache.maven</groupId>
            <artifactId>maven-model</artifactId>
          </exclusion>
          <exclusion>
            <groupId>org.apache.maven</groupId>
            <artifactId>maven-core</artifactId>
          </exclusion>
          <exclusion>
            <groupId>com.wordnik</groupId>
            <artifactId>swagger-jaxrs_2.10</artifactId>
          </exclusion>
          <exclusion>
            <groupId>com.wordnik</groupId>
            <artifactId>swagger-jersey-jaxrs_2.10</artifactId>
          </exclusion>
        </exclusions>
      </dependency>

      <dependency>
        <groupId>org.apache.directory.api</groupId>
        <artifactId>api-all</artifactId>
        <version>1.0.0-M28</version>
        <exclusions>
          <exclusion>
            <groupId>org.apache.servicemix.bundles</groupId>
            <artifactId>org.apache.servicemix.bundles.antlr</artifactId>
          </exclusion>
        </exclusions>
      </dependency>
>>>>>>> 39cf7e62
    </dependencies>
  </dependencyManagement>

  <build>
    <pluginManagement>
      <plugins>
        <plugin>
          <groupId>org.jolokia</groupId>
          <artifactId>docker-maven-plugin</artifactId>
          <version>0.13.2</version>
          <configuration>
            <images></images>  <!-- default to no images to allow building from parent, let submodules override -->
          </configuration>
          <executions>
            <execution>
              <id>build-docker-images</id>
              <phase>pre-integration-test</phase>
              <goals>
                <goal>build</goal>
              </goals>
            </execution>
          </executions>
        </plugin>
        <plugin>
          <groupId>org.apache.maven.plugins</groupId>
          <artifactId>maven-failsafe-plugin</artifactId>
          <version>2.18.1</version>
        </plugin>
        <plugin>
          <groupId>pl.project13.maven</groupId>
          <artifactId>git-commit-id-plugin</artifactId>
          <configuration>
            <gitDescribe>
              <match>Singularity*</match>  <!-- logfetch tags exist too... don't use those -->
            </gitDescribe>
          </configuration>
        </plugin>
        <plugin>
          <groupId>com.github.eirslett</groupId>
          <artifactId>frontend-maven-plugin</artifactId>
          <version>0.0.23</version>
        </plugin>
        <plugin>
          <groupId>com.github.kongchen</groupId>
          <artifactId>swagger-maven-plugin</artifactId>
          <version>${dep.swagger-plugin.version}</version>
          <dependencies>
            <dependency>
              <groupId>com.wordnik</groupId>
              <artifactId>swagger-jaxrs_2.10</artifactId>
              <version>${dep.swagger.version}</version>
            </dependency>
            <dependency>
              <groupId>com.wordnik</groupId>
              <artifactId>swagger-jersey-jaxrs_2.10</artifactId>
              <version>${dep.swagger.version}</version>
            </dependency>
            <dependency>
              <groupId>com.hubspot</groupId>
              <artifactId>SingularitySwagger</artifactId>
              <version>${project.version}</version>
            </dependency>
          </dependencies>
        </plugin>
      </plugins>
    </pluginManagement>
  </build>
</project>

<!-- Local Variables: -->
<!-- mode: nxml -->
<!-- nxml-child-indent: 2 -->
<!-- End: --><|MERGE_RESOLUTION|>--- conflicted
+++ resolved
@@ -166,130 +166,6 @@
         <artifactId>HorizonNing</artifactId>
         <version>${horizon.version}</version>
       </dependency>
-<<<<<<< HEAD
-=======
-
-      <dependency>
-        <groupId>com.google.protobuf</groupId>
-        <artifactId>protobuf-java</artifactId>
-        <version>2.5.0</version>
-      </dependency>
-
-      <dependency>
-        <groupId>org.javassist</groupId>
-        <artifactId>javassist</artifactId>
-        <version>3.18.2-GA</version>
-      </dependency>
-
-      <dependency>
-        <groupId>de.neuland-bfi</groupId>
-        <artifactId>jade4j</artifactId>
-        <version>0.4.0</version>
-        <exclusions>
-          <exclusion>
-            <groupId>commons-logging</groupId>
-            <artifactId>commons-logging</artifactId>
-          </exclusion>
-        </exclusions>
-      </dependency>
-
-      <dependency>
-        <groupId>aopalliance</groupId>
-        <artifactId>aopalliance</artifactId>
-        <version>1.0</version>
-      </dependency>
-
-      <dependency>
-        <groupId>mysql</groupId>
-        <artifactId>mysql-connector-java</artifactId>
-        <version>5.1.29</version>
-      </dependency>
-
-      <dependency>
-        <groupId>org.antlr</groupId>
-        <artifactId>stringtemplate</artifactId>
-        <version>3.2.1</version>
-      </dependency>
-
-      <dependency>
-        <groupId>org.quartz-scheduler</groupId>
-        <artifactId>quartz</artifactId>
-        <version>2.2.1</version>
-      </dependency>
-
-      <dependency>
-        <groupId>org.fluentd</groupId>
-        <artifactId>fluent-logger</artifactId>
-        <version>0.2.11</version>
-      </dependency>
-
-      <dependency>
-        <groupId>com.wordnik</groupId>
-        <artifactId>swagger-annotations</artifactId>
-        <version>${dep.swagger.version}</version>
-      </dependency>
-
-      <dependency>
-        <groupId>net.kencochrane.raven</groupId>
-        <artifactId>raven</artifactId>
-        <version>${sentry.version}</version>
-        <exclusions>
-          <exclusion>
-            <groupId>org.slf4j</groupId>
-            <artifactId>slf4j-log4j12</artifactId>
-          </exclusion>
-          <!-- sentry wants jackson core 2.4.x. However, everything else wants 2.3.x. -->
-          <!-- exclude dep here and pray that this still works ... -->
-          <exclusion>
-            <groupId>com.fasterxml.jackson.core</groupId>
-            <artifactId>jackson-core</artifactId>
-          </exclusion>
-        </exclusions>
-      </dependency>
-
-      <dependency>
-        <groupId>com.fasterxml.jackson.dataformat</groupId>
-        <artifactId>jackson-dataformat-yaml</artifactId>
-        <version>${dep.jackson.version}</version>
-      </dependency>
-
-      <dependency>
-        <groupId>org.iq80.snappy</groupId>
-        <artifactId>snappy</artifactId>
-        <version>${snappy.version}</version>
-      </dependency>
-
-      <dependency>
-        <groupId>com.github.kongchen</groupId>
-        <artifactId>swagger-maven-plugin</artifactId>
-        <version>${dep.swagger-plugin.version}</version>
-        <exclusions>
-          <exclusion>
-            <groupId>org.apache.maven</groupId>
-            <artifactId>maven-plugin-api</artifactId>
-          </exclusion>
-          <exclusion>
-            <groupId>org.apache.maven</groupId>
-            <artifactId>maven-project</artifactId>
-          </exclusion>
-          <exclusion>
-            <groupId>org.apache.maven</groupId>
-            <artifactId>maven-model</artifactId>
-          </exclusion>
-          <exclusion>
-            <groupId>org.apache.maven</groupId>
-            <artifactId>maven-core</artifactId>
-          </exclusion>
-          <exclusion>
-            <groupId>com.wordnik</groupId>
-            <artifactId>swagger-jaxrs_2.10</artifactId>
-          </exclusion>
-          <exclusion>
-            <groupId>com.wordnik</groupId>
-            <artifactId>swagger-jersey-jaxrs_2.10</artifactId>
-          </exclusion>
-        </exclusions>
-      </dependency>
 
       <dependency>
         <groupId>org.apache.directory.api</groupId>
@@ -302,7 +178,6 @@
           </exclusion>
         </exclusions>
       </dependency>
->>>>>>> 39cf7e62
     </dependencies>
   </dependencyManagement>
 
