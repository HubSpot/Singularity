--- conflicted
+++ resolved
@@ -248,12 +248,14 @@
 
       <dependency>
         <groupId>com.amazonaws</groupId>
-<<<<<<< HEAD
         <artifactId>athena-jdbc</artifactId>
         <version>1.0.0</version>
         <scope>system</scope>
         <systemPath>${project.basedir}/lib/AthenaJDBC41-1.0.0.jar</systemPath>
-=======
+      </dependency>
+
+      <dependency>
+        <groupId>com.amazonaws</groupId>
         <artifactId>aws-java-sdk-s3</artifactId>
         <version>${aws.sdk.version}</version>
         <exclusions>
@@ -266,7 +268,6 @@
             <artifactId>joda-time</artifactId>
           </exclusion>
         </exclusions>
->>>>>>> cfbab9ce
       </dependency>
     </dependencies>
   </dependencyManagement>
