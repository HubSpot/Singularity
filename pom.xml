--- conflicted
+++ resolved
@@ -672,15 +672,12 @@
           </exclusion>
         </exclusions>
       </dependency>
-<<<<<<< HEAD
-      
+
       <dependency>
         <groupId>org.jukito</groupId>
         <artifactId>jukito</artifactId>
         <version>${jukito.version}</version>
       </dependency>
-=======
->>>>>>> 2b425c3a
     </dependencies>
   </dependencyManagement>
 
