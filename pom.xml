--- conflicted
+++ resolved
@@ -662,11 +662,12 @@
       </dependency>
 
       <dependency>
-<<<<<<< HEAD
         <groupId>org.jukito</groupId>
         <artifactId>jukito</artifactId>
         <version>${jukito.version}</version>
-=======
+      </dependency>
+
+      <dependency>
         <groupId>org.apache.directory.api</groupId>
         <artifactId>api-all</artifactId>
         <version>1.0.0-M28</version>
@@ -676,7 +677,6 @@
             <artifactId>org.apache.servicemix.bundles.antlr</artifactId>
           </exclusion>
         </exclusions>
->>>>>>> 6aec52a2
       </dependency>
     </dependencies>
   </dependencyManagement>
