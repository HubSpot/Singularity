--- conflicted
+++ resolved
@@ -9,11 +9,7 @@
   </parent>
 
   <artifactId>Singularity</artifactId>
-<<<<<<< HEAD
-  <version>0.6.0-SNAPSHOT</version>
-=======
   <version>0.8.0-SNAPSHOT</version>
->>>>>>> 61ee1faf
   <packaging>pom</packaging>
 
   <scm>
@@ -44,13 +40,8 @@
     <dropwizard.guicier.version>0.7.1.2</dropwizard.guicier.version>
     <baragon.version>0.2.0</baragon.version>
     <horizon.version>0.0.24</horizon.version>
-<<<<<<< HEAD
-    <mesos.docker.tag>0.23.0-1.0.ubuntu1404</mesos.docker.tag>
-    <mesos.version>0.23.0</mesos.version>
-=======
     <mesos.docker.tag>0.28.1-2.0.20.ubuntu1404</mesos.docker.tag>
     <mesos.version>0.28.1</mesos.version>
->>>>>>> 61ee1faf
     <singularitybase.image.revision>1</singularitybase.image.revision>
   </properties>
 
