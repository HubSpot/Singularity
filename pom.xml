<?xml version="1.0" encoding="UTF-8"?>
<project xmlns="http://maven.apache.org/POM/4.0.0" xmlns:xsi="http://www.w3.org/2001/XMLSchema-instance" xsi:schemaLocation="http://maven.apache.org/POM/4.0.0 http://maven.apache.org/xsd/maven-4.0.0.xsd">
  <modelVersion>4.0.0</modelVersion>

  <parent>
    <groupId>com.hubspot</groupId>
    <artifactId>basepom</artifactId>
    <version>15.11</version>
  </parent>

  <artifactId>Singularity</artifactId>
  <version>0.16.0-SNAPSHOT</version>
  <packaging>pom</packaging>

  <scm>
    <connection>scm:git:git@github.com:HubSpot/Singularity.git</connection>
    <developerConnection>scm:git:ssh://git@github.com/HubSpot/Singularity.git</developerConnection>
    <url>git@github.com:HubSpot/Singularity.git</url>
    <tag>HEAD</tag>
  </scm>

  <developers>
    <developer>
      <name>Whitney Sorenson</name>
      <email>wsorenson@gmail.com</email>
    </developer>
    <developer>
      <name>Tom Petr</name>
      <email>tpetr@hubspot.com</email>
    </developer>
  </developers>

  <properties>
    <singularity.jar.name.format>${project.artifactId}-${project.version}</singularity.jar.name.format>
    <basepom.jar.name.format>${singularity.jar.name.format}</basepom.jar.name.format>

    <!-- build the docs for releases -->
    <basepom.release.profiles>oss-release,build-swagger-documentation</basepom.release.profiles>

    <dropwizard.guicier.version>1.0.6.0</dropwizard.guicier.version>
    <baragon.version>0.5.0</baragon.version>
    <horizon.version>0.0.25</horizon.version>
    <mesos.docker.tag>1.1.1</mesos.docker.tag>
    <mesos.version>1.1.2</mesos.version>
    <singularitybase.image.revision>1</singularitybase.image.revision>
    <aws.sdk.version>1.11.69</aws.sdk.version>
    <project.build.targetJdk>1.8</project.build.targetJdk>
    <dep.metrics-guice.version>3.1.3</dep.metrics-guice.version>
    <dep.dropwizard-metrics.version>3.1.4</dep.dropwizard-metrics.version>
  </properties>

  <modules>
    <module>SingularityService</module>
    <module>SingularityBase</module>
    <module>SingularityRunnerBase</module>
    <module>SingularityS3Base</module>
    <module>SingularityMesosClient</module>
    <module>SingularityClient</module>
    <module>SingularityExecutor</module>
    <module>SingularityExecutorCleanup</module>
    <module>SingularityS3Uploader</module>
    <module>SingularityS3Downloader</module>
    <module>SingularitySwagger</module>
    <module>EmbedSingularityExample</module>
    <module>SingularityServiceIntegrationTests</module>
    <module>SingularityUI</module>
  </modules>

  <dependencyManagement>
    <dependencies>
      <dependency>
        <groupId>com.hubspot</groupId>
        <artifactId>SingularityBase</artifactId>
        <version>${project.version}</version>
      </dependency>

      <dependency>
        <groupId>com.hubspot</groupId>
        <artifactId>SingularityRunnerBase</artifactId>
        <version>${project.version}</version>
      </dependency>

      <dependency>
        <groupId>com.hubspot</groupId>
        <artifactId>SingularityS3Base</artifactId>
        <version>${project.version}</version>
      </dependency>

      <dependency>
        <groupId>com.hubspot</groupId>
        <artifactId>SingularityMesosClient</artifactId>
        <version>${project.version}</version>
      </dependency>

      <dependency>
        <groupId>com.hubspot</groupId>
        <artifactId>SingularityClient</artifactId>
        <version>${project.version}</version>
      </dependency>

      <dependency>
        <groupId>com.hubspot</groupId>
        <artifactId>SingularityUI</artifactId>
        <version>${project.version}</version>
        <type>pom</type>
      </dependency>

      <dependency>
        <groupId>com.hubspot</groupId>
        <artifactId>SingularityService</artifactId>
        <version>${project.version}</version>
      </dependency>

      <dependency>
        <groupId>com.hubspot</groupId>
        <artifactId>SingularityServiceIntegrationTests</artifactId>
        <version>${project.version}</version>
      </dependency>

      <dependency>
        <groupId>com.hubspot</groupId>
        <artifactId>SingularityExecutor</artifactId>
        <version>${project.version}</version>
      </dependency>

      <dependency>
        <groupId>com.hubspot</groupId>
        <artifactId>SingularityExecutorCleanup</artifactId>
        <version>${project.version}</version>
      </dependency>

      <dependency>
        <groupId>com.hubspot.jackson</groupId>
        <artifactId>jackson-datatype-protobuf</artifactId>
        <version>0.9.3</version>
      </dependency>

      <dependency>
        <groupId>com.hubspot.dropwizard</groupId>
        <artifactId>dropwizard-guicier</artifactId>
        <version>${dropwizard.guicier.version}</version>
      </dependency>

      <dependency>
        <groupId>com.hubspot.jackson</groupId>
        <artifactId>jackson-jaxrs-propertyfiltering</artifactId>
        <version>0.8.1</version>
      </dependency>

      <dependency>
        <groupId>com.h2database</groupId>
        <artifactId>h2</artifactId>
        <version>1.4.193</version>
      </dependency>

      <dependency>
        <groupId>org.liquibase</groupId>
        <artifactId>liquibase-core</artifactId>
        <version>3.5.1</version>
      </dependency>

      <dependency>
        <groupId>org.yaml</groupId>
        <artifactId>snakeyaml</artifactId>
        <version>1.15</version>
      </dependency>

      <dependency>
        <groupId>com.hubspot</groupId>
        <artifactId>BaragonCore</artifactId>
        <version>${baragon.version}</version>
      </dependency>

      <dependency>
        <groupId>com.mesosphere.mesos.rx.java</groupId>
        <artifactId>mesos-rxjava-protobuf-client</artifactId>
        <version>0.1.2</version>
      </dependency>

      <dependency>
        <groupId>io.reactivex</groupId>
        <artifactId>rxjava</artifactId>
        <version>1.1.8</version>
      </dependency>

      <dependency>
        <groupId>com.mesosphere.mesos.rx.java</groupId>
        <artifactId>mesos-rxjava-client</artifactId>
        <version>0.1.2</version>
      </dependency>

      <dependency>
        <groupId>com.mesosphere.mesos.rx.java</groupId>
        <artifactId>mesos-rxjava-util</artifactId>
        <version>0.1.2</version>
      </dependency>

      <dependency>
        <groupId>com.spotify</groupId>
        <artifactId>docker-client</artifactId>
        <version>8.4.0</version>
        <exclusions>
          <exclusion>
            <groupId>commons-logging</groupId>
            <artifactId>commons-logging</artifactId>
          </exclusion>
          <exclusion>
            <groupId>aopalliance</groupId>
            <artifactId>aopalliance</artifactId>
          </exclusion>
          <exclusion>
            <groupId>org.glassfish.hk2.external</groupId>
            <artifactId>javax.inject</artifactId>
          </exclusion>
          <exclusion>
            <groupId>org.glassfish.hk2.external</groupId>
            <artifactId>aopalliance-repackaged</artifactId>
          </exclusion>
          <exclusion>
            <groupId>org.apache.httpcomponents</groupId>
            <artifactId>httpcore</artifactId>
          </exclusion>
        </exclusions>
      </dependency>

      <dependency>
        <groupId>com.hubspot</groupId>
        <artifactId>HorizonCore</artifactId>
        <version>${horizon.version}</version>
      </dependency>

      <dependency>
        <groupId>com.hubspot</groupId>
        <artifactId>HorizonNing</artifactId>
        <version>${horizon.version}</version>
      </dependency>

      <dependency>
        <groupId>org.apache.directory.api</groupId>
        <artifactId>api-all</artifactId>
        <version>1.0.0-M28</version>
        <exclusions>
          <exclusion>
            <groupId>org.apache.servicemix.bundles</groupId>
            <artifactId>org.apache.servicemix.bundles.antlr</artifactId>
          </exclusion>
        </exclusions>
      </dependency>

      <dependency>
        <groupId>com.palominolabs.metrics</groupId>
        <artifactId>metrics-guice</artifactId>
        <version>${dep.metrics-guice.version}</version>
      </dependency>

      <dependency>
        <groupId>io.dropwizard.metrics</groupId>
        <artifactId>metrics-graphite</artifactId>
        <version>${dep.dropwizard-metrics.version}</version><!-- TOOD: add this to HubSpot's basepom -->
      </dependency>

      <dependency>
        <groupId>org.dmfs</groupId>
        <artifactId>lib-recur</artifactId>
        <version>0.9.4</version>
      </dependency>

      <dependency>
        <groupId>org.dmfs</groupId>
        <artifactId>rfc5545-datetime</artifactId>
        <version>0.2.2</version>
      </dependency>

      <dependency>
        <groupId>com.amazonaws</groupId>
        <artifactId>aws-java-sdk-s3</artifactId>
        <version>${aws.sdk.version}</version>
        <exclusions>
          <exclusion>
            <groupId>commons-logging</groupId>
            <artifactId>commons-logging</artifactId>
          </exclusion>
          <exclusion>
            <groupId>joda-time</groupId>
            <artifactId>joda-time</artifactId>
          </exclusion>
        </exclusions>
      </dependency>
<<<<<<< HEAD
      <dependency>
        <groupId>com.google.protobuf</groupId>
        <artifactId>protobuf-java</artifactId>
        <version>2.6.1</version>
=======

      <dependency>
        <groupId>org.jukito</groupId>
        <artifactId>jukito</artifactId>
        <version>1.5</version>
>>>>>>> 0d09f7e5
      </dependency>
    </dependencies>
  </dependencyManagement>

  <build>
    <pluginManagement>
      <plugins>
        <plugin>
          <groupId>org.jolokia</groupId>
          <artifactId>docker-maven-plugin</artifactId>
          <version>0.13.2</version>
          <configuration>
            <images />  <!-- default to no images to allow building from parent, let submodules override -->
          </configuration>
          <executions>
            <execution>
              <id>build-docker-images</id>
              <phase>pre-integration-test</phase>
              <goals>
                <goal>build</goal>
              </goals>
            </execution>
          </executions>
        </plugin>
        <plugin>
          <groupId>org.apache.maven.plugins</groupId>
          <artifactId>maven-failsafe-plugin</artifactId>
          <version>2.18.1</version>
        </plugin>
        <plugin>
          <groupId>pl.project13.maven</groupId>
          <artifactId>git-commit-id-plugin</artifactId>
          <configuration>
            <gitDescribe>
              <match>Singularity*</match>  <!-- logfetch tags exist too... don't use those -->
            </gitDescribe>
          </configuration>
        </plugin>
        <plugin>
          <groupId>com.github.eirslett</groupId>
          <artifactId>frontend-maven-plugin</artifactId>
          <version>0.0.23</version>
        </plugin>
        <plugin>
          <groupId>com.github.kongchen</groupId>
          <artifactId>swagger-maven-plugin</artifactId>
          <version>${dep.swagger-plugin.version}</version>
          <dependencies>
            <dependency>
              <groupId>com.wordnik</groupId>
              <artifactId>swagger-jaxrs_2.10</artifactId>
              <version>${dep.swagger.version}</version>
            </dependency>
            <dependency>
              <groupId>com.wordnik</groupId>
              <artifactId>swagger-jersey-jaxrs_2.10</artifactId>
              <version>${dep.swagger.version}</version>
            </dependency>
            <dependency>
              <groupId>com.hubspot</groupId>
              <artifactId>SingularitySwagger</artifactId>
              <version>${project.version}</version>
            </dependency>
          </dependencies>
        </plugin>
        <!--This plugin's configuration is used to store Eclipse m2e settings only. It has no influence on the Maven build itself.-->
        <plugin>
        	<groupId>org.eclipse.m2e</groupId>
        	<artifactId>lifecycle-mapping</artifactId>
        	<version>1.0.0</version>
        	<configuration>
        		<lifecycleMappingMetadata>
        			<pluginExecutions>
        				<pluginExecution>
        					<pluginExecutionFilter>
        						<groupId>
        							com.hubspot.maven.plugins
        						</groupId>
        						<artifactId>
        							dependency-management-plugin
        						</artifactId>
        						<versionRange>[0.3,)</versionRange>
        						<goals>
        							<goal>analyze</goal>
        						</goals>
        					</pluginExecutionFilter>
        					<action>
        						<ignore />
        					</action>
        				</pluginExecution>
        			</pluginExecutions>
        		</lifecycleMappingMetadata>
        	</configuration>
        </plugin>
      </plugins>
    </pluginManagement>
  </build>
</project>

<!-- Local Variables: -->
<!-- mode: nxml -->
<!-- nxml-child-indent: 2 -->
<!-- End: --><|MERGE_RESOLUTION|>--- conflicted
+++ resolved
@@ -286,18 +286,15 @@
           </exclusion>
         </exclusions>
       </dependency>
-<<<<<<< HEAD
       <dependency>
         <groupId>com.google.protobuf</groupId>
         <artifactId>protobuf-java</artifactId>
         <version>2.6.1</version>
-=======
-
+      </dependency>
       <dependency>
         <groupId>org.jukito</groupId>
         <artifactId>jukito</artifactId>
         <version>1.5</version>
->>>>>>> 0d09f7e5
       </dependency>
     </dependencies>
   </dependencyManagement>
