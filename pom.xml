<?xml version="1.0" encoding="UTF-8"?>
<project xmlns="http://maven.apache.org/POM/4.0.0" xmlns:xsi="http://www.w3.org/2001/XMLSchema-instance" xsi:schemaLocation="http://maven.apache.org/POM/4.0.0 http://maven.apache.org/xsd/maven-4.0.0.xsd">
  <modelVersion>4.0.0</modelVersion>

  <parent>
    <groupId>com.hubspot</groupId>
    <artifactId>basepom</artifactId>
    <version>25.3</version>
  </parent>

  <artifactId>Singularity</artifactId>
  <version>0.23.0-SNAPSHOT</version>
  <packaging>pom</packaging>

  <modules>
    <module>SingularityService</module>
    <module>SingularityBase</module>
    <module>SingularityRunnerBase</module>
    <module>SingularityS3Base</module>
    <module>SingularityMesosClient</module>
    <module>SingularityClient</module>
    <module>SingularityExecutor</module>
    <module>SingularityExecutorCleanup</module>
    <module>SingularityS3Uploader</module>
    <module>SingularityS3Downloader</module>
    <module>EmbedSingularityExample</module>
    <module>SingularityServiceIntegrationTests</module>
    <module>SingularityUI</module>
  </modules>

  <properties>
    <aws.sdk.version>1.11.497</aws.sdk.version>
    <baragon.version>0.9.0</baragon.version>
    <basepom.jar.name.format>${singularity.jar.name.format}</basepom.jar.name.format>
    <basepom.release.profiles>oss-release</basepom.release.profiles>
    <dep.atomix.version>3.0.11</dep.atomix.version>
    <dep.classmate.version>1.3.1</dep.classmate.version>
    <dep.commons-lang3.version>3.8.1</dep.commons-lang3.version>
    <dep.curator.version>4.2.0</dep.curator.version>
    <dep.dropwizard-metrics.version>4.0.5</dep.dropwizard-metrics.version>
    <dep.findbugs.jsr.version>3.0.2</dep.findbugs.jsr.version>
    <dep.google.cloud.version>1.15.0</dep.google.cloud.version>
    <dep.google.http-client.version>1.24.1</dep.google.http-client.version>
    <dep.guava.version>24.1.1-jre</dep.guava.version>
    <dep.hibernate-validator.version>5.4.3.Final</dep.hibernate-validator.version>
    <dep.hk2.version>2.5.0-b63</dep.hk2.version>
    <dep.httpclient.version>4.5.5</dep.httpclient.version>
    <dep.httpcore.version>4.4.9</dep.httpcore.version>
    <dep.jackson-databind.version>2.9.9</dep.jackson-databind.version>
    <dep.jackson.version>2.9.9</dep.jackson.version>
    <dep.javassist.version>3.24.1-GA</dep.javassist.version>
    <dep.jboss-logging.version>3.3.0.Final</dep.jboss-logging.version>
    <dep.jdbi3.version>3.8.2</dep.jdbi3.version>
    <dep.jersey2.version>2.25.1</dep.jersey2.version>
    <dep.jetty.version>9.4.18.v20190429</dep.jetty.version>
    <dep.joda.version>2.10.1</dep.joda.version>
    <dep.liquibase.version>3.6.3</dep.liquibase.version>
    <dep.logback.version>1.2.3</dep.logback.version>
    <dep.mesos.rxjava.version>0.1.0</dep.mesos.rxjava.version>
    <dep.metrics-guice.version>3.1.3</dep.metrics-guice.version>
<<<<<<< HEAD
    <dep.netty3.version>3.10.6.Final</dep.netty3.version>
    <dep.netty.version>4.1.27.Final</dep.netty.version>
=======
    <dep.netty.version>4.1.22.Final</dep.netty.version>
    <dep.netty3.version>3.10.6.Final</dep.netty3.version>
>>>>>>> 4aa6edbc
    <dep.protobuf-java.version>3.5.1</dep.protobuf-java.version>
    <dep.reflections.version>0.9.11</dep.reflections.version>
    <dep.rxJava.version>1.3.8</dep.rxJava.version>
    <dep.slf4j.version>1.7.26</dep.slf4j.version>
    <dep.swagger.version>2.0.0</dep.swagger.version>
    <dep.zookeeper.version>3.4.10</dep.zookeeper.version>
    <dropwizard.guicier.version>1.3.5.1</dropwizard.guicier.version>
    <dropwizard.version>1.3.12</dropwizard.version>
    <horizon.version>0.1.1</horizon.version>
    <jukito.version>1.5</jukito.version>
    <mesos.docker.tag>1.7.1</mesos.docker.tag>
    <!-- 1.8.0 not available yet, still compatible -->
    <mesos.version>1.8.0</mesos.version>
    <ning.async.version>1.9.38</ning.async.version>
    <project.build.targetJdk>1.8</project.build.targetJdk>
    <singularity.jar.name.format>${project.artifactId}-${project.version}</singularity.jar.name.format>
    <singularitybase.db.driver>mysql</singularitybase.db.driver>
    <singularitybase.image.revision>1</singularitybase.image.revision>
  </properties>

  <dependencyManagement>
    <dependencies>

      <dependency>
        <groupId>com.amazonaws</groupId>
        <artifactId>aws-java-sdk-s3</artifactId>
        <version>${aws.sdk.version}</version>
        <exclusions>
          <exclusion>
            <groupId>commons-logging</groupId>
            <artifactId>commons-logging</artifactId>
          </exclusion>
          <exclusion>
            <groupId>joda-time</groupId>
            <artifactId>joda-time</artifactId>
          </exclusion>
        </exclusions>
      </dependency>

      <dependency>
        <groupId>com.amazonaws</groupId>
        <artifactId>aws-java-sdk-sns</artifactId>
        <version>${aws.sdk.version}</version>
        <exclusions>
          <exclusion>
            <groupId>commons-logging</groupId>
            <artifactId>commons-logging</artifactId>
          </exclusion>
          <exclusion>
            <groupId>joda-time</groupId>
            <artifactId>joda-time</artifactId>
          </exclusion>
        </exclusions>
      </dependency>

      <dependency>
        <groupId>com.fasterxml.jackson.dataformat</groupId>
        <artifactId>jackson-dataformat-yaml</artifactId>
        <version>${dep.jackson.version}</version>
      </dependency>

      <dependency>
        <groupId>com.google.api-client</groupId>
        <artifactId>google-api-client</artifactId>
        <version>1.23.0</version>
      </dependency>

      <dependency>
        <groupId>com.google.apis</groupId>
        <artifactId>google-http-client-jackson2</artifactId>
        <version>1.23.0</version>
      </dependency>

      <dependency>
        <groupId>com.google.auth</groupId>
        <artifactId>google-auth-library-oauth2-http</artifactId>
        <version>0.9.0</version>
        <exclusions>
          <exclusion>
            <groupId>com.google.http-client</groupId>
            <artifactId>google-http-client-jackson2</artifactId>
          </exclusion>
        </exclusions>
      </dependency>

      <dependency>
        <groupId>com.google.cloud</groupId>
        <artifactId>google-cloud-core</artifactId>
        <version>${dep.google.cloud.version}</version>
      </dependency>

      <dependency>
        <groupId>com.google.cloud</groupId>
        <artifactId>google-cloud-storage</artifactId>
        <version>${dep.google.cloud.version}</version>
      </dependency>

      <dependency>
        <groupId>com.google.code.findbugs</groupId>
        <artifactId>jsr305</artifactId>
        <version>${dep.findbugs.jsr.version}</version>
      </dependency>

      <dependency>
        <groupId>com.google.http-client</groupId>
        <artifactId>google-http-client</artifactId>
        <version>${dep.google.http-client.version}</version>
      </dependency>

      <dependency>
        <groupId>com.google.http-client</groupId>
        <artifactId>google-http-client-jackson2</artifactId>
        <version>${dep.google.http-client.version}</version>
      </dependency>

      <dependency>
        <groupId>com.google.protobuf</groupId>
        <artifactId>protobuf-java</artifactId>
        <version>${dep.protobuf-java.version}</version>
      </dependency>

      <dependency>
        <groupId>com.h2database</groupId>
        <artifactId>h2</artifactId>
        <version>1.4.199</version>
      </dependency>

      <dependency>
        <groupId>com.hubspot</groupId>
        <artifactId>BaragonCore</artifactId>
        <version>${baragon.version}</version>
      </dependency>

      <dependency>
        <groupId>com.hubspot</groupId>
        <artifactId>HorizonCore</artifactId>
        <version>${horizon.version}</version>
      </dependency>

      <dependency>
        <groupId>com.hubspot</groupId>
        <artifactId>HorizonNing</artifactId>
        <version>${horizon.version}</version>
      </dependency>
      <dependency>
        <groupId>com.hubspot</groupId>
        <artifactId>SingularityBase</artifactId>
        <version>${project.version}</version>
      </dependency>

      <dependency>
        <groupId>com.hubspot</groupId>
        <artifactId>SingularityClient</artifactId>
        <version>${project.version}</version>
      </dependency>

      <dependency>
        <groupId>com.hubspot</groupId>
        <artifactId>SingularityExecutor</artifactId>
        <version>${project.version}</version>
      </dependency>

      <dependency>
        <groupId>com.hubspot</groupId>
        <artifactId>SingularityExecutorCleanup</artifactId>
        <version>${project.version}</version>
      </dependency>

      <dependency>
        <groupId>com.hubspot</groupId>
        <artifactId>SingularityMesosClient</artifactId>
        <version>${project.version}</version>
      </dependency>

      <dependency>
        <groupId>com.hubspot</groupId>
        <artifactId>SingularityRunnerBase</artifactId>
        <version>${project.version}</version>
      </dependency>

      <dependency>
        <groupId>com.hubspot</groupId>
        <artifactId>SingularityS3Base</artifactId>
        <version>${project.version}</version>
      </dependency>

      <dependency>
        <groupId>com.hubspot</groupId>
        <artifactId>SingularityService</artifactId>
        <version>${project.version}</version>
      </dependency>

      <dependency>
        <groupId>com.hubspot</groupId>
        <artifactId>SingularityServiceIntegrationTests</artifactId>
        <version>${project.version}</version>
      </dependency>

      <dependency>
        <groupId>com.hubspot</groupId>
        <artifactId>SingularityUI</artifactId>
        <version>${project.version}</version>
      </dependency>

      <dependency>
        <groupId>de.neuland-bfi</groupId>
        <artifactId>jade4j</artifactId>
        <version>1.2.7</version>
        <exclusions>
          <exclusion>
            <groupId>commons-logging</groupId>
            <artifactId>commons-logging</artifactId>
          </exclusion>
          <exclusion>
            <groupId>commons-collections</groupId>
            <artifactId>commons-collections</artifactId>
          </exclusion>
        </exclusions>
      </dependency>

      <dependency>
        <groupId>com.hubspot.dropwizard</groupId>
        <artifactId>dropwizard-guicier</artifactId>
        <version>${dropwizard.guicier.version}</version>
      </dependency>

      <dependency>
        <groupId>com.hubspot.jackson</groupId>
        <artifactId>jackson-datatype-protobuf</artifactId>
        <version>0.9.10-jackson2.9-proto3</version>
      </dependency>

      <dependency>
        <groupId>com.hubspot.jackson</groupId>
        <artifactId>jackson-jaxrs-propertyfiltering</artifactId>
        <version>0.8.1</version>
      </dependency>

      <dependency>
        <groupId>com.hubspot.mesos.rx.java</groupId>
        <artifactId>mesos-rxjava-client</artifactId>
        <version>${dep.mesos.rxjava.version}</version>
      </dependency>

      <dependency>
        <groupId>com.hubspot.mesos.rx.java</groupId>
        <artifactId>mesos-rxjava-protobuf-client</artifactId>
        <version>${dep.mesos.rxjava.version}</version>
      </dependency>

      <dependency>
        <groupId>com.hubspot.mesos.rx.java</groupId>
        <artifactId>mesos-rxjava-util</artifactId>
        <version>${dep.mesos.rxjava.version}</version>
      </dependency>

      <dependency>
        <groupId>com.spotify</groupId>
        <artifactId>docker-client</artifactId>
        <version>8.4.0</version>
        <exclusions>
          <exclusion>
            <groupId>commons-logging</groupId>
            <artifactId>commons-logging</artifactId>
          </exclusion>
          <exclusion>
            <groupId>aopalliance</groupId>
            <artifactId>aopalliance</artifactId>
          </exclusion>
          <exclusion>
            <groupId>org.glassfish.hk2.external</groupId>
            <artifactId>javax.inject</artifactId>
          </exclusion>
          <exclusion>
            <groupId>org.glassfish.hk2.external</groupId>
            <artifactId>jakarta.inject</artifactId>
          </exclusion>
          <exclusion>
            <groupId>org.glassfish.hk2.external</groupId>
            <artifactId>aopalliance-repackaged</artifactId>
          </exclusion>
          <exclusion>
            <groupId>org.apache.httpcomponents</groupId>
            <artifactId>httpcore</artifactId>
          </exclusion>
        </exclusions>
      </dependency>

      <dependency>
<<<<<<< HEAD
        <groupId>io.atomix</groupId>
        <artifactId>atomix</artifactId>
        <version>${dep.atomix.version}</version>
      </dependency>

      <dependency>
        <groupId>io.atomix</groupId>
        <artifactId>atomix-cluster</artifactId>
        <version>${dep.atomix.version}</version>
        <exclusions>
          <exclusion>
            <groupId>io.netty</groupId>
            <artifactId>netty-transport-native-epoll</artifactId> <!-- conflicts with mesos-rxjava -->
          </exclusion>
        </exclusions>
      </dependency>

      <dependency>
        <groupId>io.atomix</groupId>
        <artifactId>atomix-utils</artifactId>
        <version>${dep.atomix.version}</version>
      </dependency>

      <dependency>
        <groupId>io.atomix</groupId>
        <artifactId>atomix-primary-backup</artifactId>
        <version>${dep.atomix.version}</version>
      </dependency>

      <dependency>
        <groupId>io.atomix</groupId>
        <artifactId>atomix-primitive</artifactId>
        <version>${dep.atomix.version}</version>
      </dependency>

      <dependency>
        <groupId>io.atomix</groupId>
        <artifactId>atomix-storage</artifactId>
        <version>${dep.atomix.version}</version>
=======
        <groupId>io.dropwizard</groupId>
        <artifactId>dropwizard-jdbi3</artifactId>
        <version>${dropwizard.version}</version>
>>>>>>> 4aa6edbc
      </dependency>

      <dependency>
        <groupId>io.dropwizard.metrics</groupId>
        <artifactId>metrics-graphite</artifactId>
        <version>${dep.dropwizard-metrics.version}</version>
      </dependency>

      <dependency>
        <groupId>io.dropwizard.metrics</groupId>
        <artifactId>metrics-jmx</artifactId>
        <version>${dep.dropwizard-metrics.version}</version>
      </dependency>

      <dependency>
        <groupId>io.reactivex</groupId>
        <artifactId>rxjava</artifactId>
        <version>${dep.rxJava.version}</version>
      </dependency>

      <dependency>
        <groupId>io.swagger.core.v3</groupId>
        <artifactId>swagger-annotations</artifactId>
        <version>${dep.swagger.version}</version>
        <exclusions>
          <exclusion>
            <groupId>org.slf4j</groupId>
            <artifactId>slf4j-api</artifactId>
          </exclusion>
        </exclusions>
      </dependency>

      <dependency>
        <groupId>io.swagger.core.v3</groupId>
        <artifactId>swagger-core</artifactId>
        <version>${dep.swagger.version}</version>
        <exclusions>
          <exclusion>
            <groupId>org.slf4j</groupId>
            <artifactId>slf4j-api</artifactId>
          </exclusion>
        </exclusions>
      </dependency>

      <dependency>
        <groupId>io.swagger.core.v3</groupId>
        <artifactId>swagger-jaxrs2</artifactId>
        <version>${dep.swagger.version}</version>
        <exclusions>
          <exclusion>
            <groupId>org.slf4j</groupId>
            <artifactId>slf4j-api</artifactId>
          </exclusion>
        </exclusions>
      </dependency>

      <dependency>
        <groupId>javax.activation</groupId>
        <artifactId>activation</artifactId>
        <version>1.1</version>
      </dependency>

      <dependency>
        <groupId>org.apache.curator</groupId>
        <artifactId>curator-client</artifactId>
        <version>${dep.curator.version}</version>
        <exclusions>
          <exclusion>
            <groupId>com.google.guava</groupId>
            <artifactId>guava</artifactId>
          </exclusion>
          <exclusion>
            <groupId>log4j</groupId>
            <artifactId>log4j</artifactId>
          </exclusion>
          <exclusion>
            <groupId>org.slf4j</groupId>
            <artifactId>slf4j-log4j12</artifactId>
          </exclusion>
          <exclusion>
            <groupId>org.apache.zookeeper</groupId>
            <artifactId>zookeeper</artifactId>
          </exclusion>
        </exclusions>
      </dependency>

      <dependency>
        <groupId>org.apache.curator</groupId>
        <artifactId>curator-framework</artifactId>
        <version>${dep.curator.version}</version>
        <exclusions>
          <exclusion>
            <groupId>com.google.guava</groupId>
            <artifactId>guava</artifactId>
          </exclusion>
          <exclusion>
            <groupId>log4j</groupId>
            <artifactId>log4j</artifactId>
          </exclusion>
          <exclusion>
            <groupId>org.slf4j</groupId>
            <artifactId>slf4j-log4j12</artifactId>
          </exclusion>
          <exclusion>
            <groupId>org.apache.zookeeper</groupId>
            <artifactId>zookeeper</artifactId>
          </exclusion>
        </exclusions>
      </dependency>

      <dependency>
        <groupId>org.apache.curator</groupId>
        <artifactId>curator-recipes</artifactId>
        <version>${dep.curator.version}</version>
        <exclusions>
          <exclusion>
            <groupId>com.google.guava</groupId>
            <artifactId>guava</artifactId>
          </exclusion>
          <exclusion>
            <groupId>log4j</groupId>
            <artifactId>log4j</artifactId>
          </exclusion>
          <exclusion>
            <groupId>org.slf4j</groupId>
            <artifactId>slf4j-log4j12</artifactId>
          </exclusion>
          <exclusion>
            <groupId>org.apache.zookeeper</groupId>
            <artifactId>zookeeper</artifactId>
          </exclusion>
        </exclusions>
      </dependency>

      <dependency>
        <groupId>org.apache.curator</groupId>
        <artifactId>curator-test</artifactId>
        <!--
        Hardcode this to an older version because we're still on ZooKeeper client 3.4.x
        https://issues.apache.org/jira/browse/CURATOR-428?focusedCommentId=16106765&page=com.atlassian.jira.plugin.system.issuetabpanels%3Acomment-tabpanel#comment-16106765
        -->
        <version>2.13.0</version>
        <exclusions>
          <exclusion>
            <groupId>com.google.guava</groupId>
            <artifactId>guava</artifactId>
          </exclusion>
          <exclusion>
            <groupId>log4j</groupId>
            <artifactId>log4j</artifactId>
          </exclusion>
          <exclusion>
            <groupId>org.slf4j</groupId>
            <artifactId>slf4j-log4j12</artifactId>
          </exclusion>
          <exclusion>
            <groupId>org.apache.zookeeper</groupId>
            <artifactId>zookeeper</artifactId>
          </exclusion>
        </exclusions>
      </dependency>

      <dependency>
        <groupId>org.apache.directory.api</groupId>
        <artifactId>api-all</artifactId>
        <version>1.0.0-M28</version>
        <exclusions>
          <exclusion>
            <groupId>org.apache.servicemix.bundles</groupId>
            <artifactId>org.apache.servicemix.bundles.antlr</artifactId>
          </exclusion>
        </exclusions>
      </dependency>

      <dependency>
        <groupId>org.dmfs</groupId>
        <artifactId>lib-recur</artifactId>
        <version>0.9.4</version>
      </dependency>

      <dependency>
        <groupId>org.dmfs</groupId>
        <artifactId>rfc5545-datetime</artifactId>
        <version>0.2.2</version>
      </dependency>

      <dependency>
        <groupId>org.glassfish.hk2</groupId>
        <artifactId>hk2-api</artifactId>
        <version>${dep.hk2.version}</version>
        <exclusions>
          <exclusion>
            <groupId>org.glassfish.hk2.external</groupId>
            <artifactId>aopalliance-repackaged</artifactId>
          </exclusion>
          <exclusion>
            <groupId>org.glassfish.hk2.external</groupId>
            <artifactId>jakarta.inject</artifactId>
          </exclusion>
        </exclusions>
      </dependency>

      <dependency>
        <groupId>org.glassfish.hk2</groupId>
        <artifactId>hk2-locator</artifactId>
        <version>${dep.hk2.version}</version>
        <exclusions>
          <exclusion>
            <groupId>org.glassfish.hk2.external</groupId>
            <artifactId>aopalliance-repackaged</artifactId>
          </exclusion>
          <exclusion>
            <groupId>org.glassfish.hk2.external</groupId>
            <artifactId>jakarta.inject</artifactId>
          </exclusion>
          <exclusion>
            <groupId>jakarta.annotation</groupId>
            <artifactId>jakarta.annotation-api</artifactId>
          </exclusion>
        </exclusions>
      </dependency>

      <dependency>
        <groupId>org.glassfish.hk2</groupId>
        <artifactId>hk2-utils</artifactId>
        <version>${dep.hk2.version}</version>
        <exclusions>
          <exclusion>
            <groupId>org.glassfish.hk2.external</groupId>
            <artifactId>aopalliance-repackaged</artifactId>
          </exclusion>
          <exclusion>
            <groupId>org.glassfish.hk2.external</groupId>
            <artifactId>jakarta.inject</artifactId>
          </exclusion>
          <exclusion>
            <groupId>jakarta.annotation</groupId>
            <artifactId>jakarta.annotation-api</artifactId>
          </exclusion>
        </exclusions>
      </dependency>

      <dependency>
        <groupId>org.jdbi</groupId>
        <artifactId>jdbi3-core</artifactId>
        <version>${dep.jdbi3.version}</version>
      </dependency>

      <dependency>
        <groupId>org.jdbi</groupId>
        <artifactId>jdbi3-guava</artifactId>
        <version>${dep.jdbi3.version}</version>
      </dependency>

      <dependency>
        <groupId>org.jdbi</groupId>
        <artifactId>jdbi3-jackson2</artifactId>
        <version>${dep.jdbi3.version}</version>
      </dependency>

      <dependency>
        <groupId>org.jdbi</groupId>
        <artifactId>jdbi3-jodatime2</artifactId>
        <version>${dep.jdbi3.version}</version>
      </dependency>

      <dependency>
        <groupId>org.jdbi</groupId>
        <artifactId>jdbi3-json</artifactId>
        <version>${dep.jdbi3.version}</version>
      </dependency>

      <dependency>
        <groupId>org.jdbi</groupId>
        <artifactId>jdbi3-sqlobject</artifactId>
        <version>${dep.jdbi3.version}</version>
      </dependency>

      <dependency>
        <groupId>org.yaml</groupId>
        <artifactId>snakeyaml</artifactId>
        <version>1.23</version>
      </dependency>

      <dependency>
        <groupId>com.jayway.awaitility</groupId>
        <artifactId>awaitility</artifactId>
        <version>1.7.0</version>
        <scope>test</scope>
      </dependency>

    </dependencies>
  </dependencyManagement>

  <build>
    <pluginManagement>
      <plugins>
        <plugin>
          <groupId>org.jolokia</groupId>
          <artifactId>docker-maven-plugin</artifactId>
          <version>0.13.2</version>
          <configuration>
            <images></images>
            <!-- default to no images to allow building from parent, let submodules override -->
          </configuration>
          <executions>
            <execution>
              <id>build-docker-images</id>
              <goals>
                <goal>build</goal>
              </goals>
              <phase>pre-integration-test</phase>
            </execution>
          </executions>
        </plugin>
        <plugin>
          <groupId>org.apache.maven.plugins</groupId>
          <artifactId>maven-failsafe-plugin</artifactId>
          <version>2.18.1</version>
        </plugin>
        <plugin>
          <groupId>pl.project13.maven</groupId>
          <artifactId>git-commit-id-plugin</artifactId>
          <configuration>
            <gitDescribe>
              <match>Singularity*</match>
              <!-- logfetch tags exist too... don't use those -->
            </gitDescribe>
          </configuration>
        </plugin>
        <plugin>
          <groupId>com.github.eirslett</groupId>
          <artifactId>frontend-maven-plugin</artifactId>
          <version>0.0.23</version>
        </plugin>
        <!--This plugin's configuration is used to store Eclipse m2e settings only. It has no influence on the Maven build itself.-->
        <plugin>
          <groupId>org.eclipse.m2e</groupId>
          <artifactId>lifecycle-mapping</artifactId>
          <version>1.0.0</version>
          <configuration>
            <lifecycleMappingMetadata>
              <pluginExecutions>
                <pluginExecution>
                  <pluginExecutionFilter>
                    <groupId>com.hubspot.maven.plugins</groupId>
                    <artifactId>dependency-management-plugin</artifactId>
                    <versionRange>[0.3,)</versionRange>
                    <goals>
                      <goal>analyze</goal>
                    </goals>
                  </pluginExecutionFilter>
                  <action>
                    <ignore></ignore>
                  </action>
                </pluginExecution>
              </pluginExecutions>
            </lifecycleMappingMetadata>
          </configuration>
        </plugin>
        <plugin>
          <groupId>org.basepom.maven</groupId>
          <artifactId>duplicate-finder-maven-plugin</artifactId>
          <configuration>
            <ignoredResourcePatterns>
              <ignoredResourcePattern>.*\.html</ignoredResourcePattern>
              <ignoredResourcePattern>about_files/.*</ignoredResourcePattern>
              <ignoredResourcePattern>plugin\.properties</ignoredResourcePattern>
              <ignoredResourcePattern>plugin\.xml</ignoredResourcePattern>
              <ignoredResourcePattern>.*\.java</ignoredResourcePattern>
              <ignoredResourcePattern>log4j\.xml</ignoredResourcePattern>
              <ignoredResourcePattern>log4j\.properties</ignoredResourcePattern>
              <ignoredResourcePattern>logback\.xml</ignoredResourcePattern>
              <ignoredResourcePattern>logback\.properties</ignoredResourcePattern>
              <ignoredResourcePattern>.*licenses\.xml</ignoredResourcePattern>
            </ignoredResourcePatterns>
          </configuration>
        </plugin>
        <!-- Fixes issues with checkstlye if you use logback for logging in maven -->
        <plugin>
          <groupId>org.apache.maven.plugins</groupId>
          <artifactId>maven-checkstyle-plugin</artifactId>
          <dependencies>
            <dependency>
              <groupId>org.slf4j</groupId>
              <artifactId>jcl-over-slf4j</artifactId>
              <version>1.7.5</version>
            </dependency>
            <dependency>
              <groupId>org.slf4j</groupId>
              <artifactId>slf4j-jdk14</artifactId>
              <version>1.7.5</version>
            </dependency>
          </dependencies>
        </plugin>
      </plugins>
    </pluginManagement>
  </build>

  <developers>
    <developer>
      <name>Whitney Sorenson</name>
      <email>wsorenson@gmail.com</email>
    </developer>
    <developer>
      <name>Tom Petr</name>
      <email>tpetr@hubspot.com</email>
    </developer>
    <developer>
      <name>Stephen Salinas</name>
      <email>ssalinas@hubspot.com</email>
    </developer>
  </developers>

  <scm>
    <connection>scm:git:git@github.com:HubSpot/Singularity.git</connection>
    <developerConnection>scm:git:ssh://git@github.com/HubSpot/Singularity.git</developerConnection>
    <url>git@github.com:HubSpot/Singularity.git</url>
    <tag>HEAD</tag>
  </scm>
</project>
<!-- Local Variables: -->
<!-- mode: nxml -->
<!-- nxml-child-indent: 2 -->
<!-- End: --><|MERGE_RESOLUTION|>--- conflicted
+++ resolved
@@ -58,13 +58,8 @@
     <dep.logback.version>1.2.3</dep.logback.version>
     <dep.mesos.rxjava.version>0.1.0</dep.mesos.rxjava.version>
     <dep.metrics-guice.version>3.1.3</dep.metrics-guice.version>
-<<<<<<< HEAD
     <dep.netty3.version>3.10.6.Final</dep.netty3.version>
     <dep.netty.version>4.1.27.Final</dep.netty.version>
-=======
-    <dep.netty.version>4.1.22.Final</dep.netty.version>
-    <dep.netty3.version>3.10.6.Final</dep.netty3.version>
->>>>>>> 4aa6edbc
     <dep.protobuf-java.version>3.5.1</dep.protobuf-java.version>
     <dep.reflections.version>0.9.11</dep.reflections.version>
     <dep.rxJava.version>1.3.8</dep.rxJava.version>
@@ -354,7 +349,6 @@
       </dependency>
 
       <dependency>
-<<<<<<< HEAD
         <groupId>io.atomix</groupId>
         <artifactId>atomix</artifactId>
         <version>${dep.atomix.version}</version>
@@ -394,11 +388,12 @@
         <groupId>io.atomix</groupId>
         <artifactId>atomix-storage</artifactId>
         <version>${dep.atomix.version}</version>
-=======
+      </dependency>
+
+      <dependency>
         <groupId>io.dropwizard</groupId>
         <artifactId>dropwizard-jdbi3</artifactId>
         <version>${dropwizard.version}</version>
->>>>>>> 4aa6edbc
       </dependency>
 
       <dependency>
