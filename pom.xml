--- conflicted
+++ resolved
@@ -662,7 +662,6 @@
       </dependency>
 
       <dependency>
-<<<<<<< HEAD
         <groupId>org.apache.directory.api</groupId>
         <artifactId>api-all</artifactId>
         <version>1.0.0-M28</version>
@@ -672,11 +671,12 @@
             <artifactId>org.apache.servicemix.bundles.antlr</artifactId>
           </exclusion>
         </exclusions>
-=======
+      </dependency>
+      
+      <dependency>
         <groupId>org.jukito</groupId>
         <artifactId>jukito</artifactId>
         <version>${jukito.version}</version>
->>>>>>> f16d8abd
       </dependency>
     </dependencies>
   </dependencyManagement>
