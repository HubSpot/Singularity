--- conflicted
+++ resolved
@@ -402,7 +402,6 @@
         		</lifecycleMappingMetadata>
         	</configuration>
         </plugin>
-<<<<<<< HEAD
         <plugin>
           <groupId>org.basepom.maven</groupId>
           <artifactId>duplicate-finder-maven-plugin</artifactId>
@@ -420,7 +419,7 @@
               <ignoredResourcePattern>.*licenses\.xml</ignoredResourcePattern>
             </ignoredResourcePatterns>
           </configuration>
-=======
+        </plugin>
         <!-- Fixes issues with checkstlye if you use logback for logging in maven -->
         <plugin>
           <groupId>org.apache.maven.plugins</groupId>
@@ -437,7 +436,6 @@
               <version>1.7.5</version>
             </dependency>
           </dependencies>
->>>>>>> 4e029902
         </plugin>
       </plugins>
     </pluginManagement>
