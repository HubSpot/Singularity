--- conflicted
+++ resolved
@@ -513,17 +513,6 @@
   </build>
 
   <profiles>
-<<<<<<< HEAD
-      <profile>
-          <id>vagrantBuild</id>
-          <build>
-              <directory>${vagrant.build.directory}/${project.artifactId}</directory>
-          </build>
-      </profile>
-  </profiles>
-
-</project>
-=======
     <profile>
       <id>travis</id>
       <activation>
@@ -561,11 +550,16 @@
         </pluginManagement>
       </build>
     </profile>
+    <profile>
+      <id>vagrantBuild</id>
+      <build>
+        <directory>${vagrant.build.directory}/${project.artifactId}</directory>
+      </build>
+    </profile>
   </profiles>
 </project>
 
 <!-- Local Variables: -->
 <!-- mode: nxml -->
 <!-- nxml-child-indent: 2 -->
-<!-- End: -->
->>>>>>> b1db4544
+<!-- End: -->