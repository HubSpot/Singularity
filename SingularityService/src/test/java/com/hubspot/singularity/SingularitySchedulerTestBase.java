--- conflicted
+++ resolved
@@ -372,10 +372,7 @@
     SingularityDeploy deploy = builder.build();
 
     SingularityDeployMarker marker = new SingularityDeployMarker(deploy.getRequestId(), deploy.getId(), System.currentTimeMillis(), Optional.<String> absent(), Optional.<String> absent());
-<<<<<<< HEAD
     firstDeploy = initDeploy(request, firstDeployId, false);
-=======
->>>>>>> 537776c7
 
     deployManager.saveDeploy(request, marker, deploy);
 
@@ -400,10 +397,6 @@
     return deploy;
   }
 
-  protected void initFirstDeployWithHealthcheck() {
-    firstDeploy = initDeploy(request, firstDeployId, true);
-  }
-
   protected SingularityDeploy initDeploy(SingularityDeployBuilder builder, long timestamp) {
     SingularityDeployMarker marker = new SingularityDeployMarker(requestId, builder.getId(), timestamp, Optional.<String> absent(), Optional.<String> absent());
     builder.setCommand(Optional.of("sleep 100"));
