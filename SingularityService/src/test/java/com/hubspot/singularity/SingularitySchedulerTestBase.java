--- conflicted
+++ resolved
@@ -357,7 +357,6 @@
   }
 
   protected void initFirstDeploy() {
-<<<<<<< HEAD
     firstDeploy = initAndFinishDeploy(request, firstDeployId);
   }
 
@@ -373,23 +372,23 @@
     SingularityDeploy deploy = builder.build();
 
     SingularityDeployMarker marker = new SingularityDeployMarker(deploy.getRequestId(), deploy.getId(), System.currentTimeMillis(), Optional.<String> absent(), Optional.<String> absent());
-=======
     firstDeploy = initDeploy(request, firstDeployId, false);
-  }
-
-  protected SingularityDeploy initDeploy(SingularityRequest request, String deployId) {
-    return initDeploy(request, deployId, false);
+
+    deployManager.saveDeploy(request, marker, deploy);
+
+    finishDeploy(marker, deploy);
+
+    return deploy;
   }
 
   protected SingularityDeploy initDeploy(SingularityRequest request, String deployId, boolean hasHealthcheck) {
-    SingularityDeployMarker marker =  new SingularityDeployMarker(request.getId(), deployId, System.currentTimeMillis(), Optional.<String> absent());
+    SingularityDeployMarker marker =  new SingularityDeployMarker(request.getId(), deployId, System.currentTimeMillis(), Optional.<String> absent(), Optional.<String>absent());
     SingularityDeployBuilder deployBuilder = new SingularityDeployBuilder(request.getId(), deployId).setCommand(Optional.of("sleep 100"));
     if (hasHealthcheck) {
       deployBuilder.setHealthcheckUri(Optional.of("http://uri"));
     }
 
     SingularityDeploy deploy = deployBuilder.build();
->>>>>>> ef22b1f0
 
     deployManager.saveDeploy(request, marker, deploy);
 
@@ -431,7 +430,7 @@
   protected void finishDeploy(SingularityDeployMarker marker, SingularityDeploy deploy) {
     deployManager.saveDeployResult(marker, Optional.of(deploy), new SingularityDeployResult(DeployState.SUCCEEDED));
 
-    deployManager.saveNewRequestDeployState(new SingularityRequestDeployState(requestId, Optional.of(marker), Optional.<SingularityDeployMarker> absent()));
+    deployManager.saveNewRequestDeployState(new SingularityRequestDeployState(requestId, Optional.of(marker), Optional.<SingularityDeployMarker>absent()));
   }
 
   protected SingularityTask startTask(SingularityDeploy deploy) {
