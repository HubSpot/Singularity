package com.hubspot.singularity;

import java.util.ArrayList;
import java.util.Arrays;
import java.util.Collection;
import java.util.Collections;
import java.util.List;
import java.util.Map;
import java.util.Random;
import java.util.concurrent.TimeUnit;

import org.apache.mesos.Protos.Attribute;
import org.apache.mesos.Protos.FrameworkID;
import org.apache.mesos.Protos.Offer;
import org.apache.mesos.Protos.OfferID;
import org.apache.mesos.Protos.Resource;
import org.apache.mesos.Protos.SlaveID;
import org.apache.mesos.Protos.TaskID;
import org.apache.mesos.Protos.TaskInfo;
import org.apache.mesos.Protos.TaskState;
import org.apache.mesos.Protos.TaskStatus;
import org.apache.mesos.Protos.Value.Scalar;
import org.apache.mesos.Protos.Value.Text;
import org.apache.mesos.Protos.Value.Type;
import org.apache.mesos.SchedulerDriver;
import org.junit.After;
import org.junit.Before;

import com.google.common.base.Optional;
import com.google.common.base.Throwables;
import com.google.inject.Inject;
import com.google.inject.Provider;
import com.google.inject.name.Named;
import com.hubspot.baragon.models.BaragonRequestState;
import com.hubspot.mesos.MesosUtils;
import com.hubspot.singularity.LoadBalancerRequestType.LoadBalancerRequestId;
import com.hubspot.singularity.SingularityLoadBalancerUpdate.LoadBalancerMethod;
import com.hubspot.singularity.SingularityPendingRequest.PendingType;
import com.hubspot.singularity.SingularityRequestHistory.RequestHistoryType;
import com.hubspot.singularity.SingularityTaskHistoryUpdate.SimplifiedTaskState;
import com.hubspot.singularity.api.SingularityDeployRequest;
import com.hubspot.singularity.api.SingularityScaleRequest;
import com.hubspot.singularity.config.SingularityConfiguration;
import com.hubspot.singularity.data.DeployManager;
import com.hubspot.singularity.data.RackManager;
import com.hubspot.singularity.data.RequestManager;
import com.hubspot.singularity.data.SlaveManager;
import com.hubspot.singularity.data.TaskManager;
import com.hubspot.singularity.data.zkmigrations.ZkDataMigrationRunner;
import com.hubspot.singularity.event.SingularityEventListener;
import com.hubspot.singularity.mesos.SchedulerDriverSupplier;
import com.hubspot.singularity.mesos.SingularityMesosScheduler;
import com.hubspot.singularity.resources.DeployResource;
import com.hubspot.singularity.resources.RackResource;
import com.hubspot.singularity.resources.RequestResource;
import com.hubspot.singularity.resources.SlaveResource;
import com.hubspot.singularity.scheduler.SingularityCleaner;
import com.hubspot.singularity.scheduler.SingularityCooldownChecker;
import com.hubspot.singularity.scheduler.SingularityDeployChecker;
import com.hubspot.singularity.scheduler.SingularityExpiringUserActionPoller;
import com.hubspot.singularity.scheduler.SingularityHealthchecker;
import com.hubspot.singularity.scheduler.SingularityScheduledJobPoller;
import com.hubspot.singularity.scheduler.SingularityScheduler;
import com.hubspot.singularity.scheduler.SingularitySchedulerPriority;
import com.hubspot.singularity.scheduler.SingularitySchedulerStateCache;
import com.hubspot.singularity.scheduler.SingularityTaskReconciliation;
import com.hubspot.singularity.scheduler.TestingLoadBalancerClient;
import com.hubspot.singularity.smtp.SingularityMailer;
import com.ning.http.client.AsyncHttpClient;

public class SingularitySchedulerTestBase extends SingularityCuratorTestBase {

  @Inject
  protected Provider<SingularitySchedulerStateCache> stateCacheProvider;
  @Inject
  protected SingularityMesosScheduler sms;
  @Inject
  protected RequestManager requestManager;
  @Inject
  protected DeployManager deployManager;
  @Inject
  protected TaskManager taskManager;
  @Inject
  protected SlaveManager slaveManager;
  @Inject
  protected RackManager rackManager;
  @Inject
  protected SchedulerDriverSupplier driverSupplier;
  protected SchedulerDriver driver;
  @Inject
  protected SingularityScheduler scheduler;
  @Inject
  protected SingularityDeployChecker deployChecker;
  @Inject
  protected RackResource rackResource;
  @Inject
  protected SlaveResource slaveResource;
  @Inject
  protected RequestResource requestResource;
  @Inject
  protected DeployResource deployResource;
  @Inject
  protected SingularityCleaner cleaner;
  @Inject
  protected SingularityConfiguration configuration;
  @Inject
  protected SingularityCooldownChecker cooldownChecker;
  @Inject
  protected AsyncHttpClient httpClient;
  @Inject
  protected TestingLoadBalancerClient testingLbClient;
  @Inject
  protected SingularitySchedulerPriority schedulerPriority;
  @Inject
  protected SingularityTaskReconciliation taskReconciliation;
  @Inject
  protected SingularityMailer mailer;
  @Inject
  protected SingularityScheduledJobPoller scheduledJobPoller;
  @Inject
  protected ZkDataMigrationRunner migrationRunner;
  @Inject
  protected SingularityEventListener eventListener;
  @Inject
  protected SingularityExpiringUserActionPoller expiringUserActionPoller;
  @Inject
  protected SingularityHealthchecker healthchecker;

  @Inject
  @Named(SingularityMainModule.SERVER_ID_PROPERTY)
  protected String serverId;

  protected String requestId = "test-request";
  protected SingularityRequest request;
  protected String schedule = "*/1 * * * * ?";

  protected String firstDeployId = "firstDeployId";
  protected SingularityDeploy firstDeploy;

  protected String secondDeployId = "secondDeployId";
  protected SingularityDeployMarker secondDeployMarker;
  protected SingularityDeploy secondDeploy;

  protected Optional<String> user = Optional.absent();

  public SingularitySchedulerTestBase(boolean useDBTests) {
    super(useDBTests);
  }

  @After
  public void teardown() throws Exception {
    if (httpClient != null) {
      httpClient.close();
    }
  }

  @Before
  public final void setupDriver() throws Exception {
    driver = driverSupplier.get().get();

    migrationRunner.checkMigrations();
  }

  protected Offer createOffer(double cpus, double memory) {
    return createOffer(cpus, memory, "slave1", "host1", Optional.<String> absent());
  }

  protected Offer createOffer(double cpus, double memory, String slave, String host) {
    return createOffer(cpus, memory, slave, host, Optional.<String> absent());
  }

  protected Offer createOffer(double cpus, double memory, String slave, String host, Optional<String> rack) {
    return createOffer(cpus, memory, slave, host, rack, Collections.<String, String>emptyMap());
  }

  protected Offer createOffer(double cpus, double memory, String slave, String host, Optional<String> rack, Map<String, String> attributes) {
    SlaveID slaveId = SlaveID.newBuilder().setValue(slave).build();
    FrameworkID frameworkId = FrameworkID.newBuilder().setValue("framework1").build();

    Random r = new Random();

    List<Attribute> attributesList = new ArrayList<>();
    for (Map.Entry<String, String> entry : attributes.entrySet()) {
      attributesList.add(Attribute.newBuilder()
          .setType(Type.TEXT)
          .setName(entry.getKey())
          .setText(Text.newBuilder().setValue(entry.getValue()).build())
          .build());
    }

    return Offer.newBuilder()
        .setId(OfferID.newBuilder().setValue("offer" + r.nextInt(1000)).build())
        .setFrameworkId(frameworkId)
        .setSlaveId(slaveId)
        .setHostname(host)
        .addAttributes(Attribute.newBuilder().setType(Type.TEXT).setText(Text.newBuilder().setValue(rack.or(configuration.getMesosConfiguration().getDefaultRackId()))).setName(configuration.getMesosConfiguration().getRackIdAttributeKey()))
        .addResources(Resource.newBuilder().setType(Type.SCALAR).setName(MesosUtils.CPUS).setScalar(Scalar.newBuilder().setValue(cpus)))
        .addResources(Resource.newBuilder().setType(Type.SCALAR).setName(MesosUtils.MEMORY).setScalar(Scalar.newBuilder().setValue(memory)))
        .addAllAttributes(attributesList)
        .build();
  }

  protected SingularityTask launchTask(SingularityRequest request, SingularityDeploy deploy, int instanceNo, TaskState initialTaskState) {
    return launchTask(request, deploy, System.currentTimeMillis() - 1, System.currentTimeMillis(), instanceNo, initialTaskState, false);
  }

  protected SingularityTask launchTask(SingularityRequest request, SingularityDeploy deploy, int instanceNo, TaskState initialTaskState, boolean separateHost) {
    return launchTask(request, deploy, System.currentTimeMillis() - 1, System.currentTimeMillis(), instanceNo, initialTaskState, separateHost);
  }

  protected SingularityTask launchTask(SingularityRequest request, SingularityDeploy deploy, long taskLaunch, int instanceNo, TaskState initialTaskState) {
    return launchTask(request, deploy, taskLaunch, System.currentTimeMillis(), instanceNo, initialTaskState, false);
  }

  protected SingularityTask launchTask(SingularityRequest request, SingularityDeploy deploy, long launchTime, long updateTime, int instanceNo, TaskState initialTaskState) {
    return launchTask(request, deploy, launchTime, updateTime, instanceNo, initialTaskState, false);
  }

  protected SingularityPendingTask buildPendingTask(SingularityRequest request, SingularityDeploy deploy, long launchTime, int instanceNo) {
    SingularityPendingTaskId pendingTaskId = new SingularityPendingTaskId(request.getId(), deploy.getId(), launchTime, instanceNo, PendingType.IMMEDIATE, launchTime);
    SingularityPendingTask pendingTask = new SingularityPendingTask(pendingTaskId, Optional.<List<String>> absent(), Optional.<String> absent(), Optional.<String> absent(), Optional.<Boolean> absent());

    return pendingTask;
  }

  protected SingularityTask prepTask(SingularityRequest request, SingularityDeploy deploy, long launchTime, int instanceNo) {
    return prepTask(request, deploy, launchTime, instanceNo, false);
  }


  protected SingularityTask prepTask(SingularityRequest request, SingularityDeploy deploy, long launchTime, int instanceNo, boolean separateHosts) {
    SingularityPendingTask pendingTask = buildPendingTask(request, deploy, launchTime, instanceNo);
    SingularityTaskRequest taskRequest = new SingularityTaskRequest(request, deploy, pendingTask);

    Offer offer;
    if (separateHosts) {
      offer = createOffer(125, 1024, String.format("slave%s", instanceNo), String.format("host%s", instanceNo));
    } else {
      offer = createOffer(125, 1024);
    }

    SingularityTaskId taskId = new SingularityTaskId(request.getId(), deploy.getId(), launchTime, instanceNo, offer.getHostname(), "rack1");
    TaskID taskIdProto = TaskID.newBuilder().setValue(taskId.toString()).build();

    TaskInfo taskInfo = TaskInfo.newBuilder()
        .setSlaveId(offer.getSlaveId())
        .setTaskId(taskIdProto)
        .setName("name")
        .build();

    SingularityTask task = new SingularityTask(taskRequest, taskId, offer, taskInfo, Optional.of("rack1"));

    taskManager.savePendingTask(pendingTask);

    return task;
  }

  protected SingularityTask prepTask() {
    return prepTask(request, firstDeploy, System.currentTimeMillis(), 1, false);
  }

  protected SingularityTask launchTask(SingularityRequest request, SingularityDeploy deploy, long launchTime, long updateTime, int instanceNo, TaskState initialTaskState, boolean separateHost) {
    SingularityTask task = prepTask(request, deploy, launchTime, instanceNo, separateHost);

    taskManager.createTaskAndDeletePendingTask(task);

    statusUpdate(task, initialTaskState, Optional.of(updateTime));

    return task;
  }

  protected void statusUpdate(SingularityTask task, TaskState state, Optional<Long> timestamp) {
    TaskStatus.Builder bldr = TaskStatus.newBuilder()
        .setTaskId(task.getMesosTask().getTaskId())
        .setSlaveId(task.getOffer().getSlaveId())
        .setState(state);

    if (timestamp.isPresent()) {
      bldr.setTimestamp(timestamp.get() / 1000);
    }

    sms.statusUpdate(driver, bldr.build());
  }

  protected void statusUpdate(SingularityTask task, TaskState state) {
    statusUpdate(task, state, Optional.<Long>absent());
  }

  protected void runLaunchedTasks() {
    for (SingularityTaskId taskId : taskManager.getActiveTaskIds()) {
      Collection<SingularityTaskHistoryUpdate> updates = taskManager.getTaskHistoryUpdates(taskId);

      SimplifiedTaskState currentState = SingularityTaskHistoryUpdate.getCurrentState(updates);

      switch (currentState) {
        case UNKNOWN:
        case WAITING:
          statusUpdate(taskManager.getTask(taskId).get(), TaskState.TASK_RUNNING);
          break;
        case DONE:
        case RUNNING:
          break;
      }
    }
  }

  protected void killKilledTasks() {
    for (SingularityKilledTaskIdRecord killed : taskManager.getKilledTaskIdRecords()) {
      statusUpdate(taskManager.getTask(killed.getTaskId()).get(), TaskState.TASK_KILLED);
    }
  }

  protected void initLoadBalancedRequest() {
    protectedInitRequest(true, false);
  }

  protected void initScheduledRequest() {
    protectedInitRequest(false, true);
  }

  protected void saveRequest(SingularityRequest request) {
    requestManager.activate(request, RequestHistoryType.CREATED, System.currentTimeMillis(), Optional.<String> absent(), Optional.<String> absent());
  }

  protected void protectedInitRequest(boolean isLoadBalanced, boolean isScheduled) {
    RequestType requestType = RequestType.WORKER;

    if (isScheduled) {
      requestType = RequestType.SCHEDULED;
    }

    SingularityRequestBuilder bldr = new SingularityRequestBuilder(requestId, requestType);

    bldr.setLoadBalanced(Optional.of(isLoadBalanced));

    if (isScheduled) {
      bldr.setQuartzSchedule(Optional.of(schedule));
    }

    request = bldr.build();

    saveRequest(request);
  }

  protected void initRequest() {
    protectedInitRequest(false, false);
  }

  protected void initWithTasks(int num) {
    initRequest();

    requestResource.scale(requestId, new SingularityScaleRequest(Optional.of(num), Optional.<Long> absent(), Optional.<Boolean> absent(), Optional.<String> absent(), Optional.<String>absent()));

    initFirstDeploy();

    startTasks(num);
  }

  protected void initFirstDeploy() {
<<<<<<< HEAD
    firstDeploy = initAndFinishDeploy(request, firstDeployId);
  }

  protected void initHCDeploy() {
    firstDeploy = initAndFinishDeploy(request, new SingularityDeployBuilder(request.getId(), firstDeployId).setCommand(Optional.of("sleep 100")).setHealthcheckUri(Optional.of("http://uri")));
  }

  protected SingularityDeploy initAndFinishDeploy(SingularityRequest request, String deployId) {
    return initAndFinishDeploy(request, new SingularityDeployBuilder(request.getId(), deployId).setCommand(Optional.of("sleep 100")));
  }

  protected SingularityDeploy initAndFinishDeploy(SingularityRequest request, SingularityDeployBuilder builder) {
    SingularityDeploy deploy = builder.build();

    SingularityDeployMarker marker = new SingularityDeployMarker(deploy.getRequestId(), deploy.getId(), System.currentTimeMillis(), Optional.<String> absent(), Optional.<String> absent());
=======
    firstDeploy = initDeploy(request, firstDeployId, false);
  }

  protected SingularityDeploy initDeploy(SingularityRequest request, String deployId) {
    return initDeploy(request, deployId, false);
  }

  protected SingularityDeploy initDeploy(SingularityRequest request, String deployId, boolean hasHealthcheck) {
    SingularityDeployMarker marker =  new SingularityDeployMarker(request.getId(), deployId, System.currentTimeMillis(), Optional.<String> absent());
    SingularityDeployBuilder deployBuilder = new SingularityDeployBuilder(request.getId(), deployId).setCommand(Optional.of("sleep 100"));
    if (hasHealthcheck) {
      deployBuilder.setHealthcheckUri(Optional.of("http://uri"));
    }

    SingularityDeploy deploy = deployBuilder.build();
>>>>>>> fc720469

    deployManager.saveDeploy(request, marker, deploy);

    finishDeploy(marker, deploy);

    return deploy;
  }

  protected void initFirstDeployWithHealthcheck() {
    firstDeploy = initDeploy(request, firstDeployId, true);
  }

  protected SingularityDeploy initDeploy(SingularityDeployBuilder builder, long timestamp) {
    SingularityDeployMarker marker = new SingularityDeployMarker(requestId, builder.getId(), timestamp, Optional.<String> absent(), Optional.<String> absent());
    builder.setCommand(Optional.of("sleep 100"));

    SingularityDeploy deploy = builder.build();

    deployManager.saveDeploy(request, marker, deploy);

    startDeploy(marker);

    return deploy;
  }

  protected void initSecondDeploy() {
    secondDeployMarker = new SingularityDeployMarker(requestId, secondDeployId, System.currentTimeMillis(), Optional.<String> absent(), Optional.<String> absent());
    secondDeploy = new SingularityDeployBuilder(requestId, secondDeployId).setCommand(Optional.of("sleep 100")).build();

    deployManager.saveDeploy(request, secondDeployMarker, secondDeploy);

    startDeploy(secondDeployMarker);
  }

  protected void startDeploy(SingularityDeployMarker deployMarker) {
    deployManager.savePendingDeploy(new SingularityPendingDeploy(deployMarker, Optional.<SingularityLoadBalancerUpdate>absent(), DeployState.WAITING));
  }

  protected void finishDeploy(SingularityDeployMarker marker, SingularityDeploy deploy) {
    deployManager.saveDeployResult(marker, Optional.of(deploy), new SingularityDeployResult(DeployState.SUCCEEDED));

    deployManager.saveNewRequestDeployState(new SingularityRequestDeployState(requestId, Optional.of(marker), Optional.<SingularityDeployMarker> absent()));
  }

  protected SingularityTask startTask(SingularityDeploy deploy) {
    return startTask(deploy, 1);
  }

  protected SingularityTask startTask(SingularityDeploy deploy, int instanceNo) {
    return launchTask(request, deploy, instanceNo, TaskState.TASK_RUNNING);
  }

  protected void startTasks(int num) {
    for (int i = 1; i < num + 1; i++) {
      startTask(firstDeploy, i);
    }
  }

  protected SingularityTask startSeparatePlacementTask(SingularityDeploy deploy, int instanceNo) {
    return launchTask(request, deploy, instanceNo, TaskState.TASK_RUNNING, true);
  }

  protected void resourceOffers() {
    sms.resourceOffers(driver, Arrays.asList(createOffer(20, 20000, "slave1", "host1"), createOffer(20, 20000, "slave2", "host2")));
  }

  protected void resourceOffersByNumTasks(int numTasks) {
    List<Offer> offers = new ArrayList<>();
    for (int i = 1; i <= numTasks; i++) {
      offers.add(createOffer(1, 128, String.format("slave%s", i), String.format("host%s", i)));
    }
    sms.resourceOffers(driver, offers);
  }

  protected void resourceOffers(int numSlaves) {
    List<Offer> offers = new ArrayList<>();
    for (int i = 1; i <= numSlaves; i++) {
      offers.add(createOffer(20, 20000, String.format("slave%s", i), String.format("host%s", i)));
    }
    sms.resourceOffers(driver, offers);
  }

  protected void deploy(String deployId) {
    deploy(deployId, Optional.<Boolean> absent());
  }

  protected void deploy(String deployId, Optional<Boolean> unpauseOnDeploy) {
    deployResource.deploy(new SingularityDeployRequest(new SingularityDeployBuilder(requestId, deployId).setCommand(Optional.of("sleep 1")).build(), unpauseOnDeploy, Optional.<String> absent()));
  }

  protected SingularityPendingTask createAndSchedulePendingTask(String deployId) {
    Random random = new Random();

    SingularityPendingTaskId pendingTaskId = new SingularityPendingTaskId(requestId, deployId,
        System.currentTimeMillis() + TimeUnit.DAYS.toMillis(random.nextInt(3)), random.nextInt(10), PendingType.IMMEDIATE, System.currentTimeMillis());

    SingularityPendingTask pendingTask = new SingularityPendingTask(pendingTaskId, Optional.<List<String>> absent(), Optional.<String> absent(), Optional.<String> absent(), Optional.<Boolean> absent());

    taskManager.savePendingTask(pendingTask);

    return pendingTask;
  }

  protected void saveAndSchedule(SingularityRequestBuilder bldr) {
    requestManager.activate(bldr.build(), RequestHistoryType.UPDATED, System.currentTimeMillis(), Optional.<String> absent(), Optional.<String> absent());
    requestManager.addToPendingQueue(new SingularityPendingRequest(bldr.getId(), firstDeployId, System.currentTimeMillis(), Optional.<String> absent(), PendingType.UPDATED_REQUEST, Optional.<Boolean> absent(), Optional.<String> absent()));
    scheduler.drainPendingQueue(stateCacheProvider.get());
  }

  protected void saveLoadBalancerState(BaragonRequestState brs, SingularityTaskId taskId, LoadBalancerRequestType lbrt) {
    final LoadBalancerRequestId lbri = new LoadBalancerRequestId(taskId.getId(), lbrt, Optional.<Integer> absent());
    SingularityLoadBalancerUpdate update = new SingularityLoadBalancerUpdate(brs, lbri, Optional.<String> absent(), System.currentTimeMillis(), LoadBalancerMethod.CHECK_STATE, null);

    taskManager.saveLoadBalancerState(taskId, lbrt, update);
  }

  protected void sleep(long millis) {
    try {
      Thread.sleep(millis);
    } catch (Exception e) {
      throw Throwables.propagate(e);
    }
  }

  protected void saveLastActiveTaskStatus(SingularityTask task, Optional<TaskStatus> taskStatus, long millisAdjustment) {
    taskManager.saveLastActiveTaskStatus(new SingularityTaskStatusHolder(task.getTaskId(), taskStatus, System.currentTimeMillis() + millisAdjustment, serverId, Optional.of("slaveId")));
  }

  protected TaskStatus buildTaskStatus(SingularityTask task) {
    return TaskStatus.newBuilder().setTaskId(TaskID.newBuilder().setValue(task.getTaskId().getId())).setState(TaskState.TASK_RUNNING).build();
  }

  protected SingularityRequest buildRequest(String requestId) {
    SingularityRequest request = new SingularityRequestBuilder(requestId, RequestType.WORKER).build();

    saveRequest(request);

    return request;
  }

  protected SingularityTaskRequest buildTaskRequest(SingularityRequest request, SingularityDeploy deploy, long launchTime) {
    return new SingularityTaskRequest(request, deploy, buildPendingTask(request, deploy, launchTime, 100));
  }

}<|MERGE_RESOLUTION|>--- conflicted
+++ resolved
@@ -357,7 +357,8 @@
   }
 
   protected void initFirstDeploy() {
-<<<<<<< HEAD
+    firstDeploy = initDeploy(request, firstDeployId);
+    firstDeploy = initDeploy(request, firstDeployId, false);
     firstDeploy = initAndFinishDeploy(request, firstDeployId);
   }
 
@@ -369,27 +370,21 @@
     return initAndFinishDeploy(request, new SingularityDeployBuilder(request.getId(), deployId).setCommand(Optional.of("sleep 100")));
   }
 
+  protected SingularityDeploy initDeploy(SingularityRequest request, String deployId) {
+  protected SingularityDeploy initDeploy(SingularityRequest request, String deployId) {
+    return initDeploy(request, deployId, false);
+  }
+
+  protected SingularityDeploy initDeploy(SingularityRequest request, String deployId, boolean hasHealthcheck) {
   protected SingularityDeploy initAndFinishDeploy(SingularityRequest request, SingularityDeployBuilder builder) {
     SingularityDeploy deploy = builder.build();
-
-    SingularityDeployMarker marker = new SingularityDeployMarker(deploy.getRequestId(), deploy.getId(), System.currentTimeMillis(), Optional.<String> absent(), Optional.<String> absent());
-=======
-    firstDeploy = initDeploy(request, firstDeployId, false);
-  }
-
-  protected SingularityDeploy initDeploy(SingularityRequest request, String deployId) {
-    return initDeploy(request, deployId, false);
-  }
-
-  protected SingularityDeploy initDeploy(SingularityRequest request, String deployId, boolean hasHealthcheck) {
-    SingularityDeployMarker marker =  new SingularityDeployMarker(request.getId(), deployId, System.currentTimeMillis(), Optional.<String> absent());
     SingularityDeployBuilder deployBuilder = new SingularityDeployBuilder(request.getId(), deployId).setCommand(Optional.of("sleep 100"));
     if (hasHealthcheck) {
       deployBuilder.setHealthcheckUri(Optional.of("http://uri"));
     }
 
     SingularityDeploy deploy = deployBuilder.build();
->>>>>>> fc720469
+    SingularityDeployMarker marker = new SingularityDeployMarker(deploy.getRequestId(), deploy.getId(), System.currentTimeMillis(), Optional.<String> absent(), Optional.<String> absent());
 
     deployManager.saveDeploy(request, marker, deploy);
 
