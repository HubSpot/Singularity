package com.hubspot.singularity.data;

import static org.assertj.core.api.Assertions.assertThat;
import static org.assertj.core.api.AssertionsForClassTypes.catchThrowable;

import java.util.Arrays;
import java.util.Collections;
import java.util.List;

import javax.ws.rs.WebApplicationException;

import org.junit.Assert;
import org.junit.Before;
import org.junit.Test;

import com.google.common.base.Optional;
import com.google.inject.Inject;
import com.hubspot.deploy.HealthcheckOptions;
import com.hubspot.deploy.HealthcheckOptionsBuilder;
import com.hubspot.singularity.RequestType;
import com.hubspot.singularity.SingularityDeploy;
import com.hubspot.singularity.SingularityPendingRequest;
import com.hubspot.singularity.SingularityPendingTaskId;
import com.hubspot.singularity.SingularityRequest;
import com.hubspot.singularity.SingularityRequestBuilder;
import com.hubspot.singularity.SingularityTaskId;
import com.hubspot.singularity.SingularityTestBaseNoDb;
import com.hubspot.singularity.config.SingularityConfiguration;
import com.hubspot.singularity.config.UIConfiguration;
import com.hubspot.singularity.data.history.DeployHistoryHelper;
import com.hubspot.singularity.api.SingularityRunNowRequest;


public class ValidatorTest extends SingularityTestBaseNoDb {

  @Inject
  private SingularityConfiguration singularityConfiguration;
  @Inject
  private DeployHistoryHelper deployHistoryHelper;
  @Inject
  private PriorityManager priorityManager;
  @Inject
  private DisasterManager disasterManager;
  @Inject
  private SlaveManager slaveManager;
  @Inject
  private UIConfiguration uiConfiguration;

  private SingularityValidator validator;

  @Before
  public void createValidator() {
    validator = new SingularityValidator(singularityConfiguration, deployHistoryHelper, priorityManager, disasterManager, slaveManager, uiConfiguration);
  }

  /**
   * Standard cron: day of week (0 - 6) (0 to 6 are Sunday to Saturday, or use names; 7 is Sunday, the same as 0)
   * Quartz: 1-7 or SUN-SAT
   */

  @Test
  public void testCronExpressionHandlesDayIndexing() {
    Assert.assertEquals("0 0 12 ? * SUN", validator.getQuartzScheduleFromCronSchedule("0 12 * * 7"));
    Assert.assertEquals("0 0 12 ? * SAT", validator.getQuartzScheduleFromCronSchedule("0 12 * * 6"));
    Assert.assertEquals("0 0 12 ? * SUN", validator.getQuartzScheduleFromCronSchedule("0 12 * * 0"));
    Assert.assertEquals("0 0 12 ? * SUN-FRI", validator.getQuartzScheduleFromCronSchedule("0 12 * * 0-5"));
    Assert.assertEquals("0 0 12 ? * SUN,MON,TUE,WED", validator.getQuartzScheduleFromCronSchedule("0 12 * * 0,1,2,3"));
    Assert.assertEquals("0 0 12 ? * MON,TUE,WED", validator.getQuartzScheduleFromCronSchedule("0 12 * * MON,TUE,WED"));
    Assert.assertEquals("0 0 12 ? * MON-WED", validator.getQuartzScheduleFromCronSchedule("0 12 * * MON-WED"));
  }

  @Test(expected = WebApplicationException.class)
  public void itForbidsBracketCharactersInDeployIds() throws Exception {
    final String badDeployId = "deployKey[[";

    SingularityDeploy singularityDeploy = SingularityDeploy.newBuilder(badDeployId, badDeployId).build();
    SingularityRequest singularityRequest = new SingularityRequestBuilder(badDeployId, RequestType.SERVICE).build();

    validator.checkDeploy(singularityRequest, singularityDeploy, Collections.emptyList(), Collections.emptyList());
  }

  @Test
  public void itForbidsQuotesInDeployIds() throws Exception {
    final String badDeployId = "deployKey'";

    SingularityDeploy singularityDeploy = SingularityDeploy.newBuilder(badDeployId, badDeployId).build();
    SingularityRequest singularityRequest = new SingularityRequestBuilder(badDeployId, RequestType.SERVICE).build();

    WebApplicationException exn = (WebApplicationException) catchThrowable(() -> validator.checkDeploy(singularityRequest, singularityDeploy, Collections.emptyList(), Collections.emptyList()));
    assertThat((String) exn.getResponse().getEntity())
        .contains("[a-zA-Z0-9_]");
  }

  @Test(expected = WebApplicationException.class)
  public void itForbidsTooLongDeployId() {
    String requestId = "requestId";
    SingularityRequest request = new SingularityRequestBuilder(requestId, RequestType.SCHEDULED)
        .build();

    SingularityDeploy deploy = SingularityDeploy.newBuilder(requestId, tooLongId())
        .build();

    validator.checkDeploy(request, deploy, Collections.emptyList(), Collections.emptyList());
  }

  @Test(expected = WebApplicationException.class)
  public void itForbidsRunNowOfScheduledWhenAlreadyRunning() {
    String deployID = "deploy";
    Optional<String> userEmail = Optional.absent();
    SingularityRequest request = new SingularityRequestBuilder("request2", RequestType.SCHEDULED)
        .setInstances(Optional.of(1))
        .build();
    Optional<SingularityRunNowRequest> runNowRequest = Optional.absent();
    List<SingularityTaskId> activeTasks = Collections.singletonList(activeTask());
    List<SingularityPendingTaskId> pendingTasks = Collections.emptyList();

    validator.checkRunNowRequest(deployID, userEmail, request, runNowRequest, activeTasks, pendingTasks);
  }

  @Test(expected = WebApplicationException.class)
  public void whenRunNowItForbidsMoreInstancesForOnDemandThanInRequest() {
    String deployID = "deploy";
    Optional<String> userEmail = Optional.absent();
    SingularityRequest request = new SingularityRequestBuilder("request2", RequestType.ON_DEMAND)
        .setInstances(Optional.of(1))
        .build();
    Optional<SingularityRunNowRequest> runNowRequest = Optional.absent();
    List<SingularityTaskId> activeTasks = Collections.singletonList(activeTask());
    List<SingularityPendingTaskId> pendingTasks = Collections.emptyList();

    validator.checkRunNowRequest(deployID, userEmail, request, runNowRequest, activeTasks, pendingTasks);
  }

  @Test(expected = WebApplicationException.class)
  public void whenRunNowItForbidsRequestsForLongRunningTasks() {
    String deployID = "deploy";
    Optional<String> userEmail = Optional.absent();
    SingularityRequest request = new SingularityRequestBuilder("request2", RequestType.SERVICE)
        .build();
    Optional<SingularityRunNowRequest> runNowRequest = Optional.absent();
    List<SingularityTaskId> activeTasks = Collections.emptyList();
    List<SingularityPendingTaskId> pendingTasks = Collections.emptyList();

    validator.checkRunNowRequest(deployID, userEmail, request, runNowRequest, activeTasks, pendingTasks);
  }

  @Test(expected = WebApplicationException.class)
  public void whenRunNowItForbidsTooLongRunIds() {
    String deployID = "deploy";
    Optional<String> userEmail = Optional.absent();
    SingularityRequest request = new SingularityRequestBuilder("request2", RequestType.SERVICE)
        .build();
    Optional<SingularityRunNowRequest> runNowRequest = Optional.of(runNowRequest(tooLongId()));
    List<SingularityTaskId> activeTasks = Collections.emptyList();
    List<SingularityPendingTaskId> pendingTasks = Collections.emptyList();

    validator.checkRunNowRequest(deployID, userEmail, request, runNowRequest, activeTasks, pendingTasks);
  }

  @Test
  public void whenRunNowIfRunIdSetItWillBePropagated() {
    String deployID = "deploy";
    Optional<String> userEmail = Optional.absent();
    SingularityRequest request = new SingularityRequestBuilder("request2", RequestType.ON_DEMAND)
        .build();
    Optional<SingularityRunNowRequest> runNowRequest = Optional.of(runNowRequest("runId"));
    List<SingularityTaskId> activeTasks = Collections.emptyList();
    List<SingularityPendingTaskId> pendingTasks = Collections.emptyList();

    SingularityPendingRequest pendingRequest = validator.checkRunNowRequest(deployID, userEmail, request, runNowRequest, activeTasks, pendingTasks);

    Assert.assertEquals("runId", pendingRequest.getRunId().get());
  }

  @Test
  public void whenRunNowIfNoRunIdSetItWillGenerateAnId() {
    String deployID = "deploy";
    Optional<String> userEmail = Optional.absent();
    SingularityRequest request = new SingularityRequestBuilder("request2", RequestType.ON_DEMAND)
        .build();
    Optional<SingularityRunNowRequest> runNowRequest = Optional.of(runNowRequest());
    List<SingularityTaskId> activeTasks = Collections.emptyList();
    List<SingularityPendingTaskId> pendingTasks = Collections.emptyList();

    SingularityPendingRequest pendingRequest = validator.checkRunNowRequest(deployID, userEmail, request, runNowRequest, activeTasks, pendingTasks);

    Assert.assertTrue(pendingRequest.getRunId().isPresent());
  }

  @Test
  public void whenDeployHasRunNowSetAndNotDeployedItWillRunImmediately() {
    String requestId = "request";
    String deployID = "deploy";
    SingularityRequest request = new SingularityRequestBuilder(requestId, RequestType.ON_DEMAND)
        .build();
    Optional<SingularityRunNowRequest> runNowRequest = Optional.of(runNowRequest());

    SingularityDeploy deploy = SingularityDeploy.newBuilder(requestId, deployID)
        .setCommand(Optional.of("printenv"))
        .setRunImmediately(runNowRequest)
        .build();

    SingularityDeploy result = validator.checkDeploy(request, deploy, Collections.emptyList(), Collections.emptyList());
    Assert.assertTrue(result.getRunImmediately().isPresent());
    Assert.assertTrue(result.getRunImmediately().get().getRunId().isPresent());
  }

  @Test(expected = WebApplicationException.class)
  public void whenDeployHasRunNowSetItValidatesThatItIsLessThanACertaionLength() {
    String requestId = "request";
    String deployID = "deploy";
    SingularityRequest request = new SingularityRequestBuilder(requestId, RequestType.ON_DEMAND)
        .build();
    Optional<SingularityRunNowRequest> runNowRequest = Optional.of(runNowRequest(tooLongId()));

    SingularityDeploy deploy = SingularityDeploy.newBuilder(requestId, deployID)
        .setCommand(Optional.of("printenv"))
        .setRunImmediately(runNowRequest)
        .build();

    validator.checkDeploy(request, deploy, Collections.emptyList(), Collections.emptyList());
  }

  @Test(expected = WebApplicationException.class)
  public void whenDeployNotOneOffOrScheduledItForbidsRunImmediately() {
    String requestId = "request";
    String deployID = "deploy";
    SingularityRequest request = new SingularityRequestBuilder(requestId, RequestType.WORKER)
        .build();
    Optional<SingularityRunNowRequest> runNowRequest = Optional.of(runNowRequest());

    SingularityDeploy deploy = SingularityDeploy.newBuilder(requestId, deployID)
        .setCommand(Optional.of("printenv"))
        .setRunImmediately(runNowRequest)
        .build();

    validator.checkDeploy(request, deploy, Collections.emptyList(), Collections.emptyList());
  }

  private SingularityTaskId activeTask() {
    return new SingularityTaskId(
        "requestId",
        "deployId",
        System.currentTimeMillis(),
        1,
        "host",
        "rack"
    );
  }

  private SingularityRunNowRequest runNowRequest(String runId) {
    return new SingularityRunNowRequest(
        Optional.of("message"),
        Optional.of(false),
        Optional.of(runId),
        Optional.of(Collections.singletonList("--help")),
        Optional.absent()
    );
  }

  private SingularityRunNowRequest runNowRequest() {
    return new SingularityRunNowRequest(
        Optional.of("message"),
        Optional.of(false),
        Optional.absent(),
        Optional.of(Collections.singletonList("--help")),
        Optional.absent()
    );
  }

  private String tooLongId() {
    char[] runId = new char[150];
    Arrays.fill(runId, 'x');
    return new String(runId);
  }

  @Test
  public void itForbidsHealthCheckStartupDelaysLongerThanKillWait() {
    // Default kill wait time is 10 minutes (600 seconds)
    HealthcheckOptions healthCheck = new HealthcheckOptionsBuilder("/")
        .setPortNumber(Optional.of(8080L))
        .setStartupDelaySeconds(Optional.of(10000))
        .build();
    SingularityDeploy deploy = SingularityDeploy
        .newBuilder("1234567", "1234567")
        .setHealthcheck(Optional.of(healthCheck))
        .build();
    SingularityRequest request = new SingularityRequestBuilder("1234567", RequestType.SERVICE).build();

    WebApplicationException exn = (WebApplicationException) catchThrowable(() -> validator.checkDeploy(request, deploy, Collections.emptyList(), Collections.emptyList()));
    assertThat((String) exn.getResponse().getEntity())
        .contains("Health check startup delay");
  }

  @Test
  public void itForbidsHealthCheckGreaterThanMaxTotalHealthCheck() {
    singularityConfiguration.setHealthcheckMaxTotalTimeoutSeconds(Optional.of(100));
    createValidator();

    // Total wait time on this request is (startup time) + ((interval) + (http timeout)) * (1 + retries)
    // = 50 + (5 + 5) * (9 + 1)
    // = 150
    HealthcheckOptions healthCheck = new HealthcheckOptionsBuilder("/")
        .setPortNumber(Optional.of(8080L))
        .setStartupTimeoutSeconds(Optional.of(50))
        .setIntervalSeconds(Optional.of(5))
        .setResponseTimeoutSeconds(Optional.of(5))
        .setMaxRetries(Optional.of(9))
        .build();
    SingularityDeploy deploy = SingularityDeploy
        .newBuilder("1234567", "1234567")
        .setHealthcheck(Optional.of(healthCheck))
        .setCommand(Optional.of("sleep 100;"))
        .build();
    SingularityRequest request = new SingularityRequestBuilder("1234567", RequestType.SERVICE).build();

    WebApplicationException exn = (WebApplicationException) catchThrowable(() -> validator.checkDeploy(request, deploy, Collections.emptyList(), Collections.emptyList()));
    System.out.println(exn.getResponse().getEntity());
    assertThat((String) exn.getResponse().getEntity())
        .contains("Max healthcheck time");
  }

<<<<<<< HEAD
=======
  @Test
  public void itAllowsWorkerToServiceTransitionIfNotLoadBalanced() {
    SingularityRequest request = new SingularityRequestBuilder("test", RequestType.WORKER)
        .build();
    SingularityRequest newRequest = new SingularityRequestBuilder("test", RequestType.SERVICE)
        .build();
    SingularityRequest result = validator.checkSingularityRequest(newRequest, Optional.of(request), Optional.absent(), Optional.absent());
    Assert.assertEquals(newRequest.getRequestType(), result.getRequestType());
  }

  @Test(expected = WebApplicationException.class)
  public void itDoesNotWorkerToServiceTransitionIfLoadBalanced() {
    SingularityRequest request = new SingularityRequestBuilder("test", RequestType.WORKER)
        .build();
    SingularityRequest newRequest = new SingularityRequestBuilder("test", RequestType.SERVICE)
        .setLoadBalanced(Optional.of(true))
        .build();
    validator.checkSingularityRequest(newRequest, Optional.of(request), Optional.absent(), Optional.absent());
  }

  @Test(expected = WebApplicationException.class)
  public void itDoesNotAllowOtherRequestTypesToChange() {
    SingularityRequest request = new SingularityRequestBuilder("test", RequestType.ON_DEMAND)
        .build();
    SingularityRequest newRequest = new SingularityRequestBuilder("test", RequestType.SCHEDULED)
        .build();
    validator.checkSingularityRequest(newRequest, Optional.of(request), Optional.absent(), Optional.absent());
  }
>>>>>>> 7d186851
}<|MERGE_RESOLUTION|>--- conflicted
+++ resolved
@@ -320,8 +320,6 @@
         .contains("Max healthcheck time");
   }
 
-<<<<<<< HEAD
-=======
   @Test
   public void itAllowsWorkerToServiceTransitionIfNotLoadBalanced() {
     SingularityRequest request = new SingularityRequestBuilder("test", RequestType.WORKER)
@@ -350,5 +348,4 @@
         .build();
     validator.checkSingularityRequest(newRequest, Optional.of(request), Optional.absent(), Optional.absent());
   }
->>>>>>> 7d186851
 }