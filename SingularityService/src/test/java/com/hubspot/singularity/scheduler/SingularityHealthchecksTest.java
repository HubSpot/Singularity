--- conflicted
+++ resolved
@@ -369,11 +369,7 @@
     try {
       setConfigurationForNoDelay();
       initRequest();
-<<<<<<< HEAD
-      HealthcheckOptions options = new HealthcheckOptionsBuilder("http://uri").setPortIndex(Optional.of(1)).build();
-=======
       HealthcheckOptions options = new HealthcheckOptionsBuilder("http://uri").setPortIndex(Optional.of(1)).setStartupDelaySeconds(Optional.of(0)).build();
->>>>>>> 1d4a8a76
       firstDeploy = initAndFinishDeploy(request, new SingularityDeployBuilder(request.getId(), firstDeployId).setCommand(Optional.of("sleep 100"))
           .setHealthcheck(Optional.of(options)), Optional.of(new Resources(1, 64, 3, 0)));
 
