--- conflicted
+++ resolved
@@ -52,23 +52,12 @@
     resourceOffers(1);
 
     SingularityTask firstTask = taskManager.getActiveTasks().get(0);
-<<<<<<< HEAD
-    String hostname = firstTask.getOffer().getHostname();
-=======
-
     String hostname = firstTask.getHostname();
     MesosTaskMonitorObject usage = new MesosTaskMonitorObject(null, null, null, firstTask.getTaskId().getId(), getStatistics(2, 5, 100));
->>>>>>> e01a2d29
-
-    MesosTaskMonitorObject usage = new MesosTaskMonitorObject(null, null, null, firstTask.getTaskId().getId(), getStatistics(2, 5, 100));
     mesosClient.setSlaveResourceUsage(hostname, Collections.singletonList(usage));
     usagePoller.runActionOnPoll();
 
-<<<<<<< HEAD
-    String slaveId = firstTask.getOffer().getSlaveId().getValue();
-=======
     String slaveId = firstTask.getSlaveId().getValue();
->>>>>>> e01a2d29
 
     List<String> slaves = usageManager.getSlavesWithUsage();
 
