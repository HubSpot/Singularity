package com.hubspot.singularity.scheduler;

import java.util.Arrays;
import java.util.Collections;
import java.util.List;
import java.util.concurrent.TimeUnit;

import org.apache.mesos.Protos.TaskState;
import org.junit.Assert;
import org.junit.Test;

import com.google.common.base.Optional;
import com.google.inject.Inject;
import com.hubspot.mesos.json.MesosTaskMonitorObject;
import com.hubspot.mesos.json.MesosTaskStatisticsObject;
import com.hubspot.singularity.MachineState;
import com.hubspot.singularity.RequestUtilization;
import com.hubspot.singularity.SingularityClusterUtilization;
import com.hubspot.singularity.SingularitySlaveUsage;
import com.hubspot.singularity.SingularityTask;
import com.hubspot.singularity.SingularityTaskCurrentUsageWithId;
import com.hubspot.singularity.SingularityTaskId;
import com.hubspot.singularity.SingularityTaskUsage;
import com.hubspot.singularity.data.UsageManager;

public class SingularityUsageTest extends SingularitySchedulerTestBase {

  @Inject
  protected SingularityUsagePoller usagePoller;

  @Inject
  protected SingularityUsageCleanerPoller cleaner;

  @Inject
  protected UsageManager usageManager;

  @Inject
  protected TestingMesosClient mesosClient;

  public SingularityUsageTest() {
    super(false);
  }

  @Test
  public void testUsagePollerSimple() {
    // works with no slaves
    usagePoller.runActionOnPoll();
    cleaner.runActionOnPoll();

    initRequest();
    initFirstDeploy();
    saveAndSchedule(request.toBuilder().setInstances(Optional.of(1)));
    resourceOffers(1);

    SingularityTask firstTask = taskManager.getActiveTasks().get(0);
    String hostname = firstTask.getHostname();
<<<<<<< HEAD

    MesosTaskMonitorObject usage = new MesosTaskMonitorObject(null, null, null, firstTask.getTaskId().getId(), getStatistics(2, 5, 100));
=======
    MesosTaskMonitorObject usage = getTaskMonitor(firstTask.getTaskId().getId(), 2, 5, 100);
>>>>>>> 6f598b70
    mesosClient.setSlaveResourceUsage(hostname, Collections.singletonList(usage));
    usagePoller.runActionOnPoll();

    String slaveId = firstTask.getSlaveId().getValue();

    List<String> slaves = usageManager.getSlavesWithUsage();

    Assert.assertEquals(1, slaves.size());
    Assert.assertEquals(slaves.get(0), slaveId);

    Assert.assertEquals(0, usageManager.getSlaveUsage(slaveId).get(0).getCpusUsed(), 0);
    Assert.assertEquals(100, usageManager.getSlaveUsage(slaveId).get(0).getMemoryBytesUsed());

    SingularityTaskUsage first = usageManager.getTaskUsage(firstTask.getTaskId().getId()).get(0);

    Assert.assertEquals(2, first.getCpuSeconds(), 0);
    Assert.assertEquals(100, first.getMemoryTotalBytes(), 0);
    Assert.assertEquals(5, first.getTimestamp(), 0);
  }

  @Test
  public void testUsageCleaner() {
    initRequest();
    initFirstDeploy();
    saveAndSchedule(request.toBuilder().setInstances(Optional.of(2)));
    resourceOffers(1);

    List<SingularityTaskId> taskIds = taskManager.getActiveTaskIds();

    String t1 = taskIds.get(0).getId();
    String t2 = taskIds.get(1).getId();

    String slaveId = slaveManager.getObjectIds().get(0);
    String host = slaveManager.getObjects().get(0).getHost();

    MesosTaskMonitorObject t1u1 = getTaskMonitor(t1, 2, 5, 100);
    MesosTaskMonitorObject t2u1 = getTaskMonitor(t2, 10, 5, 1000);

    mesosClient.setSlaveResourceUsage(host, Arrays.asList(t1u1, t2u1));

    usagePoller.runActionOnPoll();
    cleaner.runActionOnPoll();

    Assert.assertEquals(2, usageManager.getTasksWithUsage().size());
    Assert.assertEquals(1, usageManager.getSlavesWithUsage().size());

    Assert.assertEquals(1100, usageManager.getAllCurrentSlaveUsage().get(0).getMemoryBytesUsed());

    // kill task one
    statusUpdate(taskManager.getActiveTasks().get(0), TaskState.TASK_KILLED);
    killKilledTasks();

    cleaner.runActionOnPoll();

    Assert.assertEquals(1, usageManager.getTasksWithUsage().size());
    Assert.assertEquals(1, usageManager.getSlavesWithUsage().size());

    slaveManager.changeState(slaveId, MachineState.DEAD, Optional.absent(), Optional.absent());

    cleaner.runActionOnPoll();

    Assert.assertEquals(1, usageManager.getTasksWithUsage().size());
    Assert.assertEquals(0, usageManager.getSlavesWithUsage().size());
  }

  @Test
  public void testUsagePollerComplex() throws InterruptedException {
    initRequest();
    initFirstDeploy();
    saveAndSchedule(request.toBuilder().setInstances(Optional.of(2)));
    resourceOffers(1);

    configuration.setNumUsageToKeep(2);
    configuration.setCheckUsageEveryMillis(1);

    List<SingularityTaskId> taskIds = taskManager.getActiveTaskIds();

    String t1 = taskIds.get(0).getId();
    String t2 = taskIds.get(1).getId();

    String slaveId = slaveManager.getObjectIds().get(0);
    String host = slaveManager.getObjects().get(0).getHost();

    MesosTaskMonitorObject t1u1 = getTaskMonitor(t1, 2, 5, 100);
    MesosTaskMonitorObject t2u1 = getTaskMonitor(t2, 10, 5, 1000);

    mesosClient.setSlaveResourceUsage(host, Arrays.asList(t1u1, t2u1));

    usagePoller.runActionOnPoll();
    cleaner.runActionOnPoll();

    Thread.sleep(2);

    // 5 seconds have elapsed, t1 has used 1 CPU the whole time = 5 + 2
    // t2 has used 2.5 CPUs the whole time =
    MesosTaskMonitorObject t1u2 = getTaskMonitor(t1, 7, 10, 125);
    MesosTaskMonitorObject t2u2 = getTaskMonitor(t2, 22.5, 10, 750);

    mesosClient.setSlaveResourceUsage(host, Arrays.asList(t1u2, t2u2));

    usagePoller.runActionOnPoll();
    cleaner.runActionOnPoll();

    // check usage now
    Assert.assertEquals(3.5, usageManager.getSlaveUsage(slaveId).get(1).getCpusUsed(), 0);
    Assert.assertEquals(875, usageManager.getSlaveUsage(slaveId).get(1).getMemoryBytesUsed(), 0);
    Assert.assertEquals(2, usageManager.getSlaveUsage(slaveId).get(1).getNumTasks(), 0);

    // check task usage
    Assert.assertEquals(22.5, usageManager.getTaskUsage(t2).get(1).getCpuSeconds(), 0);
    Assert.assertEquals(10, usageManager.getTaskUsage(t2).get(0).getCpuSeconds(), 0);

    Thread.sleep(2);

    MesosTaskMonitorObject t1u3 = getTaskMonitor(t1, 8, 11, 125);
    MesosTaskMonitorObject t2u3 = getTaskMonitor(t2, 23.5, 11, 1000);

    mesosClient.setSlaveResourceUsage(host, Arrays.asList(t1u3, t2u3));

    usagePoller.runActionOnPoll();
    cleaner.runActionOnPoll();

    //check that there is only 2 usages

    Assert.assertEquals(2, usageManager.getSlaveUsage(slaveId).size());
    Assert.assertEquals(2, usageManager.getTaskUsage(t1).size());
    Assert.assertEquals(2, usageManager.getTaskUsage(t2).size());

    Assert.assertEquals(22.5, usageManager.getTaskUsage(t2).get(0).getCpuSeconds(), 0);
    Assert.assertEquals(23.5, usageManager.getTaskUsage(t2).get(1).getCpuSeconds(), 0);

    Assert.assertEquals(875, usageManager.getSlaveUsage(slaveId).get(0).getMemoryBytesUsed(), 0);
    Assert.assertEquals(1125, usageManager.getSlaveUsage(slaveId).get(1).getMemoryBytesUsed(), 0);

    Assert.assertEquals(slaveId, usageManager.getAllCurrentSlaveUsage().get(0).getSlaveId());
    Assert.assertEquals(1125, usageManager.getAllCurrentSlaveUsage().get(0).getMemoryBytesUsed());

    List<SingularityTaskCurrentUsageWithId> taskCurrentUsages = usageManager.getTaskCurrentUsages(taskManager.getActiveTaskIds());

    Assert.assertEquals(2, taskCurrentUsages.size());

    List<SingularityTaskId> activeTaskIds = taskManager.getActiveTaskIds();

    for (SingularityTaskCurrentUsageWithId taskCurrentUsage : taskCurrentUsages) {
      activeTaskIds.remove(taskCurrentUsage.getTaskId());
    }

    Assert.assertTrue(activeTaskIds.isEmpty());
  }

  @Test
  public void itTracksClusterUtilizationSimple() {
    initRequest();
    double cpuReserved = 10;
    double memMbReserved = .001;
    initFirstDeployWithResources(cpuReserved, memMbReserved);
    saveAndSchedule(request.toBuilder().setInstances(Optional.of(1)));
    resourceOffers(1);

    SingularityTaskId taskId = taskManager.getActiveTaskIds().get(0);
    String t1 = taskId.getId();
    String host = slaveManager.getObjects().get(0).getHost();

    // used 8 cpu
    MesosTaskMonitorObject t1u1 = getTaskMonitor(t1, 40, taskId.getStartedAt() + 5, 800);
    mesosClient.setSlaveResourceUsage(host, Collections.singletonList(t1u1));
    usagePoller.runActionOnPoll();

    // used 8 cpu
    MesosTaskMonitorObject t1u2 = getTaskMonitor(t1, 80, taskId.getStartedAt() + 10, 850);
    mesosClient.setSlaveResourceUsage(host, Collections.singletonList(t1u2));
    usagePoller.runActionOnPoll();

    Assert.assertTrue("Couldn't find cluster utilization", usageManager.getClusterUtilization().isPresent());

    SingularityClusterUtilization utilization = usageManager.getClusterUtilization().get();

    int taskUsages = usageManager.getTaskUsage(t1).size();
    Assert.assertEquals(2, taskUsages);

    Assert.assertEquals(1, utilization.getRequestUtilizations().size());
    Assert.assertEquals(cpuReserved * taskUsages, utilization.getRequestUtilizations().get(0).getCpuReserved(), 0);
    Assert.assertEquals(memMbReserved * SingularitySlaveUsage.BYTES_PER_MEGABYTE * taskUsages, utilization.getRequestUtilizations().get(0).getMemBytesReserved(), 0);

    Assert.assertEquals(0, utilization.getNumRequestsWithOverUtilizedCpu());
    Assert.assertEquals(1, utilization.getNumRequestsWithUnderUtilizedCpu());
    Assert.assertEquals(1, utilization.getNumRequestsWithUnderUtilizedMemBytes());

    Assert.assertEquals(0, utilization.getAvgOverUtilizedCpu(), 0);
    Assert.assertEquals(2, utilization.getAvgUnderUtilizedCpu(), 0);
    Assert.assertEquals(175, utilization.getAvgUnderUtilizedMemBytes(), 0);

    Assert.assertEquals(0, utilization.getMaxOverUtilizedCpu(), 0);
    Assert.assertEquals(2, utilization.getMaxUnderUtilizedCpu(), 0);
    Assert.assertEquals(requestId, utilization.getMaxUnderUtilizedCpuRequestId());
    Assert.assertEquals(175, utilization.getMaxUnderUtilizedMemBytes());
    Assert.assertEquals(requestId, utilization.getMaxUnderUtilizedMemBytesRequestId());

    Assert.assertEquals(0, utilization.getMinOverUtilizedCpu(), 0);
    Assert.assertEquals(2, utilization.getMinUnderUtilizedCpu(), 0);
    Assert.assertEquals(175, utilization.getMinUnderUtilizedMemBytes());
  }

  @Test
  public void itDoesntIncludePerfectlyUtilizedRequestsInClusterUtilization() {
    initRequest();
    double cpuReserved = 2;
    double memMbReserved = .001;
    initFirstDeployWithResources(cpuReserved, memMbReserved);
    saveAndSchedule(request.toBuilder().setInstances(Optional.of(1)));
    resourceOffers(1);

    SingularityTaskId taskId = taskManager.getActiveTaskIds().get(0);
    String t1 = taskId.getId();
    String host = slaveManager.getObjects().get(0).getHost();

    // 2 cpus used
    MesosTaskMonitorObject t1u1 = getTaskMonitor(t1, 10, taskId.getStartedAt() + 5, 1000);
    mesosClient.setSlaveResourceUsage(host, Collections.singletonList(t1u1));
    usagePoller.runActionOnPoll();

    // 2 cpus used
    MesosTaskMonitorObject t1u2 = getTaskMonitor(t1, 20, taskId.getStartedAt() + 10, 900);
    mesosClient.setSlaveResourceUsage(host, Collections.singletonList(t1u2));
    usagePoller.runActionOnPoll();

    Assert.assertTrue("Couldn't find cluster utilization", usageManager.getClusterUtilization().isPresent());

    SingularityClusterUtilization utilization = usageManager.getClusterUtilization().get();

    int taskUsages = usageManager.getTaskUsage(t1).size();
    Assert.assertEquals(2, taskUsages);

    Assert.assertEquals(1, utilization.getRequestUtilizations().size());
    Assert.assertEquals(cpuReserved * taskUsages, utilization.getRequestUtilizations().get(0).getCpuReserved(), 0);
    Assert.assertEquals(memMbReserved * SingularitySlaveUsage.BYTES_PER_MEGABYTE * taskUsages, utilization.getRequestUtilizations().get(0).getMemBytesReserved(), 0);

    Assert.assertEquals(0, utilization.getNumRequestsWithOverUtilizedCpu());
    Assert.assertEquals(0, utilization.getNumRequestsWithUnderUtilizedCpu());
    Assert.assertEquals(1, utilization.getNumRequestsWithUnderUtilizedMemBytes());

    Assert.assertEquals(0, utilization.getAvgOverUtilizedCpu(), 0);
    Assert.assertEquals(0, utilization.getAvgUnderUtilizedCpu(), 0);
    Assert.assertEquals(50, utilization.getAvgUnderUtilizedMemBytes(), 0);

    Assert.assertEquals(0, utilization.getMaxOverUtilizedCpu(), 0);
    Assert.assertEquals(0, utilization.getMaxUnderUtilizedCpu(), 0);
    Assert.assertEquals(50, utilization.getMaxUnderUtilizedMemBytes());
    Assert.assertEquals(requestId, utilization.getMaxUnderUtilizedMemBytesRequestId());

    Assert.assertEquals(0, utilization.getMinOverUtilizedCpu(), 0);
    Assert.assertEquals(0, utilization.getMinUnderUtilizedCpu(), 0);
    Assert.assertEquals(50, utilization.getMinUnderUtilizedMemBytes());
  }

  @Test
  public void itTracksOverusedCpuInClusterUtilization() {
    initRequest();
    double cpuReserved = 2;
    double memMbReserved = .001;
    initFirstDeployWithResources(cpuReserved, memMbReserved);
    saveAndSchedule(request.toBuilder().setInstances(Optional.of(1)));
    resourceOffers(1);

    SingularityTaskId taskId = taskManager.getActiveTaskIds().get(0);
    String t1 = taskId.getId();
    String host = slaveManager.getObjects().get(0).getHost();

    // 4 cpus used
    MesosTaskMonitorObject t1u1 = getTaskMonitor(t1, 20, taskId.getStartedAt() + 5, 1000);
    mesosClient.setSlaveResourceUsage(host, Collections.singletonList(t1u1));
    usagePoller.runActionOnPoll();

    // 4 cpus used
    MesosTaskMonitorObject t1u2 = getTaskMonitor(t1, 40, taskId.getStartedAt() + 10, 1000);
    mesosClient.setSlaveResourceUsage(host, Collections.singletonList(t1u2));
    usagePoller.runActionOnPoll();

    Assert.assertTrue("Couldn't find cluster utilization", usageManager.getClusterUtilization().isPresent());

    SingularityClusterUtilization utilization = usageManager.getClusterUtilization().get();

    int taskUsages = usageManager.getTaskUsage(t1).size();
    Assert.assertEquals(2, taskUsages);

    Assert.assertEquals(1, utilization.getRequestUtilizations().size());
    Assert.assertEquals(cpuReserved * taskUsages, utilization.getRequestUtilizations().get(0).getCpuReserved(), 0);
    Assert.assertEquals(memMbReserved * SingularitySlaveUsage.BYTES_PER_MEGABYTE * taskUsages, utilization.getRequestUtilizations().get(0).getMemBytesReserved(), 0);

    Assert.assertEquals(1, utilization.getNumRequestsWithOverUtilizedCpu());
    Assert.assertEquals(0, utilization.getNumRequestsWithUnderUtilizedCpu());
    Assert.assertEquals(0, utilization.getNumRequestsWithUnderUtilizedMemBytes());

    Assert.assertEquals(2, utilization.getAvgOverUtilizedCpu(), 0);
    Assert.assertEquals(0, utilization.getAvgUnderUtilizedCpu(), 0);
    Assert.assertEquals(0, utilization.getAvgUnderUtilizedMemBytes(), 0);

    Assert.assertEquals(2, utilization.getMaxOverUtilizedCpu(), 0);
    Assert.assertEquals(requestId, utilization.getMaxOverUtilizedCpuRequestId());
    Assert.assertEquals(0, utilization.getMaxUnderUtilizedCpu(), 0);
    Assert.assertEquals(0, utilization.getMaxUnderUtilizedMemBytes());

    Assert.assertEquals(2, utilization.getMinOverUtilizedCpu(), 0);
    Assert.assertEquals(0, utilization.getMinUnderUtilizedCpu(), 0);
    Assert.assertEquals(0, utilization.getMinUnderUtilizedMemBytes());
  }

  @Test
  public void itCorrectlyDeletesOldUsage() {
    configuration.setNumUsageToKeep(3);
    configuration.setUsageIntervalMultiplier(3);
    configuration.setCheckUsageEveryMillis(TimeUnit.MINUTES.toMillis(1));
    long now = System.currentTimeMillis();

    // no usages exist, none are deleted
    String taskId = "newTask";
    clearUsages(taskId);

    // 1 usage exists, none are deleted
    taskId = "singleUsage";
    saveTaskUsage(taskId, now);
    clearUsages(taskId);
    Assert.assertEquals(1, usageManager.getTaskUsage(taskId).size());

    // 2 usages exist 1 min apart, none are deleted
    taskId = "twoUsages";
    saveTaskUsage(taskId, now, now + TimeUnit.MINUTES.toMillis(1));
    clearUsages(taskId);
    Assert.assertEquals(2, usageManager.getTaskUsage(taskId).size());

    // x1 (3 min apart) x2 (1 min apart) x3
    // x3 is deleted
    taskId = "threeUsages";
    saveTaskUsage(taskId, now, now + TimeUnit.MINUTES.toMillis(3), now + TimeUnit.MINUTES.toMillis(4));
    clearUsages(taskId);
    Assert.assertEquals(2, usageManager.getTaskUsage(taskId).size());
    Assert.assertEquals(now, (long) usageManager.getTaskUsage(taskId).get(0).getTimestamp());
    Assert.assertEquals(now + TimeUnit.MINUTES.toMillis(3), (long) usageManager.getTaskUsage(taskId).get(1).getTimestamp());

    // x1 (1 min apart) x2 (1 min apart) x3
    // x2 is deleted
    taskId = "threeUsages2";
    saveTaskUsage(taskId, now, now + TimeUnit.MINUTES.toMillis(1), now + TimeUnit.MINUTES.toMillis(2));
    clearUsages(taskId);
    Assert.assertEquals(2, usageManager.getTaskUsage(taskId).size());
    Assert.assertEquals(now, (long) usageManager.getTaskUsage(taskId).get(0).getTimestamp());
    Assert.assertEquals(now + TimeUnit.MINUTES.toMillis(2), (long) usageManager.getTaskUsage(taskId).get(1).getTimestamp());

    // x1 (3 min apart) x2 (3 min apart) x3
    // x1 is deleted
    taskId = "threeUsages3";
    saveTaskUsage(taskId, now, now + TimeUnit.MINUTES.toMillis(3), now + TimeUnit.MINUTES.toMillis(6));
    clearUsages(taskId);
    Assert.assertEquals(2, usageManager.getTaskUsage(taskId).size());
    Assert.assertEquals(now + TimeUnit.MINUTES.toMillis(3), (long) usageManager.getTaskUsage(taskId).get(0).getTimestamp());
    Assert.assertEquals(now + TimeUnit.MINUTES.toMillis(6), (long) usageManager.getTaskUsage(taskId).get(1).getTimestamp());
  }

  @Test
  public void itCorrectlyDeterminesResourcesReservedForRequestsWithMultipleTasks() {
    initRequest();
    double cpuReserved = 10;
    double memMbReserved = .001;
    initFirstDeployWithResources(cpuReserved, memMbReserved);
    saveAndSchedule(request.toBuilder().setInstances(Optional.of(2)));
    resourceOffers(1);

    List<SingularityTaskId> taskIds = taskManager.getActiveTaskIds();
    SingularityTaskId t1 = taskIds.get(0);
    SingularityTaskId t2 = taskIds.get(1);
    String host = slaveManager.getObjects().get(0).getHost();

    // used 6 cpu
    MesosTaskMonitorObject t1u1 = getTaskMonitor(t1.getId(), 30, t1.getStartedAt() + 5, 800);
    // used 6 cpu
    MesosTaskMonitorObject t2u1 = getTaskMonitor(t2.getId(), 30, t2.getStartedAt() + 5, 800);
    mesosClient.setSlaveResourceUsage(host, Arrays.asList(t1u1, t2u1));
    usagePoller.runActionOnPoll();

    // used 8 cpu
    MesosTaskMonitorObject t1u2 = getTaskMonitor(t1.getId(), 70, t1.getStartedAt() + 10, 850);
    // used 8 cpu
    MesosTaskMonitorObject t2u2 = getTaskMonitor(t2.getId(), 70, t2.getStartedAt() + 10, 850);
    mesosClient.setSlaveResourceUsage(host, Arrays.asList(t1u2, t2u2));
    usagePoller.runActionOnPoll();

    Assert.assertTrue("Couldn't find cluster utilization", usageManager.getClusterUtilization().isPresent());

    SingularityClusterUtilization utilization = usageManager.getClusterUtilization().get();

    int t1TaskUsages = usageManager.getTaskUsage(t1.getId()).size();
    int t2TaskUsages = usageManager.getTaskUsage(t2.getId()).size();
    Assert.assertEquals(2, t1TaskUsages);
    Assert.assertEquals(2, t2TaskUsages);

    Assert.assertEquals(1, utilization.getRequestUtilizations().size());
    Assert.assertEquals(cpuReserved * (t1TaskUsages + t2TaskUsages), utilization.getRequestUtilizations().get(0).getCpuReserved(), 0);
    Assert.assertEquals(memMbReserved * SingularitySlaveUsage.BYTES_PER_MEGABYTE * (t1TaskUsages + t2TaskUsages), utilization.getRequestUtilizations().get(0).getMemBytesReserved(), 0);
  }

  @Test
  public void itCorrectlyTracksMaxAndMinUtilizedPerRequest() {
    initRequest();
    double cpuReserved = 10;
    double memMbReserved = .001;
    initFirstDeployWithResources(cpuReserved, memMbReserved);
    saveAndSchedule(request.toBuilder().setInstances(Optional.of(2)));
    resourceOffers(1);

    List<SingularityTaskId> taskIds = taskManager.getActiveTaskIds();
    SingularityTaskId t1 = taskIds.get(0);
    SingularityTaskId t2 = taskIds.get(1);
    String host = slaveManager.getObjects().get(0).getHost();

    // used 10 cpu
    MesosTaskMonitorObject t1u1 = getTaskMonitor(t1.getId(), 50, t1.getStartedAt() + 5, 800);
    // used 8 cpu
    MesosTaskMonitorObject t2u1 = getTaskMonitor(t2.getId(), 40, t2.getStartedAt() + 5, 700);
    mesosClient.setSlaveResourceUsage(host, Arrays.asList(t1u1, t2u1));
    usagePoller.runActionOnPoll();

    Assert.assertTrue("Couldn't find cluster utilization", usageManager.getClusterUtilization().isPresent());

    SingularityClusterUtilization utilization = usageManager.getClusterUtilization().get();

    int t1TaskUsages = usageManager.getTaskUsage(t1.getId()).size();
    int t2TaskUsages = usageManager.getTaskUsage(t2.getId()).size();
    Assert.assertEquals(1, t1TaskUsages);
    Assert.assertEquals(1, t2TaskUsages);

    Assert.assertEquals(1, utilization.getRequestUtilizations().size());

    double maxCpu = utilization.getRequestUtilizations().stream().map(RequestUtilization::getMaxCpuUsed).reduce(Double::max).get();
    double minCpu = utilization.getRequestUtilizations().stream().map(RequestUtilization::getMinCpuUsed).reduce(Double::min).get();
    long maxMemBytes = utilization.getRequestUtilizations().stream().map(RequestUtilization::getMaxMemBytesUsed).reduce(Long::max).get();
    long minMemBytes = utilization.getRequestUtilizations().stream().map(RequestUtilization::getMinMemBytesUsed).reduce(Long::min).get();
    Assert.assertEquals(10, maxCpu, 0);
    Assert.assertEquals(8, minCpu, 0);
    Assert.assertEquals(800, maxMemBytes);
    Assert.assertEquals(700, minMemBytes);

    // new max and min after 2nd run

    // used 12 cpu
    MesosTaskMonitorObject t1u2 = getTaskMonitor(t1.getId(), 110, t1.getStartedAt() + 10, 850);
    // used 7 cpu
    MesosTaskMonitorObject t2u2 = getTaskMonitor(t2.getId(), 75, t2.getStartedAt() + 10, 600);
    mesosClient.setSlaveResourceUsage(host, Arrays.asList(t1u2, t2u2));
    usagePoller.runActionOnPoll();

    Assert.assertTrue("Couldn't find cluster utilization", usageManager.getClusterUtilization().isPresent());

    utilization = usageManager.getClusterUtilization().get();

    t1TaskUsages = usageManager.getTaskUsage(t1.getId()).size();
    t2TaskUsages = usageManager.getTaskUsage(t2.getId()).size();
    Assert.assertEquals(2, t1TaskUsages);
    Assert.assertEquals(2, t2TaskUsages);

    Assert.assertEquals(1, utilization.getRequestUtilizations().size());
    maxCpu = utilization.getRequestUtilizations().stream().map(RequestUtilization::getMaxCpuUsed).reduce(Double::max).get();
    minCpu = utilization.getRequestUtilizations().stream().map(RequestUtilization::getMinCpuUsed).reduce(Double::min).get();
    maxMemBytes = utilization.getRequestUtilizations().stream().map(RequestUtilization::getMaxMemBytesUsed).reduce(Long::max).get();
    minMemBytes = utilization.getRequestUtilizations().stream().map(RequestUtilization::getMinMemBytesUsed).reduce(Long::min).get();
    Assert.assertEquals(12, maxCpu, 0);
    Assert.assertEquals(7, minCpu, 0);
    Assert.assertEquals(850, maxMemBytes);
    Assert.assertEquals(600, minMemBytes);

    // same max and min after 3rd run

    // used 8 cpu
    MesosTaskMonitorObject t1u3 = getTaskMonitor(t1.getId(), 150, t1.getStartedAt() + 15, 750);
    // used 8 cpu
    MesosTaskMonitorObject t2u3 = getTaskMonitor(t2.getId(), 120, t2.getStartedAt() + 15, 700);
    mesosClient.setSlaveResourceUsage(host, Arrays.asList(t1u3, t2u3));
    usagePoller.runActionOnPoll();

    Assert.assertTrue("Couldn't find cluster utilization", usageManager.getClusterUtilization().isPresent());

    utilization = usageManager.getClusterUtilization().get();

    t1TaskUsages = usageManager.getTaskUsage(t1.getId()).size();
    t2TaskUsages = usageManager.getTaskUsage(t2.getId()).size();
    Assert.assertEquals(3, t1TaskUsages);
    Assert.assertEquals(3, t2TaskUsages);

    Assert.assertEquals(1, utilization.getRequestUtilizations().size());
    maxCpu = utilization.getRequestUtilizations().stream().map(RequestUtilization::getMaxCpuUsed).reduce(Double::max).get();
    minCpu = utilization.getRequestUtilizations().stream().map(RequestUtilization::getMinCpuUsed).reduce(Double::min).get();
    maxMemBytes = utilization.getRequestUtilizations().stream().map(RequestUtilization::getMaxMemBytesUsed).reduce(Long::max).get();
    minMemBytes = utilization.getRequestUtilizations().stream().map(RequestUtilization::getMinMemBytesUsed).reduce(Long::min).get();

    Assert.assertEquals(12, maxCpu, 0);
    Assert.assertEquals(7, minCpu, 0);
    Assert.assertEquals(850, maxMemBytes);
    Assert.assertEquals(600, minMemBytes);
  }

  private MesosTaskStatisticsObject getStatistics(double cpuSecs, double timestamp, long memBytes) {
    return new MesosTaskStatisticsObject(1, 0L, 0L, 0, 0, cpuSecs, 0L, 0L, 0L, 0L, 0L, memBytes, timestamp);
  }

  private MesosTaskMonitorObject getTaskMonitor(String id, double cpuSecs, long timestamp, int memBytes) {
    return new MesosTaskMonitorObject(null, null, null, id, getStatistics(cpuSecs, timestamp, memBytes));
  }

  private void saveTaskUsage(String taskId, long... times) {
    for (long time : times) {
      usageManager.saveSpecificTaskUsage(taskId, new SingularityTaskUsage(0, time, 0));
    }
  }

  private void clearUsages(String taskId) {
    usagePoller.clearOldUsage(usageManager.getTaskUsage(taskId), taskId);
  }
}<|MERGE_RESOLUTION|>--- conflicted
+++ resolved
@@ -54,12 +54,7 @@
 
     SingularityTask firstTask = taskManager.getActiveTasks().get(0);
     String hostname = firstTask.getHostname();
-<<<<<<< HEAD
-
-    MesosTaskMonitorObject usage = new MesosTaskMonitorObject(null, null, null, firstTask.getTaskId().getId(), getStatistics(2, 5, 100));
-=======
     MesosTaskMonitorObject usage = getTaskMonitor(firstTask.getTaskId().getId(), 2, 5, 100);
->>>>>>> 6f598b70
     mesosClient.setSlaveResourceUsage(hostname, Collections.singletonList(usage));
     usagePoller.runActionOnPoll();
 
