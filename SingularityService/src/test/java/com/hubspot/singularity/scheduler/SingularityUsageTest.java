package com.hubspot.singularity.scheduler;

import java.util.Arrays;
import java.util.Collections;
import java.util.List;
import java.util.concurrent.TimeUnit;

import org.apache.mesos.Protos.TaskState;
import org.junit.Assert;
import org.junit.Test;

import com.google.common.base.Optional;
import com.google.inject.Inject;
import com.hubspot.mesos.json.MesosTaskMonitorObject;
import com.hubspot.mesos.json.MesosTaskStatisticsObject;
import com.hubspot.singularity.MachineState;
import com.hubspot.singularity.SingularityClusterUtilization;
import com.hubspot.singularity.SingularityTask;
import com.hubspot.singularity.SingularityTaskCurrentUsageWithId;
import com.hubspot.singularity.SingularityTaskId;
import com.hubspot.singularity.SingularityTaskUsage;
import com.hubspot.singularity.data.UsageManager;

public class SingularityUsageTest extends SingularitySchedulerTestBase {

  @Inject
  protected SingularityUsagePoller usagePoller;

  @Inject
  protected SingularityUsageCleanerPoller cleaner;

  @Inject
  protected UsageManager usageManager;

  @Inject
  protected TestingMesosClient mesosClient;

  public SingularityUsageTest() {
    super(false);
  }

  @Test
  public void testUsagePollerSimple() {
    // works with no slaves
    usagePoller.runActionOnPoll();
    cleaner.runActionOnPoll();

    initRequest();
    initFirstDeploy();
    saveAndSchedule(request.toBuilder().setInstances(Optional.of(1)));
    resourceOffers(1);

    SingularityTask firstTask = taskManager.getActiveTasks().get(0);
<<<<<<< HEAD

    String hostname = firstTask.getHostname();
    MesosTaskMonitorObject usage = new MesosTaskMonitorObject(null, null, null, firstTask.getTaskId().getId(), getStatistics(2, 5, 100));
=======
    String hostname = firstTask.getOffer().getHostname();
>>>>>>> 5995260d

    MesosTaskMonitorObject usage = new MesosTaskMonitorObject(null, null, null, firstTask.getTaskId().getId(), getStatistics(2, 5, 100));
    mesosClient.setSlaveResourceUsage(hostname, Collections.singletonList(usage));
    usagePoller.runActionOnPoll();

<<<<<<< HEAD
    String slaveId = firstTask.getSlaveId().getValue();
=======
    String slaveId = firstTask.getOffer().getSlaveId().getValue();
>>>>>>> 5995260d

    List<String> slaves = usageManager.getSlavesWithUsage();

    Assert.assertEquals(1, slaves.size());
    Assert.assertEquals(slaves.get(0), slaveId);

    Assert.assertEquals(0, usageManager.getSlaveUsage(slaveId).get(0).getCpusUsed(), 0);
    Assert.assertEquals(100, usageManager.getSlaveUsage(slaveId).get(0).getMemoryBytesUsed());

    SingularityTaskUsage first = usageManager.getTaskUsage(firstTask.getTaskId().getId()).get(0);

    Assert.assertEquals(2, first.getCpuSeconds(), 0);
    Assert.assertEquals(100, first.getMemoryTotalBytes(), 0);
    Assert.assertEquals(5, first.getTimestamp(), 0);
  }

  @Test
  public void testUsageCleaner() {
    initRequest();
    initFirstDeploy();
    saveAndSchedule(request.toBuilder().setInstances(Optional.of(2)));
    resourceOffers(1);

    List<SingularityTaskId> taskIds = taskManager.getActiveTaskIds();

    String t1 = taskIds.get(0).getId();
    String t2 = taskIds.get(1).getId();

    String slaveId = slaveManager.getObjectIds().get(0);
    String host = slaveManager.getObjects().get(0).getHost();

    MesosTaskMonitorObject t1u1 = new MesosTaskMonitorObject(null, null, null, t1, getStatistics(2, 5, 100));
    MesosTaskMonitorObject t2u1 = new MesosTaskMonitorObject(null, null, null, t2, getStatistics(10, 5, 1000));

    mesosClient.setSlaveResourceUsage(host, Arrays.asList(t1u1, t2u1));

    usagePoller.runActionOnPoll();
    cleaner.runActionOnPoll();

    Assert.assertEquals(2, usageManager.getTasksWithUsage().size());
    Assert.assertEquals(1, usageManager.getSlavesWithUsage().size());

    Assert.assertEquals(1100, usageManager.getAllCurrentSlaveUsage().get(0).getMemoryBytesUsed());

    // kill task one
    statusUpdate(taskManager.getActiveTasks().get(0), TaskState.TASK_KILLED);
    killKilledTasks();

    cleaner.runActionOnPoll();

    Assert.assertEquals(1, usageManager.getTasksWithUsage().size());
    Assert.assertEquals(1, usageManager.getSlavesWithUsage().size());

    slaveManager.changeState(slaveId, MachineState.DEAD, Optional.<String> absent(), Optional.<String> absent());

    cleaner.runActionOnPoll();

    Assert.assertEquals(1, usageManager.getTasksWithUsage().size());
    Assert.assertEquals(0, usageManager.getSlavesWithUsage().size());
  }

  @Test
  public void testUsagePollerComplex() throws InterruptedException {
    initRequest();
    initFirstDeploy();
    saveAndSchedule(request.toBuilder().setInstances(Optional.of(2)));
    resourceOffers(1);

    configuration.setNumUsageToKeep(2);
    configuration.setCheckUsageEveryMillis(1);

    List<SingularityTaskId> taskIds = taskManager.getActiveTaskIds();

    String t1 = taskIds.get(0).getId();
    String t2 = taskIds.get(1).getId();

    String slaveId = slaveManager.getObjectIds().get(0);
    String host = slaveManager.getObjects().get(0).getHost();

    MesosTaskMonitorObject t1u1 = new MesosTaskMonitorObject(null, null, null, t1, getStatistics(2, 5, 100));
    MesosTaskMonitorObject t2u1 = new MesosTaskMonitorObject(null, null, null, t2, getStatistics(10, 5, 1000));

    mesosClient.setSlaveResourceUsage(host, Arrays.asList(t1u1, t2u1));

    usagePoller.runActionOnPoll();
    cleaner.runActionOnPoll();

    Thread.sleep(2);

    // 5 seconds have elapsed, t1 has used 1 CPU the whole time = 5 + 2
    // t2 has used 2.5 CPUs the whole time =
    MesosTaskMonitorObject t1u2 = new MesosTaskMonitorObject(null, null, null, t1, getStatistics(7, 10, 125));
    MesosTaskMonitorObject t2u2 = new MesosTaskMonitorObject(null, null, null, t2, getStatistics(22.5, 10, 750));

    mesosClient.setSlaveResourceUsage(host, Arrays.asList(t1u2, t2u2));

    usagePoller.runActionOnPoll();
    cleaner.runActionOnPoll();

    // check usage now
    Assert.assertEquals(3.5, usageManager.getSlaveUsage(slaveId).get(1).getCpusUsed(), 0);
    Assert.assertEquals(875, usageManager.getSlaveUsage(slaveId).get(1).getMemoryBytesUsed(), 0);
    Assert.assertEquals(2, usageManager.getSlaveUsage(slaveId).get(1).getNumTasks(), 0);

    // check task usage
    Assert.assertEquals(22.5, usageManager.getTaskUsage(t2).get(1).getCpuSeconds(), 0);
    Assert.assertEquals(10, usageManager.getTaskUsage(t2).get(0).getCpuSeconds(), 0);

    Thread.sleep(2);

    MesosTaskMonitorObject t1u3 = new MesosTaskMonitorObject(null, null, null, t1, getStatistics(8, 11, 125));
    MesosTaskMonitorObject t2u3 = new MesosTaskMonitorObject(null, null, null, t2, getStatistics(23.5, 11, 1000));

    mesosClient.setSlaveResourceUsage(host, Arrays.asList(t1u3, t2u3));

    usagePoller.runActionOnPoll();
    cleaner.runActionOnPoll();

    //check that there is only 2 usages

    Assert.assertEquals(2, usageManager.getSlaveUsage(slaveId).size());
    Assert.assertEquals(2, usageManager.getTaskUsage(t1).size());
    Assert.assertEquals(2, usageManager.getTaskUsage(t2).size());

    Assert.assertEquals(22.5, usageManager.getTaskUsage(t2).get(0).getCpuSeconds(), 0);
    Assert.assertEquals(23.5, usageManager.getTaskUsage(t2).get(1).getCpuSeconds(), 0);

    Assert.assertEquals(875, usageManager.getSlaveUsage(slaveId).get(0).getMemoryBytesUsed(), 0);
    Assert.assertEquals(1125, usageManager.getSlaveUsage(slaveId).get(1).getMemoryBytesUsed(), 0);

    Assert.assertEquals(slaveId, usageManager.getAllCurrentSlaveUsage().get(0).getSlaveId());
    Assert.assertEquals(1125, usageManager.getAllCurrentSlaveUsage().get(0).getMemoryBytesUsed());

    List<SingularityTaskCurrentUsageWithId> taskCurrentUsages = usageManager.getTaskCurrentUsages(taskManager.getActiveTaskIds());

    Assert.assertEquals(2, taskCurrentUsages.size());

    List<SingularityTaskId> activeTaskIds = taskManager.getActiveTaskIds();

    for (SingularityTaskCurrentUsageWithId taskCurrentUsage : taskCurrentUsages) {
      activeTaskIds.remove(taskCurrentUsage.getTaskId());
    }

    Assert.assertTrue(activeTaskIds.isEmpty());
  }

  @Test
  public void itTracksClusterUtilizationSimple() {
    initRequest();
    initFirstDeployWithResources(10, .001);
    saveAndSchedule(request.toBuilder().setInstances(Optional.of(1)));
    resourceOffers(1);

    SingularityTaskId taskId = taskManager.getActiveTaskIds().get(0);
    String t1 = taskId.getId();
    String host = slaveManager.getObjects().get(0).getHost();

    // used 8 cpu
    MesosTaskMonitorObject t1u1 = new MesosTaskMonitorObject(null, null, null, t1, getStatistics(40, taskId.getStartedAt() + 5, 800));
    mesosClient.setSlaveResourceUsage(host, Arrays.asList(t1u1));
    usagePoller.runActionOnPoll();

    // used 8 cpu
    MesosTaskMonitorObject t1u2 = new MesosTaskMonitorObject(null, null, null, t1, getStatistics(80, taskId.getStartedAt() + 10, 850));
    mesosClient.setSlaveResourceUsage(host, Arrays.asList(t1u2));
    usagePoller.runActionOnPoll();

    Assert.assertTrue("Couldn't find cluster utilization", usageManager.getClusterUtilization().isPresent());

    SingularityClusterUtilization utilization = usageManager.getClusterUtilization().get();

    Assert.assertEquals(2, usageManager.getTaskUsage(t1).size());

    Assert.assertEquals(0, utilization.getNumRequestsWithOverUtilizedCpu());
    Assert.assertEquals(1, utilization.getNumRequestsWithUnderUtilizedCpu());
    Assert.assertEquals(1, utilization.getNumRequestsWithUnderUtilizedMemBytes());

    Assert.assertEquals(0, utilization.getAvgOverUtilizedCpu(), 0);
    Assert.assertEquals(2, utilization.getAvgUnderUtilizedCpu(), 0);
    Assert.assertEquals(175, utilization.getAvgUnderUtilizedMemBytes(), 0);

    Assert.assertEquals(0, utilization.getMaxOverUtilizedCpu(), 0);
    Assert.assertEquals(2, utilization.getMaxUnderUtilizedCpu(), 0);
    Assert.assertEquals(175, utilization.getMaxUnderUtilizedMemBytes());

    Assert.assertEquals(0, utilization.getMinOverUtilizedCpu(), 0);
    Assert.assertEquals(2, utilization.getMinUnderUtilizedCpu(), 0);
    Assert.assertEquals(175, utilization.getMinUnderUtilizedMemBytes());
  }

  @Test
  public void itDoesntIncludePerfectlyUtilizedRequestsInClusterUtilization() {
    initRequest();
    initFirstDeployWithResources(2, .001);
    saveAndSchedule(request.toBuilder().setInstances(Optional.of(1)));
    resourceOffers(1);

    SingularityTaskId taskId = taskManager.getActiveTaskIds().get(0);
    String t1 = taskId.getId();
    String host = slaveManager.getObjects().get(0).getHost();

    // 2 cpus used
    MesosTaskMonitorObject t1u1 = new MesosTaskMonitorObject(null, null, null, t1, getStatistics(10, taskId.getStartedAt() + 5, 1000));
    mesosClient.setSlaveResourceUsage(host, Arrays.asList(t1u1));
    usagePoller.runActionOnPoll();

    // 2 cpus used
    MesosTaskMonitorObject t1u2 = new MesosTaskMonitorObject(null, null, null, t1, getStatistics(20, taskId.getStartedAt() + 10, 900));
    mesosClient.setSlaveResourceUsage(host, Arrays.asList(t1u2));
    usagePoller.runActionOnPoll();

    Assert.assertTrue("Couldn't find cluster utilization", usageManager.getClusterUtilization().isPresent());

    SingularityClusterUtilization utilization = usageManager.getClusterUtilization().get();

    Assert.assertEquals(2, usageManager.getTaskUsage(t1).size());

    Assert.assertEquals(0, utilization.getNumRequestsWithOverUtilizedCpu());
    Assert.assertEquals(0, utilization.getNumRequestsWithUnderUtilizedCpu());
    Assert.assertEquals(1, utilization.getNumRequestsWithUnderUtilizedMemBytes());

    Assert.assertEquals(0, utilization.getAvgOverUtilizedCpu(), 0);
    Assert.assertEquals(0, utilization.getAvgUnderUtilizedCpu(), 0);
    Assert.assertEquals(50, utilization.getAvgUnderUtilizedMemBytes(), 0);

    Assert.assertEquals(0, utilization.getMaxOverUtilizedCpu(), 0);
    Assert.assertEquals(0, utilization.getMaxUnderUtilizedCpu(), 0);
    Assert.assertEquals(50, utilization.getMaxUnderUtilizedMemBytes());

    Assert.assertEquals(0, utilization.getMinOverUtilizedCpu(), 0);
    Assert.assertEquals(0, utilization.getMinUnderUtilizedCpu(), 0);
    Assert.assertEquals(50, utilization.getMinUnderUtilizedMemBytes());
  }

  @Test
  public void itTracksOverusedCpuInClusterUtilization() {
    initRequest();
    initFirstDeployWithResources(2, .001);
    saveAndSchedule(request.toBuilder().setInstances(Optional.of(1)));
    resourceOffers(1);

    SingularityTaskId taskId = taskManager.getActiveTaskIds().get(0);
    String t1 = taskId.getId();
    String host = slaveManager.getObjects().get(0).getHost();

    // 4 cpus used
    MesosTaskMonitorObject t1u1 = new MesosTaskMonitorObject(null, null, null, t1, getStatistics(20, taskId.getStartedAt() + 5, 1000));
    mesosClient.setSlaveResourceUsage(host, Arrays.asList(t1u1));
    usagePoller.runActionOnPoll();

    // 4 cpus used
    MesosTaskMonitorObject t1u2 = new MesosTaskMonitorObject(null, null, null, t1, getStatistics(40, taskId.getStartedAt() + 10, 1000));
    mesosClient.setSlaveResourceUsage(host, Arrays.asList(t1u2));
    usagePoller.runActionOnPoll();

    Assert.assertTrue("Couldn't find cluster utilization", usageManager.getClusterUtilization().isPresent());

    SingularityClusterUtilization utilization = usageManager.getClusterUtilization().get();

    Assert.assertEquals(2, usageManager.getTaskUsage(t1).size());

    Assert.assertEquals(1, utilization.getNumRequestsWithOverUtilizedCpu());
    Assert.assertEquals(0, utilization.getNumRequestsWithUnderUtilizedCpu());
    Assert.assertEquals(0, utilization.getNumRequestsWithUnderUtilizedMemBytes());

    Assert.assertEquals(2, utilization.getAvgOverUtilizedCpu(), 0);
    Assert.assertEquals(0, utilization.getAvgUnderUtilizedCpu(), 0);
    Assert.assertEquals(0, utilization.getAvgUnderUtilizedMemBytes(), 0);

    Assert.assertEquals(2, utilization.getMaxOverUtilizedCpu(), 0);
    Assert.assertEquals(0, utilization.getMaxUnderUtilizedCpu(), 0);
    Assert.assertEquals(0, utilization.getMaxUnderUtilizedMemBytes());

    Assert.assertEquals(2, utilization.getMinOverUtilizedCpu(), 0);
    Assert.assertEquals(0, utilization.getMinUnderUtilizedCpu(), 0);
    Assert.assertEquals(0, utilization.getMinUnderUtilizedMemBytes());
  }

  @Test
  public void itCorrectlyDeletesOldUsage() {
    configuration.setNumUsageToKeep(3);
    configuration.setUsageIntervalMultiplier(3);
    configuration.setCheckUsageEveryMillis(TimeUnit.MINUTES.toMillis(1));
    long now = System.currentTimeMillis();

    // no usages exist, none are deleted
    String taskId = "newTask";
    clearUsages(taskId);

    // 1 usage exists, none are deleted
    taskId = "singleUsage";
    saveTaskUsage(taskId, now);
    clearUsages(taskId);
    Assert.assertEquals(1, usageManager.getTaskUsage(taskId).size());

    // 2 usages exist 1 min apart, none are deleted
    taskId = "twoUsages";
    saveTaskUsage(taskId, now, now + TimeUnit.MINUTES.toMillis(1));
    clearUsages(taskId);
    Assert.assertEquals(2, usageManager.getTaskUsage(taskId).size());

    // x1 (3 min apart) x2 (1 min apart) x3
    // x3 is deleted
    taskId = "threeUsages";
    saveTaskUsage(taskId, now, now + TimeUnit.MINUTES.toMillis(3), now + TimeUnit.MINUTES.toMillis(4));
    clearUsages(taskId);
    Assert.assertEquals(2, usageManager.getTaskUsage(taskId).size());
    Assert.assertEquals(now, (long) usageManager.getTaskUsage(taskId).get(0).getTimestamp());
    Assert.assertEquals(now + TimeUnit.MINUTES.toMillis(3), (long) usageManager.getTaskUsage(taskId).get(1).getTimestamp());

    // x1 (1 min apart) x2 (1 min apart) x3
    // x2 is deleted
    taskId = "threeUsages2";
    saveTaskUsage(taskId, now, now + TimeUnit.MINUTES.toMillis(1), now + TimeUnit.MINUTES.toMillis(2));
    clearUsages(taskId);
    Assert.assertEquals(2, usageManager.getTaskUsage(taskId).size());
    Assert.assertEquals(now, (long) usageManager.getTaskUsage(taskId).get(0).getTimestamp());
    Assert.assertEquals(now + TimeUnit.MINUTES.toMillis(2), (long) usageManager.getTaskUsage(taskId).get(1).getTimestamp());

    // x1 (3 min apart) x2 (3 min apart) x3
    // x1 is deleted
    taskId = "threeUsages3";
    saveTaskUsage(taskId, now, now + TimeUnit.MINUTES.toMillis(3), now + TimeUnit.MINUTES.toMillis(6));
    clearUsages(taskId);
    Assert.assertEquals(2, usageManager.getTaskUsage(taskId).size());
    Assert.assertEquals(now + TimeUnit.MINUTES.toMillis(3), (long) usageManager.getTaskUsage(taskId).get(0).getTimestamp());
    Assert.assertEquals(now + TimeUnit.MINUTES.toMillis(6), (long) usageManager.getTaskUsage(taskId).get(1).getTimestamp());
  }

  private MesosTaskStatisticsObject getStatistics(double cpuSecs, double timestamp, long memBytes) {
    return new MesosTaskStatisticsObject(1, 0L, 0L, 0, 0, cpuSecs, 0L, 0L, 0L, 0L, 0L, memBytes, timestamp);
  }

  private void saveTaskUsage(String taskId, long... times) {
    for (long time : times) {
      usageManager.saveSpecificTaskUsage(taskId, new SingularityTaskUsage(0, time, 0));
    }
  }

  private void clearUsages(String taskId) {
    usagePoller.clearOldUsage(usageManager.getTaskUsage(taskId), taskId);
  }
}<|MERGE_RESOLUTION|>--- conflicted
+++ resolved
@@ -51,23 +51,13 @@
     resourceOffers(1);
 
     SingularityTask firstTask = taskManager.getActiveTasks().get(0);
-<<<<<<< HEAD
-
     String hostname = firstTask.getHostname();
-    MesosTaskMonitorObject usage = new MesosTaskMonitorObject(null, null, null, firstTask.getTaskId().getId(), getStatistics(2, 5, 100));
-=======
-    String hostname = firstTask.getOffer().getHostname();
->>>>>>> 5995260d
 
     MesosTaskMonitorObject usage = new MesosTaskMonitorObject(null, null, null, firstTask.getTaskId().getId(), getStatistics(2, 5, 100));
     mesosClient.setSlaveResourceUsage(hostname, Collections.singletonList(usage));
     usagePoller.runActionOnPoll();
 
-<<<<<<< HEAD
     String slaveId = firstTask.getSlaveId().getValue();
-=======
-    String slaveId = firstTask.getOffer().getSlaveId().getValue();
->>>>>>> 5995260d
 
     List<String> slaves = usageManager.getSlavesWithUsage();
 
