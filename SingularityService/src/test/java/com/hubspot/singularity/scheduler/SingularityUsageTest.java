--- conflicted
+++ resolved
@@ -13,6 +13,7 @@
 import com.google.inject.Inject;
 import com.hubspot.mesos.json.MesosSlaveMetricsSnapshotObject;
 import com.hubspot.mesos.json.MesosTaskMonitorObject;
+import com.hubspot.mesos.json.MesosTaskStatisticsObject;
 import com.hubspot.singularity.MachineState;
 import com.hubspot.singularity.SingularityClusterUtilization;
 import com.hubspot.singularity.SingularitySlaveUsage;
@@ -505,7 +506,6 @@
     Assert.assertEquals(600, minMemBytes);
   }
 
-<<<<<<< HEAD
   @Test
   public void itCreatesTaskCleanupsWhenAMachineIsOverloaded() {
     try {
@@ -552,12 +552,6 @@
     }
   }
 
-  private MesosTaskStatisticsObject getStatistics(double cpuSecs, double timestamp, long memBytes) {
-    return new MesosTaskStatisticsObject(1, 0L, 0L, 0, 0, cpuSecs, 0L, 0L, 0L, 0L, 0L, memBytes, 0L, 0L, timestamp);
-  }
-
-=======
->>>>>>> 48f5435b
   private long getTimestampSeconds(SingularityTaskId taskId, long seconds) {
     return TimeUnit.MILLISECONDS.toSeconds(taskId.getStartedAt()) + seconds;
   }
