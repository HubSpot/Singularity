package com.hubspot.singularity.scheduler;

import java.util.Arrays;
import java.util.HashMap;
import java.util.List;
import java.util.Map;
import java.util.stream.Collectors;

import org.apache.mesos.v1.Protos.TaskState;
import org.junit.Assert;
import org.junit.Test;

import com.google.common.base.Optional;
import com.google.common.collect.ImmutableMap;
import com.hubspot.singularity.ExtendedTaskState;
import com.hubspot.singularity.MachineState;
import com.hubspot.singularity.SingularityRequest;
import com.hubspot.singularity.SingularityTaskCleanup;
import com.hubspot.singularity.SingularityTaskHistoryUpdate;
import com.hubspot.singularity.SingularityTaskId;
import com.hubspot.singularity.SlavePlacement;
import com.hubspot.singularity.TaskCleanupType;

public class SingularitySlavePlacementTest extends SingularitySchedulerTestBase {

  public SingularitySlavePlacementTest() {
    super(false);
  }

  @Test
  public void testSlavePlacementSeparate() {
    initRequest();
    initFirstDeploy();

    saveAndSchedule(request.toBuilder().setInstances(Optional.of(2)).setSlavePlacement(Optional.of(SlavePlacement.SEPARATE)));

    sms.resourceOffers(Arrays.asList(createOffer(20, 20000, 50000, "slave1", "host1"), createOffer(20, 20000, 50000, "slave1", "host1")));

    Assert.assertTrue(taskManager.getPendingTaskIds().size() == 1);
    Assert.assertTrue(taskManager.getActiveTaskIds().size() == 1);

    sms.resourceOffers(Arrays.asList(createOffer(20, 20000, 50000, "slave1", "host1")));

    Assert.assertTrue(taskManager.getPendingTaskIds().size() == 1);
    Assert.assertTrue(taskManager.getActiveTaskIds().size() == 1);

    eventListener.taskHistoryUpdateEvent(new SingularityTaskHistoryUpdate(taskManager.getActiveTaskIds().get(0), System.currentTimeMillis(), ExtendedTaskState.TASK_CLEANING, Optional.<String>absent(), Optional.<String>absent()));

    sms.resourceOffers(Arrays.asList(createOffer(20, 20000, 50000, "slave1", "host1")));

    Assert.assertTrue(taskManager.getPendingTaskIds().size() == 1);
    Assert.assertTrue(taskManager.getActiveTaskIds().size() == 1);

    sms.resourceOffers(Arrays.asList(createOffer(20, 20000, 50000, "slave2", "host2")));

    Assert.assertTrue(taskManager.getPendingTaskIds().isEmpty());
    Assert.assertTrue(taskManager.getActiveTaskIds().size() == 2);
  }

  @Test
  public void testSlavePlacementSpread() {
    initRequest();
    initFirstDeploy();

    saveAndSchedule(request.toBuilder().setInstances(Optional.of(1)).setSlavePlacement(Optional.of(SlavePlacement.SPREAD_ALL_SLAVES)));

    sms.resourceOffers(Arrays.asList(createOffer(20, 20000, 50000, "slave1", "host1", Optional.of("rack1"))));

    // assert one Request on one slave.
    Assert.assertTrue(slaveManager.getNumObjectsAtState(MachineState.ACTIVE) == 1);
    Assert.assertTrue(taskManager.getPendingTaskIds().size() == 0);
    Assert.assertTrue(taskManager.getActiveTaskIds().size() == 1);

    sms.resourceOffers(Arrays.asList(createOffer(20, 20000, 50000, "slave2", "host2")));
    Assert.assertTrue(slaveManager.getNumObjectsAtState(MachineState.ACTIVE) == 2);

    spreadAllPoller.runActionOnPoll();
    scheduler.drainPendingQueue();

    sms.resourceOffers(Arrays.asList(createOffer(20, 20000, 50000, "slave2", "host2")));

    // assert Request is spread over the two slaves
    Assert.assertTrue(taskManager.getPendingTaskIds().size() == 0);
    Assert.assertTrue(taskManager.getActiveTaskIds().size() == 2);
    Assert.assertEquals(1, taskManager.getTasksOnSlave(taskManager.getActiveTaskIds(), slaveManager.getObject("slave1").get()).size());
    Assert.assertEquals(1, taskManager.getTasksOnSlave(taskManager.getActiveTaskIds(), slaveManager.getObject("slave2").get()).size());

    // decommission slave and kill task
    slaveManager.changeState("slave2", MachineState.FROZEN, Optional.<String>absent(), Optional.<String>absent());
    slaveManager.changeState("slave2", MachineState.STARTING_DECOMMISSION, Optional.<String>absent(), Optional.<String>absent());
    cleaner.drainCleanupQueue();
    statusUpdate(taskManager.getTasksOnSlave(taskManager.getActiveTaskIds(), slaveManager.getObject("slave2").get()).get(0), TaskState.TASK_KILLED);


    spreadAllPoller.runActionOnPoll();
    scheduler.drainPendingQueue();

    Assert.assertTrue(taskManager.getPendingTaskIds().isEmpty());
    Assert.assertTrue(taskManager.getActiveTaskIds().size() == 1);
  }

  @Test
  public void testSlavePlacementOptimistic() {
    initRequest();
    initFirstDeploy();

    saveAndSchedule(request.toBuilder().setInstances(Optional.of(20)).setSlavePlacement(Optional.of(SlavePlacement.OPTIMISTIC)));

    // Default behavior if we don't have info about other hosts that can run this task: be greedy.
    sms.resourceOffers(Arrays.asList(createOffer(2, 128 * 2, 1024 * 2, "slave1", "host1")));
    Assert.assertEquals(2, taskManager.getActiveTaskIds().size());

<<<<<<< HEAD
    // Now that at least one other host is running tasks for this request, we expect an even spread.
    sms.resourceOffers(Arrays.asList(createOffer(20, 20000, 50000, "slave2", "host2")));
    Assert.assertEquals(5, taskManager.getActiveTaskIds().size());

    // ...and we don't allow a violation of this even spread by refusing to schedule more tasks on host2 (because it's hosting 3/5 tasks).
    sms.resourceOffers(Arrays.asList(createOffer(20, 20000, 50000, "slave2", "host2")));
    Assert.assertEquals(5, taskManager.getActiveTaskIds().size());

    // ...but since host1 is only hosting 2/5 tasks, we will schedule more tasks on it when an offer is received.
    sms.resourceOffers(Arrays.asList(createOffer(20, 20000, 50000, "slave1", "host1")));
    Assert.assertEquals(7, taskManager.getActiveTaskIds().size());
=======
    // Now that at least one other host is running tasks for this request, we expect an even-ish spread,
    // but because we have many tasks pending, we allow quite a bit of unevenness.
    sms.resourceOffers(Arrays.asList(createOffer(20, 20000, "slave2", "host2")));
    Assert.assertEquals(13, taskManager.getActiveTaskIds().size());

    // ...but now we won't schedule more tasks on host2, because it's hosting a disproportionate number of tasks.
    sms.resourceOffers(Arrays.asList(createOffer(20, 20000, "slave2", "host2")));
    Assert.assertEquals(13, taskManager.getActiveTaskIds().size());

    // ...but since host1 is only hosting 2 tasks, we will schedule more tasks on it when an offer is received.
    sms.resourceOffers(Arrays.asList(createOffer(20, 20000, "slave1", "host1")));
    Assert.assertEquals(20, taskManager.getActiveTaskIds().size());
>>>>>>> 982cca57

    Map<String, List<SingularityTaskId>> tasksByHost = taskManager.getActiveTaskIdsForRequest(request.getId()).stream()
        .collect(Collectors.groupingBy(SingularityTaskId::getSanitizedHost));

    Assert.assertNotNull(tasksByHost.get("host1"));
    Assert.assertEquals(9, tasksByHost.get("host1").size());

    Assert.assertNotNull(tasksByHost.get("host2"));
    Assert.assertEquals(11, tasksByHost.get("host2").size());

  }

  @Test
  public void testSlavePlacementGreedy() {
    initRequest();
    initFirstDeploy();

    saveAndSchedule(request.toBuilder().setInstances(Optional.of(3)).setSlavePlacement(Optional.of(SlavePlacement.GREEDY)));

    sms.resourceOffers(Arrays.asList(createOffer(20, 20000, 50000, "slave1", "host1")));

    Assert.assertTrue(taskManager.getActiveTaskIds().size() == 3);
  }

  @Test
  public void testReservedSlaveAttribute() {
    Map<String, List<String>> reservedAttributes = new HashMap<>();
    reservedAttributes.put("reservedKey", Arrays.asList("reservedValue1"));
    configuration.setReserveSlavesWithAttributes(reservedAttributes);

    initRequest();
    initFirstDeploy();
    saveAndSchedule(request.toBuilder().setInstances(Optional.of(1)));

    sms.resourceOffers(Arrays.asList(createOffer(20, 20000, 50000, "slave1", "host1", Optional.<String>absent(), ImmutableMap.of("reservedKey", "reservedValue1"))));

    Assert.assertTrue(taskManager.getActiveTaskIds().size() == 0);

    sms.resourceOffers(Arrays.asList(createOffer(20, 20000, 50000, "slave2", "host2", Optional.<String>absent(), ImmutableMap.of("reservedKey", "notAReservedValue"))));

    Assert.assertTrue(taskManager.getActiveTaskIds().size() == 1);
  }

  @Test
  public void testReservedSlaveWithMatchinRequestAttribute() {
    Map<String, List<String>> reservedAttributes = new HashMap<>();
    reservedAttributes.put("reservedKey", Arrays.asList("reservedValue1"));
    configuration.setReserveSlavesWithAttributes(reservedAttributes);

    Map<String, String> reservedAttributesMap = ImmutableMap.of("reservedKey", "reservedValue1");
    initRequest();
    initFirstDeploy();
    saveAndSchedule(request.toBuilder().setInstances(Optional.of(1)));

    sms.resourceOffers(Arrays.asList(createOffer(20, 20000, 50000, "slave1", "host1", Optional.<String>absent(), reservedAttributesMap)));

    Assert.assertTrue(taskManager.getActiveTaskIds().size() == 0);

    saveAndSchedule(request.toBuilder().setInstances(Optional.of(1)).setRequiredSlaveAttributes(Optional.of(reservedAttributesMap)));

    sms.resourceOffers(Arrays.asList(createOffer(20, 20000, 50000, "slave1", "host1", Optional.<String>absent(), ImmutableMap.of("reservedKey", "reservedValue1"))));

    Assert.assertTrue(taskManager.getActiveTaskIds().size() == 1);
  }

  @Test
  public void testAllowedSlaveAttributes() {
    Map<String, List<String>> reservedAttributes = new HashMap<>();
    reservedAttributes.put("reservedKey", Arrays.asList("reservedValue1"));
    configuration.setReserveSlavesWithAttributes(reservedAttributes);

    Map<String, String> allowedAttributes = new HashMap<>();
    allowedAttributes.put("reservedKey", "reservedValue1");

    initRequest();
    initFirstDeploy();
    saveAndSchedule(request.toBuilder().setInstances(Optional.of(1)));

    sms.resourceOffers(Arrays.asList(createOffer(20, 20000, 50000, "slave1", "host1", Optional.<String>absent(), ImmutableMap.of("reservedKey", "reservedValue1"))));

    Assert.assertTrue(taskManager.getActiveTaskIds().size() == 0);

    saveAndSchedule(request.toBuilder().setInstances(Optional.of(1)).setAllowedSlaveAttributes(Optional.of(allowedAttributes)));

    sms.resourceOffers(Arrays.asList(createOffer(20, 20000, 50000, "slave1", "host1", Optional.<String>absent(), ImmutableMap.of("reservedKey", "reservedValue1"))));

    Assert.assertTrue(taskManager.getActiveTaskIds().size() == 1);
  }

  @Test
  public void testRequiredSlaveAttributesForRequest() {
    Map<String, String> requiredAttributes = new HashMap<>();
    requiredAttributes.put("requiredKey", "requiredValue1");

    initRequest();
    initFirstDeploy();
    saveAndSchedule(request.toBuilder().setInstances(Optional.of(1)).setRequiredSlaveAttributes(Optional.of(requiredAttributes)));

    sms.resourceOffers(Arrays.asList(createOffer(20, 20000, 50000, "slave1", "host1", Optional.<String>absent(), ImmutableMap.of("requiredKey", "notTheRightValue"))));
    sms.resourceOffers(Arrays.asList(createOffer(20, 20000, 50000, "slave2", "host2", Optional.<String>absent(), ImmutableMap.of("notTheRightKey", "requiredValue1"))));

    Assert.assertTrue(taskManager.getActiveTaskIds().size() == 0);

    sms.resourceOffers(Arrays.asList(createOffer(20, 20000, 50000, "slave2", "host2", Optional.<String>absent(), requiredAttributes)));

    Assert.assertTrue(taskManager.getActiveTaskIds().size() == 1);
  }

  @Test
  public void testMultipleRequiredAttributes() {
    Map<String, String> requiredAttributes = new HashMap<>();
    requiredAttributes.put("requiredKey1", "requiredValue1");
    requiredAttributes.put("requiredKey2", "requiredValue2");

    initRequest();
    initFirstDeploy();
    saveAndSchedule(request.toBuilder().setInstances(Optional.of(1)).setRequiredSlaveAttributes(Optional.of(requiredAttributes)));

    sms.resourceOffers(Arrays.asList(createOffer(20, 20000, 50000, "slave1", "host1", Optional.<String>absent(), ImmutableMap.of("requiredKey1", "requiredValue1"))));
    sms.resourceOffers(Arrays.asList(createOffer(20, 20000, 50000, "slave2", "host2", Optional.<String>absent(), ImmutableMap.of("requiredKey1", "requiredValue1", "someotherkey", "someothervalue"))));

    Assert.assertTrue(taskManager.getActiveTaskIds().size() == 0);

    sms.resourceOffers(Arrays.asList(createOffer(20, 20000, 50000, "slave2", "host2", Optional.<String>absent(), requiredAttributes)));

    Assert.assertTrue(taskManager.getActiveTaskIds().size() == 1);
  }

  @Test
  public void testEvenRackPlacement() {
    // Set up 3 active racks
    sms.resourceOffers(Arrays.asList(createOffer(1, 128, 1024, "slave1", "host1", Optional.of("rack1"))));
    sms.resourceOffers(Arrays.asList(createOffer(1, 128, 1024, "slave2", "host2", Optional.of("rack2"))));
    sms.resourceOffers(Arrays.asList(createOffer(1, 128, 1024, "slave3", "host3", Optional.of("rack3"))));

    initRequest();
    initFirstDeploy();
    saveAndSchedule(request.toBuilder().setInstances(Optional.of(7)).setRackSensitive(Optional.of(true)));

    // rack1 -> 1, rack2 -> 2, rack3 -> 3
    sms.resourceOffers(Arrays.asList(createOffer(1, 128, 1024, "slave1", "host1", Optional.of("rack1"))));
    sms.resourceOffers(Arrays.asList(createOffer(1, 128, 1024, "slave2", "host2", Optional.of("rack2"))));
    sms.resourceOffers(Arrays.asList(createOffer(1, 128, 1024, "slave3", "host3", Optional.of("rack3"))));

    Assert.assertEquals(3, taskManager.getActiveTaskIds().size());

    sms.resourceOffers(Arrays.asList(createOffer(1, 128, 1024, "slave1", "host1", Optional.of("rack1"))));
    Assert.assertEquals(4, taskManager.getActiveTaskIds().size());

    sms.resourceOffers(Arrays.asList(createOffer(1, 128, 1024, "slave1", "host1", Optional.of("rack1"))));
    Assert.assertEquals(4, taskManager.getActiveTaskIds().size());

    sms.resourceOffers(Arrays.asList(createOffer(1, 128, 1024, "slave2", "host2", Optional.of("rack2"))));
    Assert.assertEquals(5, taskManager.getActiveTaskIds().size());

    // rack1 should not get a third instance until rack3 has a second
    sms.resourceOffers(Arrays.asList(createOffer(1, 128, 1024, "slave1", "host1", Optional.of("rack1"))));
    Assert.assertEquals(5, taskManager.getActiveTaskIds().size());

    sms.resourceOffers(Arrays.asList(createOffer(1, 128, 1024, "slave3", "host3", Optional.of("rack3"))));
    Assert.assertEquals(6, taskManager.getActiveTaskIds().size());

    sms.resourceOffers(Arrays.asList(createOffer(1, 128, 1024, "slave1", "host1", Optional.of("rack1"))));
    Assert.assertEquals(7, taskManager.getActiveTaskIds().size());
  }

  @Test
  public void testRackPlacementOnScaleDown() {
    try {
      configuration.setRebalanceRacksOnScaleDown(true);
      // Set up 3 active racks
      sms.resourceOffers(Arrays.asList(createOffer(1, 128, 1024, "slave1", "host1", Optional.of("rack1"))));
      sms.resourceOffers(Arrays.asList(createOffer(1, 128, 1024, "slave2", "host2", Optional.of("rack2"))));
      sms.resourceOffers(Arrays.asList(createOffer(1, 128, 1024, "slave3", "host3", Optional.of("rack3"))));

      initRequest();
      initFirstDeploy();
      saveAndSchedule(request.toBuilder().setInstances(Optional.of(7)).setRackSensitive(Optional.of(true)));

      sms.resourceOffers(Arrays.asList(createOffer(2, 256, 2048, "slave1", "host1", Optional.of("rack1"))));
      sms.resourceOffers(Arrays.asList(createOffer(2, 256, 2048, "slave2", "host2", Optional.of("rack2"))));
      sms.resourceOffers(Arrays.asList(createOffer(3, 384, 3072, "slave3", "host3", Optional.of("rack3"))));

      Assert.assertEquals(7, taskManager.getActiveTaskIds().size());

      requestResource.postRequest(request.toBuilder().setInstances(Optional.of(4)).setRackSensitive(Optional.of(true)).build(), singularityUser);

      scheduler.drainPendingQueue();

      Assert.assertEquals(4, taskManager.getNumCleanupTasks());

      int rebalanceRackCleanups = 0;
      for (SingularityTaskCleanup cleanup : taskManager.getCleanupTasks()) {
        if (cleanup.getCleanupType() == TaskCleanupType.REBALANCE_RACKS) {
          rebalanceRackCleanups++;
        }
      }
      Assert.assertEquals(1, rebalanceRackCleanups);
      Assert.assertEquals(1, taskManager.getPendingTaskIds().size());
    } finally {
      configuration.setRebalanceRacksOnScaleDown(false);
    }
  }

  @Test
  public void testPlacementOfBounceTasks() {
    // Set up 1 active rack
    sms.resourceOffers(Arrays.asList(createOffer(1, 128, 1024, "slave1", "host1", Optional.of("rack1"))));

    initRequest();
    initFirstDeploy();
    SingularityRequest newRequest = request.toBuilder()
      .setInstances(Optional.of(2))
      .setRackSensitive(Optional.of(true))
      .setSlavePlacement(Optional.of(SlavePlacement.SEPARATE))
      .setAllowBounceToSameHost(Optional.of(true))
      .build();
    saveAndSchedule(newRequest.toBuilder());
    scheduler.drainPendingQueue();

    sms.resourceOffers(Arrays.asList(createOffer(1, 128, 1024, "slave1", "host1", Optional.of("rack1"))));
    sms.resourceOffers(Arrays.asList(createOffer(1, 128, 1024, "slave2", "host2", Optional.of("rack1"))));
    Assert.assertEquals(2, taskManager.getActiveTaskIds().size());

    requestResource.bounce(requestId, Optional.absent(), singularityUser);
    cleaner.drainCleanupQueue();
    scheduler.drainPendingQueue();

    Assert.assertEquals(2, taskManager.getNumCleanupTasks());
    Assert.assertEquals(2, taskManager.getPendingTaskIds().size());
    Assert.assertEquals(taskManager.getCleanupTasks().get(0).getActionId().get(), taskManager.getPendingTasks().get(0).getActionId().get());

    // BOUNCE should allow a task to launch on the same host
    sms.resourceOffers(Arrays.asList(createOffer(1, 128, 1024, "slave1", "host1", Optional.of("rack1"))));
    Assert.assertEquals(3, taskManager.getActiveTaskIds().size());

    // But not a second one from the same bounce
    sms.resourceOffers(Arrays.asList(createOffer(1, 128, 1024, "slave1", "host1", Optional.of("rack1"))));
    Assert.assertEquals(3, taskManager.getActiveTaskIds().size());

    // Other pending type should not allow tasks on same host
    saveAndSchedule(newRequest.toBuilder().setInstances(Optional.of(2)));
    sms.resourceOffers(Arrays.asList(createOffer(1, 128, 1024, "slave1", "host1", Optional.of("rack1"))));
    Assert.assertEquals(3, taskManager.getActiveTaskIds().size());
  }
}<|MERGE_RESOLUTION|>--- conflicted
+++ resolved
@@ -110,32 +110,18 @@
     sms.resourceOffers(Arrays.asList(createOffer(2, 128 * 2, 1024 * 2, "slave1", "host1")));
     Assert.assertEquals(2, taskManager.getActiveTaskIds().size());
 
-<<<<<<< HEAD
-    // Now that at least one other host is running tasks for this request, we expect an even spread.
-    sms.resourceOffers(Arrays.asList(createOffer(20, 20000, 50000, "slave2", "host2")));
-    Assert.assertEquals(5, taskManager.getActiveTaskIds().size());
-
-    // ...and we don't allow a violation of this even spread by refusing to schedule more tasks on host2 (because it's hosting 3/5 tasks).
-    sms.resourceOffers(Arrays.asList(createOffer(20, 20000, 50000, "slave2", "host2")));
-    Assert.assertEquals(5, taskManager.getActiveTaskIds().size());
-
-    // ...but since host1 is only hosting 2/5 tasks, we will schedule more tasks on it when an offer is received.
-    sms.resourceOffers(Arrays.asList(createOffer(20, 20000, 50000, "slave1", "host1")));
-    Assert.assertEquals(7, taskManager.getActiveTaskIds().size());
-=======
     // Now that at least one other host is running tasks for this request, we expect an even-ish spread,
     // but because we have many tasks pending, we allow quite a bit of unevenness.
-    sms.resourceOffers(Arrays.asList(createOffer(20, 20000, "slave2", "host2")));
+    sms.resourceOffers(Arrays.asList(createOffer(20, 20000, 50000, "slave2", "host2")));
     Assert.assertEquals(13, taskManager.getActiveTaskIds().size());
 
     // ...but now we won't schedule more tasks on host2, because it's hosting a disproportionate number of tasks.
-    sms.resourceOffers(Arrays.asList(createOffer(20, 20000, "slave2", "host2")));
+    sms.resourceOffers(Arrays.asList(createOffer(20, 20000, 50000, "slave2", "host2")));
     Assert.assertEquals(13, taskManager.getActiveTaskIds().size());
 
     // ...but since host1 is only hosting 2 tasks, we will schedule more tasks on it when an offer is received.
-    sms.resourceOffers(Arrays.asList(createOffer(20, 20000, "slave1", "host1")));
+    sms.resourceOffers(Arrays.asList(createOffer(20, 20000, 50000, "slave1", "host1")));
     Assert.assertEquals(20, taskManager.getActiveTaskIds().size());
->>>>>>> 982cca57
 
     Map<String, List<SingularityTaskId>> tasksByHost = taskManager.getActiveTaskIdsForRequest(request.getId()).stream()
         .collect(Collectors.groupingBy(SingularityTaskId::getSanitizedHost));
