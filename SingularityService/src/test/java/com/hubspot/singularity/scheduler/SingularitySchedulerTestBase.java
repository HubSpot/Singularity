--- conflicted
+++ resolved
@@ -480,13 +480,9 @@
 
     deployManager.saveDeploy(request, secondDeployMarker, secondDeploy);
 
-<<<<<<< HEAD
-    startDeploy(secondDeployMarker);
+    startDeploy(secondDeployMarker, System.currentTimeMillis());
 
     return secondDeployMarker;
-=======
-    startDeploy(secondDeployMarker, System.currentTimeMillis());
->>>>>>> 2cdee1d0
   }
 
   protected void startDeploy(SingularityDeployMarker deployMarker, long timestamp) {
