--- conflicted
+++ resolved
@@ -291,16 +291,10 @@
 
   protected SingularityPendingTask buildPendingTask(SingularityRequest request, SingularityDeploy deploy, long launchTime, int instanceNo, Optional<String> runId) {
     SingularityPendingTaskId pendingTaskId = new SingularityPendingTaskId(request.getId(), deploy.getId(), launchTime, instanceNo, PendingType.IMMEDIATE, launchTime);
-<<<<<<< HEAD
-    SingularityPendingTask pendingTask = new SingularityPendingTask(pendingTaskId, Optional.<List<String>>absent(), Optional.<String>absent(), runId, Optional.<Boolean>absent(), Optional.<String>absent(), Optional.<Resources>absent(), null, Optional.<String>absent());
-=======
-    SingularityPendingTask pendingTask = new SingularityPendingTaskBuilder()
+    return new SingularityPendingTaskBuilder()
         .setPendingTaskId(pendingTaskId)
         .setRunId(runId)
         .build();
->>>>>>> 19267fb8
-
-    return pendingTask;
   }
 
   protected SingularityTask prepTask(SingularityRequest request, SingularityDeploy deploy, long launchTime, int instanceNo) {
@@ -686,11 +680,7 @@
     SingularityPendingTaskId pendingTaskId = new SingularityPendingTaskId(requestId, deployId,
         System.currentTimeMillis() + TimeUnit.DAYS.toMillis(random.nextInt(3)), random.nextInt(10), PendingType.NEW_DEPLOY, System.currentTimeMillis());
 
-<<<<<<< HEAD
-    SingularityPendingTask pendingTask = new SingularityPendingTask(pendingTaskId, Optional.<List<String>> absent(), Optional.<String> absent(), Optional.<String> absent(), Optional.<Boolean> absent(), Optional.<String> absent(), Optional.<Resources>absent(), null, Optional.<String>absent());
-=======
     SingularityPendingTask pendingTask = new SingularityPendingTaskBuilder().setPendingTaskId(pendingTaskId).build();
->>>>>>> 19267fb8
 
     taskManager.savePendingTask(pendingTask);
 
