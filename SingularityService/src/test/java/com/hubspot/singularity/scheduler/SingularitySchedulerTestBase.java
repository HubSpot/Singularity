--- conflicted
+++ resolved
@@ -337,11 +337,7 @@
   protected void statusUpdate(SingularityTask task, TaskState state, Optional<Long> timestamp) {
     TaskStatus.Builder bldr = TaskStatus.newBuilder()
         .setTaskId(task.getMesosTask().getTaskId())
-<<<<<<< HEAD
-        .setAgentId(task.getOffer().getAgentId())
-=======
-        .setSlaveId(task.getSlaveId())
->>>>>>> 0d09f7e5
+        .setAgentId(task.getAgentId())
         .setState(state);
 
     if (timestamp.isPresent()) {
