package com.hubspot.singularity.scheduler;

import java.util.ArrayList;
import java.util.Arrays;
import java.util.Collection;
import java.util.Collections;
import java.util.HashSet;
import java.util.List;
import java.util.Map;
import java.util.Random;
import java.util.Set;
import java.util.concurrent.CancellationException;
import java.util.concurrent.ExecutionException;
import java.util.concurrent.Future;
import java.util.concurrent.TimeUnit;

import org.apache.mesos.Protos.Attribute;
import org.apache.mesos.Protos.FrameworkID;
import org.apache.mesos.Protos.Offer;
import org.apache.mesos.Protos.OfferID;
import org.apache.mesos.Protos.Resource;
import org.apache.mesos.Protos.SlaveID;
import org.apache.mesos.Protos.TaskID;
import org.apache.mesos.Protos.TaskInfo;
import org.apache.mesos.Protos.TaskState;
import org.apache.mesos.Protos.TaskStatus;
import org.apache.mesos.Protos.Value.Scalar;
import org.apache.mesos.Protos.Value.Text;
import org.apache.mesos.Protos.Value.Type;
import org.apache.mesos.SchedulerDriver;
import org.junit.After;
import org.junit.Before;

import com.google.common.base.Optional;
import com.google.common.base.Throwables;
import com.google.inject.Inject;
import com.google.inject.Provider;
import com.google.inject.name.Named;
import com.hubspot.baragon.models.BaragonRequestState;
import com.hubspot.mesos.MesosUtils;
import com.hubspot.singularity.DeployState;
import com.hubspot.singularity.LoadBalancerRequestType;
import com.hubspot.singularity.LoadBalancerRequestType.LoadBalancerRequestId;
import com.hubspot.singularity.RequestType;
import com.hubspot.singularity.SingularityCuratorTestBase;
import com.hubspot.singularity.SingularityDeploy;
import com.hubspot.singularity.SingularityDeployBuilder;
import com.hubspot.singularity.SingularityDeployMarker;
import com.hubspot.singularity.SingularityDeployProgress;
import com.hubspot.singularity.SingularityDeployResult;
import com.hubspot.singularity.SingularityKilledTaskIdRecord;
import com.hubspot.singularity.SingularityLoadBalancerUpdate;
import com.hubspot.singularity.SingularityLoadBalancerUpdate.LoadBalancerMethod;
import com.hubspot.singularity.SingularityMainModule;
import com.hubspot.singularity.SingularityPendingDeploy;
import com.hubspot.singularity.SingularityPendingRequest;
import com.hubspot.singularity.SingularityPendingRequest.PendingType;
import com.hubspot.singularity.SingularityPendingTask;
import com.hubspot.singularity.SingularityPendingTaskId;
import com.hubspot.singularity.SingularityRequest;
import com.hubspot.singularity.SingularityRequestBuilder;
import com.hubspot.singularity.SingularityRequestDeployState;
import com.hubspot.singularity.SingularityRequestHistory.RequestHistoryType;
import com.hubspot.singularity.SingularityTask;
import com.hubspot.singularity.SingularityTaskHistoryUpdate;
import com.hubspot.singularity.SingularityTaskHistoryUpdate.SimplifiedTaskState;
import com.hubspot.singularity.SingularityTaskId;
import com.hubspot.singularity.SingularityTaskRequest;
import com.hubspot.singularity.SingularityTaskStatusHolder;
import com.hubspot.singularity.api.SingularityDeployRequest;
import com.hubspot.singularity.api.SingularityScaleRequest;
import com.hubspot.singularity.config.SingularityConfiguration;
import com.hubspot.singularity.data.DeployManager;
import com.hubspot.singularity.data.RackManager;
import com.hubspot.singularity.data.RequestManager;
import com.hubspot.singularity.data.SlaveManager;
import com.hubspot.singularity.data.TaskManager;
import com.hubspot.singularity.data.zkmigrations.ZkDataMigrationRunner;
import com.hubspot.singularity.event.SingularityEventListener;
import com.hubspot.singularity.mesos.SchedulerDriverSupplier;
import com.hubspot.singularity.mesos.SingularityMesosScheduler;
import com.hubspot.singularity.resources.DeployResource;
import com.hubspot.singularity.resources.RackResource;
import com.hubspot.singularity.resources.RequestResource;
import com.hubspot.singularity.resources.SlaveResource;
import com.hubspot.singularity.resources.TaskResource;
import com.hubspot.singularity.smtp.SingularityMailer;
import com.ning.http.client.AsyncHttpClient;

public class SingularitySchedulerTestBase extends SingularityCuratorTestBase {

  @Inject
  protected Provider<SingularitySchedulerStateCache> stateCacheProvider;
  @Inject
  protected SingularityMesosScheduler sms;
  @Inject
  protected RequestManager requestManager;
  @Inject
  protected DeployManager deployManager;
  @Inject
  protected TaskManager taskManager;
  @Inject
  protected SlaveManager slaveManager;
  @Inject
  protected RackManager rackManager;
  @Inject
  protected SchedulerDriverSupplier driverSupplier;
  protected SchedulerDriver driver;
  @Inject
  protected SingularityScheduler scheduler;
  @Inject
  protected SingularityNewTaskChecker newTaskChecker;
  @Inject
  protected SingularityDeployChecker deployChecker;
  @Inject
  protected RackResource rackResource;
  @Inject
  protected SlaveResource slaveResource;
  @Inject
  protected TaskResource taskResource;
  @Inject
  protected RequestResource requestResource;
  @Inject
  protected DeployResource deployResource;
  @Inject
  protected SingularityCleaner cleaner;
  @Inject
  protected SingularityConfiguration configuration;
  @Inject
  protected SingularityCooldownChecker cooldownChecker;
  @Inject
  protected AsyncHttpClient httpClient;
  @Inject
  protected TestingLoadBalancerClient testingLbClient;
  @Inject
  protected SingularitySchedulerPriority schedulerPriority;
  @Inject
  protected SingularityTaskReconciliation taskReconciliation;
  @Inject
  protected SingularityMailer mailer;
  @Inject
  protected SingularityScheduledJobPoller scheduledJobPoller;
  @Inject
  protected ZkDataMigrationRunner migrationRunner;
  @Inject
  protected SingularityEventListener eventListener;
  @Inject
  protected SingularityExpiringUserActionPoller expiringUserActionPoller;
  @Inject
  protected SingularityHealthchecker healthchecker;

  @Inject
  @Named(SingularityMainModule.SERVER_ID_PROPERTY)
  protected String serverId;

  protected String requestId = "test-request";
  protected SingularityRequest request;
  protected String schedule = "*/1 * * * * ?";

  protected String firstDeployId = "firstDeployId";
  protected SingularityDeploy firstDeploy;

  protected String secondDeployId = "secondDeployId";
  protected SingularityDeployMarker secondDeployMarker;
  protected SingularityDeploy secondDeploy;

  protected Optional<String> user = Optional.absent();

  public SingularitySchedulerTestBase(boolean useDBTests) {
    super(useDBTests);
  }

  @After
  public void teardown() throws Exception {
    if (httpClient != null) {
      httpClient.close();
    }
  }

  @Before
  public final void setupDriver() throws Exception {
    driver = driverSupplier.get().get();

    migrationRunner.checkMigrations();
  }

  protected Offer createOffer(double cpus, double memory) {
    return createOffer(cpus, memory, "slave1", "host1", Optional.<String> absent());
  }

  protected Offer createOffer(double cpus, double memory, String slave, String host) {
    return createOffer(cpus, memory, slave, host, Optional.<String>absent());
  }

  protected Offer createOffer(double cpus, double memory, String slave, String host, Optional<String> rack) {
    return createOffer(cpus, memory, slave, host, rack, Collections.<String, String> emptyMap(), new String[0]);
  }

  protected Offer createOffer(double cpus, double memory, String slave, String host, Optional<String> rack, Map<String, String> attributes) {
    return createOffer(cpus, memory, slave, host, rack, attributes, new String[0]);
  }

  protected Offer createOffer(double cpus, double memory, String slave, String host, Optional<String> rack, Map<String, String> attributes, String[] portRanges) {
    SlaveID slaveId = SlaveID.newBuilder().setValue(slave).build();
    FrameworkID frameworkId = FrameworkID.newBuilder().setValue("framework1").build();

    Random r = new Random();

    List<Attribute> attributesList = new ArrayList<>();
    for (Map.Entry<String, String> entry : attributes.entrySet()) {
      attributesList.add(Attribute.newBuilder()
          .setType(Type.TEXT)
          .setName(entry.getKey())
          .setText(Text.newBuilder().setValue(entry.getValue()).build())
          .build());
    }

    return Offer.newBuilder()
        .setId(OfferID.newBuilder().setValue("offer" + r.nextInt(1000)).build())
        .setFrameworkId(frameworkId)
        .setSlaveId(slaveId)
        .setHostname(host)
        .addAttributes(Attribute.newBuilder().setType(Type.TEXT).setText(Text.newBuilder().setValue(rack.or(configuration.getMesosConfiguration().getDefaultRackId()))).setName(configuration.getMesosConfiguration().getRackIdAttributeKey()))
        .addResources(Resource.newBuilder().setType(Type.SCALAR).setName(MesosUtils.CPUS).setScalar(Scalar.newBuilder().setValue(cpus)))
        .addResources(Resource.newBuilder().setType(Type.SCALAR).setName(MesosUtils.MEMORY).setScalar(Scalar.newBuilder().setValue(memory)))
        .addResources(MesosUtilsTest.buildPortRanges(portRanges))
        .addAllAttributes(attributesList)
        .build();
  }

  protected SingularityTask launchTask(SingularityRequest request, SingularityDeploy deploy, int instanceNo, TaskState initialTaskState) {
    return launchTask(request, deploy, System.currentTimeMillis() - 1, System.currentTimeMillis(), instanceNo, initialTaskState, false);
  }

  protected SingularityTask launchTask(SingularityRequest request, SingularityDeploy deploy, int instanceNo, TaskState initialTaskState, boolean separateHost) {
    return launchTask(request, deploy, System.currentTimeMillis() - 1, System.currentTimeMillis(), instanceNo, initialTaskState, separateHost);
  }

  protected SingularityTask launchTask(SingularityRequest request, SingularityDeploy deploy, long taskLaunch, int instanceNo, TaskState initialTaskState) {
    return launchTask(request, deploy, taskLaunch, System.currentTimeMillis(), instanceNo, initialTaskState, false);
  }

  protected SingularityTask launchTask(SingularityRequest request, SingularityDeploy deploy, long launchTime, long updateTime, int instanceNo, TaskState initialTaskState) {
    return launchTask(request, deploy, launchTime, updateTime, instanceNo, initialTaskState, false);
  }

  protected SingularityPendingTask buildPendingTask(SingularityRequest request, SingularityDeploy deploy, long launchTime, int instanceNo) {
    SingularityPendingTaskId pendingTaskId = new SingularityPendingTaskId(request.getId(), deploy.getId(), launchTime, instanceNo, PendingType.IMMEDIATE, launchTime);
    SingularityPendingTask pendingTask = new SingularityPendingTask(pendingTaskId, Optional.<List<String>> absent(), Optional.<String> absent(), Optional.<String> absent(), Optional.<Boolean> absent(), Optional.<String> absent());

    return pendingTask;
  }

  protected SingularityTask prepTask(SingularityRequest request, SingularityDeploy deploy, long launchTime, int instanceNo) {
    return prepTask(request, deploy, launchTime, instanceNo, false);
  }


  protected SingularityTask prepTask(SingularityRequest request, SingularityDeploy deploy, long launchTime, int instanceNo, boolean separateHosts) {
    SingularityPendingTask pendingTask = buildPendingTask(request, deploy, launchTime, instanceNo);
    SingularityTaskRequest taskRequest = new SingularityTaskRequest(request, deploy, pendingTask);

    Offer offer;
    if (separateHosts) {
      offer = createOffer(125, 1024, String.format("slave%s", instanceNo), String.format("host%s", instanceNo));
    } else {
      offer = createOffer(125, 1024);
    }

    SingularityTaskId taskId = new SingularityTaskId(request.getId(), deploy.getId(), launchTime, instanceNo, offer.getHostname(), "rack1");
    TaskID taskIdProto = TaskID.newBuilder().setValue(taskId.toString()).build();

    TaskInfo taskInfo = TaskInfo.newBuilder()
        .setSlaveId(offer.getSlaveId())
        .setTaskId(taskIdProto)
        .setName("name")
        .build();

    SingularityTask task = new SingularityTask(taskRequest, taskId, offer, taskInfo, Optional.of("rack1"));

    taskManager.savePendingTask(pendingTask);

    return task;
  }

  protected SingularityTask prepTask() {
    return prepTask(request, firstDeploy, System.currentTimeMillis(), 1, false);
  }

  protected SingularityTask launchTask(SingularityRequest request, SingularityDeploy deploy, long launchTime, long updateTime, int instanceNo, TaskState initialTaskState, boolean separateHost) {
    SingularityTask task = prepTask(request, deploy, launchTime, instanceNo, separateHost);

    taskManager.createTaskAndDeletePendingTask(task);

    statusUpdate(task, initialTaskState, Optional.of(updateTime));

    return task;
  }

  protected void statusUpdate(SingularityTask task, TaskState state, Optional<Long> timestamp) {
    TaskStatus.Builder bldr = TaskStatus.newBuilder()
        .setTaskId(task.getMesosTask().getTaskId())
        .setSlaveId(task.getOffer().getSlaveId())
        .setState(state);

    if (timestamp.isPresent()) {
      bldr.setTimestamp(timestamp.get() / 1000);
    }

    sms.statusUpdate(driver, bldr.build());
  }

  protected void statusUpdate(SingularityTask task, TaskState state) {
    statusUpdate(task, state, Optional.<Long>absent());
  }

  protected void runLaunchedTasks() {
    for (SingularityTaskId taskId : taskManager.getActiveTaskIds()) {
      Collection<SingularityTaskHistoryUpdate> updates = taskManager.getTaskHistoryUpdates(taskId);

      SimplifiedTaskState currentState = SingularityTaskHistoryUpdate.getCurrentState(updates);

      switch (currentState) {
        case UNKNOWN:
        case WAITING:
          statusUpdate(taskManager.getTask(taskId).get(), TaskState.TASK_RUNNING);
          break;
        case DONE:
        case RUNNING:
          break;
      }
    }
  }

  protected void killKilledTasks() {
    for (SingularityKilledTaskIdRecord killed : taskManager.getKilledTaskIdRecords()) {
      statusUpdate(taskManager.getTask(killed.getTaskId()).get(), TaskState.TASK_KILLED);
    }
  }

  protected void finishNewTaskChecksAndCleanup() {
    finishNewTaskChecks();

    cleaner.drainCleanupQueue();
    killKilledTasks();
  }

  protected void finishHealthchecks() {
    for (Future<?> future : healthchecker.getHealthCheckFutures()) {
      try {
        future.get();
      } catch (CancellationException ce) {
        // ignore, expected due to highly concurrent.
      } catch (InterruptedException e) {
        return;
      } catch (ExecutionException e) {
        throw Throwables.propagate(e);
      }
    }
  }

  protected void finishNewTaskChecks() {
    for (Future<?> future : newTaskChecker.getTaskCheckFutures()) {
      try {
        future.get();
      } catch (InterruptedException e) {
        return;
      } catch (ExecutionException e) {
        throw Throwables.propagate(e);
      }
    }
  }

  protected void initLoadBalancedRequest() {
    protectedInitRequest(true, false);
  }

  protected void initScheduledRequest() {
    protectedInitRequest(false, true);
  }

  protected void saveRequest(SingularityRequest request) {
    requestManager.activate(request, RequestHistoryType.CREATED, System.currentTimeMillis(), Optional.<String>absent(), Optional.<String>absent());
  }

  protected void initOnDemandRequest() {
    initRequestWithType(RequestType.ON_DEMAND, false);
  }

  protected void initRequestWithType(RequestType requestType, boolean isLoadBalanced) {
    SingularityRequestBuilder bldr = new SingularityRequestBuilder(requestId, requestType);

    bldr.setLoadBalanced(Optional.of(isLoadBalanced));

    if (requestType == RequestType.SCHEDULED) {
      bldr.setQuartzSchedule(Optional.of(schedule));
    }

    request = bldr.build();

    saveRequest(request);

  }

  protected void protectedInitRequest(boolean isLoadBalanced, boolean isScheduled) {
    RequestType requestType = RequestType.WORKER;

    if (isScheduled) {
      requestType = RequestType.SCHEDULED;
    }

    initRequestWithType(requestType, isLoadBalanced);
  }

  protected void initRequest() {
    protectedInitRequest(false, false);
  }

  protected void initWithTasks(int num) {
    initRequest();

    requestResource.scale(requestId, new SingularityScaleRequest(Optional.of(num), Optional.<Long> absent(), Optional.<Boolean> absent(), Optional.<String> absent(), Optional.<String>absent()));

    initFirstDeploy();

    startTasks(num);
  }

  protected void initFirstDeploy() {
    firstDeploy = initAndFinishDeploy(request, firstDeployId);
  }

  protected void initHCDeploy() {
    firstDeploy = initAndFinishDeploy(request, new SingularityDeployBuilder(request.getId(), firstDeployId).setCommand(Optional.of("sleep 100")).setHealthcheckUri(Optional.of("http://uri")));
  }

  protected SingularityDeploy initAndFinishDeploy(SingularityRequest request, String deployId) {
    return initAndFinishDeploy(request, new SingularityDeployBuilder(request.getId(), deployId).setCommand(Optional.of("sleep 100")));
  }

  protected SingularityDeploy initAndFinishDeploy(SingularityRequest request, SingularityDeployBuilder builder) {
    SingularityDeploy deploy = builder.build();

    SingularityDeployMarker marker = new SingularityDeployMarker(deploy.getRequestId(), deploy.getId(), System.currentTimeMillis(), Optional.<String> absent(), Optional.<String> absent());

    deployManager.saveDeploy(request, marker, deploy);

    finishDeploy(marker, deploy);

    return deploy;
  }

  protected SingularityDeploy initDeploy(SingularityDeployBuilder builder, long timestamp) {
    SingularityDeployMarker marker = new SingularityDeployMarker(requestId, builder.getId(), timestamp, Optional.<String> absent(), Optional.<String> absent());
    builder.setCommand(Optional.of("sleep 100"));

    SingularityDeploy deploy = builder.build();

    deployManager.saveDeploy(request, marker, deploy);

    startDeploy(marker, timestamp);

    return deploy;
  }

  protected SingularityDeployMarker initSecondDeploy() {
    secondDeployMarker = new SingularityDeployMarker(requestId, secondDeployId, System.currentTimeMillis(), Optional.<String> absent(), Optional.<String> absent());
    secondDeploy = new SingularityDeployBuilder(requestId, secondDeployId).setCommand(Optional.of("sleep 100")).build();

    deployManager.saveDeploy(request, secondDeployMarker, secondDeploy);

<<<<<<< HEAD

    startDeploy(secondDeployMarker, System.currentTimeMillis());

    return secondDeployMarker;
=======
    startDeploy(secondDeployMarker, System.currentTimeMillis());
>>>>>>> 682adf98
  }

  protected void startDeploy(SingularityDeployMarker deployMarker, long timestamp) {
    SingularityDeployProgress startingDeployProgress = new SingularityDeployProgress(1, 1, 10, false, true, timestamp);
    deployManager.savePendingDeploy(new SingularityPendingDeploy(deployMarker, Optional.<SingularityLoadBalancerUpdate>absent(), DeployState.WAITING, Optional.of(startingDeployProgress)));
  }

  protected void finishDeploy(SingularityDeployMarker marker, SingularityDeploy deploy) {
    deployManager.deletePendingDeploy(requestId);

    deployManager.saveDeployResult(marker, Optional.of(deploy), new SingularityDeployResult(DeployState.SUCCEEDED));

    deployManager.saveNewRequestDeployState(new SingularityRequestDeployState(requestId, Optional.of(marker), Optional.<SingularityDeployMarker>absent()));
  }

  protected SingularityTask startTask(SingularityDeploy deploy) {
    return startTask(deploy, 1);
  }

  protected SingularityTask startTask(SingularityDeploy deploy, int instanceNo) {
    return launchTask(request, deploy, instanceNo, TaskState.TASK_RUNNING);
  }

  protected void startTasks(int num) {
    for (int i = 1; i < num + 1; i++) {
      startTask(firstDeploy, i);
    }
  }

  protected SingularityTask startSeparatePlacementTask(SingularityDeploy deploy, int instanceNo) {
    return launchTask(request, deploy, instanceNo, TaskState.TASK_RUNNING, true);
  }

  protected void resourceOffers() {
    sms.resourceOffers(driver, Arrays.asList(createOffer(20, 20000, "slave1", "host1"), createOffer(20, 20000, "slave2", "host2")));
  }

  protected void resourceOffersByNumTasks(int numTasks) {
    List<Offer> offers = new ArrayList<>();
    for (int i = 1; i <= numTasks; i++) {
      offers.add(createOffer(1, 128, String.format("slave%s", i), String.format("host%s", i)));
    }
    sms.resourceOffers(driver, offers);
  }

  protected void resourceOffers(int numSlaves) {
    List<Offer> offers = new ArrayList<>();
    for (int i = 1; i <= numSlaves; i++) {
      offers.add(createOffer(20, 20000, String.format("slave%s", i), String.format("host%s", i)));
    }
    sms.resourceOffers(driver, offers);
  }

  protected void deploy(String deployId) {
<<<<<<< HEAD
    deploy(deployId, Optional.<Boolean> absent(), Optional.<Integer> absent(), Optional.<Boolean> absent(), false);
=======
    deploy(deployId, Optional.<Boolean>absent(), Optional.<Integer>absent(), Optional.<Boolean>absent(), false);
>>>>>>> 682adf98
  }

  protected void deploy(String deployId, Optional<Boolean> unpauseOnDeploy) {
    deploy(deployId, unpauseOnDeploy, Optional.<Integer> absent(), Optional.<Boolean> absent(), false);
  }

  protected void deploy(String deployId, Optional<Boolean> unpauseOnDeploy, Optional<Integer> deployRate, Optional<Boolean> autoAdvance, boolean loadBalanced) {
    SingularityDeployBuilder builder = new SingularityDeployBuilder(requestId, deployId);
    builder
        .setCommand(Optional.of("sleep 1"))
        .setDeployInstanceCountPerStep(deployRate)
        .setAutoAdvanceDeploySteps(autoAdvance)
        .setDeployStepWaitTimeSeconds(Optional.of(0));
    if (loadBalanced) {
      Set<String> groups = new HashSet<>(Arrays.asList("group"));
      builder
          .setServiceBasePath(Optional.of("/basepath"))
          .setLoadBalancerGroups(Optional.of(groups));
    }
    deployResource.deploy(new SingularityDeployRequest(builder.build(), unpauseOnDeploy, Optional.<String> absent()));
  }

  protected SingularityPendingTask createAndSchedulePendingTask(String deployId) {
    Random random = new Random();

    SingularityPendingTaskId pendingTaskId = new SingularityPendingTaskId(requestId, deployId,
        System.currentTimeMillis() + TimeUnit.DAYS.toMillis(random.nextInt(3)), random.nextInt(10), PendingType.IMMEDIATE, System.currentTimeMillis());

    SingularityPendingTask pendingTask = new SingularityPendingTask(pendingTaskId, Optional.<List<String>> absent(), Optional.<String> absent(), Optional.<String> absent(), Optional.<Boolean> absent(), Optional.<String> absent());

    taskManager.savePendingTask(pendingTask);

    return pendingTask;
  }

  protected void saveAndSchedule(SingularityRequestBuilder bldr) {
    requestManager.activate(bldr.build(), RequestHistoryType.UPDATED, System.currentTimeMillis(), Optional.<String> absent(), Optional.<String> absent());
    requestManager.addToPendingQueue(new SingularityPendingRequest(bldr.getId(), firstDeployId, System.currentTimeMillis(), Optional.<String> absent(), PendingType.UPDATED_REQUEST, Optional.<Boolean> absent(), Optional.<String> absent()));
    scheduler.drainPendingQueue(stateCacheProvider.get());
  }

  protected void saveLoadBalancerState(BaragonRequestState brs, SingularityTaskId taskId, LoadBalancerRequestType lbrt) {
    final LoadBalancerRequestId lbri = new LoadBalancerRequestId(taskId.getId(), lbrt, Optional.<Integer> absent());
    SingularityLoadBalancerUpdate update = new SingularityLoadBalancerUpdate(brs, lbri, Optional.<String> absent(), System.currentTimeMillis(), LoadBalancerMethod.CHECK_STATE, null);

    taskManager.saveLoadBalancerState(taskId, lbrt, update);
  }

  protected void sleep(long millis) {
    try {
      Thread.sleep(millis);
    } catch (Exception e) {
      throw Throwables.propagate(e);
    }
  }

  protected void saveLastActiveTaskStatus(SingularityTask task, Optional<TaskStatus> taskStatus, long millisAdjustment) {
    taskManager.saveLastActiveTaskStatus(new SingularityTaskStatusHolder(task.getTaskId(), taskStatus, System.currentTimeMillis() + millisAdjustment, serverId, Optional.of("slaveId")));
  }

  protected TaskStatus buildTaskStatus(SingularityTask task) {
    return TaskStatus.newBuilder().setTaskId(TaskID.newBuilder().setValue(task.getTaskId().getId())).setState(TaskState.TASK_RUNNING).build();
  }

  protected SingularityRequest buildRequest(String requestId) {
    SingularityRequest request = new SingularityRequestBuilder(requestId, RequestType.WORKER).build();

    saveRequest(request);

    return request;
  }

  protected SingularityTaskRequest buildTaskRequest(SingularityRequest request, SingularityDeploy deploy, long launchTime) {
    return new SingularityTaskRequest(request, deploy, buildPendingTask(request, deploy, launchTime, 100));
  }

}<|MERGE_RESOLUTION|>--- conflicted
+++ resolved
@@ -469,14 +469,10 @@
 
     deployManager.saveDeploy(request, secondDeployMarker, secondDeploy);
 
-<<<<<<< HEAD
 
     startDeploy(secondDeployMarker, System.currentTimeMillis());
 
     return secondDeployMarker;
-=======
-    startDeploy(secondDeployMarker, System.currentTimeMillis());
->>>>>>> 682adf98
   }
 
   protected void startDeploy(SingularityDeployMarker deployMarker, long timestamp) {
@@ -531,11 +527,7 @@
   }
 
   protected void deploy(String deployId) {
-<<<<<<< HEAD
-    deploy(deployId, Optional.<Boolean> absent(), Optional.<Integer> absent(), Optional.<Boolean> absent(), false);
-=======
     deploy(deployId, Optional.<Boolean>absent(), Optional.<Integer>absent(), Optional.<Boolean>absent(), false);
->>>>>>> 682adf98
   }
 
   protected void deploy(String deployId, Optional<Boolean> unpauseOnDeploy) {
