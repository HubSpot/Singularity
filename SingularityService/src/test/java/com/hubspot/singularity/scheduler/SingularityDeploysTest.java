package com.hubspot.singularity.scheduler;

import java.util.ArrayList;
import java.util.Arrays;
import java.util.List;
import java.util.concurrent.TimeUnit;

import javax.ws.rs.HEAD;
import javax.ws.rs.WebApplicationException;

import org.apache.mesos.v1.Protos.TaskState;
import org.junit.Assert;
import org.junit.Test;

import com.google.common.base.Optional;
import com.hubspot.baragon.models.BaragonRequestState;
import com.hubspot.mesos.Resources;
import com.hubspot.singularity.DeployState;
import com.hubspot.singularity.LoadBalancerRequestType;
import com.hubspot.singularity.RequestState;
import com.hubspot.singularity.RequestType;
import com.hubspot.singularity.SingularityDeploy;
import com.hubspot.singularity.SingularityDeployBuilder;
import com.hubspot.singularity.SingularityDeployProgress;
import com.hubspot.singularity.SingularityPendingDeploy;
import com.hubspot.singularity.SingularityPendingRequest.PendingType;
import com.hubspot.singularity.SingularityPendingTask;
import com.hubspot.singularity.SingularityPendingTaskId;
import com.hubspot.singularity.SingularityRequest;
import com.hubspot.singularity.SingularityTask;
import com.hubspot.singularity.SingularityTaskId;
import com.hubspot.singularity.SingularityUpdatePendingDeployRequest;
import com.hubspot.singularity.TaskCleanupType;
import com.hubspot.singularity.api.SingularityDeployRequest;
import com.hubspot.singularity.api.SingularityRunNowRequest;

public class SingularityDeploysTest extends SingularitySchedulerTestBase {

  public SingularityDeploysTest() {
    super(false);
  }

  @Test
  public void testDeployManagerHandlesFailedLBTask() {
    initLoadBalancedRequest();
    initFirstDeploy();

    SingularityTask firstTask = startTask(firstDeploy);

    initSecondDeploy();

    SingularityTask secondTask = startTask(secondDeploy);

    // this should cause an LB call to happen:
    deployChecker.checkDeploys();

    Assert.assertTrue(taskManager.getLoadBalancerState(secondTask.getTaskId(), LoadBalancerRequestType.ADD).isPresent());
    Assert.assertTrue(!taskManager.getLoadBalancerState(secondTask.getTaskId(), LoadBalancerRequestType.DEPLOY).isPresent());
    Assert.assertTrue(!taskManager.getLoadBalancerState(secondTask.getTaskId(), LoadBalancerRequestType.REMOVE).isPresent());

    statusUpdate(secondTask, TaskState.TASK_FAILED);
    statusUpdate(firstTask, TaskState.TASK_FAILED);

    deployChecker.checkDeploys();

    Assert.assertTrue(deployManager.getDeployResult(requestId, secondDeployId).get().getDeployState() == DeployState.FAILED);

    List<SingularityPendingTask> pendingTasks = taskManager.getPendingTasks();

    Assert.assertTrue(pendingTasks.size() == 1);
    Assert.assertTrue(pendingTasks.get(0).getPendingTaskId().getDeployId().equals(firstDeployId));
  }

  @Test
  public void testDeployClearsObsoleteScheduledTasks() {
    initRequest();
    initFirstDeploy();
    initSecondDeploy();

    SingularityPendingTaskId taskIdOne = new SingularityPendingTaskId(requestId, firstDeployId, System.currentTimeMillis() + TimeUnit.DAYS.toMillis(3), 1, PendingType.IMMEDIATE, System.currentTimeMillis());
    SingularityPendingTask taskOne = new SingularityPendingTask(taskIdOne, Optional.<List<String>> absent(), Optional.<String> absent(), Optional.<String> absent(), Optional.<Boolean> absent(), Optional.<String> absent(), Optional.<Resources>absent(), Optional.<String>absent());

    SingularityPendingTaskId taskIdTwo = new SingularityPendingTaskId(requestId, firstDeployId, System.currentTimeMillis() + TimeUnit.DAYS.toMillis(1), 2, PendingType.IMMEDIATE, System.currentTimeMillis());
    SingularityPendingTask taskTwo = new SingularityPendingTask(taskIdTwo, Optional.<List<String>> absent(), Optional.<String> absent(), Optional.<String> absent(), Optional.<Boolean> absent(), Optional.<String> absent(), Optional.<Resources>absent(), Optional.<String>absent());

    SingularityPendingTaskId taskIdThree = new SingularityPendingTaskId(requestId, secondDeployId, System.currentTimeMillis() + TimeUnit.DAYS.toMillis(3), 1, PendingType.IMMEDIATE, System.currentTimeMillis());
    SingularityPendingTask taskThree = new SingularityPendingTask(taskIdThree, Optional.<List<String>> absent(), Optional.<String> absent(), Optional.<String> absent(), Optional.<Boolean> absent(), Optional.<String> absent(), Optional.<Resources>absent(), Optional.<String>absent());

    SingularityPendingTaskId taskIdFour = new SingularityPendingTaskId(requestId + "hi", firstDeployId, System.currentTimeMillis() + TimeUnit.DAYS.toMillis(3), 5, PendingType.IMMEDIATE, System.currentTimeMillis());
    SingularityPendingTask taskFour = new SingularityPendingTask(taskIdFour,Optional.<List<String>> absent(), Optional.<String> absent(), Optional.<String> absent(), Optional.<Boolean> absent(), Optional.<String> absent(), Optional.<Resources>absent(), Optional.<String>absent());

    taskManager.savePendingTask(taskOne);
    taskManager.savePendingTask(taskTwo);
    taskManager.savePendingTask(taskThree);
    taskManager.savePendingTask(taskFour);

    launchTask(request, secondDeploy, 1, TaskState.TASK_RUNNING);

    deployChecker.checkDeploys();

    List<SingularityPendingTaskId> pendingTaskIds = taskManager.getPendingTaskIds();

    Assert.assertTrue(!pendingTaskIds.contains(taskIdOne));
    Assert.assertTrue(!pendingTaskIds.contains(taskIdTwo));

    Assert.assertTrue(pendingTaskIds.contains(taskIdThree));
    Assert.assertTrue(pendingTaskIds.contains(taskIdFour));
  }

  @Test
  public void testDeployAllInstancesAtOnce() {
    initRequest();

    SingularityRequest request = requestResource.getRequest(requestId).getRequest();

    requestResource.postRequest(request.toBuilder().setInstances(Optional.of(2)).build());

    initFirstDeploy();

    launchTask(request, firstDeploy, 1, TaskState.TASK_RUNNING);
    launchTask(request, firstDeploy, 2, TaskState.TASK_RUNNING);

    deploy(secondDeployId);
    deployChecker.checkDeploys();
    scheduler.drainPendingQueue();

    Assert.assertEquals(2, taskManager.getActiveTaskIds().size());
    Assert.assertEquals(2, taskManager.getPendingTaskIds().size());

    resourceOffers();

    Assert.assertEquals(2, taskManager.getActiveTaskIdsForDeploy(requestId, secondDeployId).size());

    for (SingularityTaskId taskId : taskManager.getActiveTaskIdsForDeploy(requestId, secondDeployId)) {
      statusUpdate(taskManager.getTask(taskId).get(), TaskState.TASK_RUNNING);
    }

    deployChecker.checkDeploys();
    Assert.assertEquals(2, taskManager.getCleanupTaskIds().size());
    Assert.assertEquals(DeployState.SUCCEEDED, deployManager.getDeployResult(requestId, secondDeployId).get().getDeployState());
    Assert.assertEquals(2, taskManager.getActiveTaskIdsForDeploy(requestId, secondDeployId).size());
  }

  @Test
  public void testDeployOneInstanceAtATime() {
    initRequest();

    SingularityRequest request = requestResource.getRequest(requestId).getRequest();

    requestResource.postRequest(request.toBuilder().setInstances(Optional.of(2)).build());

    initFirstDeploy();

    SingularityTask firstTask = launchTask(request, firstDeploy, 1, TaskState.TASK_RUNNING);
    SingularityTask secondTask = launchTask(request, firstDeploy, 2, TaskState.TASK_RUNNING);

    deploy(secondDeployId, Optional.<Boolean> absent(), Optional.of(1), Optional.<Boolean> absent(), false);
    deployChecker.checkDeploys();
    scheduler.drainPendingQueue();
    Assert.assertEquals(1, taskManager.getPendingTaskIds().size());

    resourceOffers();
    Assert.assertEquals(1, taskManager.getActiveTaskIdsForDeploy(requestId, secondDeployId).size());

    SingularityTaskId firstNewTaskId = taskManager.getActiveTaskIdsForDeploy(requestId, secondDeployId).get(0);
    statusUpdate(taskManager.getTask(firstNewTaskId).get(), TaskState.TASK_RUNNING);
    deployChecker.checkDeploys();

    Assert.assertEquals(1, taskManager.getCleanupTaskIds().size());
    Assert.assertTrue(taskManager.getCleanupTaskIds().contains(firstTask.getTaskId()));
    SingularityDeployProgress deployProgressStepOne = deployManager.getPendingDeploys().get(0).getDeployProgress().get();
    Assert.assertTrue(deployProgressStepOne.isStepComplete());
    Assert.assertEquals(1, deployProgressStepOne.getTargetActiveInstances());

    cleaner.drainCleanupQueue();
    statusUpdate(firstTask, TaskState.TASK_KILLED);

    deployChecker.checkDeploys();

    SingularityDeployProgress deployProgressStepTwo = deployManager.getPendingDeploys().get(0).getDeployProgress().get();
    Assert.assertFalse(deployProgressStepTwo.isStepComplete());
    Assert.assertEquals(2, deployProgressStepTwo.getTargetActiveInstances());

    scheduler.drainPendingQueue();
    Assert.assertEquals(1, taskManager.getPendingTaskIds().size());

    resourceOffers();
    Assert.assertEquals(2, taskManager.getActiveTaskIdsForDeploy(requestId, secondDeployId).size());

    for (SingularityTaskId taskId : taskManager.getActiveTaskIdsForDeploy(requestId, secondDeployId)) {
      statusUpdate(taskManager.getTask(taskId).get(), TaskState.TASK_RUNNING);
    }
    deployChecker.checkDeploys();

    Assert.assertEquals(2, taskManager.getActiveTaskIdsForDeploy(requestId, secondDeployId).size());
    Assert.assertEquals(DeployState.SUCCEEDED, deployManager.getDeployResult(requestId, secondDeployId).get().getDeployState());
  }

  @Test
  public void testIncrementalDeployCancel() {
    initRequest();

    // Set up incremental deploy that is partly finished
    SingularityRequest request = requestResource.getRequest(requestId).getRequest();
    requestResource.postRequest(request.toBuilder().setInstances(Optional.of(2)).build());
    initFirstDeploy();

    SingularityTask firstTask = launchTask(request, firstDeploy, 1, TaskState.TASK_RUNNING);
    launchTask(request, firstDeploy, 2, TaskState.TASK_RUNNING);
    deploy(secondDeployId, Optional.<Boolean> absent(), Optional.of(1), Optional.<Boolean> absent(), false);
    deployChecker.checkDeploys();
    scheduler.drainPendingQueue();
    resourceOffers();
    SingularityTaskId firstNewTaskId = taskManager.getActiveTaskIdsForDeploy(requestId, secondDeployId).get(0);
    statusUpdate(taskManager.getTask(firstNewTaskId).get(), TaskState.TASK_RUNNING);
    deployChecker.checkDeploys();

    cleaner.drainCleanupQueue();
    statusUpdate(firstTask, TaskState.TASK_KILLED);
    deployChecker.checkDeploys();
    scheduler.drainPendingQueue();
    resourceOffers();
    // End in-progress incremental deploy setup

    deployResource.cancelDeploy(requestId, secondDeployId);
    deployChecker.checkDeploys();
    Assert.assertEquals(taskManager.getCleanupTasks().get(0).getCleanupType(), TaskCleanupType.INCREMENTAL_DEPLOY_CANCELLED);

    // Incremental deploy task should not be shut down while active deploy is below target instances
    cleaner.drainCleanupQueue();
    Assert.assertTrue(taskManager.getKilledTaskIdRecords().isEmpty());
    Assert.assertEquals(taskManager.getCleanupTasks().get(0).getCleanupType(), TaskCleanupType.INCREMENTAL_DEPLOY_CANCELLED);

    launchTask(request, firstDeploy, 1, TaskState.TASK_RUNNING);
    cleaner.drainCleanupQueue();
    Assert.assertFalse(taskManager.getKilledTaskIdRecords().isEmpty());
  }

  @Test
  public void testScaleDownDuringDeploy() {
    initRequest();

    SingularityRequest request = requestResource.getRequest(requestId).getRequest();

    requestResource.postRequest(request.toBuilder().setInstances(Optional.of(2)).build());

    initFirstDeploy();

    launchTask(request, firstDeploy, 1, TaskState.TASK_RUNNING);
    launchTask(request, firstDeploy, 2, TaskState.TASK_RUNNING);

    deploy(secondDeployId);
    deployChecker.checkDeploys();
    scheduler.drainPendingQueue();
    resourceOffers();

    Assert.assertEquals(2, taskManager.getActiveTaskIdsForDeploy(requestId, secondDeployId).size());

    for (SingularityTaskId taskId : taskManager.getActiveTaskIdsForDeploy(requestId, secondDeployId)) {
      statusUpdate(taskManager.getTask(taskId).get(), TaskState.TASK_RUNNING);
    }

    requestResource.postRequest(request.toBuilder().setInstances(Optional.of(1)).build());
    scheduler.drainPendingQueue();

    Assert.assertEquals(1, taskManager.getCleanupTaskIds().size());

    deployChecker.checkDeploys();
    Assert.assertEquals(2, taskManager.getCleanupTaskIds().size());

    // Extra task from the new deploy should get cleaned up as well
    scheduler.drainPendingQueue();
    Assert.assertEquals(3, taskManager.getCleanupTaskIds().size());
  }

  @Test
  public void testDeployWithManualStep() {
    initRequest();

    SingularityRequest request = requestResource.getRequest(requestId).getRequest();

    requestResource.postRequest(request.toBuilder().setInstances(Optional.of(2)).build());

    initFirstDeploy();

    SingularityTask firstTask = launchTask(request, firstDeploy, 1, TaskState.TASK_RUNNING);
    SingularityTask secondTask = launchTask(request, firstDeploy, 2, TaskState.TASK_RUNNING);

    deploy(secondDeployId, Optional.<Boolean>absent(), Optional.of(1), Optional.of(false), false);
    deployChecker.checkDeploys();
    scheduler.drainPendingQueue();
    Assert.assertEquals(1, taskManager.getPendingTaskIds().size());

    resourceOffers();
    Assert.assertEquals(1, taskManager.getActiveTaskIdsForDeploy(requestId, secondDeployId).size());

    SingularityTaskId firstNewTaskId = taskManager.getActiveTaskIdsForDeploy(requestId, secondDeployId).get(0);
    statusUpdate(taskManager.getTask(firstNewTaskId).get(), TaskState.TASK_RUNNING);
    deployChecker.checkDeploys();

    Assert.assertEquals(1, taskManager.getCleanupTaskIds().size());
    Assert.assertTrue(taskManager.getCleanupTaskIds().contains(firstTask.getTaskId()));
    SingularityDeployProgress deployProgressStepOne = deployManager.getPendingDeploys().get(0).getDeployProgress().get();
    Assert.assertTrue(deployProgressStepOne.isStepComplete());
    Assert.assertEquals(1, deployProgressStepOne.getTargetActiveInstances());

    cleaner.drainCleanupQueue();
    statusUpdate(firstTask, TaskState.TASK_KILLED);

    deployChecker.checkDeploys();

    // Deploy should not have moved to next step even though instances are launched
    deployProgressStepOne = deployManager.getPendingDeploys().get(0).getDeployProgress().get();
    Assert.assertTrue(deployProgressStepOne.isStepComplete());
    Assert.assertEquals(1, deployProgressStepOne.getTargetActiveInstances());

    // Add the 'ok' to move to the next step
    deployResource.updatePendingDeploy(new SingularityUpdatePendingDeployRequest(requestId, secondDeployId, 2));

    deployChecker.checkDeploys();

    SingularityDeployProgress deployProgressStepTwo = deployManager.getPendingDeploys().get(0).getDeployProgress().get();
    Assert.assertFalse(deployProgressStepTwo.isStepComplete());
    Assert.assertEquals(2, deployProgressStepTwo.getTargetActiveInstances());

    scheduler.drainPendingQueue();
    Assert.assertEquals(1, taskManager.getPendingTaskIds().size());

    resourceOffers();
    Assert.assertEquals(2, taskManager.getActiveTaskIdsForDeploy(requestId, secondDeployId).size());

    for (SingularityTaskId taskId : taskManager.getActiveTaskIdsForDeploy(requestId, secondDeployId)) {
      statusUpdate(taskManager.getTask(taskId).get(), TaskState.TASK_RUNNING);
    }
    deployChecker.checkDeploys();

    Assert.assertEquals(2, taskManager.getActiveTaskIdsForDeploy(requestId, secondDeployId).size());
    Assert.assertEquals(DeployState.SUCCEEDED, deployManager.getDeployResult(requestId, secondDeployId).get().getDeployState());
  }

  @Test
  public void testDeployMultipleInstancesAtOnce() {
    initRequest();

    SingularityRequest request = requestResource.getRequest(requestId).getRequest();

    requestResource.postRequest(request.toBuilder().setInstances(Optional.of(4)).build());

    initFirstDeploy();

    SingularityTask firstTask = launchTask(request, firstDeploy, 1, TaskState.TASK_RUNNING);
    SingularityTask secondTask = launchTask(request, firstDeploy, 2, TaskState.TASK_RUNNING);
    SingularityTask thirdTask = launchTask(request, firstDeploy, 3, TaskState.TASK_RUNNING);
    SingularityTask fourthTask = launchTask(request, firstDeploy, 4, TaskState.TASK_RUNNING);

    deploy(secondDeployId, Optional.<Boolean>absent(), Optional.of(2), Optional.<Boolean> absent(), false);
    deployChecker.checkDeploys();
    scheduler.drainPendingQueue();
    Assert.assertEquals(2, taskManager.getPendingTaskIds().size());

    resourceOffers();
    Assert.assertEquals(2, taskManager.getActiveTaskIdsForDeploy(requestId, secondDeployId).size());

    for (SingularityTaskId taskId : taskManager.getActiveTaskIdsForDeploy(requestId, secondDeployId)) {
      statusUpdate(taskManager.getTask(taskId).get(), TaskState.TASK_RUNNING);
    }
    deployChecker.checkDeploys();

    Assert.assertEquals(2, taskManager.getCleanupTaskIds().size());
    List<SingularityTaskId> cleanupTaskIds = taskManager.getCleanupTaskIds();
    Assert.assertTrue(cleanupTaskIds.contains(firstTask.getTaskId()) && cleanupTaskIds.contains(secondTask.getTaskId()));
    SingularityDeployProgress deployProgressStepOne = deployManager.getPendingDeploys().get(0).getDeployProgress().get();
    Assert.assertTrue(deployProgressStepOne.isStepComplete());
    Assert.assertEquals(2, deployProgressStepOne.getTargetActiveInstances());

    cleaner.drainCleanupQueue();
    statusUpdate(firstTask, TaskState.TASK_KILLED);
    statusUpdate(secondTask, TaskState.TASK_KILLED);

    deployChecker.checkDeploys();

    SingularityDeployProgress deployProgressStepTwo = deployManager.getPendingDeploys().get(0).getDeployProgress().get();
    Assert.assertFalse(deployProgressStepTwo.isStepComplete());
    Assert.assertEquals(4, deployProgressStepTwo.getTargetActiveInstances());

    scheduler.drainPendingQueue();
    Assert.assertEquals(2, taskManager.getPendingTaskIds().size());

    resourceOffers();
    Assert.assertEquals(4, taskManager.getActiveTaskIdsForDeploy(requestId, secondDeployId).size());

    for (SingularityTaskId taskId : taskManager.getActiveTaskIdsForDeploy(requestId, secondDeployId)) {
      statusUpdate(taskManager.getTask(taskId).get(), TaskState.TASK_RUNNING);
    }
    deployChecker.checkDeploys();

    Assert.assertEquals(4, taskManager.getActiveTaskIdsForDeploy(requestId, secondDeployId).size());
    Assert.assertEquals(DeployState.SUCCEEDED, deployManager.getDeployResult(requestId, secondDeployId).get().getDeployState());
  }

  @Test
  public void testCancelDeploy() {
    initRequest();

    SingularityRequest request = requestResource.getRequest(requestId).getRequest();

    initFirstDeploy();

    SingularityTask firstTask = launchTask(request, firstDeploy, 1, TaskState.TASK_RUNNING);

    deploy(secondDeployId, Optional.<Boolean>absent(), Optional.of(1), Optional.of(false), false);
    deployChecker.checkDeploys();
    scheduler.drainPendingQueue();
    Assert.assertEquals(1, taskManager.getPendingTaskIds().size());

    resourceOffers();
    Assert.assertEquals(1, taskManager.getActiveTaskIdsForDeploy(requestId, secondDeployId).size());

    SingularityTaskId firstNewTaskId = taskManager.getActiveTaskIdsForDeploy(requestId, secondDeployId).get(0);
    statusUpdate(taskManager.getTask(firstNewTaskId).get(), TaskState.TASK_RUNNING);
    deployResource.cancelDeploy(requestId, secondDeployId);

    deployChecker.checkDeploys();

    Assert.assertTrue(taskManager.getCleanupTaskIds().contains(firstNewTaskId));
    Assert.assertFalse(taskManager.getCleanupTaskIds().contains(firstTask.getTaskId()));
    Assert.assertEquals(DeployState.CANCELED, deployManager.getDeployResult(requestId, secondDeployId).get().getDeployState());

  }

  @Test
  public void testDeployFails() {
    initRequest();

    SingularityRequest request = requestResource.getRequest(requestId).getRequest();

    initFirstDeploy();

    SingularityTask firstTask = launchTask(request, firstDeploy, 1, TaskState.TASK_RUNNING);

    deploy(secondDeployId, Optional.<Boolean>absent(), Optional.of(1), Optional.of(false), false);
    deployChecker.checkDeploys();
    scheduler.drainPendingQueue();
    Assert.assertEquals(1, taskManager.getPendingTaskIds().size());

    resourceOffers();
    Assert.assertEquals(1, taskManager.getActiveTaskIdsForDeploy(requestId, secondDeployId).size());

    SingularityTaskId firstNewTaskId = taskManager.getActiveTaskIdsForDeploy(requestId, secondDeployId).get(0);
    statusUpdate(taskManager.getTask(firstNewTaskId).get(), TaskState.TASK_FAILED);

    deployChecker.checkDeploys();

    Assert.assertFalse(taskManager.getCleanupTaskIds().contains(firstTask.getTaskId()));
    Assert.assertEquals(DeployState.FAILED, deployManager.getDeployResult(requestId, secondDeployId).get().getDeployState());
  }

  @Test
  public void testDeployFailsForInvalidRequestState() {
    initRequest();

    SingularityRequest request = requestResource.getRequest(requestId).getRequest();

    initFirstDeploy();

    deploy(secondDeployId, Optional.<Boolean>absent(), Optional.of(1), Optional.of(false), false);
    requestManager.pause(request, System.currentTimeMillis(), Optional.<String>absent(), Optional.<String>absent());
    deployChecker.checkDeploys();

    Assert.assertEquals(DeployState.FAILED, deployManager.getDeployResult(requestId, secondDeployId).get().getDeployState());
  }

  @Test
  public void testDeployFailsAfterMaxTaskRetries() {
    initRequest();

    SingularityDeployBuilder db = new SingularityDeployBuilder(requestId, firstDeployId);
    db.setMaxTaskRetries(Optional.of(1));
    SingularityDeploy deploy = initDeploy(db, System.currentTimeMillis());

    deployChecker.checkDeploys();
    Assert.assertTrue(!deployManager.getDeployResult(requestId, firstDeployId).isPresent());

    SingularityTask task = launchTask(request, deploy, System.currentTimeMillis(), 1, TaskState.TASK_FAILED);

    deployChecker.checkDeploys();
    Assert.assertEquals(deployManager.getPendingDeploys().get(0).getCurrentDeployState(), DeployState.WAITING);

    SingularityTask taskTryTwo = launchTask(request, deploy, System.currentTimeMillis(), 1, TaskState.TASK_FAILED);

    deployChecker.checkDeploys();
    Assert.assertEquals(deployManager.getDeployResult(requestId, firstDeployId).get().getDeployState(), DeployState.FAILED);
  }

  @Test
  public void testDeploySucceedsWithTaskRetries() {
    initRequest();

    SingularityDeployBuilder db = new SingularityDeployBuilder(requestId, firstDeployId);
    db.setMaxTaskRetries(Optional.of(1));
    SingularityDeploy deploy = initDeploy(db, System.currentTimeMillis());

    deployChecker.checkDeploys();
    Assert.assertTrue(!deployManager.getDeployResult(requestId, firstDeployId).isPresent());

    SingularityTask task = launchTask(request, deploy, System.currentTimeMillis(), 1, TaskState.TASK_FAILED);

    deployChecker.checkDeploys();
    Assert.assertEquals(deployManager.getPendingDeploys().get(0).getCurrentDeployState(), DeployState.WAITING);

    SingularityTask taskTryTwo = launchTask(request, deploy, System.currentTimeMillis(), 1, TaskState.TASK_RUNNING);

    deployChecker.checkDeploys();
    Assert.assertEquals(deployManager.getDeployResult(requestId, firstDeployId).get().getDeployState(), DeployState.SUCCEEDED);
  }

  @Test
  public void testLbUpdatesAfterEachDeployStep() {
    initLoadBalancedRequest();

    SingularityRequest request = requestResource.getRequest(requestId).getRequest();
    requestResource.postRequest(request.toBuilder().setInstances(Optional.of(2)).build());
    initFirstDeploy();
    SingularityTask firstTask = launchTask(request, firstDeploy, 1, TaskState.TASK_RUNNING);
    SingularityTask secondTask = launchTask(request, firstDeploy, 2, TaskState.TASK_RUNNING);

    deploy(secondDeployId, Optional.<Boolean>absent(), Optional.of(1), Optional.<Boolean> absent(), true);
    deployChecker.checkDeploys();
    scheduler.drainPendingQueue();
    Assert.assertEquals(1, taskManager.getPendingTaskIds().size());

    resourceOffers();
    Assert.assertEquals(1, taskManager.getActiveTaskIdsForDeploy(requestId, secondDeployId).size());
    SingularityTaskId firstNewTaskId = taskManager.getActiveTaskIdsForDeploy(requestId, secondDeployId).get(0);

    statusUpdate(taskManager.getTask(firstNewTaskId).get(), TaskState.TASK_RUNNING);
    deployChecker.checkDeploys();
    SingularityPendingDeploy pendingDeploy = deployManager.getPendingDeploy(requestId).get();
    Assert.assertEquals(DeployState.WAITING, pendingDeploy.getCurrentDeployState());

    testingLbClient.setNextBaragonRequestState(BaragonRequestState.WAITING);

    deployChecker.checkDeploys();
    pendingDeploy = deployManager.getPendingDeploy(requestId).get();
    Assert.assertEquals(DeployState.WAITING, pendingDeploy.getCurrentDeployState());

    testingLbClient.setNextBaragonRequestState(BaragonRequestState.SUCCESS);

    deployChecker.checkDeploys();
    Assert.assertTrue(taskManager.getCleanupTaskIds().contains(firstTask.getTaskId()));

    pendingDeploy = deployManager.getPendingDeploy(requestId).get();
    SingularityDeployProgress deployProgressStepOne = pendingDeploy.getDeployProgress().get();
    Assert.assertTrue(deployProgressStepOne.isStepComplete());
    Assert.assertEquals(1, deployProgressStepOne.getTargetActiveInstances());

    cleaner.drainCleanupQueue();
    statusUpdate(firstTask, TaskState.TASK_KILLED);

    deployChecker.checkDeploys();

    pendingDeploy = deployManager.getPendingDeploy(requestId).get();
    Assert.assertFalse(pendingDeploy.getDeployProgress().get().isStepComplete());
    Assert.assertEquals(2, pendingDeploy.getDeployProgress().get().getTargetActiveInstances());

    scheduler.drainPendingQueue();
    Assert.assertEquals(1, taskManager.getPendingTaskIds().size());

    resourceOffers();
    Assert.assertEquals(2, taskManager.getActiveTaskIdsForDeploy(requestId, secondDeployId).size());

    SingularityTaskId secondNewTaskId = null;
    for (SingularityTaskId taskId : taskManager.getActiveTaskIdsForDeploy(requestId, secondDeployId)) {
      if (taskId.getInstanceNo() == 2) {
        secondNewTaskId = taskId;
      }
    }

    statusUpdate(taskManager.getTask(secondNewTaskId).get(), TaskState.TASK_RUNNING);
    testingLbClient.setNextBaragonRequestState(BaragonRequestState.WAITING);

    deployChecker.checkDeploys();
    pendingDeploy = deployManager.getPendingDeploy(requestId).get();
    Assert.assertEquals(DeployState.WAITING, pendingDeploy.getCurrentDeployState());

    testingLbClient.setNextBaragonRequestState(BaragonRequestState.SUCCESS);

    deployChecker.checkDeploys();

    Assert.assertEquals(2, taskManager.getActiveTaskIdsForDeploy(requestId, secondDeployId).size());
    Assert.assertEquals(DeployState.SUCCEEDED, deployManager.getDeployResult(requestId, secondDeployId).get().getDeployState());
  }

  @Test
  public void testCanceledDeployTasksStayActiveUntilReplaced() {
    initRequest();

    SingularityRequest request = requestResource.getRequest(requestId).getRequest();

    requestResource.postRequest(request.toBuilder().setInstances(Optional.of(2)).build());

    initFirstDeploy();

    SingularityTask firstTask = launchTask(request, firstDeploy, 1, TaskState.TASK_RUNNING);
    SingularityTask secondTask = launchTask(request, firstDeploy, 2, TaskState.TASK_RUNNING);

    deploy(secondDeployId, Optional.<Boolean> absent(), Optional.of(1), Optional.<Boolean> absent(), false);
    deployChecker.checkDeploys();
    scheduler.drainPendingQueue();
    Assert.assertEquals(1, taskManager.getPendingTaskIds().size());

    resourceOffers();
    Assert.assertEquals(1, taskManager.getActiveTaskIdsForDeploy(requestId, secondDeployId).size());

    SingularityTaskId firstNewTaskId = taskManager.getActiveTaskIdsForDeploy(requestId, secondDeployId).get(0);
    statusUpdate(taskManager.getTask(firstNewTaskId).get(), TaskState.TASK_RUNNING);
    deployChecker.checkDeploys();

    Assert.assertEquals(1, taskManager.getCleanupTaskIds().size());
    Assert.assertTrue(taskManager.getCleanupTaskIds().contains(firstTask.getTaskId()));
    SingularityDeployProgress deployProgressStepOne = deployManager.getPendingDeploys().get(0).getDeployProgress().get();
    Assert.assertTrue(deployProgressStepOne.isStepComplete());
    Assert.assertEquals(1, deployProgressStepOne.getTargetActiveInstances());

    cleaner.drainCleanupQueue();
    statusUpdate(firstTask, TaskState.TASK_KILLED);

    deployChecker.checkDeploys();
    deployResource.cancelDeploy(requestId, secondDeployId);
    deployChecker.checkDeploys();

    scheduler.drainPendingQueue();
    List<SingularityPendingTaskId> pendingTaskIds = taskManager.getPendingTaskIds();
    Assert.assertEquals(1, pendingTaskIds.size());
    Assert.assertEquals(firstDeployId, pendingTaskIds.get(0).getDeployId());

    cleaner.drainCleanupQueue();
    List<SingularityTaskId> cleanupTaskIds = taskManager.getCleanupTaskIds();
    Assert.assertEquals(1, cleanupTaskIds.size());
    Assert.assertEquals(secondDeployId, cleanupTaskIds.get(0).getDeployId());

    resourceOffers();
    for (SingularityTaskId taskId : taskManager.getActiveTaskIdsForDeploy(requestId, firstDeployId)) {
      statusUpdate(taskManager.getTask(taskId).get(), TaskState.TASK_RUNNING);
    }

    cleaner.drainCleanupQueue();

    Assert.assertEquals(0, taskManager.getCleanupTaskIds().size());
    Assert.assertEquals(2, taskManager.getActiveTaskIdsForDeploy(requestId, firstDeployId).size());
  }

  @Test
  public void testAfterDeployWaitsForScheduledTaskToFinish() {
    initScheduledRequest();
    initFirstDeploy();

    SingularityTask firstTask = launchTask(request, firstDeploy, 1, TaskState.TASK_RUNNING);

    Assert.assertTrue(taskManager.getPendingTasks().isEmpty());
    Assert.assertTrue(taskManager.getActiveTaskIds().contains(firstTask.getTaskId()));
    Assert.assertEquals(1, taskManager.getActiveTaskIds().size());
    Assert.assertTrue(taskManager.getCleanupTaskIds().isEmpty());

    deploy("nextDeployId");
    deployChecker.checkDeploys();
    scheduler.drainPendingQueue();

    // no second task should be scheduled

    Assert.assertTrue(taskManager.getPendingTasks().isEmpty());
    Assert.assertTrue(taskManager.getActiveTaskIds().contains(firstTask.getTaskId()));
    Assert.assertEquals(1, taskManager.getActiveTaskIds().size());
    Assert.assertTrue(!taskManager.getCleanupTaskIds().isEmpty());

    statusUpdate(firstTask, TaskState.TASK_FINISHED);
    scheduler.drainPendingQueue();
    cleaner.drainCleanupQueue();

    Assert.assertTrue(!taskManager.getPendingTasks().isEmpty());
    Assert.assertTrue(taskManager.getActiveTaskIds().isEmpty());
    Assert.assertTrue(taskManager.getCleanupTaskIds().isEmpty());

    SingularityPendingTaskId pendingTaskId = taskManager.getPendingTaskIds().get(0);

    Assert.assertEquals("nextDeployId", pendingTaskId.getDeployId());
    Assert.assertEquals(requestId, pendingTaskId.getRequestId());
  }

  @Test
  public void testScheduledJobLivesThroughDeploy() {
    initScheduledRequest();
    initFirstDeploy();

    createAndSchedulePendingTask(firstDeployId);

    Assert.assertTrue(!taskManager.getPendingTaskIds().isEmpty());

    deploy("d2");
    scheduler.drainPendingQueue();

    deployChecker.checkDeploys();

    scheduler.drainPendingQueue();

    Assert.assertTrue(!taskManager.getPendingTaskIds().isEmpty());
  }

  @Test
  public void testUnpauseOnDeploy() {
    initRequest();
    initFirstDeploy();

    requestManager.pause(request, System.currentTimeMillis(), Optional.<String>absent(), Optional.<String>absent());

    boolean exception = false;

    try {
      deploy("d2");
    } catch (Exception e) {
      exception = true;
    }

    Assert.assertTrue(exception);

    deploy("d3", Optional.of(true));

    Assert.assertTrue(requestManager.getRequest(requestId).get().getState() == RequestState.DEPLOYING_TO_UNPAUSE);

    scheduler.drainPendingQueue();
    sms.resourceOffers(Arrays.asList(createOffer(20, 20000, "slave1", "host1")));
<<<<<<< HEAD
=======

>>>>>>> 2033dcf3
    statusUpdate(taskManager.getActiveTasks().get(0), TaskState.TASK_FAILED);

    deployChecker.checkDeploys();

    Assert.assertTrue(requestManager.getRequest(requestId).get().getState() == RequestState.PAUSED);

    Assert.assertTrue(taskManager.getActiveTaskIds().isEmpty());
    Assert.assertTrue(taskManager.getPendingTaskIds().isEmpty());
    Assert.assertTrue(requestManager.getPendingRequests().isEmpty());

    deploy("d4", Optional.of(true));

    Assert.assertTrue(requestManager.getRequest(requestId).get().getState() == RequestState.DEPLOYING_TO_UNPAUSE);

    scheduler.drainPendingQueue();
    sms.resourceOffers(Arrays.asList(createOffer(20, 20000, "slave1", "host1")));

    statusUpdate(taskManager.getActiveTasks().get(0), TaskState.TASK_RUNNING);
    deployChecker.checkDeploys();

    RequestState requestState = requestManager.getRequest(requestId).get().getState();

    Assert.assertTrue(requestState == RequestState.ACTIVE);
  }

  @Test
  public void testSkipDeployHealthchecks() {
    initRequest();

    final String deployId = "deploy_test";

    SingularityDeployBuilder db = new SingularityDeployBuilder(requestId, deployId);
    db.setHealthcheckUri(Optional.of("http://uri"));
    db.setSkipHealthchecksOnDeploy(Optional.of(true));

    SingularityDeploy deploy = initDeploy(db, System.currentTimeMillis());

    deployChecker.checkDeploys();

    Assert.assertTrue(!deployManager.getDeployResult(requestId, deployId).isPresent());

    launchTask(request, deploy, System.currentTimeMillis(), 1, TaskState.TASK_RUNNING);

    deployChecker.checkDeploys();

    Assert.assertEquals(DeployState.SUCCEEDED, deployManager.getDeployResult(requestId, deployId).get().getDeployState());
  }

  @Test
  public void testUsesNewRequestDataFromPendingDeploy() {
    initRequest();
    initFirstDeploy();

    saveAndSchedule(request.toBuilder().setInstances(Optional.of(2)));

    scheduler.drainPendingQueue();

    Assert.assertEquals(2, taskManager.getPendingTaskIds().size());
    Assert.assertEquals(2, requestManager.getRequest(requestId).get().getRequest().getInstancesSafe());

    SingularityRequest request = requestResource.getRequest(requestId).getRequest();
    SingularityRequest newRequest = request.toBuilder().setInstances(Optional.of(1)).build();

    String deployId = "test_new_request_data";
    SingularityDeploy deploy = new SingularityDeployBuilder(request.getId(), deployId).setCommand(Optional.of("sleep 100")).build();

    deployResource.deploy(new SingularityDeployRequest(deploy, Optional.<Boolean>absent(), Optional.<String>absent(), Optional.of(newRequest)));

    deployChecker.checkDeploys();
    scheduler.drainPendingQueue();

    List<SingularityPendingTaskId> pendingTaskIdsForNewDeploy = new ArrayList<>();
    for (SingularityPendingTaskId pendingTaskId : taskManager.getPendingTaskIds()) {
      if (pendingTaskId.getDeployId().equals(deployId)) {
        pendingTaskIdsForNewDeploy.add(pendingTaskId);
      }
    }

    Assert.assertEquals(1, pendingTaskIdsForNewDeploy.size());
    Assert.assertEquals(2, requestManager.getRequest(requestId).get().getRequest().getInstancesSafe());

    resourceOffers();
    for (SingularityTaskId taskId : taskManager.getActiveTaskIdsForDeploy(requestId, deployId)) {
      statusUpdate(taskManager.getTask(taskId).get(), TaskState.TASK_RUNNING);
    }
    deployChecker.checkDeploys();

    Assert.assertEquals(1, requestManager.getRequest(requestId).get().getRequest().getInstancesSafe());
  }


  @Test(expected = WebApplicationException.class)
  public void testCannotUpdateRequestDuringPendingDeployWithNewData() {
    initRequest();
    SingularityRequest request = requestResource.getRequest(requestId).getRequest();
    SingularityRequest newRequest = request.toBuilder().setInstances(Optional.of(1)).build();

    String deployId = "test_new_request_data";
    SingularityDeploy deploy = new SingularityDeployBuilder(request.getId(), deployId).setCommand(Optional.of("sleep 100")).build();

    deployResource.deploy(new SingularityDeployRequest(deploy, Optional.<Boolean>absent(), Optional.<String>absent(), Optional.of(newRequest)));

    requestResource.postRequest(newRequest);
  }

  @Test
  public void testDeployTimesOut() {
    initRequest();

    final long hourAgo = System.currentTimeMillis() - TimeUnit.HOURS.toMillis(1);

    final String deployId = "timeout_test";

    SingularityDeployBuilder db = new SingularityDeployBuilder(requestId, deployId);
    db.setDeployHealthTimeoutSeconds(Optional.of(TimeUnit.MINUTES.toSeconds(1)));

    initDeploy(db, hourAgo);

    deployChecker.checkDeploys();

    Assert.assertEquals(DeployState.OVERDUE, deployManager.getDeployResult(requestId, deployId).get().getDeployState());
  }

  @Test
  public void testIncrementalDeployInstanceCounter() {
    initRequest();
    SingularityRequest request = requestResource.getRequest(requestId).getRequest();
    requestResource.postRequest(request.toBuilder().setInstances(Optional.of(4)).build());
    initFirstDeploy();

    SingularityTask firstTask = launchTask(request, firstDeploy, 1, TaskState.TASK_RUNNING);
    SingularityTask secondTask = launchTask(request, firstDeploy, 2, TaskState.TASK_RUNNING);
    SingularityTask thirdTask = launchTask(request, firstDeploy, 3, TaskState.TASK_RUNNING);

    deploy(secondDeployId, Optional.<Boolean>absent(), Optional.of(1), Optional.<Boolean>absent(), false);
    deployChecker.checkDeploys();
    scheduler.drainPendingQueue();
    resourceOffers();
    SingularityTaskId firstNewTaskId = taskManager.getActiveTaskIdsForDeploy(requestId, secondDeployId).get(0);
    statusUpdate(taskManager.getTask(firstNewTaskId).get(), TaskState.TASK_RUNNING);
    deployChecker.checkDeploys();

    SingularityDeployProgress deployProgress = deployManager.getPendingDeploy(requestId).get().getDeployProgress().get();
    Assert.assertEquals(1, deployProgress.getTargetActiveInstances());
    Assert.assertEquals(1, deployProgress.getCurrentActiveInstances());

    cleaner.drainCleanupQueue();
    statusUpdate(firstTask, TaskState.TASK_KILLED);

    deployChecker.checkDeploys();
    scheduler.drainPendingQueue();
    resourceOffers();
    for (SingularityTaskId taskId : taskManager.getActiveTaskIdsForDeploy(requestId, secondDeployId)) {
      statusUpdate(taskManager.getTask(taskId).get(), TaskState.TASK_RUNNING);
    }

    deployChecker.checkDeploys();
    deployProgress = deployManager.getPendingDeploy(requestId).get().getDeployProgress().get();
    Assert.assertEquals(2, deployProgress.getTargetActiveInstances());
    Assert.assertEquals(2, deployProgress.getCurrentActiveInstances());

    cleaner.drainCleanupQueue();
    statusUpdate(secondTask, TaskState.TASK_KILLED);

    deployChecker.checkDeploys();
    scheduler.drainPendingQueue();
    resourceOffers();
    for (SingularityTaskId taskId : taskManager.getActiveTaskIdsForDeploy(requestId, secondDeployId)) {
      statusUpdate(taskManager.getTask(taskId).get(), TaskState.TASK_RUNNING);
    }

    deployChecker.checkDeploys();
    deployProgress = deployManager.getPendingDeploy(requestId).get().getDeployProgress().get();
    Assert.assertEquals(3, deployProgress.getTargetActiveInstances());
    Assert.assertEquals(3, deployProgress.getCurrentActiveInstances());
  }

  @Test
  public void testDeployWithImmediateRunIsLaunchedImmediately() {
    initRequestWithType(RequestType.SCHEDULED, false);
    String deployId = "d1";

    SingularityRunNowRequest runNowRequest = new SingularityRunNowRequest(Optional.of("Message"), Optional.absent(), Optional.absent(), Optional.absent(), Optional.absent());
    SingularityDeploy deploy = new SingularityDeployBuilder(requestId, deployId)
        .setRunImmediately(Optional.of(runNowRequest))
        .setCommand(Optional.of("printenv > tmp.txt"))
        .build();
    SingularityDeployRequest deployRequest = new SingularityDeployRequest(deploy, Optional.absent(), Optional.absent());
    deployResource.deploy(deployRequest);
    deployChecker.checkDeploys();

    scheduler.drainPendingQueue();
    resourceOffers();

    Assert.assertEquals(1, taskManager.getNumActiveTasks());
    Assert.assertEquals(0, taskManager.getNumScheduledTasks());
    SingularityTaskId taskId = taskManager.getActiveTaskIdsForDeploy(requestId, deployId).get(0);
    SingularityTask task = taskManager.getTask(taskId).get();

    Assert.assertEquals("printenv > tmp.txt", task.getMesosTask().getCommand().getValue());
  }

  @Test
  public void testDeployWithImmediateRunSchedulesAfterRunningImmediately() {
    initRequestWithType(RequestType.SCHEDULED, false);
    String deployId = "d1";

    SingularityRunNowRequest runNowRequest = new SingularityRunNowRequest(Optional.of("Message"), Optional.absent(), Optional.absent(), Optional.absent(), Optional.absent());
    SingularityDeploy deploy = new SingularityDeployBuilder(requestId, deployId)
        .setRunImmediately(Optional.of(runNowRequest))
        .setCommand(Optional.of("printenv > tmp.txt"))
        .build();
    SingularityDeployRequest deployRequest = new SingularityDeployRequest(deploy, Optional.absent(), Optional.absent());
    deployResource.deploy(deployRequest);
    deployChecker.checkDeploys();

    scheduler.drainPendingQueue();
    resourceOffers();

    SingularityTaskId taskId = taskManager.getActiveTaskIdsForDeploy(requestId, deployId).get(0);
    SingularityTask task = taskManager.getTask(taskId).get();
    statusUpdate(task, TaskState.TASK_RUNNING);
    statusUpdate(task, TaskState.TASK_FINISHED);

    scheduler.drainPendingQueue();
    resourceOffers();

    Assert.assertEquals(0, taskManager.getNumActiveTasks());
    Assert.assertEquals(1, taskManager.getNumScheduledTasks());
  }
}<|MERGE_RESOLUTION|>--- conflicted
+++ resolved
@@ -729,10 +729,7 @@
 
     scheduler.drainPendingQueue();
     sms.resourceOffers(Arrays.asList(createOffer(20, 20000, "slave1", "host1")));
-<<<<<<< HEAD
-=======
-
->>>>>>> 2033dcf3
+
     statusUpdate(taskManager.getActiveTasks().get(0), TaskState.TASK_FAILED);
 
     deployChecker.checkDeploys();
