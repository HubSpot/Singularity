package com.hubspot.singularity.scheduler;

import java.util.ArrayList;
import java.util.Arrays;
import java.util.List;
import java.util.concurrent.TimeUnit;

import javax.ws.rs.WebApplicationException;

import org.apache.mesos.v1.Protos.TaskState;
import org.junit.Assert;
import org.junit.Test;

import com.google.common.base.Optional;
import com.hubspot.baragon.models.BaragonRequestState;
import com.hubspot.mesos.Resources;
import com.hubspot.singularity.DeployState;
import com.hubspot.singularity.LoadBalancerRequestType;
import com.hubspot.singularity.RequestState;
import com.hubspot.singularity.RequestType;
import com.hubspot.singularity.SingularityDeploy;
import com.hubspot.singularity.SingularityDeployBuilder;
import com.hubspot.singularity.SingularityDeployProgress;
import com.hubspot.singularity.SingularityPendingDeploy;
import com.hubspot.singularity.SingularityPendingRequest.PendingType;
import com.hubspot.singularity.SingularityPendingTask;
import com.hubspot.singularity.SingularityPendingTaskId;
import com.hubspot.singularity.SingularityRequest;
import com.hubspot.singularity.SingularityTask;
import com.hubspot.singularity.SingularityTaskId;
import com.hubspot.singularity.SingularityUpdatePendingDeployRequest;
import com.hubspot.singularity.TaskCleanupType;
import com.hubspot.singularity.api.SingularityDeployRequest;
import com.hubspot.singularity.api.SingularityRunNowRequest;

public class SingularityDeploysTest extends SingularitySchedulerTestBase {

  public SingularityDeploysTest() {
    super(false);
  }

  @Test
  public void testDeployManagerHandlesFailedLBTask() {
    initLoadBalancedRequest();
    initFirstDeploy();

    SingularityTask firstTask = startTask(firstDeploy);

    initSecondDeploy();

    SingularityTask secondTask = startTask(secondDeploy);

    // this should cause an LB call to happen:
    deployChecker.checkDeploys();

    Assert.assertTrue(taskManager.getLoadBalancerState(secondTask.getTaskId(), LoadBalancerRequestType.ADD).isPresent());
    Assert.assertTrue(!taskManager.getLoadBalancerState(secondTask.getTaskId(), LoadBalancerRequestType.DEPLOY).isPresent());
    Assert.assertTrue(!taskManager.getLoadBalancerState(secondTask.getTaskId(), LoadBalancerRequestType.REMOVE).isPresent());

    statusUpdate(secondTask, TaskState.TASK_FAILED);
    statusUpdate(firstTask, TaskState.TASK_FAILED);

    deployChecker.checkDeploys();

    Assert.assertTrue(deployManager.getDeployResult(requestId, secondDeployId).get().getDeployState() == DeployState.FAILED);

    List<SingularityPendingTask> pendingTasks = taskManager.getPendingTasks();

    Assert.assertTrue(pendingTasks.size() == 1);
    Assert.assertTrue(pendingTasks.get(0).getPendingTaskId().getDeployId().equals(firstDeployId));
  }

  @Test
  public void testDeployClearsObsoleteScheduledTasks() {
    initRequest();
    initFirstDeploy();
    initSecondDeploy();

    SingularityPendingTaskId taskIdOne = new SingularityPendingTaskId(requestId, firstDeployId, System.currentTimeMillis() + TimeUnit.DAYS.toMillis(3), 1, PendingType.IMMEDIATE, System.currentTimeMillis());
    SingularityPendingTask taskOne = new SingularityPendingTask(taskIdOne, Optional.<List<String>> absent(), Optional.<String> absent(), Optional.<String> absent(), Optional.<Boolean> absent(), Optional.<String> absent(), Optional.<Resources>absent(), Optional.<String>absent());

    SingularityPendingTaskId taskIdTwo = new SingularityPendingTaskId(requestId, firstDeployId, System.currentTimeMillis() + TimeUnit.DAYS.toMillis(1), 2, PendingType.IMMEDIATE, System.currentTimeMillis());
    SingularityPendingTask taskTwo = new SingularityPendingTask(taskIdTwo, Optional.<List<String>> absent(), Optional.<String> absent(), Optional.<String> absent(), Optional.<Boolean> absent(), Optional.<String> absent(), Optional.<Resources>absent(), Optional.<String>absent());

    SingularityPendingTaskId taskIdThree = new SingularityPendingTaskId(requestId, secondDeployId, System.currentTimeMillis() + TimeUnit.DAYS.toMillis(3), 1, PendingType.IMMEDIATE, System.currentTimeMillis());
    SingularityPendingTask taskThree = new SingularityPendingTask(taskIdThree, Optional.<List<String>> absent(), Optional.<String> absent(), Optional.<String> absent(), Optional.<Boolean> absent(), Optional.<String> absent(), Optional.<Resources>absent(), Optional.<String>absent());

    SingularityPendingTaskId taskIdFour = new SingularityPendingTaskId(requestId + "hi", firstDeployId, System.currentTimeMillis() + TimeUnit.DAYS.toMillis(3), 5, PendingType.IMMEDIATE, System.currentTimeMillis());
    SingularityPendingTask taskFour = new SingularityPendingTask(taskIdFour,Optional.<List<String>> absent(), Optional.<String> absent(), Optional.<String> absent(), Optional.<Boolean> absent(), Optional.<String> absent(), Optional.<Resources>absent(), Optional.<String>absent());

    taskManager.savePendingTask(taskOne);
    taskManager.savePendingTask(taskTwo);
    taskManager.savePendingTask(taskThree);
    taskManager.savePendingTask(taskFour);

    launchTask(request, secondDeploy, 1, TaskState.TASK_RUNNING);

    deployChecker.checkDeploys();

    List<SingularityPendingTaskId> pendingTaskIds = taskManager.getPendingTaskIds();

    Assert.assertTrue(!pendingTaskIds.contains(taskIdOne));
    Assert.assertTrue(!pendingTaskIds.contains(taskIdTwo));

    Assert.assertTrue(pendingTaskIds.contains(taskIdThree));
    Assert.assertTrue(pendingTaskIds.contains(taskIdFour));
  }

  @Test
  public void testDeployAllInstancesAtOnce() {
    initRequest();

    SingularityRequest request = requestResource.getRequest(requestId).getRequest();

    requestResource.postRequest(request.toBuilder().setInstances(Optional.of(2)).build());

    initFirstDeploy();

    launchTask(request, firstDeploy, 1, TaskState.TASK_RUNNING);
    launchTask(request, firstDeploy, 2, TaskState.TASK_RUNNING);

    deploy(secondDeployId);
    deployChecker.checkDeploys();
    scheduler.drainPendingQueue();

    Assert.assertEquals(2, taskManager.getActiveTaskIds().size());
    Assert.assertEquals(2, taskManager.getPendingTaskIds().size());

    resourceOffers();

    Assert.assertEquals(2, taskManager.getActiveTaskIdsForDeploy(requestId, secondDeployId).size());

    for (SingularityTaskId taskId : taskManager.getActiveTaskIdsForDeploy(requestId, secondDeployId)) {
      statusUpdate(taskManager.getTask(taskId).get(), TaskState.TASK_RUNNING);
    }

    deployChecker.checkDeploys();
    Assert.assertEquals(2, taskManager.getCleanupTaskIds().size());
    Assert.assertEquals(DeployState.SUCCEEDED, deployManager.getDeployResult(requestId, secondDeployId).get().getDeployState());
    Assert.assertEquals(2, taskManager.getActiveTaskIdsForDeploy(requestId, secondDeployId).size());
  }

  @Test
  public void testDeployOneInstanceAtATime() {
    initRequest();

    SingularityRequest request = requestResource.getRequest(requestId).getRequest();

    requestResource.postRequest(request.toBuilder().setInstances(Optional.of(2)).build());

    initFirstDeploy();

    SingularityTask firstTask = launchTask(request, firstDeploy, 1, TaskState.TASK_RUNNING);
    SingularityTask secondTask = launchTask(request, firstDeploy, 2, TaskState.TASK_RUNNING);

    deploy(secondDeployId, Optional.<Boolean> absent(), Optional.of(1), Optional.<Boolean> absent(), false);
    deployChecker.checkDeploys();
    scheduler.drainPendingQueue();
    Assert.assertEquals(1, taskManager.getPendingTaskIds().size());

    resourceOffers();
    Assert.assertEquals(1, taskManager.getActiveTaskIdsForDeploy(requestId, secondDeployId).size());

    SingularityTaskId firstNewTaskId = taskManager.getActiveTaskIdsForDeploy(requestId, secondDeployId).get(0);
    statusUpdate(taskManager.getTask(firstNewTaskId).get(), TaskState.TASK_RUNNING);
    deployChecker.checkDeploys();

    Assert.assertEquals(1, taskManager.getCleanupTaskIds().size());
    Assert.assertTrue(taskManager.getCleanupTaskIds().contains(firstTask.getTaskId()));
    SingularityDeployProgress deployProgressStepOne = deployManager.getPendingDeploys().get(0).getDeployProgress().get();
    Assert.assertTrue(deployProgressStepOne.isStepComplete());
    Assert.assertEquals(1, deployProgressStepOne.getTargetActiveInstances());

    cleaner.drainCleanupQueue();
    statusUpdate(firstTask, TaskState.TASK_KILLED);

    deployChecker.checkDeploys();

    SingularityDeployProgress deployProgressStepTwo = deployManager.getPendingDeploys().get(0).getDeployProgress().get();
    Assert.assertFalse(deployProgressStepTwo.isStepComplete());
    Assert.assertEquals(2, deployProgressStepTwo.getTargetActiveInstances());

    scheduler.drainPendingQueue();
    Assert.assertEquals(1, taskManager.getPendingTaskIds().size());

    resourceOffers();
    Assert.assertEquals(2, taskManager.getActiveTaskIdsForDeploy(requestId, secondDeployId).size());

    for (SingularityTaskId taskId : taskManager.getActiveTaskIdsForDeploy(requestId, secondDeployId)) {
      statusUpdate(taskManager.getTask(taskId).get(), TaskState.TASK_RUNNING);
    }
    deployChecker.checkDeploys();

    Assert.assertEquals(2, taskManager.getActiveTaskIdsForDeploy(requestId, secondDeployId).size());
    Assert.assertEquals(DeployState.SUCCEEDED, deployManager.getDeployResult(requestId, secondDeployId).get().getDeployState());
  }

  @Test
  public void testIncrementalDeployCancel() {
    initRequest();

    // Set up incremental deploy that is partly finished
    SingularityRequest request = requestResource.getRequest(requestId).getRequest();
    requestResource.postRequest(request.toBuilder().setInstances(Optional.of(2)).build());
    initFirstDeploy();

    SingularityTask firstTask = launchTask(request, firstDeploy, 1, TaskState.TASK_RUNNING);
    launchTask(request, firstDeploy, 2, TaskState.TASK_RUNNING);
    deploy(secondDeployId, Optional.<Boolean> absent(), Optional.of(1), Optional.<Boolean> absent(), false);
    deployChecker.checkDeploys();
    scheduler.drainPendingQueue();
    resourceOffers();
    SingularityTaskId firstNewTaskId = taskManager.getActiveTaskIdsForDeploy(requestId, secondDeployId).get(0);
    statusUpdate(taskManager.getTask(firstNewTaskId).get(), TaskState.TASK_RUNNING);
    deployChecker.checkDeploys();

    cleaner.drainCleanupQueue();
    statusUpdate(firstTask, TaskState.TASK_KILLED);
    deployChecker.checkDeploys();
    scheduler.drainPendingQueue();
    resourceOffers();
    // End in-progress incremental deploy setup

    deployResource.cancelDeploy(requestId, secondDeployId);
    deployChecker.checkDeploys();
    Assert.assertEquals(taskManager.getCleanupTasks().get(0).getCleanupType(), TaskCleanupType.INCREMENTAL_DEPLOY_CANCELLED);

    // Incremental deploy task should not be shut down while active deploy is below target instances
    cleaner.drainCleanupQueue();
    Assert.assertTrue(taskManager.getKilledTaskIdRecords().isEmpty());
    Assert.assertEquals(taskManager.getCleanupTasks().get(0).getCleanupType(), TaskCleanupType.INCREMENTAL_DEPLOY_CANCELLED);

    launchTask(request, firstDeploy, 1, TaskState.TASK_RUNNING);
    cleaner.drainCleanupQueue();
    Assert.assertFalse(taskManager.getKilledTaskIdRecords().isEmpty());
  }

  @Test
  public void testScaleDownDuringDeploy() {
    initRequest();

    SingularityRequest request = requestResource.getRequest(requestId).getRequest();

    requestResource.postRequest(request.toBuilder().setInstances(Optional.of(2)).build());

    initFirstDeploy();

    launchTask(request, firstDeploy, 1, TaskState.TASK_RUNNING);
    launchTask(request, firstDeploy, 2, TaskState.TASK_RUNNING);

    deploy(secondDeployId);
    deployChecker.checkDeploys();
    scheduler.drainPendingQueue();
    resourceOffers();

    Assert.assertEquals(2, taskManager.getActiveTaskIdsForDeploy(requestId, secondDeployId).size());

    for (SingularityTaskId taskId : taskManager.getActiveTaskIdsForDeploy(requestId, secondDeployId)) {
      statusUpdate(taskManager.getTask(taskId).get(), TaskState.TASK_RUNNING);
    }

    requestResource.postRequest(request.toBuilder().setInstances(Optional.of(1)).build());
    scheduler.drainPendingQueue();

    Assert.assertEquals(1, taskManager.getCleanupTaskIds().size());

    deployChecker.checkDeploys();
    Assert.assertEquals(2, taskManager.getCleanupTaskIds().size());

    // Extra task from the new deploy should get cleaned up as well
    scheduler.drainPendingQueue();
    Assert.assertEquals(3, taskManager.getCleanupTaskIds().size());
  }

  @Test
  public void testDeployWithManualStep() {
    initRequest();

    SingularityRequest request = requestResource.getRequest(requestId).getRequest();

    requestResource.postRequest(request.toBuilder().setInstances(Optional.of(2)).build());

    initFirstDeploy();

    SingularityTask firstTask = launchTask(request, firstDeploy, 1, TaskState.TASK_RUNNING);
    SingularityTask secondTask = launchTask(request, firstDeploy, 2, TaskState.TASK_RUNNING);

    deploy(secondDeployId, Optional.<Boolean>absent(), Optional.of(1), Optional.of(false), false);
    deployChecker.checkDeploys();
    scheduler.drainPendingQueue();
    Assert.assertEquals(1, taskManager.getPendingTaskIds().size());

    resourceOffers();
    Assert.assertEquals(1, taskManager.getActiveTaskIdsForDeploy(requestId, secondDeployId).size());

    SingularityTaskId firstNewTaskId = taskManager.getActiveTaskIdsForDeploy(requestId, secondDeployId).get(0);
    statusUpdate(taskManager.getTask(firstNewTaskId).get(), TaskState.TASK_RUNNING);
    deployChecker.checkDeploys();

    Assert.assertEquals(1, taskManager.getCleanupTaskIds().size());
    Assert.assertTrue(taskManager.getCleanupTaskIds().contains(firstTask.getTaskId()));
    SingularityDeployProgress deployProgressStepOne = deployManager.getPendingDeploys().get(0).getDeployProgress().get();
    Assert.assertTrue(deployProgressStepOne.isStepComplete());
    Assert.assertEquals(1, deployProgressStepOne.getTargetActiveInstances());

    cleaner.drainCleanupQueue();
    statusUpdate(firstTask, TaskState.TASK_KILLED);

    deployChecker.checkDeploys();

    // Deploy should not have moved to next step even though instances are launched
    deployProgressStepOne = deployManager.getPendingDeploys().get(0).getDeployProgress().get();
    Assert.assertTrue(deployProgressStepOne.isStepComplete());
    Assert.assertEquals(1, deployProgressStepOne.getTargetActiveInstances());

    // Add the 'ok' to move to the next step
    deployResource.updatePendingDeploy(new SingularityUpdatePendingDeployRequest(requestId, secondDeployId, 2));

    deployChecker.checkDeploys();

    SingularityDeployProgress deployProgressStepTwo = deployManager.getPendingDeploys().get(0).getDeployProgress().get();
    Assert.assertFalse(deployProgressStepTwo.isStepComplete());
    Assert.assertEquals(2, deployProgressStepTwo.getTargetActiveInstances());

    scheduler.drainPendingQueue();
    Assert.assertEquals(1, taskManager.getPendingTaskIds().size());

    resourceOffers();
    Assert.assertEquals(2, taskManager.getActiveTaskIdsForDeploy(requestId, secondDeployId).size());

    for (SingularityTaskId taskId : taskManager.getActiveTaskIdsForDeploy(requestId, secondDeployId)) {
      statusUpdate(taskManager.getTask(taskId).get(), TaskState.TASK_RUNNING);
    }
    deployChecker.checkDeploys();

    Assert.assertEquals(2, taskManager.getActiveTaskIdsForDeploy(requestId, secondDeployId).size());
    Assert.assertEquals(DeployState.SUCCEEDED, deployManager.getDeployResult(requestId, secondDeployId).get().getDeployState());
  }

  @Test
  public void testDeployMultipleInstancesAtOnce() {
    initRequest();

    SingularityRequest request = requestResource.getRequest(requestId).getRequest();

    requestResource.postRequest(request.toBuilder().setInstances(Optional.of(4)).build());

    initFirstDeploy();

    SingularityTask firstTask = launchTask(request, firstDeploy, 1, TaskState.TASK_RUNNING);
    SingularityTask secondTask = launchTask(request, firstDeploy, 2, TaskState.TASK_RUNNING);
    SingularityTask thirdTask = launchTask(request, firstDeploy, 3, TaskState.TASK_RUNNING);
    SingularityTask fourthTask = launchTask(request, firstDeploy, 4, TaskState.TASK_RUNNING);

    deploy(secondDeployId, Optional.<Boolean>absent(), Optional.of(2), Optional.<Boolean> absent(), false);
    deployChecker.checkDeploys();
    scheduler.drainPendingQueue();
    Assert.assertEquals(2, taskManager.getPendingTaskIds().size());

    resourceOffers();
    Assert.assertEquals(2, taskManager.getActiveTaskIdsForDeploy(requestId, secondDeployId).size());

    for (SingularityTaskId taskId : taskManager.getActiveTaskIdsForDeploy(requestId, secondDeployId)) {
      statusUpdate(taskManager.getTask(taskId).get(), TaskState.TASK_RUNNING);
    }
    deployChecker.checkDeploys();

    Assert.assertEquals(2, taskManager.getCleanupTaskIds().size());
    List<SingularityTaskId> cleanupTaskIds = taskManager.getCleanupTaskIds();
    Assert.assertTrue(cleanupTaskIds.contains(firstTask.getTaskId()) && cleanupTaskIds.contains(secondTask.getTaskId()));
    SingularityDeployProgress deployProgressStepOne = deployManager.getPendingDeploys().get(0).getDeployProgress().get();
    Assert.assertTrue(deployProgressStepOne.isStepComplete());
    Assert.assertEquals(2, deployProgressStepOne.getTargetActiveInstances());

    cleaner.drainCleanupQueue();
    statusUpdate(firstTask, TaskState.TASK_KILLED);
    statusUpdate(secondTask, TaskState.TASK_KILLED);

    deployChecker.checkDeploys();

    SingularityDeployProgress deployProgressStepTwo = deployManager.getPendingDeploys().get(0).getDeployProgress().get();
    Assert.assertFalse(deployProgressStepTwo.isStepComplete());
    Assert.assertEquals(4, deployProgressStepTwo.getTargetActiveInstances());

    scheduler.drainPendingQueue();
    Assert.assertEquals(2, taskManager.getPendingTaskIds().size());

    resourceOffers();
    Assert.assertEquals(4, taskManager.getActiveTaskIdsForDeploy(requestId, secondDeployId).size());

    for (SingularityTaskId taskId : taskManager.getActiveTaskIdsForDeploy(requestId, secondDeployId)) {
      statusUpdate(taskManager.getTask(taskId).get(), TaskState.TASK_RUNNING);
    }
    deployChecker.checkDeploys();

    Assert.assertEquals(4, taskManager.getActiveTaskIdsForDeploy(requestId, secondDeployId).size());
    Assert.assertEquals(DeployState.SUCCEEDED, deployManager.getDeployResult(requestId, secondDeployId).get().getDeployState());
  }

  @Test
  public void testCancelDeploy() {
    initRequest();

    SingularityRequest request = requestResource.getRequest(requestId).getRequest();

    initFirstDeploy();

    SingularityTask firstTask = launchTask(request, firstDeploy, 1, TaskState.TASK_RUNNING);

    deploy(secondDeployId, Optional.<Boolean>absent(), Optional.of(1), Optional.of(false), false);
    deployChecker.checkDeploys();
    scheduler.drainPendingQueue();
    Assert.assertEquals(1, taskManager.getPendingTaskIds().size());

    resourceOffers();
    Assert.assertEquals(1, taskManager.getActiveTaskIdsForDeploy(requestId, secondDeployId).size());

    SingularityTaskId firstNewTaskId = taskManager.getActiveTaskIdsForDeploy(requestId, secondDeployId).get(0);
    statusUpdate(taskManager.getTask(firstNewTaskId).get(), TaskState.TASK_RUNNING);
    deployResource.cancelDeploy(requestId, secondDeployId);

    deployChecker.checkDeploys();

    Assert.assertTrue(taskManager.getCleanupTaskIds().contains(firstNewTaskId));
    Assert.assertFalse(taskManager.getCleanupTaskIds().contains(firstTask.getTaskId()));
    Assert.assertEquals(DeployState.CANCELED, deployManager.getDeployResult(requestId, secondDeployId).get().getDeployState());

  }

  @Test
  public void testDeployFails() {
    initRequest();

    SingularityRequest request = requestResource.getRequest(requestId).getRequest();

    initFirstDeploy();

    SingularityTask firstTask = launchTask(request, firstDeploy, 1, TaskState.TASK_RUNNING);

    deploy(secondDeployId, Optional.<Boolean>absent(), Optional.of(1), Optional.of(false), false);
    deployChecker.checkDeploys();
    scheduler.drainPendingQueue();
    Assert.assertEquals(1, taskManager.getPendingTaskIds().size());

    resourceOffers();
    Assert.assertEquals(1, taskManager.getActiveTaskIdsForDeploy(requestId, secondDeployId).size());

    SingularityTaskId firstNewTaskId = taskManager.getActiveTaskIdsForDeploy(requestId, secondDeployId).get(0);
    statusUpdate(taskManager.getTask(firstNewTaskId).get(), TaskState.TASK_FAILED);

    deployChecker.checkDeploys();

    Assert.assertFalse(taskManager.getCleanupTaskIds().contains(firstTask.getTaskId()));
    Assert.assertEquals(DeployState.FAILED, deployManager.getDeployResult(requestId, secondDeployId).get().getDeployState());
  }

  @Test
  public void testDeployFailsForInvalidRequestState() {
    initRequest();

    SingularityRequest request = requestResource.getRequest(requestId).getRequest();

    initFirstDeploy();

    deploy(secondDeployId, Optional.<Boolean>absent(), Optional.of(1), Optional.of(false), false);
    requestManager.pause(request, System.currentTimeMillis(), Optional.<String>absent(), Optional.<String>absent());
    deployChecker.checkDeploys();

    Assert.assertEquals(DeployState.FAILED, deployManager.getDeployResult(requestId, secondDeployId).get().getDeployState());
  }

  @Test
  public void testDeployFailsAfterMaxTaskRetries() {
    initRequest();

    SingularityDeployBuilder db = new SingularityDeployBuilder(requestId, firstDeployId);
    db.setMaxTaskRetries(Optional.of(1));
    SingularityDeploy deploy = initDeploy(db, System.currentTimeMillis());

    deployChecker.checkDeploys();
    Assert.assertTrue(!deployManager.getDeployResult(requestId, firstDeployId).isPresent());

    SingularityTask task = launchTask(request, deploy, System.currentTimeMillis(), 1, TaskState.TASK_FAILED);

    deployChecker.checkDeploys();
    Assert.assertEquals(deployManager.getPendingDeploys().get(0).getCurrentDeployState(), DeployState.WAITING);

    SingularityTask taskTryTwo = launchTask(request, deploy, System.currentTimeMillis(), 1, TaskState.TASK_FAILED);

    deployChecker.checkDeploys();
    Assert.assertEquals(deployManager.getDeployResult(requestId, firstDeployId).get().getDeployState(), DeployState.FAILED);
  }

  @Test
  public void testDeploySucceedsWithTaskRetries() {
    initRequest();

    SingularityDeployBuilder db = new SingularityDeployBuilder(requestId, firstDeployId);
    db.setMaxTaskRetries(Optional.of(1));
    SingularityDeploy deploy = initDeploy(db, System.currentTimeMillis());

    deployChecker.checkDeploys();
    Assert.assertTrue(!deployManager.getDeployResult(requestId, firstDeployId).isPresent());

    SingularityTask task = launchTask(request, deploy, System.currentTimeMillis(), 1, TaskState.TASK_FAILED);

    deployChecker.checkDeploys();
    Assert.assertEquals(deployManager.getPendingDeploys().get(0).getCurrentDeployState(), DeployState.WAITING);

    SingularityTask taskTryTwo = launchTask(request, deploy, System.currentTimeMillis(), 1, TaskState.TASK_RUNNING);

    deployChecker.checkDeploys();
    Assert.assertEquals(deployManager.getDeployResult(requestId, firstDeployId).get().getDeployState(), DeployState.SUCCEEDED);
  }

  @Test
  public void testLbUpdatesAfterEachDeployStep() {
    initLoadBalancedRequest();

    SingularityRequest request = requestResource.getRequest(requestId).getRequest();
    requestResource.postRequest(request.toBuilder().setInstances(Optional.of(2)).build());
    initFirstDeploy();
    SingularityTask firstTask = launchTask(request, firstDeploy, 1, TaskState.TASK_RUNNING);
    SingularityTask secondTask = launchTask(request, firstDeploy, 2, TaskState.TASK_RUNNING);

    deploy(secondDeployId, Optional.<Boolean>absent(), Optional.of(1), Optional.<Boolean> absent(), true);
    deployChecker.checkDeploys();
    scheduler.drainPendingQueue();
    Assert.assertEquals(1, taskManager.getPendingTaskIds().size());

    resourceOffers();
    Assert.assertEquals(1, taskManager.getActiveTaskIdsForDeploy(requestId, secondDeployId).size());
    SingularityTaskId firstNewTaskId = taskManager.getActiveTaskIdsForDeploy(requestId, secondDeployId).get(0);

    statusUpdate(taskManager.getTask(firstNewTaskId).get(), TaskState.TASK_RUNNING);
    deployChecker.checkDeploys();
    SingularityPendingDeploy pendingDeploy = deployManager.getPendingDeploy(requestId).get();
    Assert.assertEquals(DeployState.WAITING, pendingDeploy.getCurrentDeployState());

    testingLbClient.setNextBaragonRequestState(BaragonRequestState.WAITING);

    deployChecker.checkDeploys();
    pendingDeploy = deployManager.getPendingDeploy(requestId).get();
    Assert.assertEquals(DeployState.WAITING, pendingDeploy.getCurrentDeployState());

    testingLbClient.setNextBaragonRequestState(BaragonRequestState.SUCCESS);

    deployChecker.checkDeploys();
    Assert.assertTrue(taskManager.getCleanupTaskIds().contains(firstTask.getTaskId()));

    pendingDeploy = deployManager.getPendingDeploy(requestId).get();
    SingularityDeployProgress deployProgressStepOne = pendingDeploy.getDeployProgress().get();
    Assert.assertTrue(deployProgressStepOne.isStepComplete());
    Assert.assertEquals(1, deployProgressStepOne.getTargetActiveInstances());

    cleaner.drainCleanupQueue();
    statusUpdate(firstTask, TaskState.TASK_KILLED);

    deployChecker.checkDeploys();

    pendingDeploy = deployManager.getPendingDeploy(requestId).get();
    Assert.assertFalse(pendingDeploy.getDeployProgress().get().isStepComplete());
    Assert.assertEquals(2, pendingDeploy.getDeployProgress().get().getTargetActiveInstances());

    scheduler.drainPendingQueue();
    Assert.assertEquals(1, taskManager.getPendingTaskIds().size());

    resourceOffers();
    Assert.assertEquals(2, taskManager.getActiveTaskIdsForDeploy(requestId, secondDeployId).size());

    SingularityTaskId secondNewTaskId = null;
    for (SingularityTaskId taskId : taskManager.getActiveTaskIdsForDeploy(requestId, secondDeployId)) {
      if (taskId.getInstanceNo() == 2) {
        secondNewTaskId = taskId;
      }
    }

    statusUpdate(taskManager.getTask(secondNewTaskId).get(), TaskState.TASK_RUNNING);
    testingLbClient.setNextBaragonRequestState(BaragonRequestState.WAITING);

    deployChecker.checkDeploys();
    pendingDeploy = deployManager.getPendingDeploy(requestId).get();
    Assert.assertEquals(DeployState.WAITING, pendingDeploy.getCurrentDeployState());

    testingLbClient.setNextBaragonRequestState(BaragonRequestState.SUCCESS);

    deployChecker.checkDeploys();

    Assert.assertEquals(2, taskManager.getActiveTaskIdsForDeploy(requestId, secondDeployId).size());
    Assert.assertEquals(DeployState.SUCCEEDED, deployManager.getDeployResult(requestId, secondDeployId).get().getDeployState());
  }

  @Test
  public void testCanceledDeployTasksStayActiveUntilReplaced() {
    initRequest();

    SingularityRequest request = requestResource.getRequest(requestId).getRequest();

    requestResource.postRequest(request.toBuilder().setInstances(Optional.of(2)).build());

    initFirstDeploy();

    SingularityTask firstTask = launchTask(request, firstDeploy, 1, TaskState.TASK_RUNNING);
    SingularityTask secondTask = launchTask(request, firstDeploy, 2, TaskState.TASK_RUNNING);

    deploy(secondDeployId, Optional.<Boolean> absent(), Optional.of(1), Optional.<Boolean> absent(), false);
    deployChecker.checkDeploys();
    scheduler.drainPendingQueue();
    Assert.assertEquals(1, taskManager.getPendingTaskIds().size());

    resourceOffers();
    Assert.assertEquals(1, taskManager.getActiveTaskIdsForDeploy(requestId, secondDeployId).size());

    SingularityTaskId firstNewTaskId = taskManager.getActiveTaskIdsForDeploy(requestId, secondDeployId).get(0);
    statusUpdate(taskManager.getTask(firstNewTaskId).get(), TaskState.TASK_RUNNING);
    deployChecker.checkDeploys();

    Assert.assertEquals(1, taskManager.getCleanupTaskIds().size());
    Assert.assertTrue(taskManager.getCleanupTaskIds().contains(firstTask.getTaskId()));
    SingularityDeployProgress deployProgressStepOne = deployManager.getPendingDeploys().get(0).getDeployProgress().get();
    Assert.assertTrue(deployProgressStepOne.isStepComplete());
    Assert.assertEquals(1, deployProgressStepOne.getTargetActiveInstances());

    cleaner.drainCleanupQueue();
    statusUpdate(firstTask, TaskState.TASK_KILLED);

    deployChecker.checkDeploys();
    deployResource.cancelDeploy(requestId, secondDeployId);
    deployChecker.checkDeploys();

    scheduler.drainPendingQueue();
    List<SingularityPendingTaskId> pendingTaskIds = taskManager.getPendingTaskIds();
    Assert.assertEquals(1, pendingTaskIds.size());
    Assert.assertEquals(firstDeployId, pendingTaskIds.get(0).getDeployId());

    cleaner.drainCleanupQueue();
    List<SingularityTaskId> cleanupTaskIds = taskManager.getCleanupTaskIds();
    Assert.assertEquals(1, cleanupTaskIds.size());
    Assert.assertEquals(secondDeployId, cleanupTaskIds.get(0).getDeployId());

    resourceOffers();
    for (SingularityTaskId taskId : taskManager.getActiveTaskIdsForDeploy(requestId, firstDeployId)) {
      statusUpdate(taskManager.getTask(taskId).get(), TaskState.TASK_RUNNING);
    }

    cleaner.drainCleanupQueue();

    Assert.assertEquals(0, taskManager.getCleanupTaskIds().size());
    Assert.assertEquals(2, taskManager.getActiveTaskIdsForDeploy(requestId, firstDeployId).size());
  }

  @Test
  public void testAfterDeployWaitsForScheduledTaskToFinish() {
    initScheduledRequest();
    initFirstDeploy();

    SingularityTask firstTask = launchTask(request, firstDeploy, 1, TaskState.TASK_RUNNING);

    Assert.assertTrue(taskManager.getPendingTasks().isEmpty());
    Assert.assertTrue(taskManager.getActiveTaskIds().contains(firstTask.getTaskId()));
    Assert.assertEquals(1, taskManager.getActiveTaskIds().size());
    Assert.assertTrue(taskManager.getCleanupTaskIds().isEmpty());

    deploy("nextDeployId");
    deployChecker.checkDeploys();
    scheduler.drainPendingQueue();

    // no second task should be scheduled

    Assert.assertTrue(taskManager.getPendingTasks().isEmpty());
    Assert.assertTrue(taskManager.getActiveTaskIds().contains(firstTask.getTaskId()));
    Assert.assertEquals(1, taskManager.getActiveTaskIds().size());
    Assert.assertTrue(!taskManager.getCleanupTaskIds().isEmpty());

    statusUpdate(firstTask, TaskState.TASK_FINISHED);
    scheduler.drainPendingQueue();
    cleaner.drainCleanupQueue();

    Assert.assertTrue(!taskManager.getPendingTasks().isEmpty());
    Assert.assertTrue(taskManager.getActiveTaskIds().isEmpty());
    Assert.assertTrue(taskManager.getCleanupTaskIds().isEmpty());

    SingularityPendingTaskId pendingTaskId = taskManager.getPendingTaskIds().get(0);

    Assert.assertEquals("nextDeployId", pendingTaskId.getDeployId());
    Assert.assertEquals(requestId, pendingTaskId.getRequestId());
  }

  @Test
  public void testScheduledJobLivesThroughDeploy() {
    initScheduledRequest();
    initFirstDeploy();

    createAndSchedulePendingTask(firstDeployId);

    Assert.assertTrue(!taskManager.getPendingTaskIds().isEmpty());

    deploy("d2");
    scheduler.drainPendingQueue();

    deployChecker.checkDeploys();

    scheduler.drainPendingQueue();

    Assert.assertTrue(!taskManager.getPendingTaskIds().isEmpty());
  }

  @Test
  public void testUnpauseOnDeploy() {
    initRequest();
    initFirstDeploy();

    requestManager.pause(request, System.currentTimeMillis(), Optional.<String>absent(), Optional.<String>absent());

    boolean exception = false;

    try {
      deploy("d2");
    } catch (Exception e) {
      exception = true;
    }

    Assert.assertTrue(exception);

    deploy("d3", Optional.of(true));

    Assert.assertTrue(requestManager.getRequest(requestId).get().getState() == RequestState.DEPLOYING_TO_UNPAUSE);

<<<<<<< HEAD
    scheduler.drainPendingQueue(stateCacheProvider.get());
    sms.resourceOffers(Arrays.asList(createOffer(20, 20000, "slave1", "host1")));
=======
    scheduler.drainPendingQueue();
    sms.resourceOffers(driver, Arrays.asList(createOffer(20, 20000, "slave1", "host1")));
>>>>>>> 8ce3c278
    statusUpdate(taskManager.getActiveTasks().get(0), TaskState.TASK_FAILED);

    deployChecker.checkDeploys();

    Assert.assertTrue(requestManager.getRequest(requestId).get().getState() == RequestState.PAUSED);

    Assert.assertTrue(taskManager.getActiveTaskIds().isEmpty());
    Assert.assertTrue(taskManager.getPendingTaskIds().isEmpty());
    Assert.assertTrue(requestManager.getPendingRequests().isEmpty());

    deploy("d4", Optional.of(true));

    Assert.assertTrue(requestManager.getRequest(requestId).get().getState() == RequestState.DEPLOYING_TO_UNPAUSE);

<<<<<<< HEAD
    scheduler.drainPendingQueue(stateCacheProvider.get());
    sms.resourceOffers(Arrays.asList(createOffer(20, 20000, "slave1", "host1")));
=======
    scheduler.drainPendingQueue();
    sms.resourceOffers(driver, Arrays.asList(createOffer(20, 20000, "slave1", "host1")));
>>>>>>> 8ce3c278

    statusUpdate(taskManager.getActiveTasks().get(0), TaskState.TASK_RUNNING);
    deployChecker.checkDeploys();

    RequestState requestState = requestManager.getRequest(requestId).get().getState();

    Assert.assertTrue(requestState == RequestState.ACTIVE);
  }

  @Test
  public void testSkipDeployHealthchecks() {
    initRequest();

    final String deployId = "deploy_test";

    SingularityDeployBuilder db = new SingularityDeployBuilder(requestId, deployId);
    db.setHealthcheckUri(Optional.of("http://uri"));
    db.setSkipHealthchecksOnDeploy(Optional.of(true));

    SingularityDeploy deploy = initDeploy(db, System.currentTimeMillis());

    deployChecker.checkDeploys();

    Assert.assertTrue(!deployManager.getDeployResult(requestId, deployId).isPresent());

    launchTask(request, deploy, System.currentTimeMillis(), 1, TaskState.TASK_RUNNING);

    deployChecker.checkDeploys();

    Assert.assertEquals(DeployState.SUCCEEDED, deployManager.getDeployResult(requestId, deployId).get().getDeployState());
  }

  @Test
  public void testUsesNewRequestDataFromPendingDeploy() {
    initRequest();
    initFirstDeploy();

    saveAndSchedule(request.toBuilder().setInstances(Optional.of(2)));

    scheduler.drainPendingQueue();

    Assert.assertEquals(2, taskManager.getPendingTaskIds().size());
    Assert.assertEquals(2, requestManager.getRequest(requestId).get().getRequest().getInstancesSafe());

    SingularityRequest request = requestResource.getRequest(requestId).getRequest();
    SingularityRequest newRequest = request.toBuilder().setInstances(Optional.of(1)).build();

    String deployId = "test_new_request_data";
    SingularityDeploy deploy = new SingularityDeployBuilder(request.getId(), deployId).setCommand(Optional.of("sleep 100")).build();

    deployResource.deploy(new SingularityDeployRequest(deploy, Optional.<Boolean>absent(), Optional.<String>absent(), Optional.of(newRequest)));

    deployChecker.checkDeploys();
    scheduler.drainPendingQueue();

    List<SingularityPendingTaskId> pendingTaskIdsForNewDeploy = new ArrayList<>();
    for (SingularityPendingTaskId pendingTaskId : taskManager.getPendingTaskIds()) {
      if (pendingTaskId.getDeployId().equals(deployId)) {
        pendingTaskIdsForNewDeploy.add(pendingTaskId);
      }
    }

    Assert.assertEquals(1, pendingTaskIdsForNewDeploy.size());
    Assert.assertEquals(2, requestManager.getRequest(requestId).get().getRequest().getInstancesSafe());

    resourceOffers();
    for (SingularityTaskId taskId : taskManager.getActiveTaskIdsForDeploy(requestId, deployId)) {
      statusUpdate(taskManager.getTask(taskId).get(), TaskState.TASK_RUNNING);
    }
    deployChecker.checkDeploys();

    Assert.assertEquals(1, requestManager.getRequest(requestId).get().getRequest().getInstancesSafe());
  }


  @Test(expected = WebApplicationException.class)
  public void testCannotUpdateRequestDuringPendingDeployWithNewData() {
    initRequest();
    SingularityRequest request = requestResource.getRequest(requestId).getRequest();
    SingularityRequest newRequest = request.toBuilder().setInstances(Optional.of(1)).build();

    String deployId = "test_new_request_data";
    SingularityDeploy deploy = new SingularityDeployBuilder(request.getId(), deployId).setCommand(Optional.of("sleep 100")).build();

    deployResource.deploy(new SingularityDeployRequest(deploy, Optional.<Boolean>absent(), Optional.<String>absent(), Optional.of(newRequest)));

    requestResource.postRequest(newRequest);
  }

  @Test
  public void testDeployTimesOut() {
    initRequest();

    final long hourAgo = System.currentTimeMillis() - TimeUnit.HOURS.toMillis(1);

    final String deployId = "timeout_test";

    SingularityDeployBuilder db = new SingularityDeployBuilder(requestId, deployId);
    db.setDeployHealthTimeoutSeconds(Optional.of(TimeUnit.MINUTES.toSeconds(1)));

    initDeploy(db, hourAgo);

    deployChecker.checkDeploys();

    Assert.assertEquals(DeployState.OVERDUE, deployManager.getDeployResult(requestId, deployId).get().getDeployState());
  }

  @Test
  public void testIncrementalDeployInstanceCounter() {
    initRequest();
    SingularityRequest request = requestResource.getRequest(requestId).getRequest();
    requestResource.postRequest(request.toBuilder().setInstances(Optional.of(4)).build());
    initFirstDeploy();

    SingularityTask firstTask = launchTask(request, firstDeploy, 1, TaskState.TASK_RUNNING);
    SingularityTask secondTask = launchTask(request, firstDeploy, 2, TaskState.TASK_RUNNING);
    SingularityTask thirdTask = launchTask(request, firstDeploy, 3, TaskState.TASK_RUNNING);

    deploy(secondDeployId, Optional.<Boolean>absent(), Optional.of(1), Optional.<Boolean>absent(), false);
    deployChecker.checkDeploys();
    scheduler.drainPendingQueue();
    resourceOffers();
    SingularityTaskId firstNewTaskId = taskManager.getActiveTaskIdsForDeploy(requestId, secondDeployId).get(0);
    statusUpdate(taskManager.getTask(firstNewTaskId).get(), TaskState.TASK_RUNNING);
    deployChecker.checkDeploys();

    SingularityDeployProgress deployProgress = deployManager.getPendingDeploy(requestId).get().getDeployProgress().get();
    Assert.assertEquals(1, deployProgress.getTargetActiveInstances());
    Assert.assertEquals(1, deployProgress.getCurrentActiveInstances());

    cleaner.drainCleanupQueue();
    statusUpdate(firstTask, TaskState.TASK_KILLED);

    deployChecker.checkDeploys();
    scheduler.drainPendingQueue();
    resourceOffers();
    for (SingularityTaskId taskId : taskManager.getActiveTaskIdsForDeploy(requestId, secondDeployId)) {
      statusUpdate(taskManager.getTask(taskId).get(), TaskState.TASK_RUNNING);
    }

    deployChecker.checkDeploys();
    deployProgress = deployManager.getPendingDeploy(requestId).get().getDeployProgress().get();
    Assert.assertEquals(2, deployProgress.getTargetActiveInstances());
    Assert.assertEquals(2, deployProgress.getCurrentActiveInstances());

    cleaner.drainCleanupQueue();
    statusUpdate(secondTask, TaskState.TASK_KILLED);

    deployChecker.checkDeploys();
    scheduler.drainPendingQueue();
    resourceOffers();
    for (SingularityTaskId taskId : taskManager.getActiveTaskIdsForDeploy(requestId, secondDeployId)) {
      statusUpdate(taskManager.getTask(taskId).get(), TaskState.TASK_RUNNING);
    }

    deployChecker.checkDeploys();
    deployProgress = deployManager.getPendingDeploy(requestId).get().getDeployProgress().get();
    Assert.assertEquals(3, deployProgress.getTargetActiveInstances());
    Assert.assertEquals(3, deployProgress.getCurrentActiveInstances());
  }

  @Test
  public void testDeployWithImmediateRunIsLaunchedImmediately() {
    initRequestWithType(RequestType.SCHEDULED, false);
    String deployId = "d1";

    SingularityRunNowRequest runNowRequest = new SingularityRunNowRequest(Optional.of("Message"), Optional.absent(), Optional.absent(), Optional.absent(), Optional.absent());
    SingularityDeploy deploy = new SingularityDeployBuilder(requestId, deployId)
        .setRunImmediately(Optional.of(runNowRequest))
        .setCommand(Optional.of("printenv > tmp.txt"))
        .build();
    SingularityDeployRequest deployRequest = new SingularityDeployRequest(deploy, Optional.absent(), Optional.absent());
    deployResource.deploy(deployRequest);
    deployChecker.checkDeploys();

    scheduler.drainPendingQueue();
    resourceOffers();

    Assert.assertEquals(1, taskManager.getNumActiveTasks());
    Assert.assertEquals(0, taskManager.getNumScheduledTasks());
    SingularityTaskId taskId = taskManager.getActiveTaskIdsForDeploy(requestId, deployId).get(0);
    SingularityTask task = taskManager.getTask(taskId).get();

    Assert.assertEquals("printenv > tmp.txt", task.getMesosTask().getCommand().getValue());
  }

  @Test
  public void testDeployWithImmediateRunSchedulesAfterRunningImmediately() {
    initRequestWithType(RequestType.SCHEDULED, false);
    String deployId = "d1";

    SingularityRunNowRequest runNowRequest = new SingularityRunNowRequest(Optional.of("Message"), Optional.absent(), Optional.absent(), Optional.absent(), Optional.absent());
    SingularityDeploy deploy = new SingularityDeployBuilder(requestId, deployId)
        .setRunImmediately(Optional.of(runNowRequest))
        .setCommand(Optional.of("printenv > tmp.txt"))
        .build();
    SingularityDeployRequest deployRequest = new SingularityDeployRequest(deploy, Optional.absent(), Optional.absent());
    deployResource.deploy(deployRequest);
    deployChecker.checkDeploys();

    scheduler.drainPendingQueue();
    resourceOffers();

    SingularityTaskId taskId = taskManager.getActiveTaskIdsForDeploy(requestId, deployId).get(0);
    SingularityTask task = taskManager.getTask(taskId).get();
    statusUpdate(task, TaskState.TASK_RUNNING);
    statusUpdate(task, TaskState.TASK_FINISHED);

    scheduler.drainPendingQueue();
    resourceOffers();

    Assert.assertEquals(0, taskManager.getNumActiveTasks());
    Assert.assertEquals(1, taskManager.getNumScheduledTasks());
  }
}<|MERGE_RESOLUTION|>--- conflicted
+++ resolved
@@ -726,13 +726,8 @@
 
     Assert.assertTrue(requestManager.getRequest(requestId).get().getState() == RequestState.DEPLOYING_TO_UNPAUSE);
 
-<<<<<<< HEAD
-    scheduler.drainPendingQueue(stateCacheProvider.get());
+    scheduler.drainPendingQueue();
     sms.resourceOffers(Arrays.asList(createOffer(20, 20000, "slave1", "host1")));
-=======
-    scheduler.drainPendingQueue();
-    sms.resourceOffers(driver, Arrays.asList(createOffer(20, 20000, "slave1", "host1")));
->>>>>>> 8ce3c278
     statusUpdate(taskManager.getActiveTasks().get(0), TaskState.TASK_FAILED);
 
     deployChecker.checkDeploys();
@@ -747,13 +742,8 @@
 
     Assert.assertTrue(requestManager.getRequest(requestId).get().getState() == RequestState.DEPLOYING_TO_UNPAUSE);
 
-<<<<<<< HEAD
-    scheduler.drainPendingQueue(stateCacheProvider.get());
+    scheduler.drainPendingQueue();
     sms.resourceOffers(Arrays.asList(createOffer(20, 20000, "slave1", "host1")));
-=======
-    scheduler.drainPendingQueue();
-    sms.resourceOffers(driver, Arrays.asList(createOffer(20, 20000, "slave1", "host1")));
->>>>>>> 8ce3c278
 
     statusUpdate(taskManager.getActiveTasks().get(0), TaskState.TASK_RUNNING);
     deployChecker.checkDeploys();
