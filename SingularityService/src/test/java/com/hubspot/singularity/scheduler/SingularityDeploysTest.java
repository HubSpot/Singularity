--- conflicted
+++ resolved
@@ -728,10 +728,7 @@
 
     scheduler.drainPendingQueue();
     sms.resourceOffers(Arrays.asList(createOffer(20, 20000, "slave1", "host1")));
-<<<<<<< HEAD
-=======
-
->>>>>>> 2033dcf3
+
     statusUpdate(taskManager.getActiveTasks().get(0), TaskState.TASK_FAILED);
 
     deployChecker.checkDeploys();
