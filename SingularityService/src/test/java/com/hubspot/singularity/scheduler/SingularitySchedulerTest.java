package com.hubspot.singularity.scheduler;

import java.time.Instant;
import java.time.temporal.ChronoUnit;
import java.util.ArrayList;
import java.util.Arrays;
import java.util.Collections;
import java.util.List;
import java.util.Set;
import java.util.concurrent.TimeUnit;
import java.util.stream.Collectors;

import javax.ws.rs.WebApplicationException;

import org.apache.mesos.v1.Protos.AgentID;
import org.apache.mesos.v1.Protos.Offer;
import org.apache.mesos.v1.Protos.TaskID;
import org.apache.mesos.v1.Protos.TaskState;
import org.apache.mesos.v1.Protos.TaskStatus;
import org.assertj.core.api.Assertions;
import org.junit.Assert;
import org.junit.Test;
import org.mockito.ArgumentMatchers;
import org.mockito.Mockito;

import com.google.common.base.Optional;
import com.google.common.collect.ImmutableList;
import com.google.common.collect.ImmutableMap;
import com.google.common.collect.Sets;
import com.google.inject.Inject;
import com.hubspot.baragon.models.BaragonRequestState;
import com.hubspot.mesos.protos.MesosTaskState;
import com.hubspot.singularity.helpers.MesosProtosUtils;
import com.hubspot.singularity.helpers.MesosUtils;
import com.hubspot.mesos.Resources;
import com.hubspot.mesos.SingularityContainerInfo;
import com.hubspot.mesos.SingularityContainerType;
import com.hubspot.mesos.SingularityDockerInfo;
import com.hubspot.mesos.SingularityDockerNetworkType;
import com.hubspot.mesos.SingularityDockerPortMapping;
import com.hubspot.mesos.SingularityPortMappingType;
import com.hubspot.mesos.SingularityVolume;
import com.hubspot.singularity.DeployState;
import com.hubspot.singularity.ExtendedTaskState;
import com.hubspot.singularity.LoadBalancerRequestType;
import com.hubspot.singularity.MachineState;
import com.hubspot.singularity.RequestCleanupType;
import com.hubspot.singularity.RequestState;
import com.hubspot.singularity.RequestType;
import com.hubspot.singularity.SingularityDeleteResult;
import com.hubspot.singularity.ScheduleType;
import com.hubspot.singularity.SingularityDeploy;
import com.hubspot.singularity.SingularityDeployBuilder;
import com.hubspot.singularity.SingularityDeployMarker;
import com.hubspot.singularity.SingularityDeployResult;
import com.hubspot.singularity.SingularityDeployStatistics;
import com.hubspot.singularity.SingularityKilledTaskIdRecord;
import com.hubspot.singularity.SingularityLoadBalancerUpdate;
import com.hubspot.singularity.SingularityPendingRequest;
import com.hubspot.singularity.SingularityPendingRequest.PendingType;
import com.hubspot.singularity.SingularityPendingTask;
import com.hubspot.singularity.SingularityPendingTaskBuilder;
import com.hubspot.singularity.SingularityPendingTaskId;
import com.hubspot.singularity.SingularityPriorityFreezeParent;
import com.hubspot.singularity.SingularityRequest;
import com.hubspot.singularity.SingularityRequestBuilder;
import com.hubspot.singularity.SingularityRequestCleanup;
import com.hubspot.singularity.SingularityRequestHistory;
import com.hubspot.singularity.SingularityRequestHistory.RequestHistoryType;
import com.hubspot.singularity.SingularityRequestLbCleanup;
import com.hubspot.singularity.SingularityRunNowRequestBuilder;
import com.hubspot.singularity.SingularityShellCommand;
import com.hubspot.singularity.SingularityTask;
import com.hubspot.singularity.SingularityTaskCleanup;
import com.hubspot.singularity.SingularityTaskHealthcheckResult;
import com.hubspot.singularity.SingularityTaskHistoryUpdate;
import com.hubspot.singularity.SingularityTaskId;
import com.hubspot.singularity.SingularityTaskRequest;
import com.hubspot.singularity.SlavePlacement;
import com.hubspot.singularity.TaskCleanupType;
import com.hubspot.singularity.api.SingularityBounceRequest;
import com.hubspot.singularity.api.SingularityDeleteRequestRequest;
import com.hubspot.singularity.api.SingularityDeployRequest;
import com.hubspot.singularity.api.SingularityKillTaskRequest;
import com.hubspot.singularity.api.SingularityPauseRequest;
import com.hubspot.singularity.api.SingularityPriorityFreeze;
import com.hubspot.singularity.api.SingularityRunNowRequest;
import com.hubspot.singularity.api.SingularityScaleRequest;
import com.hubspot.singularity.data.AbstractMachineManager.StateChangeResult;
import com.hubspot.singularity.data.SingularityValidator;
import com.hubspot.singularity.mesos.OfferCache;
import com.hubspot.singularity.mesos.SingularityMesosTaskPrioritizer;
import com.hubspot.singularity.scheduler.SingularityDeployHealthHelper.DeployHealth;
import com.hubspot.singularity.scheduler.SingularityTaskReconciliation.ReconciliationState;
import com.jayway.awaitility.Awaitility;

public class SingularitySchedulerTest extends SingularitySchedulerTestBase {
  @Inject
  private SingularityValidator validator;

  @Inject
  private SingularityDeployHealthHelper deployHealthHelper;

  @Inject
  private SingularityMesosTaskPrioritizer taskPrioritizer;

  @Inject
  private SingularitySchedulerPoller schedulerPoller;

  @Inject
  private OfferCache offerCache;

  @Inject
  private MesosProtosUtils mesosProtosUtils;

  public SingularitySchedulerTest() {
    super(false);
  }

  private SingularityPendingTask pendingTask(String requestId, String deployId, PendingType pendingType) {
<<<<<<< HEAD
    return new SingularityPendingTask(new SingularityPendingTaskId(requestId, deployId, System.currentTimeMillis(), 1, pendingType, System.currentTimeMillis()),
        Optional.<List<String>> absent(), Optional.<String> absent(), Optional.<String> absent(), Optional.<Boolean> absent(), Optional.<String> absent(), Optional.<Resources>absent(), null, Optional.<String>absent());
=======
    return new SingularityPendingTaskBuilder()
        .setPendingTaskId(new SingularityPendingTaskId(requestId, deployId, System.currentTimeMillis(), 1, pendingType, System.currentTimeMillis()))
        .build();
>>>>>>> 19267fb8
  }

  @Test
  public void testOfferCacheRescindOffers() {
    configuration.setCacheOffers(true);
    configuration.setOfferCacheSize(2);

    List<Offer> offers2 = resourceOffers(); // cached as well

    sms.rescind(offers2.get(0).getId());
    sms.rescind(offers2.get(1).getId());

    initRequest();
    initFirstDeploy();

    requestResource.postRequest(request.toBuilder().setSlavePlacement(Optional.of(SlavePlacement.SEPARATE)).setInstances(Optional.of(2)).build(), singularityUser);

    schedulerPoller.runActionOnPoll();

    Assert.assertEquals(0, taskManager.getActiveTasks().size());

    resourceOffers();

    int numTasks = taskManager.getActiveTasks().size();

    Assert.assertEquals(2, numTasks);

    startAndDeploySecondRequest();

    schedulerPoller.runActionOnPoll();

    Assert.assertEquals(numTasks, taskManager.getActiveTasks().size());

    resourceOffers();

    Assert.assertTrue(taskManager.getActiveTasks().size() > numTasks);
  }

  @Test
  public void testOfferCache() {
    configuration.setCacheOffers(true);
    configuration.setOfferCacheSize(2);
    List<Offer> offers2 = resourceOffers();

    sms.rescind(offers2.get(0).getId());

    initRequest();
    initFirstDeploy();

    requestResource.postRequest(request.toBuilder().setSlavePlacement(Optional.of(SlavePlacement.SEPARATE)).setInstances(Optional.of(2)).build(), singularityUser);

    schedulerPoller.runActionOnPoll();

    Assert.assertEquals(1, taskManager.getActiveTasks().size());

    resourceOffers();

    Assert.assertEquals(2, taskManager.getActiveTasks().size());
  }

  @Test
  public void testOfferCombination() {
    configuration.setCacheOffers(true);
    configuration.setOfferCacheSize(2);

    // Each are half of needed memory
    Offer offer1 = createOffer(1, 64, "slave1", "host1");
    Offer offer2 = createOffer(1, 64, "slave1", "host1");
    sms.resourceOffers(ImmutableList.of(offer1, offer2));

    initRequest();
    initFirstDeploy();
    requestManager.addToPendingQueue(new SingularityPendingRequest(requestId, firstDeployId, System.currentTimeMillis(), Optional.absent(), PendingType.TASK_DONE,
        Optional.absent(), Optional.absent()));

    schedulerPoller.runActionOnPoll();

    Assert.assertEquals(1, taskManager.getActiveTasks().size());

    Assert.assertEquals(2, taskManager.getActiveTasks().get(0).getOffers().size());
  }

  @Test
  public void testLeftoverCachedOffersAreReturnedToCache() throws Exception {
    configuration.setCacheOffers(true);

    Offer neededOffer = createOffer(1, 128, "slave1", "host1", Optional.absent(), Collections.emptyMap(), new String[]{"80:81"});
    Offer extraOffer = createOffer(4, 256, "slave1", "host1", Optional.absent(), Collections.emptyMap(), new String[]{"83:84"});

    sms.resourceOffers(ImmutableList.of(neededOffer, extraOffer));

    initRequest();

    firstDeploy = initAndFinishDeploy(request, new SingularityDeployBuilder(request.getId(), firstDeployId)
        .setCommand(Optional.of("sleep 100")), Optional.of(new Resources(1, 128, 2, 0)));

    requestManager.addToPendingQueue(
        new SingularityPendingRequest(
            requestId,
            firstDeployId,
            System.currentTimeMillis(),
            Optional.absent(),
            PendingType.TASK_DONE,
            Optional.absent(),
            Optional.absent()
        )
    );

    schedulerPoller.runActionOnPoll();

    List<Offer> cachedOffers = offerCache.peekOffers();
    Assert.assertEquals(1, cachedOffers.size());
  }

  @Test
  public void testLeftoverNewOffersAreCached() {
    configuration.setCacheOffers(true);

    Offer neededOffer = createOffer(1, 128, "slave1", "host1");
    Offer extraOffer = createOffer(4, 256, "slave1", "host1");

    initRequest();
    initFirstDeploy();

    requestManager.addToPendingQueue(
        new SingularityPendingRequest(
            requestId,
            firstDeployId,
            System.currentTimeMillis(),
            Optional.absent(),
            PendingType.TASK_DONE,
            Optional.absent(),
            Optional.absent()
        )
    );

    sms.resourceOffers(ImmutableList.of(neededOffer, extraOffer));

    List<Offer> cachedOffers = offerCache.peekOffers();
    Assert.assertEquals(1, cachedOffers.size());
  }

  @Test
  public void testSchedulerIsolatesPendingTasksBasedOnDeploy() {
    initRequest();
    initFirstDeploy();
    initSecondDeploy();

    SingularityPendingTask p1 = pendingTask(requestId, firstDeployId, PendingType.ONEOFF);
    SingularityPendingTask p2 = pendingTask(requestId, firstDeployId, PendingType.TASK_DONE);
    SingularityPendingTask p3 = pendingTask(requestId, secondDeployId, PendingType.TASK_DONE);

    taskManager.savePendingTask(p1);
    taskManager.savePendingTask(p2);
    taskManager.savePendingTask(p3);

    requestManager.addToPendingQueue(new SingularityPendingRequest(requestId, secondDeployId, System.currentTimeMillis(), Optional.<String> absent(), PendingType.NEW_DEPLOY,
        Optional.<Boolean> absent(), Optional.<String> absent()));

    scheduler.drainPendingQueue();

    // we expect there to be 3 pending tasks :

    List<SingularityPendingTask> returnedScheduledTasks = taskManager.getPendingTasks();

    Assert.assertEquals(3, returnedScheduledTasks.size());
    Assert.assertTrue(returnedScheduledTasks.contains(p1));
    Assert.assertTrue(returnedScheduledTasks.contains(p2));
    Assert.assertTrue(!returnedScheduledTasks.contains(p3));

    boolean found = false;

    for (SingularityPendingTask pendingTask : returnedScheduledTasks) {
      if (pendingTask.getPendingTaskId().getDeployId().equals(secondDeployId)) {
        found = true;
        Assert.assertEquals(PendingType.NEW_DEPLOY, pendingTask.getPendingTaskId().getPendingType());
      }
    }

    Assert.assertTrue(found);
  }

  @Test
  public void testCleanerLeavesPausedRequestTasksByDemand() {
    initScheduledRequest();
    initFirstDeploy();

    SingularityTask firstTask = launchTask(request, firstDeploy, 1, TaskState.TASK_RUNNING);
    createAndSchedulePendingTask(firstDeployId);

    requestResource.pause(requestId, Optional.of(new SingularityPauseRequest(Optional.of(false), Optional. absent(), Optional. absent(), Optional.absent(), Optional.absent())), singularityUser);

    cleaner.drainCleanupQueue();

    Assert.assertTrue(taskManager.getKilledTaskIdRecords().isEmpty());
    Assert.assertTrue(taskManager.getPendingTaskIds().isEmpty());
    Assert.assertTrue(requestManager.getCleanupRequests().isEmpty());

    statusUpdate(firstTask, TaskState.TASK_FINISHED);

    // make sure something new isn't scheduled!
    Assert.assertTrue(taskManager.getPendingTaskIds().isEmpty());
  }

  @Test
  public void testTaskKill() {
    initRequest();
    initFirstDeploy();

    SingularityTask firstTask = startTask(firstDeploy);

    taskResource.killTask(firstTask.getTaskId().getId(), Optional.absent(), singularityUser);

    cleaner.drainCleanupQueue();
    killKilledTasks();

    Assert.assertEquals(0, taskManager.getNumCleanupTasks());
    Assert.assertEquals(0, taskManager.getNumActiveTasks());
  }

  @Test
  public void testTaskDestroy() {
    initRequest();
    initFirstDeploy();

    SingularityTask firstTask = startTask(firstDeploy, 1);
    SingularityTask secondTask = startTask(firstDeploy, 2);
    SingularityTask thirdTask = startTask(firstDeploy, 3);

    taskResource.killTask(secondTask.getTaskId().getId(), Optional.of(
        new SingularityKillTaskRequest(Optional.of(true), Optional.of("kill -9 bb"), Optional.absent(), Optional.absent(), Optional.absent())), singularityUser);

    cleaner.drainCleanupQueue();
    killKilledTasks();

    Assert.assertEquals(2, taskManager.getNumActiveTasks());
    Assert.assertEquals(0, requestManager.getCleanupRequests().size());
    Assert.assertEquals(RequestState.ACTIVE, requestManager.getRequest(requestId).get().getState());
  }

  @Test
  public void testTaskBounce() {
    initRequest();
    initFirstDeploy();

    SingularityTask firstTask = startTask(firstDeploy);

    taskResource.killTask(firstTask.getTaskId().getId(), Optional.of(
        new SingularityKillTaskRequest(Optional.absent(), Optional.of("msg"), Optional.absent(), Optional.of(true), Optional.absent())), singularityUser);

    cleaner.drainCleanupQueue();

    killKilledTasks();

    Assert.assertEquals(1, taskManager.getNumCleanupTasks());
    Assert.assertEquals(0, taskManager.getKilledTaskIdRecords().size());

    resourceOffers();
    runLaunchedTasks();

    Assert.assertEquals(1, taskManager.getNumCleanupTasks());
    Assert.assertEquals(0, taskManager.getKilledTaskIdRecords().size());
    Assert.assertEquals(2, taskManager.getNumActiveTasks());

    cleaner.drainCleanupQueue();
    killKilledTasks();

    Assert.assertEquals(0, taskManager.getNumCleanupTasks());
    Assert.assertEquals(1, taskManager.getNumActiveTasks());
  }

  @Test
  public void testBounceWithLoadBalancer() {
    initLoadBalancedRequest();
    initFirstDeploy();
    configuration.setNewTaskCheckerBaseDelaySeconds(1000000);

    SingularityTask taskOne = launchTask(request, firstDeploy, 1, TaskState.TASK_RUNNING);

    saveLoadBalancerState(BaragonRequestState.SUCCESS, taskOne.getTaskId(), LoadBalancerRequestType.ADD);

    requestResource.bounce(requestId, Optional.absent(), singularityUser);

    cleaner.drainCleanupQueue();
    resourceOffers();

    Assert.assertEquals(2, taskManager.getNumActiveTasks());

    List<SingularityTaskId> tasks = taskManager.getActiveTaskIds();
    tasks.remove(taskOne.getTaskId());

    SingularityTaskId taskTwo = tasks.get(0);

    cleaner.drainCleanupQueue();

    runLaunchedTasks();

    cleaner.drainCleanupQueue();

    Assert.assertEquals(0, taskManager.getKilledTaskIdRecords().size());
    Assert.assertEquals(2, taskManager.getNumActiveTasks());

    // add to LB:
    saveLoadBalancerState(BaragonRequestState.SUCCESS, taskTwo, LoadBalancerRequestType.ADD);

    cleaner.drainCleanupQueue();

    Assert.assertEquals(0, taskManager.getKilledTaskIdRecords().size());
    Assert.assertEquals(2, taskManager.getNumActiveTasks());

    saveLoadBalancerState(BaragonRequestState.SUCCESS, taskOne.getTaskId(), LoadBalancerRequestType.REMOVE);

    cleaner.drainCleanupQueue();

    Assert.assertEquals(1, taskManager.getKilledTaskIdRecords().size());

    killKilledTasks();

    Assert.assertEquals(1, taskManager.getNumActiveTasks());
  }

  @Test
  public void testKilledTaskIdRecords() {
    initScheduledRequest();
    initFirstDeploy();

    launchTask(request, firstDeploy, 1, TaskState.TASK_RUNNING);

    requestResource.deleteRequest(requestId, Optional.absent(), singularityUser);

    Assert.assertTrue(requestManager.getCleanupRequests().size() == 1);

    cleaner.drainCleanupQueue();

    Assert.assertTrue(!taskManager.getKilledTaskIdRecords().isEmpty());

    killKilledTasks();
    cleaner.drainCleanupQueue();

    Assert.assertTrue(requestManager.getCleanupRequests().isEmpty());
    Assert.assertTrue(taskManager.getKilledTaskIdRecords().isEmpty());
  }

  @Test
  public void testLongRunningTaskKills() {
    initScheduledRequest();
    initFirstDeploy();

    launchTask(request, firstDeploy, 1, TaskState.TASK_RUNNING);

    initSecondDeploy();
    deployChecker.checkDeploys();

    Assert.assertTrue(taskManager.getKilledTaskIdRecords().isEmpty());
    Assert.assertTrue(!taskManager.getCleanupTasks().isEmpty());

    cleaner.drainCleanupQueue();

    Assert.assertTrue(taskManager.getKilledTaskIdRecords().isEmpty());
    Assert.assertTrue(!taskManager.getCleanupTasks().isEmpty());

    requestManager.activate(request.toBuilder().setKillOldNonLongRunningTasksAfterMillis(Optional.<Long>of(0L)).build(), RequestHistoryType.CREATED, System.currentTimeMillis(), Optional.<String>absent(), Optional.<String>absent());

    cleaner.drainCleanupQueue();

    Assert.assertTrue(!taskManager.getKilledTaskIdRecords().isEmpty());
    Assert.assertTrue(taskManager.getCleanupTasks().isEmpty());
  }

  @Test
  public void testSchedulerCanBatchOnOffers() {
    initRequest();
    initFirstDeploy();

    requestResource.postRequest(request.toBuilder().setInstances(Optional.of(3)).build(), singularityUser);
    scheduler.drainPendingQueue();

    List<Offer> oneOffer = Arrays.asList(createOffer(12, 1024));
    sms.resourceOffers(oneOffer);

    Assert.assertTrue(taskManager.getActiveTasks().size() == 3);
    Assert.assertTrue(taskManager.getPendingTaskIds().isEmpty());
    Assert.assertTrue(requestManager.getPendingRequests().isEmpty());
  }

  @Test
  public void testSchedulerExhaustsOffers() {
    initRequest();
    initFirstDeploy();

    requestResource.postRequest(request.toBuilder().setInstances(Optional.of(10)).build(), singularityUser);
    scheduler.drainPendingQueue();

    sms.resourceOffers(Arrays.asList(createOffer(2, 1024), createOffer(1, 1024)));

    Assert.assertEquals(3, taskManager.getActiveTaskIds().size());
    Assert.assertEquals(7, taskManager.getPendingTaskIds().size());
  }

  @Test
  public void testSchedulerRandomizesOffers() {
    initRequest();
    initFirstDeploy();

    requestResource.postRequest(request.toBuilder().setInstances(Optional.of(15)).build(), singularityUser);
    scheduler.drainPendingQueue();

    sms.resourceOffers(Arrays.asList(createOffer(20, 1024), createOffer(20, 1024)));

    Assert.assertEquals(15, taskManager.getActiveTaskIds().size());

    Set<String> offerIds = Sets.newHashSet();

    for (SingularityTask activeTask : taskManager.getActiveTasks()) {
      offerIds.addAll(activeTask.getOffers().stream().map((o) -> o.getId().getValue()).collect(Collectors.toList()));
    }

    Assert.assertEquals(2, offerIds.size());
  }

  @Test
  public void testSchedulerHandlesFinishedTasks() {
    initScheduledRequest();
    initFirstDeploy();

    schedule = "*/1 * * * * ? 1995";

    // cause it to be pending
    requestResource.postRequest(request.toBuilder().setQuartzSchedule(Optional.of(schedule)).build(), singularityUser);
    scheduler.drainPendingQueue();

    Assert.assertTrue(requestResource.getActiveRequests(singularityUser, false, false, false, 10).isEmpty());
    Assert.assertTrue(requestManager.getRequest(requestId).get().getState() == RequestState.FINISHED);
    Assert.assertTrue(taskManager.getPendingTaskIds().isEmpty());

    schedule = "*/1 * * * * ?";
    requestResource.postRequest(request.toBuilder().setQuartzSchedule(Optional.of(schedule)).build(), singularityUser);
    scheduler.drainPendingQueue();

    Assert.assertTrue(!requestResource.getActiveRequests(singularityUser, false, false, false, 10).isEmpty());
    Assert.assertTrue(requestManager.getRequest(requestId).get().getState() == RequestState.ACTIVE);

    Assert.assertTrue(!taskManager.getPendingTaskIds().isEmpty());
  }

  @Test
  public void testOneOffsDontRunByThemselves() {
    SingularityRequestBuilder bldr = new SingularityRequestBuilder(requestId, RequestType.ON_DEMAND);
    requestResource.postRequest(bldr.build(), singularityUser);
    Assert.assertTrue(requestManager.getPendingRequests().isEmpty());

    deploy("d2");
    Assert.assertTrue(requestManager.getPendingRequests().isEmpty());

    deployChecker.checkDeploys();

    Assert.assertTrue(requestManager.getPendingRequests().isEmpty());

    requestResource.scheduleImmediately(singularityUser, requestId);

    resourceOffers();

    Assert.assertEquals(1, taskManager.getActiveTaskIds().size());

    statusUpdate(taskManager.getActiveTasks().get(0), TaskState.TASK_FINISHED);

    resourceOffers();
    Assert.assertEquals(0, taskManager.getActiveTaskIds().size());
    Assert.assertEquals(0, taskManager.getPendingTaskIds().size());

    requestResource.scheduleImmediately(singularityUser, requestId);

    resourceOffers();

    Assert.assertEquals(1, taskManager.getActiveTaskIds().size());

    statusUpdate(taskManager.getActiveTasks().get(0), TaskState.TASK_LOST);

    resourceOffers();
    Assert.assertEquals(0, taskManager.getActiveTaskIds().size());
    Assert.assertEquals(0, taskManager.getPendingTaskIds().size());
  }

  @Test
  public void testOneOffsDontMoveDuringDecomission() {
    SingularityRequestBuilder bldr = new SingularityRequestBuilder(requestId, RequestType.ON_DEMAND);
    requestResource.postRequest(bldr.build(), singularityUser);
    deploy("d2");

    requestResource.scheduleImmediately(singularityUser, requestId);

    validateTaskDoesntMoveDuringDecommission();
  }

  private void validateTaskDoesntMoveDuringDecommission() {
    sms.resourceOffers(Arrays.asList(createOffer(1, 129, "slave1", "host1", Optional.of("rack1"))));
    sms.resourceOffers(Arrays.asList(createOffer(1, 129, "slave2", "host2", Optional.of("rack1"))));

    Assert.assertEquals(1, taskManager.getActiveTaskIds().size());

    Assert.assertEquals("host1", taskManager.getActiveTaskIds().get(0).getSanitizedHost());

    Assert.assertEquals(StateChangeResult.SUCCESS, slaveManager.changeState("slave1", MachineState.STARTING_DECOMMISSION, Optional.<String> absent(), Optional.of("user1")));

    sms.resourceOffers(Arrays.asList(createOffer(1, 129, "slave2", "host2", Optional.of("rack1"))));

    cleaner.drainCleanupQueue();

    sms.resourceOffers(Arrays.asList(createOffer(1, 129, "slave2", "host2", Optional.of("rack1"))));

    cleaner.drainCleanupQueue();

    // task should not move!
    Assert.assertEquals(1, taskManager.getActiveTaskIds().size());
    Assert.assertEquals("host1", taskManager.getActiveTaskIds().get(0).getSanitizedHost());
    Assert.assertTrue(taskManager.getKilledTaskIdRecords().isEmpty());
    Assert.assertTrue(taskManager.getCleanupTaskIds().size() == 1);
  }

  @Test
  public void testCustomResourcesWithRunNowRequest() {
    SingularityRequestBuilder bldr = new SingularityRequestBuilder(requestId, RequestType.ON_DEMAND);
    requestResource.postRequest(bldr.build(), singularityUser);
    deploy("d2");

    SingularityRunNowRequest runNowRequest = new SingularityRunNowRequestBuilder()
        .setResources(new Resources(2, 2, 0))
        .build();
    requestResource.scheduleImmediately(singularityUser, requestId, runNowRequest);

    scheduler.drainPendingQueue();

    SingularityPendingTask pendingTaskWithResourcs = taskManager.getPendingTasks().get(0);
    Assert.assertTrue(pendingTaskWithResourcs.getResources().isPresent());
    Assert.assertEquals(pendingTaskWithResourcs.getResources().get().getCpus(), 2, 0.0);

    sms.resourceOffers(Arrays.asList(createOffer(5, 5, "slave1", "host1", Optional.of("rack1"))));

    SingularityTask task = taskManager.getActiveTasks().get(0);
    Assert.assertEquals(MesosUtils.getNumCpus(mesosProtosUtils.toResourceList(task.getMesosTask().getResources()), Optional.<String>absent()), 2.0, 0.0);
  }

  @Test
  public void testRunOnceRunOnlyOnce() {
    SingularityRequestBuilder bldr = new SingularityRequestBuilder(requestId, RequestType.RUN_ONCE);
    request = bldr.build();
    saveRequest(request);

    deployResource.deploy(new SingularityDeployRequest(new SingularityDeployBuilder(requestId, "d1").setCommand(Optional.of("cmd")).build(), Optional.absent(), Optional.absent()), singularityUser);

    scheduler.drainPendingQueue();

    deployChecker.checkDeploys();

    resourceOffers();

    Assert.assertTrue(deployManager.getRequestDeployState(requestId).get().getActiveDeploy().isPresent());
    Assert.assertTrue(!deployManager.getRequestDeployState(requestId).get().getPendingDeploy().isPresent());

    Assert.assertEquals(1, taskManager.getActiveTaskIds().size());

    statusUpdate(taskManager.getActiveTasks().get(0), TaskState.TASK_LOST);

    resourceOffers();

    Assert.assertTrue(taskManager.getActiveTaskIds().isEmpty());

    deployResource.deploy(new SingularityDeployRequest(new SingularityDeployBuilder(requestId, "d2").setCommand(Optional.of("cmd")).build(), Optional.absent(), Optional.absent()), singularityUser);

    scheduler.drainPendingQueue();

    deployChecker.checkDeploys();

    resourceOffers();

    Assert.assertTrue(deployManager.getRequestDeployState(requestId).get().getActiveDeploy().isPresent());
    Assert.assertTrue(!deployManager.getRequestDeployState(requestId).get().getPendingDeploy().isPresent());

    Assert.assertEquals(1, taskManager.getActiveTaskIds().size());

    statusUpdate(taskManager.getActiveTasks().get(0), TaskState.TASK_FINISHED);

    resourceOffers();

    Assert.assertTrue(taskManager.getActiveTaskIds().isEmpty());
  }


  @Test
  public void testMultipleRunOnceTasks() {
    SingularityRequestBuilder bldr = new SingularityRequestBuilder(requestId, RequestType.RUN_ONCE);
    request = bldr.build();
    saveRequest(request);

    deployResource.deploy(new SingularityDeployRequest(new SingularityDeployBuilder(requestId, "d1").setCommand(Optional.of("cmd")).build(), Optional.absent(), Optional.absent()), singularityUser);
    deployChecker.checkDeploys();
    Assert.assertEquals(1, requestManager.getSizeOfPendingQueue());

    deployResource.deploy(new SingularityDeployRequest(new SingularityDeployBuilder(requestId, "d2").setCommand(Optional.of("cmd")).build(), Optional.absent(), Optional.absent()), singularityUser);
    deployChecker.checkDeploys();
    Assert.assertEquals(2, requestManager.getSizeOfPendingQueue());

    scheduler.drainPendingQueue();

    resourceOffers();
    Assert.assertEquals(2, taskManager.getActiveTaskIds().size());
  }

  @Test
  public void testRunOnceDontMoveDuringDecomission() {
    SingularityRequestBuilder bldr = new SingularityRequestBuilder(requestId, RequestType.RUN_ONCE);
    request = bldr.build();
    saveRequest(request);

    deployResource.deploy(new SingularityDeployRequest(new SingularityDeployBuilder(requestId, "d1").setCommand(Optional.of("cmd")).build(), Optional.absent(), Optional.absent()), singularityUser);

    scheduler.drainPendingQueue();

    deployChecker.checkDeploys();

    validateTaskDoesntMoveDuringDecommission();
  }

  @Test
  public void testDecommissionDoesntKillPendingDeploy() {
    initRequest();

    deployResource.deploy(new SingularityDeployRequest(new SingularityDeployBuilder(requestId, "d1").setCommand(Optional.of("cmd")).build(), Optional.absent(), Optional.absent()), singularityUser);

    scheduler.drainPendingQueue();
    deployChecker.checkDeploys();
    resourceOffers();

    Assert.assertEquals(1, taskManager.getNumActiveTasks());

    slaveResource.decommissionSlave(singularityUser, taskManager.getActiveTasks().get(0).getAgentId().getValue(), null);

    scheduler.checkForDecomissions();

    cleaner.drainCleanupQueue();
    killKilledTasks();

    Assert.assertEquals(1, taskManager.getNumActiveTasks());
    Assert.assertEquals(1, taskManager.getNumCleanupTasks());
    Assert.assertEquals(0, taskManager.getKilledTaskIdRecords().size());

    configuration.setPendingDeployHoldTaskDuringDecommissionMillis(1);

    try {
      Thread.sleep(2);
    } catch (InterruptedException e) {}

    cleaner.drainCleanupQueue();
    killKilledTasks();

    Assert.assertEquals(0, taskManager.getNumActiveTasks());
    Assert.assertEquals(0, taskManager.getNumCleanupTasks());
  }

  @Test
  public void testRetries() {
    SingularityRequestBuilder bldr = new SingularityRequestBuilder(requestId, RequestType.RUN_ONCE);
    request = bldr.setNumRetriesOnFailure(Optional.of(2)).build();
    saveRequest(request);

    deployResource.deploy(new SingularityDeployRequest(new SingularityDeployBuilder(requestId, "d1").setCommand(Optional.of("cmd")).build(), Optional.absent(), Optional.absent()), singularityUser);

    scheduler.drainPendingQueue();
    deployChecker.checkDeploys();
    resourceOffers();

    Assert.assertEquals(1, taskManager.getActiveTaskIds().size());

    statusUpdate(taskManager.getActiveTasks().get(0), TaskState.TASK_LOST);

    resourceOffers();

    Assert.assertEquals(1, taskManager.getActiveTaskIds().size());

    statusUpdate(taskManager.getActiveTasks().get(0), TaskState.TASK_LOST);

    resourceOffers();

    Assert.assertEquals(1, taskManager.getActiveTaskIds().size());

    statusUpdate(taskManager.getActiveTasks().get(0), TaskState.TASK_LOST);

    resourceOffers();

    Assert.assertTrue(taskManager.getActiveTaskIds().isEmpty());
  }

  @Test
  public void testCooldownAfterSequentialFailures() {
    initRequest();
    initFirstDeploy();

    Assert.assertTrue(requestManager.getRequest(requestId).get().getState() == RequestState.ACTIVE);

    configuration.setCooldownAfterFailures(2);

    SingularityTask firstTask = startTask(firstDeploy);
    SingularityTask secondTask = startTask(firstDeploy);

    statusUpdate(firstTask, TaskState.TASK_FAILED);

    Assert.assertTrue(requestManager.getRequest(requestId).get().getState() == RequestState.ACTIVE);

    statusUpdate(secondTask, TaskState.TASK_FAILED);

    Assert.assertTrue(requestManager.getRequest(requestId).get().getState() == RequestState.SYSTEM_COOLDOWN);

    cooldownChecker.checkCooldowns();

    Assert.assertTrue(requestManager.getRequest(requestId).get().getState() == RequestState.SYSTEM_COOLDOWN);

    SingularityTask thirdTask = startTask(firstDeploy);

    statusUpdate(thirdTask, TaskState.TASK_FINISHED);

    Assert.assertTrue(requestManager.getRequest(requestId).get().getState() == RequestState.ACTIVE);
  }

  @Test
  public void testCooldownOnlyWhenTasksRapidlyFail() {
    initRequest();
    initFirstDeploy();

    configuration.setCooldownAfterFailures(1);

    SingularityTask firstTask = startTask(firstDeploy);
    statusUpdate(firstTask, TaskState.TASK_FAILED, Optional.of(System.currentTimeMillis() - TimeUnit.HOURS.toMillis(5)));

    Assert.assertTrue(requestManager.getRequest(requestId).get().getState() == RequestState.ACTIVE);

    SingularityTask secondTask = startTask(firstDeploy);
    statusUpdate(secondTask, TaskState.TASK_FAILED);

    Assert.assertTrue(requestManager.getRequest(requestId).get().getState() == RequestState.SYSTEM_COOLDOWN);
  }

  @Test
  public void testCooldownScalesToInstances() {
    initRequest();
    initFirstDeploy();

    configuration.setCooldownAfterFailures(2);
    configuration.setCooldownAfterPctOfInstancesFail(.51);

    requestManager.activate(request.toBuilder().setInstances(Optional.of(4)).build(), RequestHistoryType.CREATED, System.currentTimeMillis(), Optional.<String> absent(), Optional.<String>absent());

    SingularityTask task1 = startTask(firstDeploy, 1);
    SingularityTask task2 = startTask(firstDeploy, 2);
    SingularityTask task3 = startTask(firstDeploy, 3);
    SingularityTask task4 = startTask(firstDeploy, 4);

    statusUpdate(task1, TaskState.TASK_FAILED);
    statusUpdate(task2, TaskState.TASK_FAILED);
    statusUpdate(task3, TaskState.TASK_FAILED);

    Assert.assertTrue(requestManager.getRequest(requestId).get().getState() == RequestState.ACTIVE);

    task1 = startTask(firstDeploy, 1);
    task2 = startTask(firstDeploy, 2);
    task3 = startTask(firstDeploy, 3);

    statusUpdate(task1, TaskState.TASK_FAILED);
    statusUpdate(task2, TaskState.TASK_FAILED);

    Assert.assertTrue(requestManager.getRequest(requestId).get().getState() == RequestState.ACTIVE);

    statusUpdate(task3, TaskState.TASK_FAILED);

    Assert.assertTrue(requestManager.getRequest(requestId).get().getState() == RequestState.SYSTEM_COOLDOWN);

    statusUpdate(task4, TaskState.TASK_FINISHED);

    Assert.assertTrue(requestManager.getRequest(requestId).get().getState() == RequestState.ACTIVE);
  }

  @Test
  public void testLBCleanup() {
    initLoadBalancedRequest();
    initFirstDeploy();

    configuration.setLoadBalancerRemovalGracePeriodMillis(10000);

    SingularityTask task = launchTask(request, firstDeploy, 1, TaskState.TASK_RUNNING);

    saveLoadBalancerState(BaragonRequestState.SUCCESS, task.getTaskId(), LoadBalancerRequestType.ADD);

    statusUpdate(task, TaskState.TASK_FAILED);

    Assert.assertTrue(!taskManager.getLBCleanupTasks().isEmpty());

    testingLbClient.setNextBaragonRequestState(BaragonRequestState.WAITING);

    cleaner.drainCleanupQueue();
    Assert.assertTrue(!taskManager.getLBCleanupTasks().isEmpty());

    Optional<SingularityLoadBalancerUpdate> lbUpdate = taskManager.getLoadBalancerState(task.getTaskId(), LoadBalancerRequestType.REMOVE);

    Assert.assertTrue(lbUpdate.isPresent());
    Assert.assertTrue(lbUpdate.get().getLoadBalancerState() == BaragonRequestState.WAITING);

    testingLbClient.setNextBaragonRequestState(BaragonRequestState.FAILED);

    cleaner.drainCleanupQueue();
    Assert.assertTrue(!taskManager.getLBCleanupTasks().isEmpty());

    lbUpdate = taskManager.getLoadBalancerState(task.getTaskId(), LoadBalancerRequestType.REMOVE);

    Assert.assertTrue(lbUpdate.isPresent());
    Assert.assertTrue(lbUpdate.get().getLoadBalancerState() == BaragonRequestState.FAILED);

    testingLbClient.setNextBaragonRequestState(BaragonRequestState.SUCCESS);

    cleaner.drainCleanupQueue();

    Assert.assertTrue(!taskManager.getLBCleanupTasks().isEmpty());

    configuration.setLoadBalancerRemovalGracePeriodMillis(0);
    cleaner.drainCleanupQueue();

    Assert.assertTrue(taskManager.getLBCleanupTasks().isEmpty());
    lbUpdate = taskManager.getLoadBalancerState(task.getTaskId(), LoadBalancerRequestType.REMOVE);

    Assert.assertTrue(lbUpdate.isPresent());
    Assert.assertTrue(lbUpdate.get().getLoadBalancerState() == BaragonRequestState.SUCCESS);
    Assert.assertTrue(lbUpdate.get().getLoadBalancerRequestId().getAttemptNumber() == 2);
  }

  @Test
  public void testLbCleanupDoesNotRemoveBeforeAdd() {
    initLoadBalancedRequest();
    initFirstDeploy();
    SingularityTask taskOne = launchTask(request, firstDeploy, 1, TaskState.TASK_RUNNING);

    initSecondDeploy();
    SingularityTask taskTwo = launchTask(request, secondDeploy, 1, TaskState.TASK_RUNNING);
    testingLbClient.setNextBaragonRequestState(BaragonRequestState.WAITING);
    deployChecker.checkDeploys();

    // First task from old deploy is still starting, never got added to LB so it should not have a removal request
    Assert.assertFalse(taskManager.getLoadBalancerState(taskOne.getTaskId(), LoadBalancerRequestType.ADD).isPresent());
    Assert.assertFalse(taskManager.getLoadBalancerState(taskOne.getTaskId(), LoadBalancerRequestType.REMOVE).isPresent());

    // Second task should have an add request
    Assert.assertTrue(taskManager.getLoadBalancerState(taskTwo.getTaskId(), LoadBalancerRequestType.ADD).isPresent());

    testingLbClient.setNextBaragonRequestState(BaragonRequestState.SUCCESS);
    deployChecker.checkDeploys();

    // First task from old deploy should still have no LB updates, but should have a cleanup
    Assert.assertFalse(taskManager.getLoadBalancerState(taskOne.getTaskId(), LoadBalancerRequestType.ADD).isPresent());
    Assert.assertFalse(taskManager.getLoadBalancerState(taskOne.getTaskId(), LoadBalancerRequestType.REMOVE).isPresent());
    Assert.assertTrue(taskManager.getCleanupTaskIds().contains(taskOne.getTaskId()));
  }

  @Test
  public void testLbCleanupSkippedOnSkipRemoveFlag() {
    configuration.setDeleteRemovedRequestsFromLoadBalancer(true);
    initLoadBalancedRequest();
    initLoadBalancedDeploy();
    startTask(firstDeploy);

    boolean removeFromLoadBalancer = false;
    SingularityDeleteRequestRequest deleteRequest = new SingularityDeleteRequestRequest(Optional.absent(), Optional.absent(), Optional.of(removeFromLoadBalancer));

    requestResource.deleteRequest(requestId, Optional.of(deleteRequest), singularityUser);

    testingLbClient.setNextBaragonRequestState(BaragonRequestState.WAITING);

    Assert.assertFalse("Tasks should get cleaned up", requestManager.getCleanupRequests().isEmpty());
    cleaner.drainCleanupQueue();
    killKilledTasks();

    Assert.assertFalse("The request should get cleaned up", requestManager.getCleanupRequests().isEmpty());
    cleaner.drainCleanupQueue();

    Assert.assertTrue("The request should not be removed from the load balancer", requestManager.getLbCleanupRequestIds().isEmpty());
  }

  @Test
  public void testLbCleanupOccursOnRequestDelete() {
    configuration.setDeleteRemovedRequestsFromLoadBalancer(true);
    initLoadBalancedRequest();
    initLoadBalancedDeploy();
    startTask(firstDeploy);

    requestResource.deleteRequest(requestId, Optional.absent(), singularityUser);

    testingLbClient.setNextBaragonRequestState(BaragonRequestState.WAITING);

    Assert.assertFalse("Tasks should get cleaned up", requestManager.getCleanupRequests().isEmpty());
    cleaner.drainCleanupQueue();
    killKilledTasks();

    Assert.assertFalse("The request should get cleaned up", requestManager.getCleanupRequests().isEmpty());
    cleaner.drainCleanupQueue();

    Assert.assertFalse("The request should get removed from the load balancer", requestManager.getLbCleanupRequestIds().isEmpty());
  }

  @Test
  public void testReconciliation() {
    Assert.assertTrue(!taskReconciliation.isReconciliationRunning());

    configuration.setCheckReconcileWhenRunningEveryMillis(1);

    initRequest();
    initFirstDeploy();

    Assert.assertTrue(taskReconciliation.startReconciliation() == ReconciliationState.STARTED);
    Awaitility.await().atMost(10, TimeUnit.SECONDS).until(() -> !taskReconciliation.isReconciliationRunning());

    SingularityTask taskOne = launchTask(request, firstDeploy, 1, TaskState.TASK_STARTING);
    SingularityTask taskTwo = launchTask(request, firstDeploy, 2, TaskState.TASK_RUNNING);

    saveLastActiveTaskStatus(taskOne, Optional.absent(), -1000);

    Assert.assertTrue(taskReconciliation.startReconciliation() == ReconciliationState.STARTED);
    Assert.assertTrue(taskReconciliation.startReconciliation() == ReconciliationState.ALREADY_RUNNING);

    Awaitility.await().atMost(10, TimeUnit.SECONDS).until(() -> taskReconciliation.isReconciliationRunning());

    saveLastActiveTaskStatus(taskOne, Optional.of(buildTaskStatus(taskOne)), +1000);

    Awaitility.await().atMost(10, TimeUnit.SECONDS).until(() -> taskReconciliation.isReconciliationRunning());

    saveLastActiveTaskStatus(taskTwo, Optional.of(buildTaskStatus(taskTwo)), +1000);

    Awaitility.await().atMost(10, TimeUnit.SECONDS).until(() -> !taskReconciliation.isReconciliationRunning());
  }


  @Test
  public void testSchedulerPriority() {
    final SingularityRequest lowPriorityRequest = new SingularityRequestBuilder("lowPriorityRequest", RequestType.WORKER).setTaskPriorityLevel(Optional.of(.25)).build();
    saveRequest(lowPriorityRequest);
    final SingularityRequest mediumPriorityRequest = new SingularityRequestBuilder("mediumPriorityRequest", RequestType.WORKER).setTaskPriorityLevel(Optional.of(.5)).build();
    saveRequest(mediumPriorityRequest);
    final SingularityRequest highPriorityRequest = new SingularityRequestBuilder("highPriorityRequest", RequestType.WORKER).setTaskPriorityLevel(Optional.of(.75)).build();
    saveRequest(highPriorityRequest);

    final SingularityDeploy lowPriorityDeploy = initAndFinishDeploy(lowPriorityRequest, "lowPriorityDeploy");
    final SingularityDeploy mediumPriorityDeploy = initAndFinishDeploy(mediumPriorityRequest, "mediumPriorityDeploy");
    final SingularityDeploy highPriorityDeploy = initAndFinishDeploy(highPriorityRequest, "highPriorityDeploy");

    // Task requests launched at ~ the same time should be in priority order
    long now = System.currentTimeMillis();
    List<SingularityTaskRequest> requestsByPriority = Arrays.asList(
      buildTaskRequest(lowPriorityRequest, lowPriorityDeploy, now),
      buildTaskRequest(mediumPriorityRequest, mediumPriorityDeploy, now),
      buildTaskRequest(highPriorityRequest, highPriorityDeploy, now));

    List<SingularityTaskRequest> sortedRequestsByPriority = taskPrioritizer.getSortedDueTasks(requestsByPriority);

    Assert.assertEquals(sortedRequestsByPriority.get(0).getRequest().getId(), highPriorityRequest.getId());
    Assert.assertEquals(sortedRequestsByPriority.get(1).getRequest().getId(), mediumPriorityRequest.getId());
    Assert.assertEquals(sortedRequestsByPriority.get(2).getRequest().getId(), lowPriorityRequest.getId());

    // A lower priority task that is long overdue should be run before a higher priority task
    now = System.currentTimeMillis();
    List<SingularityTaskRequest> requestsByOverdueAndPriority = Arrays.asList(
      buildTaskRequest(lowPriorityRequest, lowPriorityDeploy, now - 120000), // 2 min overdue
      buildTaskRequest(mediumPriorityRequest, mediumPriorityDeploy, now - 30000), // 60s overdue
      buildTaskRequest(highPriorityRequest, highPriorityDeploy, now)); // Not overdue

    List<SingularityTaskRequest> sortedRequestsByOverdueAndPriority = taskPrioritizer.getSortedDueTasks(requestsByOverdueAndPriority);

    Assert.assertEquals(sortedRequestsByOverdueAndPriority.get(0).getRequest().getId(), lowPriorityRequest.getId());
    Assert.assertEquals(sortedRequestsByOverdueAndPriority.get(1).getRequest().getId(), mediumPriorityRequest.getId());
    Assert.assertEquals(sortedRequestsByOverdueAndPriority.get(2).getRequest().getId(), highPriorityRequest.getId());
  }

  @Test
  public void badPauseExpires() {
    initRequest();

    requestManager.createCleanupRequest(new SingularityRequestCleanup(Optional.<String>absent(), RequestCleanupType.PAUSING, System.currentTimeMillis(),
        Optional.<Boolean>absent(), Optional.absent(), requestId, Optional.<String>absent(), Optional.<Boolean> absent(), Optional.<String>absent(), Optional.<String>absent(), Optional.<SingularityShellCommand>absent()));

    cleaner.drainCleanupQueue();

    Assert.assertTrue(!requestManager.getCleanupRequests().isEmpty());
    configuration.setCleanupEverySeconds(0);

    sleep(1);
    cleaner.drainCleanupQueue();

    Assert.assertTrue(requestManager.getCleanupRequests().isEmpty());
  }

  @Test
  public void testPauseLbCleanup() {
    initLoadBalancedRequest();
    initFirstDeploy();

    requestManager.saveLbCleanupRequest(new SingularityRequestLbCleanup(requestId, Sets.newHashSet("test"), "/basepath", Collections.<String>emptyList(), Optional.<SingularityLoadBalancerUpdate>absent()));

    requestManager.pause(request, System.currentTimeMillis(), Optional.<String>absent(), Optional.<String>absent());

    testingLbClient.setNextBaragonRequestState(BaragonRequestState.WAITING);

    cleaner.drainCleanupQueue();
    Assert.assertTrue(!requestManager.getLbCleanupRequestIds().isEmpty());

    Optional<SingularityLoadBalancerUpdate> lbUpdate = requestManager.getLbCleanupRequest(requestId).get().getLoadBalancerUpdate();

    Assert.assertTrue(lbUpdate.isPresent());
    Assert.assertTrue(lbUpdate.get().getLoadBalancerState() == BaragonRequestState.WAITING);

    testingLbClient.setNextBaragonRequestState(BaragonRequestState.FAILED);

    cleaner.drainCleanupQueue();
    Assert.assertTrue(!requestManager.getLbCleanupRequestIds().isEmpty());

    lbUpdate = requestManager.getLbCleanupRequest(requestId).get().getLoadBalancerUpdate();

    Assert.assertTrue(lbUpdate.isPresent());
    Assert.assertTrue(lbUpdate.get().getLoadBalancerState() == BaragonRequestState.FAILED);

    testingLbClient.setNextBaragonRequestState(BaragonRequestState.SUCCESS);

    cleaner.drainCleanupQueue();
    Assert.assertTrue(requestManager.getLbCleanupRequestIds().isEmpty());
  }

  @Test
  public void testPause() {
    initRequest();
    initFirstDeploy();

    SingularityTask taskOne = startTask(firstDeploy);

    requestResource.pause(requestId, Optional.absent(), singularityUser);

    cleaner.drainCleanupQueue();

    Assert.assertEquals(1, taskManager.getKilledTaskIdRecords().size());

    statusUpdate(taskOne, TaskState.TASK_KILLED);

    resourceOffers();

    Assert.assertEquals(0, taskManager.getActiveTaskIds().size());
    Assert.assertEquals(0, taskManager.getPendingTasks().size());
    Assert.assertEquals(RequestState.PAUSED, requestManager.getRequest(requestId).get().getState());
    Assert.assertEquals(requestId, requestManager.getPausedRequests(false).iterator().next().getRequest().getId());

    requestResource.unpause(requestId, Optional.absent(), singularityUser);

    resourceOffers();

    Assert.assertEquals(1, taskManager.getActiveTaskIds().size());
    Assert.assertEquals(0, taskManager.getPendingTasks().size());

    Assert.assertEquals(RequestState.ACTIVE, requestManager.getRequest(requestId).get().getState());
    Assert.assertEquals(requestId, requestManager.getActiveRequests(false).iterator().next().getRequest().getId());
  }

  @Test
  public void testBounce() {
    initRequest();

    requestResource.scale(requestId, new SingularityScaleRequest(Optional.of(3), Optional.absent(), Optional.absent(), Optional.absent(), Optional.absent(), Optional.absent(), Optional.absent()), singularityUser);

    initFirstDeploy();

    SingularityTask taskOne = startTask(firstDeploy, 1);
    SingularityTask taskTwo = startTask(firstDeploy, 2);
    SingularityTask taskThree = startTask(firstDeploy, 3);

    requestResource.bounce(requestId, Optional.absent(), singularityUser);

    Assert.assertTrue(requestManager.cleanupRequestExists(requestId));

    cleaner.drainCleanupQueue();

    Assert.assertTrue(!requestManager.cleanupRequestExists(requestId));
    Assert.assertTrue(taskManager.getCleanupTaskIds().size() == 3);

    cleaner.drainCleanupQueue();

    Assert.assertTrue(!requestManager.cleanupRequestExists(requestId));
    Assert.assertTrue(taskManager.getCleanupTaskIds().size() == 3);

    resourceOffers();

    Assert.assertTrue(taskManager.getActiveTaskIds().size() == 6);

    cleaner.drainCleanupQueue();

    Assert.assertTrue(taskManager.getCleanupTaskIds().size() == 3);

    for (SingularityTask task : taskManager.getActiveTasks()) {
      if (!task.getTaskId().equals(taskOne.getTaskId()) && !task.getTaskId().equals(taskTwo.getTaskId()) && !task.getTaskId().equals(taskThree.getTaskId())) {
        statusUpdate(task, TaskState.TASK_RUNNING, Optional.of(1L));
      }
    }

    cleaner.drainCleanupQueue();

    Assert.assertTrue(taskManager.getCleanupTaskIds().isEmpty());
    Assert.assertTrue(taskManager.getKilledTaskIdRecords().size() == 3);
  }

  @Test
  public void testIncrementalBounceShutsDownOldTasksPerNewHealthyTask() {
    initRequest();

    requestResource.scale(requestId, new SingularityScaleRequest(Optional.of(3), Optional.absent(), Optional.absent(), Optional.absent(), Optional.absent(), Optional.absent(), Optional.absent()), singularityUser);

    initFirstDeploy();

    startTask(firstDeploy, 1);
    startTask(firstDeploy, 2);
    startTask(firstDeploy, 3);

    requestResource.bounce(requestId,
        Optional.of(new SingularityBounceRequest(Optional.of(true), Optional.absent(), Optional.of(1L), Optional.absent(), Optional.of("msg"), Optional.absent())), singularityUser);

    Assert.assertTrue(requestManager.cleanupRequestExists(requestId));

    cleaner.drainCleanupQueue();

    Assert.assertTrue(!requestManager.cleanupRequestExists(requestId));
    Assert.assertEquals(3, taskManager.getCleanupTaskIds().size());

    SingularityTask newTask = launchTask(request, firstDeploy, 5, TaskState.TASK_STARTING);

    cleaner.drainCleanupQueue();

    Assert.assertEquals(0, taskManager.getKilledTaskIdRecords().size());
    Assert.assertEquals(4, taskManager.getActiveTaskIds().size());

    statusUpdate(newTask, TaskState.TASK_RUNNING);

    cleaner.drainCleanupQueue();

    Assert.assertEquals(1, taskManager.getKilledTaskIdRecords().size());
    Assert.assertEquals(4, taskManager.getActiveTaskIds().size());
  }

  @Test
  public void testBounceOnPendingInstancesReleasesLock() {
    initRequest();
    initFirstDeploy();

    SingularityTask task = startTask(firstDeploy, 1);
    statusUpdate(task, TaskState.TASK_FAILED);
    killKilledTasks();

    Assert.assertEquals("Bounce starts when tasks have not yet been launched", 0, taskManager.getActiveTaskIds().size());

    requestResource.bounce(requestId, Optional.of(new SingularityBounceRequest(Optional.absent(), Optional.of(true), Optional.absent(), Optional.absent(), Optional.absent(), Optional.absent())), singularityUser);

    // It acquires a lock on the bounce
    Assert.assertTrue("Lock on bounce should be acquired during bounce", requestManager.getExpiringBounce(requestId).isPresent());

    cleaner.drainCleanupQueue();

    scheduler.drainPendingQueue();
    resourceOffers();

    for (SingularityTaskId singularityTaskId : taskManager.getActiveTaskIds()) {
      taskManager.saveTaskHistoryUpdate(new SingularityTaskHistoryUpdate(singularityTaskId, System.currentTimeMillis(), ExtendedTaskState.TASK_RUNNING, Optional.absent(), Optional.absent(), Collections.emptySet()));
    }

    cleaner.drainCleanupQueue();
    killKilledTasks();

    // It finishes with one task running and the bounce released
    Assert.assertEquals("Should end bounce with target number of tasks", 1, taskManager.getActiveTaskIds().size());
    for (SingularityTaskId singularityTaskId : taskManager.getActiveTaskIds()) {
      String statusMessage = taskManager.getTaskHistoryUpdates(singularityTaskId)
          .get(0)
          .getStatusMessage()
          .get();
      Assert.assertTrue("Task was started by bounce", statusMessage.contains("BOUNCE"));
    }
    Assert.assertFalse("Lock on bounce should be released after bounce", requestManager.getExpiringBounce(requestId).isPresent());
  }



  @Test
  public void testBounceOnRunningInstancesReleasesLock() {
    initRequest();
    initFirstDeploy();

    startTask(firstDeploy, 1);
    Assert.assertEquals(1, taskManager.getActiveTaskIds().size());

    requestResource.bounce(requestId, Optional.of(new SingularityBounceRequest(Optional.absent(), Optional.of(true), Optional.absent(), Optional.absent(), Optional.absent(), Optional.absent())), singularityUser);
    cleaner.drainCleanupQueue();

    // It acquires a lock on the bounce
    Assert.assertTrue("Lock on bounce should be acquired during bounce", requestManager.getExpiringBounce(requestId).isPresent());

    scheduler.drainPendingQueue();
    resourceOffers();

    for (SingularityTaskId singularityTaskId : taskManager.getActiveTaskIds()) {
      taskManager.saveTaskHistoryUpdate(new SingularityTaskHistoryUpdate(singularityTaskId, System.currentTimeMillis(), ExtendedTaskState.TASK_RUNNING, Optional.absent(), Optional.absent(), Collections.emptySet()));
    }

    Assert.assertTrue("Need to start at least 1 instance to begin killing old instances", taskManager.getActiveTaskIds().size() >= 2);
    cleaner.drainCleanupQueue();
    killKilledTasks();


    // It finishes with one task running and the bounce released
    Assert.assertEquals("Should end bounce with target number of tasks", 1, taskManager.getActiveTaskIds().size());
    for (SingularityTaskId singularityTaskId : taskManager.getActiveTaskIds()) {
      String statusMessage = taskManager.getTaskHistoryUpdates(singularityTaskId)
          .get(0)
          .getStatusMessage()
          .get();
      Assert.assertTrue("Task was started by bounce", statusMessage.contains("BOUNCE"));
    }
    Assert.assertFalse("Lock on bounce should be released after bounce", requestManager.getExpiringBounce(requestId).isPresent());
  }

  @Test
  public void testIncrementalBounce() {
    initRequest();
    resourceOffers(2); // set up slaves so scale validate will pass

    SingularityRequest request = requestResource.getRequest(requestId, singularityUser).getRequest();

    requestResource.postRequest(request.toBuilder()
        .setSlavePlacement(Optional.of(SlavePlacement.SEPARATE_BY_REQUEST))
        .setInstances(Optional.of(2)).build(), singularityUser
        );

    initHCDeploy();

    SingularityTask taskOne = startSeparatePlacementTask(firstDeploy, 1);
    SingularityTask taskTwo = startSeparatePlacementTask(firstDeploy, 2);

    requestManager.createCleanupRequest(new SingularityRequestCleanup(user, RequestCleanupType.INCREMENTAL_BOUNCE, System.currentTimeMillis(),
        Optional.<Boolean>absent(), Optional.absent(), requestId, Optional.of(firstDeployId), Optional.<Boolean> absent(), Optional.<String>absent(), Optional.<String>absent(), Optional.<SingularityShellCommand>absent()));

    Assert.assertTrue(requestManager.cleanupRequestExists(requestId));

    cleaner.drainCleanupQueue();

    Assert.assertTrue(!requestManager.cleanupRequestExists(requestId));
    Assert.assertEquals(2, taskManager.getCleanupTaskIds().size());

    resourceOffers(3);

    SingularityTask taskThree = null;

    for (SingularityTask task : taskManager.getActiveTasks()) {
      if (!task.getTaskId().equals(taskOne.getTaskId()) && !task.getTaskId().equals(taskTwo.getTaskId())) {
        taskThree = task;
      }
    }

    statusUpdate(taskThree, TaskState.TASK_RUNNING, Optional.of(1L));
    Assert.assertEquals(3, taskManager.getActiveTaskIds().size());

    cleaner.drainCleanupQueue();

    // No old tasks should be killed before new ones pass healthchecks
    Assert.assertEquals(2, taskManager.getCleanupTaskIds().size());
    taskManager.saveHealthcheckResult(new SingularityTaskHealthcheckResult(Optional.of(200), Optional.of(1000L), System.currentTimeMillis(), Optional.<String> absent(), Optional.<String> absent(), taskThree.getTaskId(), Optional.<Boolean>absent()));

    cleaner.drainCleanupQueue();
    Assert.assertEquals(1, taskManager.getCleanupTaskIds().size());

    statusUpdate(taskOne, TaskState.TASK_KILLED);

    resourceOffers(3);

    SingularityTask taskFour = null;

    for (SingularityTask task : taskManager.getActiveTasks()) {
      if (!task.getTaskId().equals(taskOne.getTaskId()) && !task.getTaskId().equals(taskTwo.getTaskId()) && !task.getTaskId().equals(taskThree.getTaskId())) {
        taskFour = task;
      }
    }

    statusUpdate(taskFour, TaskState.TASK_RUNNING, Optional.of(1L));
    taskManager.saveHealthcheckResult(new SingularityTaskHealthcheckResult(Optional.of(200), Optional.of(1000L), System.currentTimeMillis(), Optional.<String> absent(), Optional.<String> absent(), taskFour.getTaskId(), Optional.<Boolean>absent()));

    cleaner.drainCleanupQueue();

    Assert.assertTrue(taskManager.getCleanupTaskIds().isEmpty());
  }

  @Test
  public void testScheduledNotification() {
    schedule = "0 0 * * * ?"; // run every hour
    initScheduledRequest();
    initFirstDeploy();

    configuration.setWarnIfScheduledJobIsRunningForAtLeastMillis(Long.MAX_VALUE);
    configuration.setWarnIfScheduledJobIsRunningPastNextRunPct(200);

    final long now = System.currentTimeMillis();

    SingularityTask firstTask = launchTask(request, firstDeploy, now - TimeUnit.HOURS.toMillis(3), 1, TaskState.TASK_RUNNING);

    scheduledJobPoller.runActionOnPoll();

    Mockito.verify(mailer, Mockito.times(0)).sendTaskOverdueMail(ArgumentMatchers.<Optional<SingularityTask>> any(), ArgumentMatchers.<SingularityTaskId> any(), ArgumentMatchers.<SingularityRequest> any(), ArgumentMatchers.anyLong(), ArgumentMatchers.anyLong());

    configuration.setWarnIfScheduledJobIsRunningForAtLeastMillis(TimeUnit.HOURS.toMillis(1));

    scheduledJobPoller.runActionOnPoll();

    Mockito.verify(mailer, Mockito.times(1)).sendTaskOverdueMail(ArgumentMatchers.<Optional<SingularityTask>> any(), ArgumentMatchers.<SingularityTaskId> any(), ArgumentMatchers.<SingularityRequest> any(), ArgumentMatchers.anyLong(), ArgumentMatchers.anyLong());

    scheduledJobPoller.runActionOnPoll();

    Mockito.verify(mailer, Mockito.times(1)).sendTaskOverdueMail(ArgumentMatchers.<Optional<SingularityTask>> any(), ArgumentMatchers.<SingularityTaskId> any(), ArgumentMatchers.<SingularityRequest> any(), ArgumentMatchers.anyLong(), ArgumentMatchers.anyLong());

    statusUpdate(firstTask, TaskState.TASK_FINISHED);

    Optional<SingularityDeployStatistics> deployStatistics = deployManager.getDeployStatistics(requestId, firstDeployId);

    long oldAvg = deployStatistics.get().getAverageRuntimeMillis().get();

    Assert.assertTrue(deployStatistics.get().getNumTasks() == 1);
    Assert.assertTrue(deployStatistics.get().getAverageRuntimeMillis().get() > 1 && deployStatistics.get().getAverageRuntimeMillis().get() < TimeUnit.DAYS.toMillis(1));

    configuration.setWarnIfScheduledJobIsRunningForAtLeastMillis(1);

    SingularityTask secondTask = launchTask(request, firstDeploy, now - 500, 1, TaskState.TASK_RUNNING);

    scheduledJobPoller.runActionOnPoll();

    Mockito.verify(mailer, Mockito.times(1)).sendTaskOverdueMail(ArgumentMatchers.<Optional<SingularityTask>> any(), ArgumentMatchers.<SingularityTaskId> any(), ArgumentMatchers.<SingularityRequest> any(), ArgumentMatchers.anyLong(), ArgumentMatchers.anyLong());

    statusUpdate(secondTask, TaskState.TASK_FINISHED);

    deployStatistics = deployManager.getDeployStatistics(requestId, firstDeployId);

    Assert.assertTrue(deployStatistics.get().getNumTasks() == 2);
    Assert.assertTrue(deployStatistics.get().getAverageRuntimeMillis().get() > 1 && deployStatistics.get().getAverageRuntimeMillis().get() < oldAvg);

    saveRequest(request.toBuilder().setScheduledExpectedRuntimeMillis(Optional.of(1L)).build());

    SingularityTask thirdTask = launchTask(request, firstDeploy, now - 502, 1, TaskState.TASK_RUNNING);

    scheduledJobPoller.runActionOnPoll();

    Mockito.verify(mailer, Mockito.times(2)).sendTaskOverdueMail(ArgumentMatchers.<Optional<SingularityTask>> any(), ArgumentMatchers.<SingularityTaskId> any(), ArgumentMatchers.<SingularityRequest> any(), ArgumentMatchers.anyLong(), ArgumentMatchers.anyLong());

    taskManager.deleteTaskHistory(thirdTask.getTaskId());

    scheduledJobPoller.runActionOnPoll();

    Mockito.verify(mailer, Mockito.times(3)).sendTaskOverdueMail(ArgumentMatchers.<Optional<SingularityTask>> any(), ArgumentMatchers.<SingularityTaskId> any(), ArgumentMatchers.<SingularityRequest> any(), ArgumentMatchers.anyLong(), ArgumentMatchers.anyLong());
  }

  @Test
  public void testTaskOddities() {
    // test unparseable status update
    TaskStatus.Builder bldr = TaskStatus.newBuilder()
        .setTaskId(TaskID.newBuilder().setValue("task"))
        .setAgentId(AgentID.newBuilder().setValue("slave1"))
        .setState(TaskState.TASK_RUNNING);

    // should not throw exception:
    sms.statusUpdate(bldr.build());

    initRequest();
    initFirstDeploy();

    SingularityTask taskOne = launchTask(request, firstDeploy, 1, TaskState.TASK_STARTING);

    taskManager.deleteTaskHistory(taskOne.getTaskId());

    Assert.assertTrue(taskManager.isActiveTask(taskOne.getTaskId().getId()));

    statusUpdate(taskOne, TaskState.TASK_RUNNING);
    statusUpdate(taskOne, TaskState.TASK_FAILED);

    Assert.assertTrue(!taskManager.isActiveTask(taskOne.getTaskId().getId()));
    System.out.println(taskManager.getTaskHistoryUpdates(taskOne.getTaskId()));

    Assert.assertEquals(2, taskManager.getTaskHistoryUpdates(taskOne.getTaskId()).size());
  }

  @Test
  public void testOnDemandTasksPersist() {
    SingularityRequestBuilder bldr = new SingularityRequestBuilder(requestId, RequestType.ON_DEMAND);
    requestResource.postRequest(bldr.build(), singularityUser);
    deploy("d2");
    deployChecker.checkDeploys();

    requestResource.scheduleImmediately(singularityUser, requestId);

    resourceOffers();

    requestResource.scheduleImmediately(singularityUser, requestId);

    resourceOffers();

    Assert.assertEquals(2, taskManager.getActiveTaskIds().size());

    requestResource.scheduleImmediately(singularityUser, requestId);

    scheduler.drainPendingQueue();

    requestResource.scheduleImmediately(singularityUser, requestId);

    scheduler.drainPendingQueue();

    Assert.assertEquals(2, taskManager.getPendingTaskIds().size());

    resourceOffers();

    Assert.assertEquals(4, taskManager.getActiveTaskIds().size());
  }

  @Test
  public void testRunNowScheduledJobDoesNotRetry() {
    initScheduledRequest();
    SingularityRequest request = requestResource.getRequest(requestId, singularityUser).getRequest();
    SingularityRequest newRequest = request.toBuilder().setNumRetriesOnFailure(Optional.of(2)).build();
    requestResource.postRequest(newRequest, singularityUser);
    initFirstDeploy();

    requestResource.scheduleImmediately(singularityUser, requestId, new SingularityRunNowRequestBuilder().build());
    resourceOffers();

    SingularityTask task = taskManager.getActiveTasks().get(0);
    statusUpdate(task, TaskState.TASK_FAILED);

    SingularityDeployStatistics deployStatistics = deployManager.getDeployStatistics(task.getTaskId().getRequestId(), task.getTaskId().getDeployId()).get();

    Assert.assertEquals(MesosTaskState.TASK_FAILED, deployStatistics.getLastTaskState().get().toTaskState().get());
    Assert.assertEquals(PendingType.TASK_DONE, taskManager.getPendingTaskIds().get(0).getPendingType());
    Assert.assertEquals(1, deployStatistics.getNumFailures());
    Assert.assertEquals(0, deployStatistics.getNumSequentialRetries());
    Assert.assertEquals(Optional.<Long>absent(), deployStatistics.getAverageRuntimeMillis());
  }

  @Test
  public void testOnDemandRunNowJobRespectsSpecifiedRunAtTime() {
    initOnDemandRequest();
    initFirstDeploy();

    long requestedLaunchTime = System.currentTimeMillis() + TimeUnit.MINUTES.toMillis(10);

    requestResource.scheduleImmediately(
        singularityUser,
        requestId,
        new SingularityRunNowRequestBuilder()
            .setRunAt(requestedLaunchTime)
            .build()
    );

    scheduler.drainPendingQueue();

    SingularityPendingTaskId task = taskManager.getPendingTaskIds().get(0);
    long runAt = task.getNextRunAt();

    Assert.assertEquals(requestedLaunchTime, runAt);
  }

  @Test
  public void testScheduledRunNowJobRespectsSpecifiedRunAtTime() {
    initScheduledRequest();
    initFirstDeploy();

    long requestedLaunchTime = System.currentTimeMillis() + TimeUnit.MINUTES.toMillis(10);

    requestResource.scheduleImmediately(
        singularityUser,
        requestId,
        new SingularityRunNowRequestBuilder()
            .setRunAt(requestedLaunchTime)
            .build()
    );

    scheduler.drainPendingQueue();

    SingularityPendingTaskId task = taskManager.getPendingTaskIds().get(0);
    long runAt = task.getNextRunAt();

    Assert.assertEquals(requestedLaunchTime, runAt);
  }

  @Test
  public void testJobRescheduledWhenItFinishesDuringDecommission() {
    initScheduledRequest();
    initFirstDeploy();

    resourceOffers();

    SingularityTask task = launchTask(request, firstDeploy, 1, TaskState.TASK_RUNNING);

    slaveManager.changeState("slave1", MachineState.STARTING_DECOMMISSION, Optional.<String> absent(), Optional.of("user1"));

    cleaner.drainCleanupQueue();
    resourceOffers();
    cleaner.drainCleanupQueue();

    statusUpdate(task, TaskState.TASK_FINISHED);

    Assert.assertTrue(!taskManager.getPendingTaskIds().isEmpty());
  }

  @Test
  public void testScaleDownTakesHighestInstances() {
    initRequest();
    initFirstDeploy();

    saveAndSchedule(request.toBuilder().setInstances(Optional.of(5)));

    resourceOffers();

    Assert.assertEquals(5, taskManager.getActiveTaskIds().size());

    requestResource.scale(requestId, new SingularityScaleRequest(Optional.of(2), Optional.absent(), Optional.absent(),
        Optional.absent(), Optional.absent(), Optional.absent(), Optional.absent()), singularityUser);

    resourceOffers();
    cleaner.drainCleanupQueue();

    Assert.assertEquals(3, taskManager.getKilledTaskIdRecords().size());

    for (SingularityKilledTaskIdRecord taskId : taskManager.getKilledTaskIdRecords()) {
      Assert.assertTrue(taskId.getTaskId().getInstanceNo() > 2);

      scheduler.drainPendingQueue();
    }
  }

  @Test
  public void testScaleDownTakesHighestInstancesWithPendingTask() {
    initRequest();
    initFirstDeploy();

    saveAndSchedule(request.toBuilder().setInstances(Optional.of(5)));

    resourceOffers();

    Assert.assertEquals(5, taskManager.getActiveTaskIds().size());

    SingularityTaskId instance2 = null;
    for (SingularityTaskId taskId : taskManager.getActiveTaskIds()) {
      if (taskId.getInstanceNo() == 2) {
        instance2 = taskId;
      }
    }


    statusUpdate(taskManager.getTask(instance2).get(), TaskState.TASK_KILLED);
    killKilledTasks();

    scheduler.drainPendingQueue();

    System.out.println(taskManager.getPendingTaskIds());

    requestResource.scale(requestId, new SingularityScaleRequest(Optional.of(3), Optional.absent(), Optional.absent(),
        Optional.absent(), Optional.absent(), Optional.absent(), Optional.absent()), singularityUser);
    scheduler.drainPendingQueue();
    cleaner.drainCleanupQueue();

    // instances 4 and 5 should get killed
    Assert.assertEquals(2, taskManager.getKilledTaskIdRecords().size());
    killKilledTasks();

    resourceOffers();

    // instances 1,2,3 should be active
    Assert.assertEquals(3, taskManager.getActiveTaskIds().size());
    for (SingularityTaskId taskId : taskManager.getActiveTaskIds()) {
      Assert.assertTrue(taskId.getInstanceNo() < 4);
    }
  }

  @Test
  public void testRequestsInPendingQueueAreOrderedByTimestamp() {
    long now = System.currentTimeMillis();
    initRequestWithType(RequestType.SCHEDULED, false);
    startFirstDeploy();
    SingularityPendingRequest pendingDeployRequest = new SingularityPendingRequest(requestId, firstDeploy.getId(), now, Optional.absent(), PendingType.NEW_DEPLOY,
        firstDeploy.getSkipHealthchecksOnDeploy(), Optional.absent());
    SingularityPendingRequest pendingRunNowRequest = new SingularityPendingRequest(requestId, firstDeploy.getId(), now + 200, Optional.absent(), PendingType.IMMEDIATE,
        firstDeploy.getSkipHealthchecksOnDeploy(), Optional.absent());
    requestManager.addToPendingQueue(pendingDeployRequest);


    requestManager.addToPendingQueue(pendingRunNowRequest);

    Assert.assertEquals(2, requestManager.getPendingRequests().size());
    // Was added first
    Assert.assertEquals(PendingType.NEW_DEPLOY, requestManager.getPendingRequests().get(0).getPendingType());
    // Was added second
    Assert.assertEquals(PendingType.IMMEDIATE, requestManager.getPendingRequests().get(1).getPendingType());

    resourceOffers();
  }

  @Test
  public void testImmediateRequestsAreConsistentlyDeleted() {
    long now = System.currentTimeMillis();
    initRequestWithType(RequestType.SCHEDULED, false);
    startFirstDeploy();
    SingularityPendingRequest pendingDeployRequest = new SingularityPendingRequest(requestId, firstDeploy.getId(), now, Optional.absent(), PendingType.NEW_DEPLOY,
        firstDeploy.getSkipHealthchecksOnDeploy(), Optional.absent());
    SingularityPendingRequest pendingRunNowRequest = new SingularityPendingRequest(requestId, firstDeploy.getId(), now + 200, Optional.absent(), PendingType.IMMEDIATE,
        firstDeploy.getSkipHealthchecksOnDeploy(), Optional.absent());

    requestManager.addToPendingQueue(pendingDeployRequest);
    requestManager.addToPendingQueue(pendingRunNowRequest);

    // Pending queue has two requests: NEW_DEPLOY & IMMEDIATE
    Assert.assertEquals(2, requestManager.getPendingRequests().size());
    finishNewTaskChecks();

    requestManager.deletePendingRequest(pendingDeployRequest);

    // Just the immediate run
    Assert.assertEquals(1, requestManager.getPendingRequests().size());

    requestManager.deletePendingRequest(pendingRunNowRequest);

    // Immediate run was successfully deleted
    Assert.assertEquals(0, requestManager.getPendingRequests().size());
  }

  @Test
  public void testWaitAfterTaskWorks() {
    initRequest();
    initFirstDeploy();

    SingularityTask task = launchTask(request, firstDeploy, 1, TaskState.TASK_RUNNING);

    statusUpdate(task, TaskState.TASK_FAILED);

    Assert.assertTrue(taskManager.getPendingTaskIds().get(0).getNextRunAt() - System.currentTimeMillis() < 1000L);

    resourceOffers();

    long extraWait = 100000L;

    saveAndSchedule(request.toBuilder().setWaitAtLeastMillisAfterTaskFinishesForReschedule(Optional.of(extraWait)).setInstances(Optional.of(2)));
    resourceOffers();

    statusUpdate(taskManager.getActiveTasks().get(0), TaskState.TASK_FAILED);

    Assert.assertTrue(taskManager.getPendingTaskIds().get(0).getNextRunAt() - System.currentTimeMillis() > 1000L);
    Assert.assertEquals(1, taskManager.getActiveTaskIds().size());
  }

  @Test
  public void testRemovedRequestData() {
    long now = System.currentTimeMillis();

    initRequest();
    SingularityDeployBuilder db = new SingularityDeployBuilder(requestId, firstDeployId);
    db.setMaxTaskRetries(Optional.of(1));
    initDeploy(db, now);

    deployChecker.checkDeploys();
    Assert.assertEquals(DeployState.WAITING, deployManager.getPendingDeploys().get(0).getCurrentDeployState());

    requestManager.startDeletingRequest(request, Optional.absent(), Optional.<String>absent(), Optional.<String>absent(), Optional.<String>absent());
    requestManager.markDeleted(request, now, Optional.<String>absent(), Optional.<String>absent());
    deployChecker.checkDeploys();
    SingularityDeployResult deployResult = deployManager.getDeployResult(requestId, firstDeployId).get();
    Assert.assertEquals(DeployState.FAILED, deployResult.getDeployState());
    Assert.assertTrue(deployResult.getMessage().get().contains("MISSING"));
  }

  @Test
  public void itCorrectlyUpdatesRequestDeletingStateHistory() {
    initRequest();
    Assert.assertEquals(RequestState.ACTIVE, requestManager.getRequest(requestId).get().getState());
    Assert.assertEquals(1, requestManager.getRequestHistory(requestId).size());

    requestManager.startDeletingRequest(request, Optional.absent(), Optional.<String>absent(), Optional.<String>absent(), Optional.of("the cake is a lie"));
    Assert.assertEquals(RequestState.DELETING, requestManager.getRequest(requestId).get().getState());
    Assert.assertEquals(2, requestManager.getRequestHistory(requestId).size());

    cleaner.drainCleanupQueue();
    Assert.assertEquals(3, requestManager.getRequestHistory(requestId).size());

    List<RequestHistoryType> historyTypes = new ArrayList<>();
    for (SingularityRequestHistory request : requestManager.getRequestHistory(requestId)) {
      historyTypes.add(request.getEventType());
    }
    Assert.assertTrue(historyTypes.contains(RequestHistoryType.CREATED));
    Assert.assertTrue(historyTypes.contains(RequestHistoryType.DELETING));
    Assert.assertTrue(historyTypes.contains(RequestHistoryType.DELETED));
  }


  @Test
  public void itSetsRequestStateToDeletedAfterAllTasksAreCleanedUp() {
    initRequest();

    SingularityRequest request = requestResource.getRequest(requestId, singularityUser).getRequest();
    requestResource.postRequest(request.toBuilder().setInstances(Optional.of(2)).build(), singularityUser);
    initFirstDeploy();

    launchTask(request, firstDeploy, 1, TaskState.TASK_RUNNING);
    launchTask(request, firstDeploy, 2, TaskState.TASK_RUNNING);

    Assert.assertEquals(requestId, requestManager.getActiveRequests().iterator().next().getRequest().getId());
    Assert.assertEquals(2, taskManager.getActiveTaskIds().size());

    requestManager.startDeletingRequest(request, Optional.absent(), Optional.absent(), Optional.absent(), Optional.absent());

    Assert.assertEquals(requestId, requestManager.getCleanupRequests().get(0).getRequestId());
    Assert.assertEquals(RequestState.DELETING, requestManager.getRequest(requestId).get().getState());

    cleaner.drainCleanupQueue();
    Assert.assertEquals(0, taskManager.getCleanupTaskIds().size());
    killKilledTasks();
    cleaner.drainCleanupQueue();
    Assert.assertFalse(requestManager.getRequest(requestId).isPresent());
  }

  @Test
  public void itSetsRequestStateToDeletedIfTaskCleanupFails() {
    initRequest();

    SingularityRequest request = requestResource.getRequest(requestId, singularityUser).getRequest();
    requestResource.postRequest(request.toBuilder().setInstances(Optional.of(2)).build(), singularityUser);
    initFirstDeploy();

    SingularityTask firstTask = launchTask(request, firstDeploy, 1, TaskState.TASK_RUNNING);
    launchTask(request, firstDeploy, 2, TaskState.TASK_RUNNING);

    Assert.assertEquals(requestId, requestManager.getActiveRequests().iterator().next().getRequest().getId());
    Assert.assertEquals(2, taskManager.getActiveTaskIds().size());

    requestManager.startDeletingRequest(request, Optional.absent(), Optional.absent(), Optional.absent(), Optional.absent());

    Assert.assertEquals(requestId, requestManager.getCleanupRequests().get(0).getRequestId());
    Assert.assertEquals(RequestState.DELETING, requestManager.getRequest(requestId).get().getState());

    statusUpdate(firstTask, TaskState.TASK_FAILED);
    Assert.assertEquals(1, taskManager.getActiveTaskIds().size());

    cleaner.drainCleanupQueue();
    Assert.assertEquals(0, taskManager.getCleanupTaskIds().size());
    killKilledTasks();
    cleaner.drainCleanupQueue();
    Assert.assertFalse(requestManager.getRequest(requestId).isPresent());
  }

  @Test
  public void testMaxTasksPerOffer() {
    configuration.setMaxTasksPerOffer(3);

    initRequest();
    initFirstDeploy();

    requestResource.postRequest(request.toBuilder().setInstances(Optional.of(20)).build(), singularityUser);
    scheduler.drainPendingQueue();

    sms.resourceOffers(Arrays.asList(createOffer(36, 12024)));

    Assert.assertTrue(taskManager.getActiveTasks().size() == 3);

    sms.resourceOffers(Arrays.asList(createOffer(20, 20000, "slave1", "host1"), createOffer(20, 20000, "slave2", "host2")));

    Assert.assertTrue(taskManager.getActiveTasks().size() == 9);

    configuration.setMaxTasksPerOffer(0);

    resourceOffers();

    Assert.assertTrue(taskManager.getActiveTasks().size() == 20);
  }

  @Test
  public void testRequestedPorts() {
    final SingularityDeployBuilder deployBuilder = dockerDeployWithPorts();

    initRequest();
    initAndFinishDeploy(request, deployBuilder, Optional.of(new Resources(1, 64, 3, 0)));
    requestResource.postRequest(request.toBuilder().setInstances(Optional.of(2)).build(), singularityUser);
    scheduler.drainPendingQueue();

    String[] portRangeWithNoRequestedPorts = {"65:70"};
    sms.resourceOffers(Arrays.asList(createOffer(20, 20000, "slave1", "host1", Optional.<String> absent(), Collections.<String, String>emptyMap(), portRangeWithNoRequestedPorts)));
    Assert.assertEquals(0, taskManager.getActiveTasks().size());

    String[] portRangeWithSomeRequestedPorts = {"80:82"};
    sms.resourceOffers(Arrays.asList(createOffer(20, 20000, "slave1", "host1", Optional.<String> absent(), Collections.<String, String>emptyMap(), portRangeWithSomeRequestedPorts)));
    Assert.assertEquals(0, taskManager.getActiveTasks().size());

    String[] portRangeWithRequestedButNotEnoughPorts = {"80:80", "8080:8080"};
    sms.resourceOffers(Arrays.asList(createOffer(20, 20000, "slave1", "host1", Optional.<String> absent(), Collections.<String, String>emptyMap(), portRangeWithRequestedButNotEnoughPorts)));
    Assert.assertEquals(0, taskManager.getActiveTasks().size());

    String[] portRangeWithNeededPorts = {"80:83", "8080:8080"};
    sms.resourceOffers(Arrays.asList(createOffer(20, 20000, "slave1", "host1", Optional.<String> absent(), Collections.<String, String>emptyMap(), portRangeWithNeededPorts)));
    Assert.assertEquals(1, taskManager.getActiveTaskIds().size());
  }

  private SingularityDeployBuilder dockerDeployWithPorts() {
    final SingularityDockerPortMapping literalMapping = new SingularityDockerPortMapping(Optional.<SingularityPortMappingType>absent(), 80, Optional.of(SingularityPortMappingType.LITERAL), 8080, Optional.<String>absent());
    final SingularityDockerPortMapping offerMapping = new SingularityDockerPortMapping(Optional.<SingularityPortMappingType>absent(), 81, Optional.of(SingularityPortMappingType.FROM_OFFER), 0, Optional.of("udp"));
    final SingularityContainerInfo containerInfo = new SingularityContainerInfo(
      SingularityContainerType.DOCKER,
      Optional.<List<SingularityVolume>>absent(),
      Optional.of(
        new SingularityDockerInfo("docker-image",
          true,
          SingularityDockerNetworkType.BRIDGE,
          Optional.of(Arrays.asList(literalMapping, offerMapping)),
          Optional.of(false),
          Optional.of(ImmutableMap.of("env", "var=value")),
          Optional.absent())
        ));
    final SingularityDeployBuilder deployBuilder = new SingularityDeployBuilder(requestId, "test-docker-ports-deploy");
    deployBuilder.setContainerInfo(Optional.of(containerInfo));
    return deployBuilder;
  }

  @Test
  public void testQueueMultipleOneOffs() {
    SingularityRequestBuilder bldr = new SingularityRequestBuilder(requestId, RequestType.ON_DEMAND);
    requestResource.postRequest(bldr.build(), singularityUser);
    deploy("on_demand_deploy");
    deployChecker.checkDeploys();


    requestManager.addToPendingQueue(new SingularityPendingRequest(requestId, "on_demand_deploy", System.currentTimeMillis(), Optional.<String>absent(), PendingType.ONEOFF,
      Optional.<List<String>>absent(), Optional.<String>absent(), Optional.<Boolean>absent(), Optional.<String>absent(), Optional.<String>absent()));
    requestManager.addToPendingQueue(new SingularityPendingRequest(requestId, "on_demand_deploy", System.currentTimeMillis(), Optional.<String>absent(), PendingType.ONEOFF,
      Optional.<List<String>>absent(), Optional.<String>absent(), Optional.<Boolean>absent(), Optional.<String>absent(), Optional.<String>absent()));

    scheduler.drainPendingQueue();

    Assert.assertEquals(2, taskManager.getPendingTaskIds().size());
  }

  @Test
  public void testPriorityFreezeKillsActiveTasks() {
    final SingularityRequest lowPriorityRequest = new SingularityRequestBuilder("lowPriorityRequest", RequestType.WORKER).setTaskPriorityLevel(Optional.of(.25)).build();
    saveRequest(lowPriorityRequest);
    final SingularityRequest mediumPriorityRequest = new SingularityRequestBuilder("mediumPriorityRequest", RequestType.WORKER).setTaskPriorityLevel(Optional.of(.5)).build();
    saveRequest(mediumPriorityRequest);
    final SingularityRequest highPriorityRequest = new SingularityRequestBuilder("highPriorityRequest", RequestType.WORKER).setTaskPriorityLevel(Optional.of(.75)).build();
    saveRequest(highPriorityRequest);

    final SingularityDeploy lowPriorityDeploy = initAndFinishDeploy(lowPriorityRequest, "lowPriorityDeploy");
    final SingularityDeploy mediumPriorityDeploy = initAndFinishDeploy(mediumPriorityRequest, "mediumPriorityDeploy");
    SingularityDeploy highPriorityDeploy = initAndFinishDeploy(highPriorityRequest, "highPriorityDeploy");

    final SingularityTask lowPriorityTask = launchTask(lowPriorityRequest, lowPriorityDeploy, 2, 1, TaskState.TASK_RUNNING);
    final SingularityTask mediumPriorityTask = launchTask(mediumPriorityRequest, mediumPriorityDeploy, 1, 1, TaskState.TASK_RUNNING);
    final SingularityTask highPriorityTask = launchTask(highPriorityRequest, highPriorityDeploy, 10, 1, TaskState.TASK_RUNNING);

    // priority freeze of .5 means that lowPriorityRequest's task should have a cleanup
    priorityResource.createPriorityFreeze(singularityUser, new SingularityPriorityFreeze(.5, true, Optional.of("test"), Optional.absent()));

    // perform the killing
    priorityKillPoller.runActionOnPoll();

    // assert lowPriorityRequest has a PRIORITY_KILL task cleanup and that mediumPriorityRequest and highPriorityRequest should not have cleanups
    Assert.assertEquals(TaskCleanupType.PRIORITY_KILL, taskManager.getTaskCleanup(lowPriorityTask.getTaskId().getId()).get().getCleanupType());

    Assert.assertEquals(false, taskManager.getTaskCleanup(mediumPriorityTask.getTaskId().getId()).isPresent());
    Assert.assertEquals(false, taskManager.getTaskCleanup(highPriorityTask.getTaskId().getId()).isPresent());

    // kill task(s) with cleanups
    cleaner.drainCleanupQueue();
    killKilledTasks();

    // assert lowPriorityTask was killed, mediumPriorityTask and highPriorityTask are still running
    Assert.assertEquals(ExtendedTaskState.TASK_KILLED, taskManager.getTaskHistory(lowPriorityTask.getTaskId()).get().getLastTaskUpdate().get().getTaskState());
    Assert.assertEquals(ExtendedTaskState.TASK_RUNNING, taskManager.getTaskHistory(mediumPriorityTask.getTaskId()).get().getLastTaskUpdate().get().getTaskState());
    Assert.assertEquals(ExtendedTaskState.TASK_RUNNING, taskManager.getTaskHistory(highPriorityTask.getTaskId()).get().getLastTaskUpdate().get().getTaskState());

    // assert lowPriorityRequest has a pending task
    final SingularityPendingTaskId pendingTaskId = taskManager.getPendingTaskIds().get(0);
    Assert.assertEquals(PendingType.TASK_DONE, pendingTaskId.getPendingType());
    Assert.assertEquals(lowPriorityRequest.getId(), pendingTaskId.getRequestId());

    // end the priority freeze
    priorityResource.deleteActivePriorityFreeze(singularityUser);

    // launch task(s)
    scheduler.drainPendingQueue();
    resourceOffers();

    // assert lowPriorityRequest has a new task running
    Assert.assertNotEquals(lowPriorityTask.getTaskId(), taskManager.getActiveTaskIdsForRequest(lowPriorityRequest.getId()).get(0).getId());
  }

  @Test
  public void testPriorityFreezeDoesntLaunchTasks() {
    // deploy lowPriorityRequest (affected by priority freeze)
    final SingularityRequest lowPriorityRequest = new SingularityRequestBuilder("lowPriorityRequest", RequestType.ON_DEMAND).setTaskPriorityLevel(Optional.of(.25)).build();
    saveRequest(lowPriorityRequest);
    deployResource.deploy(
        new SingularityDeployRequest(new SingularityDeployBuilder(lowPriorityRequest.getId(), "d1").setCommand(Optional.of("cmd")).build(), Optional.absent(), Optional.absent()), singularityUser);

    // deploy medium priority request (NOT affected by priority freeze)
    final SingularityRequest mediumPriorityRequest = new SingularityRequestBuilder("mediumPriorityRequest", RequestType.ON_DEMAND).setTaskPriorityLevel(Optional.of(.5)).build();
    saveRequest(mediumPriorityRequest);
    deployResource.deploy(
        new SingularityDeployRequest(new SingularityDeployBuilder(mediumPriorityRequest.getId(), "d2").setCommand(Optional.of("cmd")).build(), Optional.absent(), Optional.absent()), singularityUser);

    // create priority freeze
    priorityManager.createPriorityFreeze(
        new SingularityPriorityFreezeParent(new SingularityPriorityFreeze(0.3, true, Optional.<String>absent(), Optional.<String>absent()), System.currentTimeMillis(), Optional.<String>absent()));

    // launch both tasks
    requestResource.scheduleImmediately(singularityUser, lowPriorityRequest.getId());
    requestResource.scheduleImmediately(singularityUser, mediumPriorityRequest.getId());

    // drain pending queue
    scheduler.drainPendingQueue();
    resourceOffers();

    // assert that lowPriorityRequest has a pending task
    Assert.assertEquals(1, taskManager.getPendingTaskIds().size());
    Assert.assertEquals(lowPriorityRequest.getId(), taskManager.getPendingTaskIds().get(0).getRequestId());

    // assert that only mediumPriorityRequest has an active task
    Assert.assertEquals(0, taskManager.getActiveTaskIdsForRequest(lowPriorityRequest.getId()).size());
    Assert.assertEquals(1, taskManager.getActiveTaskIdsForRequest(mediumPriorityRequest.getId()).size());

    // delete priority freeze
    Assert.assertEquals(SingularityDeleteResult.DELETED, priorityManager.deleteActivePriorityFreeze());

    // drain pending
    scheduler.drainPendingQueue();
    resourceOffers();

    // check that both requests have active tasks
    Assert.assertEquals(1, taskManager.getActiveTaskIdsForRequest(lowPriorityRequest.getId()).size());
    Assert.assertEquals(1, taskManager.getActiveTaskIdsForRequest(mediumPriorityRequest.getId()).size());
  }

  @Test
  public void testObsoletePendingRequestsRemoved() {
    initRequest();
    initFirstDeploy();
    SingularityTask taskOne = startTask(firstDeploy);
    requestResource.pause(requestId, Optional.absent(), singularityUser);
    requestManager.addToPendingQueue(new SingularityPendingRequest(requestId, firstDeployId, System.currentTimeMillis(), Optional.<String>absent(), PendingType.NEW_DEPLOY, Optional.<Boolean>absent(), Optional.<String>absent()));

    Assert.assertEquals(requestManager.getPendingRequests().size(), 1);
    scheduler.drainPendingQueue();

    Assert.assertEquals(requestManager.getPendingRequests().size(), 0);
  }

  @Test
  public void testCronScheduleChanges() throws Exception {
    final String requestId = "test-change-cron";
    final String oldSchedule = "*/5 * * * *";
    final String oldScheduleQuartz = "0 */5 * * * ?";
    final String newSchedule = "*/30 * * * *";
    final String newScheduleQuartz = "0 */30 * * * ?";

    SingularityRequest request = new SingularityRequestBuilder(requestId, RequestType.SCHEDULED)
      .setSchedule(Optional.of(oldSchedule))
      .build();

    request = validator.checkSingularityRequest(request, Optional.<SingularityRequest>absent(), Optional.<SingularityDeploy>absent(), Optional.<SingularityDeploy>absent());

    saveRequest(request);

    Assert.assertEquals(oldScheduleQuartz, requestManager.getRequest(requestId).get().getRequest().getQuartzScheduleSafe());

    initAndFinishDeploy(request, "1");

    scheduler.drainPendingQueue();

    final SingularityRequest newRequest = request.toBuilder()
      .setSchedule(Optional.of(newSchedule))
      .setQuartzSchedule(Optional.<String>absent())
      .build();

    final SingularityDeploy newDeploy = new SingularityDeployBuilder(request.getId(), "2").setCommand(Optional.of("sleep 100")).build();

    deployResource.deploy(new SingularityDeployRequest(newDeploy, Optional.absent(), Optional.absent(), Optional.of(newRequest)), singularityUser);

    deployChecker.checkDeploys();

    scheduler.drainPendingQueue();

    Assert.assertEquals(newScheduleQuartz, requestManager.getRequest(requestId).get().getRequest().getQuartzScheduleSafe());
  }

  @Test
  public void testImmediateRunReplacesScheduledTask() {
    initScheduledRequest();

    SingularityDeploy deploy = SingularityDeploy.newBuilder(requestId, firstDeployId)
        .setCommand(Optional.of("sleep 100"))
        .build();
    SingularityDeployRequest singularityDeployRequest = new SingularityDeployRequest(deploy, Optional.absent(), Optional.absent(), Optional.absent());
    deployResource.deploy(singularityDeployRequest, singularityUser);

    scheduler.drainPendingQueue();

    SingularityPendingTask task1 = createAndSchedulePendingTask(firstDeployId);

    Assert.assertEquals(1, taskManager.getPendingTaskIds().size());
    Assert.assertEquals(PendingType.NEW_DEPLOY, taskManager.getPendingTaskIds().get(0).getPendingType());

    requestManager.addToPendingQueue(new SingularityPendingRequest(requestId, deploy.getId(), System.currentTimeMillis(), Optional.absent(), PendingType.IMMEDIATE,
        deploy.getSkipHealthchecksOnDeploy(), Optional.absent()));
    scheduler.drainPendingQueue();

    Assert.assertEquals(1, taskManager.getPendingTaskIds().size());
    Assert.assertEquals(PendingType.IMMEDIATE, taskManager.getPendingTaskIds().get(0).getPendingType());
  }

  @Test
  public void testSchedulerDropsMultipleScheduledTaskInstances() {
    initScheduledRequest();

    SingularityDeploy deploy = SingularityDeploy.newBuilder(requestId, firstDeployId)
        .setCommand(Optional.of("sleep 100"))
        .build();
    SingularityDeployRequest singularityDeployRequest = new SingularityDeployRequest(deploy, Optional.absent(), Optional.absent(), Optional.absent());
    deployResource.deploy(singularityDeployRequest, singularityUser);


    scheduler.drainPendingQueue();
    requestManager.addToPendingQueue(new SingularityPendingRequest(requestId, firstDeployId,
        Instant.now().plus(3, ChronoUnit.DAYS).toEpochMilli(),
        Optional.absent(), PendingType.NEW_DEPLOY, Optional.absent(), Optional.absent()));

    SingularityRunNowRequest runNowRequest = new SingularityRunNowRequestBuilder().build();
    requestResource.scheduleImmediately(singularityUser, requestId, runNowRequest);

    Assert.assertEquals("Both requests make it into the pending queue", 2, requestManager.getPendingRequests().size());
    Assert.assertEquals(PendingType.IMMEDIATE, requestManager.getPendingRequests().get(0).getPendingType());
    Assert.assertEquals(PendingType.NEW_DEPLOY, requestManager.getPendingRequests().get(1).getPendingType());

    scheduler.drainPendingQueue();
    Assertions.assertThat(taskManager.getPendingTaskIds())
        .describedAs("Only the immediate request gets run")
        .hasSize(1)
        .extracting(SingularityPendingTaskId::getPendingType)
        .containsExactly(PendingType.IMMEDIATE);


    Assertions.assertThat(requestManager.getPendingRequests())
        .describedAs("The scheduled request is dropped from the pending queue")
        .hasSize(0);
  }

  @Test(expected = WebApplicationException.class)
  public void testInvalidQuartzTimeZoneErrors() {
    SingularityRequest req = new SingularityRequestBuilder(requestId, RequestType.SCHEDULED)
        .setQuartzSchedule(Optional.of("*/1 * * * * ? 2020"))
        .setScheduleType(Optional.of(ScheduleType.QUARTZ))
        .setScheduleTimeZone(Optional.of("invalid_timezone"))
        .build();

    requestResource.postRequest(req, singularityUser);
  }

  @Test
  public void testDifferentQuartzTimeZones() {
    final Optional<String> schedule = Optional.of("* 30 14 22 3 ? 2083");

    SingularityRequest requestEST = new SingularityRequestBuilder("est_id", RequestType.SCHEDULED)
        .setSchedule(schedule)
        .setScheduleType(Optional.of(ScheduleType.QUARTZ))
        .setScheduleTimeZone(Optional.of("EST")) // fixed in relation to GMT
        .build();

    SingularityRequest requestGMT = new SingularityRequestBuilder("gmt_id", RequestType.SCHEDULED)
        .setSchedule(schedule)
        .setScheduleType(Optional.of(ScheduleType.QUARTZ))
        .setScheduleTimeZone(Optional.of("GMT"))
        .build();

    requestResource.postRequest(requestEST, singularityUser);
    requestResource.postRequest(requestGMT, singularityUser);

    SingularityDeploy deployEST = new SingularityDeployBuilder(requestEST.getId(), "est_deploy_id")
        .setCommand(Optional.of("sleep 1"))
        .build();

    SingularityDeploy deployGMT = new SingularityDeployBuilder(requestGMT.getId(), "gmt_deploy_id")
        .setCommand(Optional.of("sleep 1"))
        .build();

    deployResource.deploy(new SingularityDeployRequest(deployEST, Optional.absent(), Optional.absent(), Optional.absent()), singularityUser);
    deployResource.deploy(new SingularityDeployRequest(deployGMT, Optional.absent(), Optional.absent(), Optional.absent()), singularityUser);

    deployChecker.checkDeploys();
    scheduler.drainPendingQueue();

    final long nextRunEST;
    final long nextRunGMT;
    final long fiveHoursInMilliseconds = TimeUnit.HOURS.toMillis(5);
    final List<SingularityPendingTaskId> pendingTaskIds = taskManager.getPendingTaskIds();
    if (pendingTaskIds.get(0).getRequestId().equals(requestEST.getId())) {
      nextRunEST = pendingTaskIds.get(0).getNextRunAt();
      nextRunGMT = pendingTaskIds.get(1).getNextRunAt();
    } else {
      nextRunEST = pendingTaskIds.get(1).getNextRunAt();
      nextRunGMT = pendingTaskIds.get(0).getNextRunAt();
    }

    // GMT happens first, so EST is a larger timestamp
    Assert.assertEquals(nextRunEST - nextRunGMT, fiveHoursInMilliseconds);
  }

  @Test
  public void testDeployCleanupOverwritesTaskBounceCleanup() {
    initRequest();
    initFirstDeploy();
    final SingularityTask oldTask = startTask(firstDeploy);

    taskResource
      .killTask(oldTask.getTaskId().getId(), Optional.of(new SingularityKillTaskRequest(Optional.absent(), Optional.absent(), Optional.absent(), Optional.of(true), Optional.absent())), singularityUser);

    final Optional<SingularityTaskCleanup> taskCleanup = taskManager.getTaskCleanup(oldTask.getTaskId().getId());
    Assert.assertTrue(taskCleanup.isPresent());
    Assert.assertEquals(TaskCleanupType.USER_REQUESTED_TASK_BOUNCE, taskCleanup.get().getCleanupType());

    initSecondDeploy();
    startTask(secondDeploy);
    deployChecker.checkDeploys();

    Assert.assertEquals(DeployState.SUCCEEDED, deployManager.getDeployResult(requestId, secondDeployId).get().getDeployState());
    Assert.assertEquals(TaskCleanupType.DEPLOY_STEP_FINISHED, taskManager.getTaskCleanup(oldTask.getTaskId().getId()).get().getCleanupType());

    cleaner.drainCleanupQueue();

    Assert.assertFalse(taskManager.getTaskCleanup(oldTask.getTaskId().getId()).isPresent());
  }

  @Test
  public void testCleanerFindsTasksWithSkippedHealthchecks() {
    initRequest();
    resourceOffers(2); // set up slaves so scale validate will pass

    SingularityRequest request = requestResource.getRequest(requestId, singularityUser).getRequest();

    long now = System.currentTimeMillis();

    requestManager.saveHistory(new SingularityRequestHistory(now, Optional.<String>absent(), RequestHistoryType.UPDATED,
        request.toBuilder()
            .setSkipHealthchecks(Optional.of(true))
            .setInstances(Optional.of(2))
            .build(),
        Optional.<String>absent()));

    firstDeploy =
        initDeploy(new SingularityDeployBuilder(request.getId(), firstDeployId).setCommand(Optional.of("sleep 100")).setHealthcheckUri(Optional.of("http://uri")), System.currentTimeMillis());

    SingularityTask taskOne = launchTask(request, firstDeploy, now + 1000, now + 2000, 1, TaskState.TASK_RUNNING);

    finishDeploy(new SingularityDeployMarker(requestId, firstDeployId, now + 2000, Optional.<String>absent(), Optional.<String>absent()), firstDeploy);

    SingularityRequest updatedRequest = request.toBuilder()
        .setSkipHealthchecks(Optional.<Boolean>absent())
        .setInstances(Optional.of(2))
        .build();

    requestManager.saveHistory(new SingularityRequestHistory(now + 3000, Optional.<String>absent(), RequestHistoryType.UPDATED,
        updatedRequest, Optional.<String>absent()));

    SingularityTask newTaskTwoWithCheck = prepTask(updatedRequest, firstDeploy, now + 4000, 2);
    taskManager.createTaskAndDeletePendingTask(newTaskTwoWithCheck);
    statusUpdate(newTaskTwoWithCheck, TaskState.TASK_RUNNING, Optional.of(now + 5000));
    taskManager.saveHealthcheckResult(new SingularityTaskHealthcheckResult(Optional.of(200), Optional.of(1000L), now + 6000, Optional.<String> absent(), Optional.<String> absent(), newTaskTwoWithCheck.getTaskId(), Optional.<Boolean>absent()));

    SingularityTask unhealthyTaskThree = prepTask(updatedRequest, firstDeploy, now + 4000, 3);
    taskManager.createTaskAndDeletePendingTask(unhealthyTaskThree);
    statusUpdate(unhealthyTaskThree, TaskState.TASK_RUNNING, Optional.of(now + 5000));

    List<SingularityTaskId> activeTaskIds = taskManager.getActiveTaskIdsForRequest(requestId);
    List<SingularityTaskId> healthyTaskIds = deployHealthHelper.getHealthyTasks(updatedRequest, Optional.of(firstDeploy), activeTaskIds, false);
    Assert.assertTrue(!healthyTaskIds.contains(unhealthyTaskThree.getTaskId()));
    Assert.assertEquals(2, healthyTaskIds.size()); // Healthchecked and skip-healthchecked tasks should both be here
    Assert.assertEquals(DeployHealth.WAITING, deployHealthHelper.getDeployHealth(updatedRequest, Optional.of(firstDeploy), activeTaskIds, false));

    taskManager.saveHealthcheckResult(new SingularityTaskHealthcheckResult(Optional.of(200), Optional.of(1000L), now + 6000, Optional.<String> absent(), Optional.<String> absent(), unhealthyTaskThree.getTaskId(), Optional.<Boolean>absent()));

    Assert.assertEquals(DeployHealth.HEALTHY, deployHealthHelper.getDeployHealth(updatedRequest, Optional.of(firstDeploy), activeTaskIds, false));
  }

  @Test
  public void testScaleWithBounceDoesNotLaunchExtraInstances() {
    initRequest();
    initFirstDeploy();
    launchTask(request, firstDeploy, 1, TaskState.TASK_RUNNING);

    requestResource.scale(requestId, new SingularityScaleRequest(Optional.of(5), Optional.of(1L), Optional.absent(), Optional.absent(), Optional.absent(), Optional.of(true), Optional.absent()), singularityUser);

    Assert.assertEquals(1, requestManager.getCleanupRequests().size());
    cleaner.drainCleanupQueue();
    Assert.assertEquals(1, taskManager.getNumCleanupTasks());

    scheduler.drainPendingQueue();
    Assert.assertEquals(5, taskManager.getPendingTaskIds().size());
  }

  @Test
  public void testAcceptOffersWithRoleForRequestWithRole() {
    SingularityRequestBuilder bldr = new SingularityRequestBuilder(requestId, RequestType.ON_DEMAND);
    bldr.setRequiredRole(Optional.of("test-role"));
    requestResource.postRequest(bldr.build(), singularityUser);
    deploy("d2");

    SingularityRunNowRequest runNowRequest = new SingularityRunNowRequestBuilder()
        .setResources(new Resources(2, 2, 0))
        .build();
    requestResource.scheduleImmediately(singularityUser, requestId, runNowRequest);

    scheduler.drainPendingQueue();

    SingularityPendingTask pendingTaskWithResources = taskManager.getPendingTasks().get(0);
    Assert.assertTrue(pendingTaskWithResources.getResources().isPresent());
    Assert.assertEquals(pendingTaskWithResources.getResources().get().getCpus(), 2, 0.0);

    sms.resourceOffers(Arrays.asList(createOffer(5, 5)));

    pendingTaskWithResources = taskManager.getPendingTasks().get(0);
    Assert.assertTrue(pendingTaskWithResources.getResources().isPresent());
    Assert.assertEquals(pendingTaskWithResources.getResources().get().getCpus(), 2, 0.0);

    sms.resourceOffers(Arrays.asList(createOffer(5, 5, Optional.of("test-role"))));
    SingularityTask task = taskManager.getActiveTasks().get(0);
    Assert.assertEquals(MesosUtils.getNumCpus(mesosProtosUtils.toResourceList(task.getMesosTask().getResources()), Optional.of("test-role")), 2.0, 0.0);
  }

  @Test
  public void testNotAcceptOfferWithRoleForRequestWithoutRole() {
    SingularityRequestBuilder bldr = new SingularityRequestBuilder(requestId, RequestType.ON_DEMAND);
    requestResource.postRequest(bldr.build(), singularityUser);
    deploy("d2");

    SingularityRunNowRequest runNowRequest = new SingularityRunNowRequestBuilder()
        .setResources(new Resources(2, 2, 0))
        .build();
    requestResource.scheduleImmediately(singularityUser, requestId, runNowRequest);

    scheduler.drainPendingQueue();

    SingularityPendingTask pendingTaskWithResources = taskManager.getPendingTasks().get(0);
    Assert.assertTrue(pendingTaskWithResources.getResources().isPresent());
    Assert.assertEquals(pendingTaskWithResources.getResources().get().getCpus(), 2, 0.0);

    sms.resourceOffers(Arrays.asList(createOffer(5, 5, Optional.of("test-role"))));

    pendingTaskWithResources = taskManager.getPendingTasks().get(0);
    Assert.assertTrue(pendingTaskWithResources.getResources().isPresent());
    Assert.assertEquals(pendingTaskWithResources.getResources().get().getCpus(), 2, 0.0);
  }

  @Test
  public void testMaxOnDemandTasks() {
    SingularityRequestBuilder bldr = new SingularityRequestBuilder(requestId, RequestType.ON_DEMAND);
    bldr.setInstances(Optional.of(1));
    requestResource.postRequest(bldr.build(), singularityUser);
    deploy("on_demand_deploy");
    deployChecker.checkDeploys();


    requestManager.addToPendingQueue(new SingularityPendingRequest(requestId, "on_demand_deploy", System.currentTimeMillis(), Optional.<String>absent(), PendingType.ONEOFF,
        Optional.<List<String>>absent(), Optional.<String>absent(), Optional.<Boolean>absent(), Optional.<String>absent(), Optional.<String>absent()));
    requestManager.addToPendingQueue(new SingularityPendingRequest(requestId, "on_demand_deploy", System.currentTimeMillis(), Optional.<String>absent(), PendingType.ONEOFF,
        Optional.<List<String>>absent(), Optional.<String>absent(), Optional.<Boolean>absent(), Optional.<String>absent(), Optional.<String>absent()));

    scheduler.drainPendingQueue();

    resourceOffers();

    Assert.assertEquals(1, taskManager.getActiveTaskIds().size());
  }
}<|MERGE_RESOLUTION|>--- conflicted
+++ resolved
@@ -118,14 +118,9 @@
   }
 
   private SingularityPendingTask pendingTask(String requestId, String deployId, PendingType pendingType) {
-<<<<<<< HEAD
-    return new SingularityPendingTask(new SingularityPendingTaskId(requestId, deployId, System.currentTimeMillis(), 1, pendingType, System.currentTimeMillis()),
-        Optional.<List<String>> absent(), Optional.<String> absent(), Optional.<String> absent(), Optional.<Boolean> absent(), Optional.<String> absent(), Optional.<Resources>absent(), null, Optional.<String>absent());
-=======
     return new SingularityPendingTaskBuilder()
         .setPendingTaskId(new SingularityPendingTaskId(requestId, deployId, System.currentTimeMillis(), 1, pendingType, System.currentTimeMillis()))
         .build();
->>>>>>> 19267fb8
   }
 
   @Test
