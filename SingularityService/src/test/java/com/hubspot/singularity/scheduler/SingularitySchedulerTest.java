package com.hubspot.singularity.scheduler;

import java.time.Instant;
import java.time.temporal.ChronoUnit;
import java.util.ArrayList;
import java.util.Arrays;
import java.util.Collections;
import java.util.List;
import java.util.Set;
import java.util.concurrent.TimeUnit;
import java.util.stream.Collectors;

import javax.ws.rs.WebApplicationException;

import org.apache.mesos.v1.Protos.AgentID;
import org.apache.mesos.v1.Protos.Offer;
import org.apache.mesos.v1.Protos.TaskID;
import org.apache.mesos.v1.Protos.TaskState;
import org.apache.mesos.v1.Protos.TaskStatus;
import org.assertj.core.api.Assertions;
import org.assertj.swing.timing.Condition;
import org.assertj.swing.timing.Pause;
import org.assertj.swing.timing.Timeout;
import org.junit.Assert;
import org.junit.Test;
import org.mockito.ArgumentMatchers;
import org.mockito.Mockito;

import com.google.common.base.Optional;
import com.google.common.collect.ImmutableList;
import com.google.common.collect.ImmutableMap;
import com.google.common.collect.Sets;
import com.google.inject.Inject;
import com.hubspot.baragon.models.BaragonRequestState;
import com.hubspot.mesos.MesosUtils;
import com.hubspot.mesos.Resources;
import com.hubspot.mesos.SingularityContainerInfo;
import com.hubspot.mesos.SingularityContainerType;
import com.hubspot.mesos.SingularityDockerInfo;
import com.hubspot.mesos.SingularityDockerNetworkType;
import com.hubspot.mesos.SingularityDockerPortMapping;
import com.hubspot.mesos.SingularityPortMappingType;
import com.hubspot.mesos.SingularityVolume;
import com.hubspot.singularity.DeployState;
import com.hubspot.singularity.ExtendedTaskState;
import com.hubspot.singularity.LoadBalancerRequestType;
import com.hubspot.singularity.MachineState;
import com.hubspot.singularity.RequestCleanupType;
import com.hubspot.singularity.RequestState;
import com.hubspot.singularity.RequestType;
import com.hubspot.singularity.SingularityDeleteResult;
import com.hubspot.singularity.ScheduleType;
import com.hubspot.singularity.SingularityDeploy;
import com.hubspot.singularity.SingularityDeployBuilder;
import com.hubspot.singularity.SingularityDeployMarker;
import com.hubspot.singularity.SingularityDeployResult;
import com.hubspot.singularity.SingularityDeployStatistics;
import com.hubspot.singularity.SingularityKilledTaskIdRecord;
import com.hubspot.singularity.SingularityLoadBalancerUpdate;
import com.hubspot.singularity.SingularityPendingRequest;
import com.hubspot.singularity.SingularityPendingRequest.PendingType;
import com.hubspot.singularity.SingularityPendingTask;
import com.hubspot.singularity.SingularityPendingTaskId;
import com.hubspot.singularity.SingularityPriorityFreezeParent;
import com.hubspot.singularity.SingularityRequest;
import com.hubspot.singularity.SingularityRequestBuilder;
import com.hubspot.singularity.SingularityRequestCleanup;
import com.hubspot.singularity.SingularityRequestHistory;
import com.hubspot.singularity.SingularityRequestHistory.RequestHistoryType;
import com.hubspot.singularity.SingularityRequestLbCleanup;
import com.hubspot.singularity.SingularityShellCommand;
import com.hubspot.singularity.SingularityTask;
import com.hubspot.singularity.SingularityTaskCleanup;
import com.hubspot.singularity.SingularityTaskHealthcheckResult;
import com.hubspot.singularity.SingularityTaskHistoryUpdate;
import com.hubspot.singularity.SingularityTaskId;
import com.hubspot.singularity.SingularityTaskRequest;
import com.hubspot.singularity.SlavePlacement;
import com.hubspot.singularity.TaskCleanupType;
import com.hubspot.singularity.api.SingularityBounceRequest;
import com.hubspot.singularity.api.SingularityDeleteRequestRequest;
import com.hubspot.singularity.api.SingularityDeployRequest;
import com.hubspot.singularity.api.SingularityKillTaskRequest;
import com.hubspot.singularity.api.SingularityPauseRequest;
import com.hubspot.singularity.api.SingularityPriorityFreeze;
import com.hubspot.singularity.api.SingularityRunNowRequest;
import com.hubspot.singularity.api.SingularityScaleRequest;
import com.hubspot.singularity.api.SingularityUnpauseRequest;
import com.hubspot.singularity.data.AbstractMachineManager.StateChangeResult;
import com.hubspot.singularity.data.SingularityValidator;
import com.hubspot.singularity.mesos.OfferCache;
import com.hubspot.singularity.mesos.SingularityMesosTaskPrioritizer;
import com.hubspot.singularity.scheduler.SingularityDeployHealthHelper.DeployHealth;
import com.hubspot.singularity.scheduler.SingularityTaskReconciliation.ReconciliationState;

public class SingularitySchedulerTest extends SingularitySchedulerTestBase {
  @Inject
  private SingularityValidator validator;

  @Inject
  private SingularityDeployHealthHelper deployHealthHelper;

  @Inject
  private SingularityMesosTaskPrioritizer taskPrioritizer;

  @Inject
  private SingularitySchedulerPoller schedulerPoller;

  @Inject
  private OfferCache offerCache;

  public SingularitySchedulerTest() {
    super(false);
  }

  private SingularityPendingTask pendingTask(String requestId, String deployId, PendingType pendingType) {
    return new SingularityPendingTask(new SingularityPendingTaskId(requestId, deployId, System.currentTimeMillis(), 1, pendingType, System.currentTimeMillis()),
        Optional.<List<String>> absent(), Optional.<String> absent(), Optional.<String> absent(), Optional.<Boolean> absent(), Optional.<String> absent(), Optional.<Resources>absent(), Optional.<String>absent());
  }

  @Test
  public void testOfferCacheRescindOffers() {
    configuration.setCacheOffers(true);
    configuration.setOfferCacheSize(2);

    List<Offer> offers2 = resourceOffers(); // cached as well

    sms.rescind(offers2.get(0).getId());
    sms.rescind(offers2.get(1).getId());

    initRequest();
    initFirstDeploy();

    requestResource.postRequest(request.toBuilder().setSlavePlacement(Optional.of(SlavePlacement.SEPARATE)).setInstances(Optional.of(2)).build());

    schedulerPoller.runActionOnPoll();

    Assert.assertEquals(0, taskManager.getActiveTasks().size());

    resourceOffers();

    int numTasks = taskManager.getActiveTasks().size();

    Assert.assertEquals(2, numTasks);

    startAndDeploySecondRequest();

    schedulerPoller.runActionOnPoll();

    Assert.assertEquals(numTasks, taskManager.getActiveTasks().size());

    resourceOffers();

    Assert.assertTrue(taskManager.getActiveTasks().size() > numTasks);
  }

  @Test
  public void testOfferCache() {
    configuration.setCacheOffers(true);
    configuration.setOfferCacheSize(2);
    List<Offer> offers2 = resourceOffers();

    sms.rescind(offers2.get(0).getId());

    initRequest();
    initFirstDeploy();

    requestResource.postRequest(request.toBuilder().setSlavePlacement(Optional.of(SlavePlacement.SEPARATE)).setInstances(Optional.of(2)).build());

    schedulerPoller.runActionOnPoll();

    Assert.assertEquals(1, taskManager.getActiveTasks().size());

    resourceOffers();

    Assert.assertEquals(2, taskManager.getActiveTasks().size());
  }

  @Test
  public void testOfferCombination() {
    configuration.setCacheOffers(true);
    configuration.setOfferCacheSize(2);

    // Each are half of needed memory
    Offer offer1 = createOffer(1, 64, "slave1", "host1");
    Offer offer2 = createOffer(1, 64, "slave1", "host1");
    sms.resourceOffers(ImmutableList.of(offer1, offer2));

    initRequest();
    initFirstDeploy();
    requestManager.addToPendingQueue(new SingularityPendingRequest(requestId, firstDeployId, System.currentTimeMillis(), Optional.absent(), PendingType.TASK_DONE,
        Optional.absent(), Optional.absent()));

    schedulerPoller.runActionOnPoll();

    Assert.assertEquals(1, taskManager.getActiveTasks().size());

    Assert.assertEquals(2, taskManager.getActiveTasks().get(0).getOffers().size());
  }

  @Test
  public void testLeftoverCachedOffersAreReturnedToCache() throws Exception {
    configuration.setCacheOffers(true);

    Offer neededOffer = createOffer(1, 128, "slave1", "host1", Optional.absent(), Collections.emptyMap(), new String[]{"80:81"});
    Offer extraOffer = createOffer(4, 256, "slave1", "host1", Optional.absent(), Collections.emptyMap(), new String[]{"83:84"});

    sms.resourceOffers(ImmutableList.of(neededOffer, extraOffer));

    initRequest();

    firstDeploy = initAndFinishDeploy(request, new SingularityDeployBuilder(request.getId(), firstDeployId)
<<<<<<< HEAD
        .setCommand(Optional.of("sleep 100")), Optional.of(new Resources(1, 128, 2, 0)));
=======
        .setCommand(Optional.of("sleep 100")), Optional.of(new Resources(1, 128, 2, 0))
    );
>>>>>>> b4169e1a

    requestManager.addToPendingQueue(
        new SingularityPendingRequest(
            requestId,
            firstDeployId,
            System.currentTimeMillis(),
            Optional.absent(),
            PendingType.TASK_DONE,
            Optional.absent(),
            Optional.absent()
        )
    );

    schedulerPoller.runActionOnPoll();

    List<Offer> cachedOffers = offerCache.peekOffers();
    Assert.assertEquals(1, cachedOffers.size());
  }

  @Test
  public void testLeftoverNewOffersAreCached() {
    configuration.setCacheOffers(true);

    Offer neededOffer = createOffer(1, 128, "slave1", "host1");
    Offer extraOffer = createOffer(4, 256, "slave1", "host1");

    initRequest();
    initFirstDeploy();

    requestManager.addToPendingQueue(
        new SingularityPendingRequest(
            requestId,
            firstDeployId,
            System.currentTimeMillis(),
            Optional.absent(),
            PendingType.TASK_DONE,
            Optional.absent(),
            Optional.absent()
        )
    );

    sms.resourceOffers(ImmutableList.of(neededOffer, extraOffer));

    List<Offer> cachedOffers = offerCache.peekOffers();
    Assert.assertEquals(1, cachedOffers.size());
  }

  @Test
  public void testSchedulerIsolatesPendingTasksBasedOnDeploy() {
    initRequest();
    initFirstDeploy();
    initSecondDeploy();

    SingularityPendingTask p1 = pendingTask(requestId, firstDeployId, PendingType.ONEOFF);
    SingularityPendingTask p2 = pendingTask(requestId, firstDeployId, PendingType.TASK_DONE);
    SingularityPendingTask p3 = pendingTask(requestId, secondDeployId, PendingType.TASK_DONE);

    taskManager.savePendingTask(p1);
    taskManager.savePendingTask(p2);
    taskManager.savePendingTask(p3);

    requestManager.addToPendingQueue(new SingularityPendingRequest(requestId, secondDeployId, System.currentTimeMillis(), Optional.<String> absent(), PendingType.NEW_DEPLOY,
        Optional.<Boolean> absent(), Optional.<String> absent()));

    scheduler.drainPendingQueue(stateCacheProvider.get());

    // we expect there to be 3 pending tasks :

    List<SingularityPendingTask> returnedScheduledTasks = taskManager.getPendingTasks();

    Assert.assertEquals(3, returnedScheduledTasks.size());
    Assert.assertTrue(returnedScheduledTasks.contains(p1));
    Assert.assertTrue(returnedScheduledTasks.contains(p2));
    Assert.assertTrue(!returnedScheduledTasks.contains(p3));

    boolean found = false;

    for (SingularityPendingTask pendingTask : returnedScheduledTasks) {
      if (pendingTask.getPendingTaskId().getDeployId().equals(secondDeployId)) {
        found = true;
        Assert.assertEquals(PendingType.NEW_DEPLOY, pendingTask.getPendingTaskId().getPendingType());
      }
    }

    Assert.assertTrue(found);
  }

  @Test
  public void testCleanerLeavesPausedRequestTasksByDemand() {
    initScheduledRequest();
    initFirstDeploy();

    SingularityTask firstTask = launchTask(request, firstDeploy, 1, TaskState.TASK_RUNNING);
    createAndSchedulePendingTask(firstDeployId);

    requestResource.pause(requestId, Optional.of(new SingularityPauseRequest(Optional.of(false), Optional.<Long> absent(), Optional.<String> absent(), Optional.<String>absent(), Optional.<SingularityShellCommand>absent())));

    cleaner.drainCleanupQueue();

    Assert.assertTrue(taskManager.getKilledTaskIdRecords().isEmpty());
    Assert.assertTrue(taskManager.getPendingTaskIds().isEmpty());
    Assert.assertTrue(requestManager.getCleanupRequests().isEmpty());

    statusUpdate(firstTask, TaskState.TASK_FINISHED);

    // make sure something new isn't scheduled!
    Assert.assertTrue(taskManager.getPendingTaskIds().isEmpty());
  }

  @Test
  public void testTaskKill() {
    initRequest();
    initFirstDeploy();

    SingularityTask firstTask = startTask(firstDeploy);

    taskResource.killTask(firstTask.getTaskId().getId(), Optional.absent());

    cleaner.drainCleanupQueue();
    killKilledTasks();

    Assert.assertEquals(0, taskManager.getNumCleanupTasks());
    Assert.assertEquals(0, taskManager.getNumActiveTasks());
  }

  @Test
  public void testTaskDestroy() {
    initRequest();
    initFirstDeploy();

    SingularityTask firstTask = startTask(firstDeploy, 1);
    SingularityTask secondTask = startTask(firstDeploy, 2);
    SingularityTask thirdTask = startTask(firstDeploy, 3);

    taskResource.killTask(secondTask.getTaskId().getId(), Optional.of(
        new SingularityKillTaskRequest(Optional.of(true), Optional.of("kill -9 bb"), Optional.<String> absent(), Optional.<Boolean> absent(), Optional.<SingularityShellCommand> absent())));

    cleaner.drainCleanupQueue();
    killKilledTasks();

    Assert.assertEquals(2, taskManager.getNumActiveTasks());
    Assert.assertEquals(0, requestManager.getCleanupRequests().size());
    Assert.assertEquals(RequestState.ACTIVE, requestManager.getRequest(requestId).get().getState());
  }

  @Test
  public void testTaskBounce() {
    initRequest();
    initFirstDeploy();

    SingularityTask firstTask = startTask(firstDeploy);

    taskResource.killTask(firstTask.getTaskId().getId(), Optional.of(
        new SingularityKillTaskRequest(Optional.<Boolean> absent(), Optional.of("msg"), Optional.<String> absent(), Optional.of(true), Optional.<SingularityShellCommand>absent())));

    cleaner.drainCleanupQueue();

    killKilledTasks();

    Assert.assertEquals(1, taskManager.getNumCleanupTasks());
    Assert.assertEquals(0, taskManager.getKilledTaskIdRecords().size());

    resourceOffers();
    runLaunchedTasks();

    Assert.assertEquals(1, taskManager.getNumCleanupTasks());
    Assert.assertEquals(0, taskManager.getKilledTaskIdRecords().size());
    Assert.assertEquals(2, taskManager.getNumActiveTasks());

    cleaner.drainCleanupQueue();
    killKilledTasks();

    Assert.assertEquals(0, taskManager.getNumCleanupTasks());
    Assert.assertEquals(1, taskManager.getNumActiveTasks());
  }

  @Test
  public void testBounceWithLoadBalancer() {
    initLoadBalancedRequest();
    initFirstDeploy();
    configuration.setNewTaskCheckerBaseDelaySeconds(1000000);

    SingularityTask taskOne = launchTask(request, firstDeploy, 1, TaskState.TASK_RUNNING);

    saveLoadBalancerState(BaragonRequestState.SUCCESS, taskOne.getTaskId(), LoadBalancerRequestType.ADD);

    requestResource.bounce(requestId, Optional.<SingularityBounceRequest> absent());

    cleaner.drainCleanupQueue();
    resourceOffers();

    Assert.assertEquals(2, taskManager.getNumActiveTasks());

    List<SingularityTaskId> tasks = taskManager.getActiveTaskIds();
    tasks.remove(taskOne.getTaskId());

    SingularityTaskId taskTwo = tasks.get(0);

    cleaner.drainCleanupQueue();

    runLaunchedTasks();

    cleaner.drainCleanupQueue();

    Assert.assertEquals(0, taskManager.getKilledTaskIdRecords().size());
    Assert.assertEquals(2, taskManager.getNumActiveTasks());

    // add to LB:
    saveLoadBalancerState(BaragonRequestState.SUCCESS, taskTwo, LoadBalancerRequestType.ADD);

    cleaner.drainCleanupQueue();

    Assert.assertEquals(0, taskManager.getKilledTaskIdRecords().size());
    Assert.assertEquals(2, taskManager.getNumActiveTasks());

    saveLoadBalancerState(BaragonRequestState.SUCCESS, taskOne.getTaskId(), LoadBalancerRequestType.REMOVE);

    cleaner.drainCleanupQueue();

    Assert.assertEquals(1, taskManager.getKilledTaskIdRecords().size());

    killKilledTasks();

    Assert.assertEquals(1, taskManager.getNumActiveTasks());
  }

  @Test
  public void testKilledTaskIdRecords() {
    initScheduledRequest();
    initFirstDeploy();

    launchTask(request, firstDeploy, 1, TaskState.TASK_RUNNING);

    requestResource.deleteRequest(requestId, Optional.<SingularityDeleteRequestRequest> absent());

    Assert.assertTrue(requestManager.getCleanupRequests().size() == 1);

    cleaner.drainCleanupQueue();

    Assert.assertTrue(!taskManager.getKilledTaskIdRecords().isEmpty());

    killKilledTasks();
    cleaner.drainCleanupQueue();

    Assert.assertTrue(requestManager.getCleanupRequests().isEmpty());
    Assert.assertTrue(taskManager.getKilledTaskIdRecords().isEmpty());
  }

  @Test
  public void testLongRunningTaskKills() {
    initScheduledRequest();
    initFirstDeploy();

    launchTask(request, firstDeploy, 1, TaskState.TASK_RUNNING);

    initSecondDeploy();
    deployChecker.checkDeploys();

    Assert.assertTrue(taskManager.getKilledTaskIdRecords().isEmpty());
    Assert.assertTrue(!taskManager.getCleanupTasks().isEmpty());

    cleaner.drainCleanupQueue();

    Assert.assertTrue(taskManager.getKilledTaskIdRecords().isEmpty());
    Assert.assertTrue(!taskManager.getCleanupTasks().isEmpty());

    requestManager.activate(request.toBuilder().setKillOldNonLongRunningTasksAfterMillis(Optional.<Long>of(0L)).build(), RequestHistoryType.CREATED, System.currentTimeMillis(), Optional.<String>absent(), Optional.<String>absent());

    cleaner.drainCleanupQueue();

    Assert.assertTrue(!taskManager.getKilledTaskIdRecords().isEmpty());
    Assert.assertTrue(taskManager.getCleanupTasks().isEmpty());
  }

  @Test
  public void testSchedulerCanBatchOnOffers() {
    initRequest();
    initFirstDeploy();

    requestResource.postRequest(request.toBuilder().setInstances(Optional.of(3)).build());
    scheduler.drainPendingQueue(stateCacheProvider.get());

    List<Offer> oneOffer = Arrays.asList(createOffer(12, 1024));
    sms.resourceOffers(oneOffer);

    Assert.assertTrue(taskManager.getActiveTasks().size() == 3);
    Assert.assertTrue(taskManager.getPendingTaskIds().isEmpty());
    Assert.assertTrue(requestManager.getPendingRequests().isEmpty());
  }

  @Test
  public void testSchedulerExhaustsOffers() {
    initRequest();
    initFirstDeploy();

    requestResource.postRequest(request.toBuilder().setInstances(Optional.of(10)).build());
    scheduler.drainPendingQueue(stateCacheProvider.get());

    sms.resourceOffers(Arrays.asList(createOffer(2, 1024), createOffer(1, 1024)));

    Assert.assertEquals(3, taskManager.getActiveTaskIds().size());
    Assert.assertEquals(7, taskManager.getPendingTaskIds().size());
  }

  @Test
  public void testSchedulerRandomizesOffers() {
    initRequest();
    initFirstDeploy();

    requestResource.postRequest(request.toBuilder().setInstances(Optional.of(15)).build());
    scheduler.drainPendingQueue(stateCacheProvider.get());

    sms.resourceOffers(Arrays.asList(createOffer(20, 1024), createOffer(20, 1024)));

    Assert.assertEquals(15, taskManager.getActiveTaskIds().size());

    Set<String> offerIds = Sets.newHashSet();

    for (SingularityTask activeTask : taskManager.getActiveTasks()) {
      offerIds.addAll(activeTask.getOffers().stream().map((o) -> o.getId().getValue()).collect(Collectors.toList()));
    }

    Assert.assertEquals(2, offerIds.size());
  }

  @Test
  public void testSchedulerHandlesFinishedTasks() {
    initScheduledRequest();
    initFirstDeploy();

    schedule = "*/1 * * * * ? 1995";

    // cause it to be pending
    requestResource.postRequest(request.toBuilder().setQuartzSchedule(Optional.of(schedule)).build());
    scheduler.drainPendingQueue(stateCacheProvider.get());

    Assert.assertTrue(requestResource.getActiveRequests(false).isEmpty());
    Assert.assertTrue(requestManager.getRequest(requestId).get().getState() == RequestState.FINISHED);
    Assert.assertTrue(taskManager.getPendingTaskIds().isEmpty());

    schedule = "*/1 * * * * ?";
    requestResource.postRequest(request.toBuilder().setQuartzSchedule(Optional.of(schedule)).build());
    scheduler.drainPendingQueue(stateCacheProvider.get());

    Assert.assertTrue(!requestResource.getActiveRequests(false).isEmpty());
    Assert.assertTrue(requestManager.getRequest(requestId).get().getState() == RequestState.ACTIVE);

    Assert.assertTrue(!taskManager.getPendingTaskIds().isEmpty());
  }

  @Test
  public void testOneOffsDontRunByThemselves() {
    SingularityRequestBuilder bldr = new SingularityRequestBuilder(requestId, RequestType.ON_DEMAND);
    requestResource.postRequest(bldr.build());
    Assert.assertTrue(requestManager.getPendingRequests().isEmpty());

    deploy("d2");
    Assert.assertTrue(requestManager.getPendingRequests().isEmpty());

    deployChecker.checkDeploys();

    Assert.assertTrue(requestManager.getPendingRequests().isEmpty());

    requestResource.scheduleImmediately(requestId);

    resourceOffers();

    Assert.assertEquals(1, taskManager.getActiveTaskIds().size());

    statusUpdate(taskManager.getActiveTasks().get(0), TaskState.TASK_FINISHED);

    resourceOffers();
    Assert.assertEquals(0, taskManager.getActiveTaskIds().size());
    Assert.assertEquals(0, taskManager.getPendingTaskIds().size());

    requestResource.scheduleImmediately(requestId);

    resourceOffers();

    Assert.assertEquals(1, taskManager.getActiveTaskIds().size());

    statusUpdate(taskManager.getActiveTasks().get(0), TaskState.TASK_LOST);

    resourceOffers();
    Assert.assertEquals(0, taskManager.getActiveTaskIds().size());
    Assert.assertEquals(0, taskManager.getPendingTaskIds().size());
  }

  @Test
  public void testOneOffsDontMoveDuringDecomission() {
    SingularityRequestBuilder bldr = new SingularityRequestBuilder(requestId, RequestType.ON_DEMAND);
    requestResource.postRequest(bldr.build());
    deploy("d2");

    requestResource.scheduleImmediately(requestId);

    validateTaskDoesntMoveDuringDecommission();
  }

  private void validateTaskDoesntMoveDuringDecommission() {
    sms.resourceOffers(Arrays.asList(createOffer(1, 129, "slave1", "host1", Optional.of("rack1"))));
    sms.resourceOffers(Arrays.asList(createOffer(1, 129, "slave2", "host2", Optional.of("rack1"))));

    Assert.assertEquals(1, taskManager.getActiveTaskIds().size());

    Assert.assertEquals("host1", taskManager.getActiveTaskIds().get(0).getSanitizedHost());

    Assert.assertEquals(StateChangeResult.SUCCESS, slaveManager.changeState("slave1", MachineState.STARTING_DECOMMISSION, Optional.<String> absent(), Optional.of("user1")));

    sms.resourceOffers(Arrays.asList(createOffer(1, 129, "slave2", "host2", Optional.of("rack1"))));

    cleaner.drainCleanupQueue();

    sms.resourceOffers(Arrays.asList(createOffer(1, 129, "slave2", "host2", Optional.of("rack1"))));

    cleaner.drainCleanupQueue();

    // task should not move!
    Assert.assertEquals(1, taskManager.getActiveTaskIds().size());
    Assert.assertEquals("host1", taskManager.getActiveTaskIds().get(0).getSanitizedHost());
    Assert.assertTrue(taskManager.getKilledTaskIdRecords().isEmpty());
    Assert.assertTrue(taskManager.getCleanupTaskIds().size() == 1);
  }

  @Test
  public void testCustomResourcesWithRunNowRequest() {
    SingularityRequestBuilder bldr = new SingularityRequestBuilder(requestId, RequestType.ON_DEMAND);
    requestResource.postRequest(bldr.build());
    deploy("d2");

    SingularityRunNowRequest runNowRequest = new SingularityRunNowRequest(Optional.<String>absent(), Optional.<Boolean>absent(), Optional.<String>absent(), Optional.<List<String>>absent(), Optional.of(new Resources(2, 2, 0)), Optional.<Long>absent());
    requestResource.scheduleImmediately(requestId, runNowRequest);

    scheduler.drainPendingQueue(stateCacheProvider.get());

    SingularityPendingTask pendingTaskWithResourcs = taskManager.getPendingTasks().get(0);
    Assert.assertTrue(pendingTaskWithResourcs.getResources().isPresent());
    Assert.assertEquals(pendingTaskWithResourcs.getResources().get().getCpus(), 2, 0.0);

    sms.resourceOffers(Arrays.asList(createOffer(5, 5, "slave1", "host1", Optional.of("rack1"))));

    SingularityTask task = taskManager.getActiveTasks().get(0);
    Assert.assertEquals(MesosUtils.getNumCpus(task.getMesosTask().getResources(), Optional.<String>absent()), 2.0, 0.0);
  }

  @Test
  public void testRunOnceRunOnlyOnce() {
    SingularityRequestBuilder bldr = new SingularityRequestBuilder(requestId, RequestType.RUN_ONCE);
    request = bldr.build();
    saveRequest(request);

    deployResource.deploy(new SingularityDeployRequest(new SingularityDeployBuilder(requestId, "d1").setCommand(Optional.of("cmd")).build(), Optional.<Boolean> absent(), Optional.<String> absent()));

    scheduler.drainPendingQueue(stateCacheProvider.get());

    deployChecker.checkDeploys();

    resourceOffers();

    Assert.assertTrue(deployManager.getRequestDeployState(requestId).get().getActiveDeploy().isPresent());
    Assert.assertTrue(!deployManager.getRequestDeployState(requestId).get().getPendingDeploy().isPresent());

    Assert.assertEquals(1, taskManager.getActiveTaskIds().size());

    statusUpdate(taskManager.getActiveTasks().get(0), TaskState.TASK_LOST);

    resourceOffers();

    Assert.assertTrue(taskManager.getActiveTaskIds().isEmpty());

    deployResource.deploy(new SingularityDeployRequest(new SingularityDeployBuilder(requestId, "d2").setCommand(Optional.of("cmd")).build(), Optional.<Boolean>absent(), Optional.<String> absent()));

    scheduler.drainPendingQueue(stateCacheProvider.get());

    deployChecker.checkDeploys();

    resourceOffers();

    Assert.assertTrue(deployManager.getRequestDeployState(requestId).get().getActiveDeploy().isPresent());
    Assert.assertTrue(!deployManager.getRequestDeployState(requestId).get().getPendingDeploy().isPresent());

    Assert.assertEquals(1, taskManager.getActiveTaskIds().size());

    statusUpdate(taskManager.getActiveTasks().get(0), TaskState.TASK_FINISHED);

    resourceOffers();

    Assert.assertTrue(taskManager.getActiveTaskIds().isEmpty());
  }


  @Test
  public void testMultipleRunOnceTasks() {
    SingularityRequestBuilder bldr = new SingularityRequestBuilder(requestId, RequestType.RUN_ONCE);
    request = bldr.build();
    saveRequest(request);

    deployResource.deploy(new SingularityDeployRequest(new SingularityDeployBuilder(requestId, "d1").setCommand(Optional.of("cmd")).build(), Optional.<Boolean> absent(), Optional.<String> absent()));
    deployChecker.checkDeploys();
    Assert.assertEquals(1, requestManager.getSizeOfPendingQueue());

    deployResource.deploy(new SingularityDeployRequest(new SingularityDeployBuilder(requestId, "d2").setCommand(Optional.of("cmd")).build(), Optional.<Boolean> absent(), Optional.<String> absent()));
    deployChecker.checkDeploys();
    Assert.assertEquals(2, requestManager.getSizeOfPendingQueue());

    scheduler.drainPendingQueue(stateCacheProvider.get());

    resourceOffers();
    Assert.assertEquals(2, taskManager.getActiveTaskIds().size());
  }

  @Test
  public void testRunOnceDontMoveDuringDecomission() {
    SingularityRequestBuilder bldr = new SingularityRequestBuilder(requestId, RequestType.RUN_ONCE);
    request = bldr.build();
    saveRequest(request);

    deployResource.deploy(new SingularityDeployRequest(new SingularityDeployBuilder(requestId, "d1").setCommand(Optional.of("cmd")).build(), Optional.<Boolean> absent(), Optional.<String> absent()));

    scheduler.drainPendingQueue(stateCacheProvider.get());

    deployChecker.checkDeploys();

    validateTaskDoesntMoveDuringDecommission();
  }

  @Test
  public void testDecommissionDoesntKillPendingDeploy() {
    initRequest();

    deployResource.deploy(new SingularityDeployRequest(new SingularityDeployBuilder(requestId, "d1").setCommand(Optional.of("cmd")).build(), Optional.<Boolean> absent(), Optional.<String> absent()));

    scheduler.drainPendingQueue(stateCacheProvider.get());
    deployChecker.checkDeploys();
    resourceOffers();

    Assert.assertEquals(1, taskManager.getNumActiveTasks());

    slaveResource.decommissionSlave(taskManager.getActiveTasks().get(0).getAgentId().getValue(), null);

    scheduler.checkForDecomissions(stateCacheProvider.get());

    cleaner.drainCleanupQueue();
    killKilledTasks();

    Assert.assertEquals(1, taskManager.getNumActiveTasks());
    Assert.assertEquals(1, taskManager.getNumCleanupTasks());
    Assert.assertEquals(0, taskManager.getKilledTaskIdRecords().size());

    configuration.setPendingDeployHoldTaskDuringDecommissionMillis(1);

    try {
      Thread.sleep(2);
    } catch (InterruptedException e) {}

    cleaner.drainCleanupQueue();
    killKilledTasks();

    Assert.assertEquals(0, taskManager.getNumActiveTasks());
    Assert.assertEquals(0, taskManager.getNumCleanupTasks());
  }

  @Test
  public void testRetries() {
    SingularityRequestBuilder bldr = new SingularityRequestBuilder(requestId, RequestType.RUN_ONCE);
    request = bldr.setNumRetriesOnFailure(Optional.of(2)).build();
    saveRequest(request);

    deployResource.deploy(new SingularityDeployRequest(new SingularityDeployBuilder(requestId, "d1").setCommand(Optional.of("cmd")).build(), Optional.<Boolean> absent(), Optional.<String> absent()));

    scheduler.drainPendingQueue(stateCacheProvider.get());
    deployChecker.checkDeploys();
    resourceOffers();

    Assert.assertEquals(1, taskManager.getActiveTaskIds().size());

    statusUpdate(taskManager.getActiveTasks().get(0), TaskState.TASK_LOST);

    resourceOffers();

    Assert.assertEquals(1, taskManager.getActiveTaskIds().size());

    statusUpdate(taskManager.getActiveTasks().get(0), TaskState.TASK_LOST);

    resourceOffers();

    Assert.assertEquals(1, taskManager.getActiveTaskIds().size());

    statusUpdate(taskManager.getActiveTasks().get(0), TaskState.TASK_LOST);

    resourceOffers();

    Assert.assertTrue(taskManager.getActiveTaskIds().isEmpty());
  }

  @Test
  public void testCooldownAfterSequentialFailures() {
    initRequest();
    initFirstDeploy();

    Assert.assertTrue(requestManager.getRequest(requestId).get().getState() == RequestState.ACTIVE);

    configuration.setCooldownAfterFailures(2);

    SingularityTask firstTask = startTask(firstDeploy);
    SingularityTask secondTask = startTask(firstDeploy);

    statusUpdate(firstTask, TaskState.TASK_FAILED);

    Assert.assertTrue(requestManager.getRequest(requestId).get().getState() == RequestState.ACTIVE);

    statusUpdate(secondTask, TaskState.TASK_FAILED);

    Assert.assertTrue(requestManager.getRequest(requestId).get().getState() == RequestState.SYSTEM_COOLDOWN);

    cooldownChecker.checkCooldowns();

    Assert.assertTrue(requestManager.getRequest(requestId).get().getState() == RequestState.SYSTEM_COOLDOWN);

    SingularityTask thirdTask = startTask(firstDeploy);

    statusUpdate(thirdTask, TaskState.TASK_FINISHED);

    Assert.assertTrue(requestManager.getRequest(requestId).get().getState() == RequestState.ACTIVE);
  }

  @Test
  public void testCooldownOnlyWhenTasksRapidlyFail() {
    initRequest();
    initFirstDeploy();

    configuration.setCooldownAfterFailures(1);

    SingularityTask firstTask = startTask(firstDeploy);
    statusUpdate(firstTask, TaskState.TASK_FAILED, Optional.of(System.currentTimeMillis() - TimeUnit.HOURS.toMillis(5)));

    Assert.assertTrue(requestManager.getRequest(requestId).get().getState() == RequestState.ACTIVE);

    SingularityTask secondTask = startTask(firstDeploy);
    statusUpdate(secondTask, TaskState.TASK_FAILED);

    Assert.assertTrue(requestManager.getRequest(requestId).get().getState() == RequestState.SYSTEM_COOLDOWN);
  }

  @Test
  public void testCooldownScalesToInstances() {
    initRequest();
    initFirstDeploy();

    configuration.setCooldownAfterFailures(2);
    configuration.setCooldownAfterPctOfInstancesFail(.51);

    requestManager.activate(request.toBuilder().setInstances(Optional.of(4)).build(), RequestHistoryType.CREATED, System.currentTimeMillis(), Optional.<String> absent(), Optional.<String>absent());

    SingularityTask task1 = startTask(firstDeploy, 1);
    SingularityTask task2 = startTask(firstDeploy, 2);
    SingularityTask task3 = startTask(firstDeploy, 3);
    SingularityTask task4 = startTask(firstDeploy, 4);

    statusUpdate(task1, TaskState.TASK_FAILED);
    statusUpdate(task2, TaskState.TASK_FAILED);
    statusUpdate(task3, TaskState.TASK_FAILED);

    Assert.assertTrue(requestManager.getRequest(requestId).get().getState() == RequestState.ACTIVE);

    task1 = startTask(firstDeploy, 1);
    task2 = startTask(firstDeploy, 2);
    task3 = startTask(firstDeploy, 3);

    statusUpdate(task1, TaskState.TASK_FAILED);
    statusUpdate(task2, TaskState.TASK_FAILED);

    Assert.assertTrue(requestManager.getRequest(requestId).get().getState() == RequestState.ACTIVE);

    statusUpdate(task3, TaskState.TASK_FAILED);

    Assert.assertTrue(requestManager.getRequest(requestId).get().getState() == RequestState.SYSTEM_COOLDOWN);

    statusUpdate(task4, TaskState.TASK_FINISHED);

    Assert.assertTrue(requestManager.getRequest(requestId).get().getState() == RequestState.ACTIVE);
  }

  @Test
  public void testLBCleanup() {
    initLoadBalancedRequest();
    initFirstDeploy();

    configuration.setLoadBalancerRemovalGracePeriodMillis(10000);

    SingularityTask task = launchTask(request, firstDeploy, 1, TaskState.TASK_RUNNING);

    saveLoadBalancerState(BaragonRequestState.SUCCESS, task.getTaskId(), LoadBalancerRequestType.ADD);

    statusUpdate(task, TaskState.TASK_FAILED);

    Assert.assertTrue(!taskManager.getLBCleanupTasks().isEmpty());

    testingLbClient.setNextBaragonRequestState(BaragonRequestState.WAITING);

    cleaner.drainCleanupQueue();
    Assert.assertTrue(!taskManager.getLBCleanupTasks().isEmpty());

    Optional<SingularityLoadBalancerUpdate> lbUpdate = taskManager.getLoadBalancerState(task.getTaskId(), LoadBalancerRequestType.REMOVE);

    Assert.assertTrue(lbUpdate.isPresent());
    Assert.assertTrue(lbUpdate.get().getLoadBalancerState() == BaragonRequestState.WAITING);

    testingLbClient.setNextBaragonRequestState(BaragonRequestState.FAILED);

    cleaner.drainCleanupQueue();
    Assert.assertTrue(!taskManager.getLBCleanupTasks().isEmpty());

    lbUpdate = taskManager.getLoadBalancerState(task.getTaskId(), LoadBalancerRequestType.REMOVE);

    Assert.assertTrue(lbUpdate.isPresent());
    Assert.assertTrue(lbUpdate.get().getLoadBalancerState() == BaragonRequestState.FAILED);

    testingLbClient.setNextBaragonRequestState(BaragonRequestState.SUCCESS);

    cleaner.drainCleanupQueue();

    Assert.assertTrue(!taskManager.getLBCleanupTasks().isEmpty());

    configuration.setLoadBalancerRemovalGracePeriodMillis(0);
    cleaner.drainCleanupQueue();

    Assert.assertTrue(taskManager.getLBCleanupTasks().isEmpty());
    lbUpdate = taskManager.getLoadBalancerState(task.getTaskId(), LoadBalancerRequestType.REMOVE);

    Assert.assertTrue(lbUpdate.isPresent());
    Assert.assertTrue(lbUpdate.get().getLoadBalancerState() == BaragonRequestState.SUCCESS);
    Assert.assertTrue(lbUpdate.get().getLoadBalancerRequestId().getAttemptNumber() == 2);
  }

  @Test
  public void testLbCleanupDoesNotRemoveBeforeAdd() {
    initLoadBalancedRequest();
    initFirstDeploy();
    SingularityTask taskOne = launchTask(request, firstDeploy, 1, TaskState.TASK_RUNNING);

    initSecondDeploy();
    SingularityTask taskTwo = launchTask(request, secondDeploy, 1, TaskState.TASK_RUNNING);
    testingLbClient.setNextBaragonRequestState(BaragonRequestState.WAITING);
    deployChecker.checkDeploys();

    // First task from old deploy is still starting, never got added to LB so it should not have a removal request
    Assert.assertFalse(taskManager.getLoadBalancerState(taskOne.getTaskId(), LoadBalancerRequestType.ADD).isPresent());
    Assert.assertFalse(taskManager.getLoadBalancerState(taskOne.getTaskId(), LoadBalancerRequestType.REMOVE).isPresent());

    // Second task should have an add request
    Assert.assertTrue(taskManager.getLoadBalancerState(taskTwo.getTaskId(), LoadBalancerRequestType.ADD).isPresent());

    testingLbClient.setNextBaragonRequestState(BaragonRequestState.SUCCESS);
    deployChecker.checkDeploys();

    // First task from old deploy should still have no LB updates, but should have a cleanup
    Assert.assertFalse(taskManager.getLoadBalancerState(taskOne.getTaskId(), LoadBalancerRequestType.ADD).isPresent());
    Assert.assertFalse(taskManager.getLoadBalancerState(taskOne.getTaskId(), LoadBalancerRequestType.REMOVE).isPresent());
    Assert.assertTrue(taskManager.getCleanupTaskIds().contains(taskOne.getTaskId()));
  }

  @Test
  public void testLbCleanupSkippedOnSkipRemoveFlag() {
    configuration.setDeleteRemovedRequestsFromLoadBalancer(true);
    initLoadBalancedRequest();
    initLoadBalancedDeploy();
    startTask(firstDeploy);

    boolean removeFromLoadBalancer = false;
    SingularityDeleteRequestRequest deleteRequest = new SingularityDeleteRequestRequest(Optional.absent(), Optional.absent(), Optional.of(removeFromLoadBalancer));

    requestResource.deleteRequest(requestId, Optional.of(deleteRequest));

    testingLbClient.setNextBaragonRequestState(BaragonRequestState.WAITING);

    Assert.assertFalse("Tasks should get cleaned up", requestManager.getCleanupRequests().isEmpty());
    cleaner.drainCleanupQueue();
    killKilledTasks();

    Assert.assertFalse("The request should get cleaned up", requestManager.getCleanupRequests().isEmpty());
    cleaner.drainCleanupQueue();

    Assert.assertTrue("The request should not be removed from the load balancer", requestManager.getLbCleanupRequestIds().isEmpty());
  }

  @Test
  public void testLbCleanupOccursOnRequestDelete() {
    configuration.setDeleteRemovedRequestsFromLoadBalancer(true);
    initLoadBalancedRequest();
    initLoadBalancedDeploy();
    startTask(firstDeploy);

    requestResource.deleteRequest(requestId, Optional.absent());

    testingLbClient.setNextBaragonRequestState(BaragonRequestState.WAITING);

    Assert.assertFalse("Tasks should get cleaned up", requestManager.getCleanupRequests().isEmpty());
    cleaner.drainCleanupQueue();
    killKilledTasks();

    Assert.assertFalse("The request should get cleaned up", requestManager.getCleanupRequests().isEmpty());
    cleaner.drainCleanupQueue();

    Assert.assertFalse("The request should get removed from the load balancer", requestManager.getLbCleanupRequestIds().isEmpty());
  }

  @Test
  public void testReconciliation() {
    Assert.assertTrue(!taskReconciliation.isReconciliationRunning());

    configuration.setCheckReconcileWhenRunningEveryMillis(1);

    initRequest();
    initFirstDeploy();

    Condition reconciliationNotRunning = new Condition("task reconciliation not running") {
      @Override
      public boolean test() {
        return !taskReconciliation.isReconciliationRunning();
      }
    };

    Condition reconciliationRunning = new Condition("task reconciliation running") {
      @Override
      public boolean test() {
        return taskReconciliation.isReconciliationRunning();
      }
    };

    Assert.assertTrue(taskReconciliation.startReconciliation() == ReconciliationState.STARTED);
    Pause.pause(reconciliationNotRunning, Timeout.timeout(10000L));

    SingularityTask taskOne = launchTask(request, firstDeploy, 1, TaskState.TASK_STARTING);
    SingularityTask taskTwo = launchTask(request, firstDeploy, 2, TaskState.TASK_RUNNING);

    saveLastActiveTaskStatus(taskOne, Optional.<TaskStatus>absent(), -1000);

    Assert.assertTrue(taskReconciliation.startReconciliation() == ReconciliationState.STARTED);
    Assert.assertTrue(taskReconciliation.startReconciliation() == ReconciliationState.ALREADY_RUNNING);

    Pause.pause(reconciliationRunning, Timeout.timeout(10000L));

    saveLastActiveTaskStatus(taskOne, Optional.of(buildTaskStatus(taskOne)), +1000);

    Pause.pause(reconciliationRunning, Timeout.timeout(10000L));

    saveLastActiveTaskStatus(taskTwo, Optional.of(buildTaskStatus(taskTwo)), +1000);

    Pause.pause(reconciliationNotRunning, Timeout.timeout(10000L));
  }


  @Test
  public void testSchedulerPriority() {
    final SingularityRequest lowPriorityRequest = new SingularityRequestBuilder("lowPriorityRequest", RequestType.WORKER).setTaskPriorityLevel(Optional.of(.25)).build();
    saveRequest(lowPriorityRequest);
    final SingularityRequest mediumPriorityRequest = new SingularityRequestBuilder("mediumPriorityRequest", RequestType.WORKER).setTaskPriorityLevel(Optional.of(.5)).build();
    saveRequest(mediumPriorityRequest);
    final SingularityRequest highPriorityRequest = new SingularityRequestBuilder("highPriorityRequest", RequestType.WORKER).setTaskPriorityLevel(Optional.of(.75)).build();
    saveRequest(highPriorityRequest);

    final SingularityDeploy lowPriorityDeploy = initAndFinishDeploy(lowPriorityRequest, "lowPriorityDeploy");
    final SingularityDeploy mediumPriorityDeploy = initAndFinishDeploy(mediumPriorityRequest, "mediumPriorityDeploy");
    final SingularityDeploy highPriorityDeploy = initAndFinishDeploy(highPriorityRequest, "highPriorityDeploy");

    // Task requests launched at ~ the same time should be in priority order
    long now = System.currentTimeMillis();
    List<SingularityTaskRequest> requestsByPriority = Arrays.asList(
      buildTaskRequest(lowPriorityRequest, lowPriorityDeploy, now),
      buildTaskRequest(mediumPriorityRequest, mediumPriorityDeploy, now),
      buildTaskRequest(highPriorityRequest, highPriorityDeploy, now));

    List<SingularityTaskRequest> sortedRequestsByPriority = taskPrioritizer.getSortedDueTasks(requestsByPriority);

    Assert.assertEquals(sortedRequestsByPriority.get(0).getRequest().getId(), highPriorityRequest.getId());
    Assert.assertEquals(sortedRequestsByPriority.get(1).getRequest().getId(), mediumPriorityRequest.getId());
    Assert.assertEquals(sortedRequestsByPriority.get(2).getRequest().getId(), lowPriorityRequest.getId());

    // A lower priority task that is long overdue should be run before a higher priority task
    now = System.currentTimeMillis();
    List<SingularityTaskRequest> requestsByOverdueAndPriority = Arrays.asList(
      buildTaskRequest(lowPriorityRequest, lowPriorityDeploy, now - 120000), // 2 min overdue
      buildTaskRequest(mediumPriorityRequest, mediumPriorityDeploy, now - 30000), // 60s overdue
      buildTaskRequest(highPriorityRequest, highPriorityDeploy, now)); // Not overdue

    List<SingularityTaskRequest> sortedRequestsByOverdueAndPriority = taskPrioritizer.getSortedDueTasks(requestsByOverdueAndPriority);

    Assert.assertEquals(sortedRequestsByOverdueAndPriority.get(0).getRequest().getId(), lowPriorityRequest.getId());
    Assert.assertEquals(sortedRequestsByOverdueAndPriority.get(1).getRequest().getId(), mediumPriorityRequest.getId());
    Assert.assertEquals(sortedRequestsByOverdueAndPriority.get(2).getRequest().getId(), highPriorityRequest.getId());
  }

  @Test
  public void badPauseExpires() {
    initRequest();

    requestManager.createCleanupRequest(new SingularityRequestCleanup(Optional.<String>absent(), RequestCleanupType.PAUSING, System.currentTimeMillis(),
        Optional.<Boolean>absent(), Optional.absent(), requestId, Optional.<String>absent(), Optional.<Boolean> absent(), Optional.<String>absent(), Optional.<String>absent(), Optional.<SingularityShellCommand>absent()));

    cleaner.drainCleanupQueue();

    Assert.assertTrue(!requestManager.getCleanupRequests().isEmpty());
    configuration.setCleanupEverySeconds(0);

    sleep(1);
    cleaner.drainCleanupQueue();

    Assert.assertTrue(requestManager.getCleanupRequests().isEmpty());
  }

  @Test
  public void testPauseLbCleanup() {
    initLoadBalancedRequest();
    initFirstDeploy();

    requestManager.saveLbCleanupRequest(new SingularityRequestLbCleanup(requestId, Sets.newHashSet("test"), "/basepath", Collections.<String>emptyList(), Optional.<SingularityLoadBalancerUpdate>absent()));

    requestManager.pause(request, System.currentTimeMillis(), Optional.<String>absent(), Optional.<String>absent());

    testingLbClient.setNextBaragonRequestState(BaragonRequestState.WAITING);

    cleaner.drainCleanupQueue();
    Assert.assertTrue(!requestManager.getLbCleanupRequestIds().isEmpty());

    Optional<SingularityLoadBalancerUpdate> lbUpdate = requestManager.getLbCleanupRequest(requestId).get().getLoadBalancerUpdate();

    Assert.assertTrue(lbUpdate.isPresent());
    Assert.assertTrue(lbUpdate.get().getLoadBalancerState() == BaragonRequestState.WAITING);

    testingLbClient.setNextBaragonRequestState(BaragonRequestState.FAILED);

    cleaner.drainCleanupQueue();
    Assert.assertTrue(!requestManager.getLbCleanupRequestIds().isEmpty());

    lbUpdate = requestManager.getLbCleanupRequest(requestId).get().getLoadBalancerUpdate();

    Assert.assertTrue(lbUpdate.isPresent());
    Assert.assertTrue(lbUpdate.get().getLoadBalancerState() == BaragonRequestState.FAILED);

    testingLbClient.setNextBaragonRequestState(BaragonRequestState.SUCCESS);

    cleaner.drainCleanupQueue();
    Assert.assertTrue(requestManager.getLbCleanupRequestIds().isEmpty());
  }

  @Test
  public void testPause() {
    initRequest();
    initFirstDeploy();

    SingularityTask taskOne = startTask(firstDeploy);

    requestResource.pause(requestId, Optional.<SingularityPauseRequest> absent());

    cleaner.drainCleanupQueue();

    Assert.assertEquals(1, taskManager.getKilledTaskIdRecords().size());

    statusUpdate(taskOne, TaskState.TASK_KILLED);

    resourceOffers();

    Assert.assertEquals(0, taskManager.getActiveTaskIds().size());
    Assert.assertEquals(0, taskManager.getPendingTasks().size());
    Assert.assertEquals(RequestState.PAUSED, requestManager.getRequest(requestId).get().getState());
    Assert.assertEquals(requestId, requestManager.getPausedRequests(false).iterator().next().getRequest().getId());

    requestResource.unpause(requestId, Optional.<SingularityUnpauseRequest> absent());

    resourceOffers();

    Assert.assertEquals(1, taskManager.getActiveTaskIds().size());
    Assert.assertEquals(0, taskManager.getPendingTasks().size());

    Assert.assertEquals(RequestState.ACTIVE, requestManager.getRequest(requestId).get().getState());
    Assert.assertEquals(requestId, requestManager.getActiveRequests(false).iterator().next().getRequest().getId());
  }

  @Test
  public void testBounce() {
    initRequest();

    requestResource.scale(requestId, new SingularityScaleRequest(Optional.of(3), Optional.<Long> absent(), Optional.<Boolean> absent(), Optional.<String> absent(), Optional.<String>absent(), Optional.<Boolean>absent(), Optional.<Boolean>absent()));

    initFirstDeploy();

    SingularityTask taskOne = startTask(firstDeploy, 1);
    SingularityTask taskTwo = startTask(firstDeploy, 2);
    SingularityTask taskThree = startTask(firstDeploy, 3);

    requestResource.bounce(requestId, Optional.<SingularityBounceRequest> absent());

    Assert.assertTrue(requestManager.cleanupRequestExists(requestId));

    cleaner.drainCleanupQueue();

    Assert.assertTrue(!requestManager.cleanupRequestExists(requestId));
    Assert.assertTrue(taskManager.getCleanupTaskIds().size() == 3);

    cleaner.drainCleanupQueue();

    Assert.assertTrue(!requestManager.cleanupRequestExists(requestId));
    Assert.assertTrue(taskManager.getCleanupTaskIds().size() == 3);

    resourceOffers();

    Assert.assertTrue(taskManager.getActiveTaskIds().size() == 6);

    cleaner.drainCleanupQueue();

    Assert.assertTrue(taskManager.getCleanupTaskIds().size() == 3);

    for (SingularityTask task : taskManager.getActiveTasks()) {
      if (!task.getTaskId().equals(taskOne.getTaskId()) && !task.getTaskId().equals(taskTwo.getTaskId()) && !task.getTaskId().equals(taskThree.getTaskId())) {
        statusUpdate(task, TaskState.TASK_RUNNING, Optional.of(1L));
      }
    }

    cleaner.drainCleanupQueue();

    Assert.assertTrue(taskManager.getCleanupTaskIds().isEmpty());
    Assert.assertTrue(taskManager.getKilledTaskIdRecords().size() == 3);
  }

  @Test
  public void testIncrementalBounceShutsDownOldTasksPerNewHealthyTask() {
    initRequest();

    requestResource.scale(requestId, new SingularityScaleRequest(Optional.of(3), Optional.<Long> absent(), Optional.<Boolean> absent(), Optional.<String> absent(), Optional.<String>absent(), Optional.<Boolean>absent(), Optional.<Boolean>absent()));

    initFirstDeploy();

    startTask(firstDeploy, 1);
    startTask(firstDeploy, 2);
    startTask(firstDeploy, 3);

    requestResource.bounce(requestId,
        Optional.of(new SingularityBounceRequest(Optional.of(true), Optional.absent(), Optional.of(1L), Optional.absent(), Optional.of("msg"), Optional.absent())));

    Assert.assertTrue(requestManager.cleanupRequestExists(requestId));

    cleaner.drainCleanupQueue();

    Assert.assertTrue(!requestManager.cleanupRequestExists(requestId));
    Assert.assertEquals(3, taskManager.getCleanupTaskIds().size());

    SingularityTask newTask = launchTask(request, firstDeploy, 5, TaskState.TASK_STARTING);

    cleaner.drainCleanupQueue();

    Assert.assertEquals(0, taskManager.getKilledTaskIdRecords().size());
    Assert.assertEquals(4, taskManager.getActiveTaskIds().size());

    statusUpdate(newTask, TaskState.TASK_RUNNING);

    cleaner.drainCleanupQueue();

    Assert.assertEquals(1, taskManager.getKilledTaskIdRecords().size());
    Assert.assertEquals(4, taskManager.getActiveTaskIds().size());
  }

  @Test
  public void testBounceOnPendingInstancesReleasesLock() {
    initRequest();
    initFirstDeploy();

    SingularityTask task = startTask(firstDeploy, 1);
    statusUpdate(task, TaskState.TASK_FAILED);
    killKilledTasks();

    Assert.assertEquals("Bounce starts when tasks have not yet been launched", 0, taskManager.getActiveTaskIds().size());

    requestResource.bounce(requestId, Optional.of(new SingularityBounceRequest(Optional.absent(), Optional.of(true), Optional.absent(), Optional.absent(), Optional.absent(), Optional.absent())));

    // It acquires a lock on the bounce
    Assert.assertTrue("Lock on bounce should be acquired during bounce", requestManager.getExpiringBounce(requestId).isPresent());

    cleaner.drainCleanupQueue();

    scheduler.drainPendingQueue(stateCacheProvider.get());
    resourceOffers();

    for (SingularityTaskId singularityTaskId : taskManager.getActiveTaskIds()) {
      taskManager.saveTaskHistoryUpdate(new SingularityTaskHistoryUpdate(singularityTaskId, System.currentTimeMillis(), ExtendedTaskState.TASK_RUNNING, Optional.absent(), Optional.absent(), Collections.emptySet()));
    }

    cleaner.drainCleanupQueue();
    killKilledTasks();

    // It finishes with one task running and the bounce released
    Assert.assertEquals("Should end bounce with target number of tasks", 1, taskManager.getActiveTaskIds().size());
    for (SingularityTaskId singularityTaskId : taskManager.getActiveTaskIds()) {
      String statusMessage = taskManager.getTaskHistoryUpdates(singularityTaskId)
          .get(0)
          .getStatusMessage()
          .get();
      Assert.assertTrue("Task was started by bounce", statusMessage.contains("BOUNCE"));
    }
    Assert.assertFalse("Lock on bounce should be released after bounce", requestManager.getExpiringBounce(requestId).isPresent());
  }



  @Test
  public void testBounceOnRunningInstancesReleasesLock() {
    initRequest();
    initFirstDeploy();

    startTask(firstDeploy, 1);
    Assert.assertEquals(1, taskManager.getActiveTaskIds().size());

    requestResource.bounce(requestId, Optional.of(new SingularityBounceRequest(Optional.absent(), Optional.of(true), Optional.absent(), Optional.absent(), Optional.absent(), Optional.absent())));
    cleaner.drainCleanupQueue();

    // It acquires a lock on the bounce
    Assert.assertTrue("Lock on bounce should be acquired during bounce", requestManager.getExpiringBounce(requestId).isPresent());

    scheduler.drainPendingQueue(stateCacheProvider.get());
    resourceOffers();

    for (SingularityTaskId singularityTaskId : taskManager.getActiveTaskIds()) {
      taskManager.saveTaskHistoryUpdate(new SingularityTaskHistoryUpdate(singularityTaskId, System.currentTimeMillis(), ExtendedTaskState.TASK_RUNNING, Optional.absent(), Optional.absent(), Collections.emptySet()));
    }

    Assert.assertTrue("Need to start at least 1 instance to begin killing old instances", taskManager.getActiveTaskIds().size() >= 2);
    cleaner.drainCleanupQueue();
    killKilledTasks();


    // It finishes with one task running and the bounce released
    Assert.assertEquals("Should end bounce with target number of tasks", 1, taskManager.getActiveTaskIds().size());
    for (SingularityTaskId singularityTaskId : taskManager.getActiveTaskIds()) {
      String statusMessage = taskManager.getTaskHistoryUpdates(singularityTaskId)
          .get(0)
          .getStatusMessage()
          .get();
      Assert.assertTrue("Task was started by bounce", statusMessage.contains("BOUNCE"));
    }
    Assert.assertFalse("Lock on bounce should be released after bounce", requestManager.getExpiringBounce(requestId).isPresent());
  }

  @Test
  public void testIncrementalBounce() {
    initRequest();
    resourceOffers(2); // set up slaves so scale validate will pass

    SingularityRequest request = requestResource.getRequest(requestId).getRequest();

    requestResource.postRequest(request.toBuilder()
        .setSlavePlacement(Optional.of(SlavePlacement.SEPARATE_BY_REQUEST))
        .setInstances(Optional.of(2)).build()
        );

    initHCDeploy();

    SingularityTask taskOne = startSeparatePlacementTask(firstDeploy, 1);
    SingularityTask taskTwo = startSeparatePlacementTask(firstDeploy, 2);

    requestManager.createCleanupRequest(new SingularityRequestCleanup(user, RequestCleanupType.INCREMENTAL_BOUNCE, System.currentTimeMillis(),
        Optional.<Boolean>absent(), Optional.absent(), requestId, Optional.of(firstDeployId), Optional.<Boolean> absent(), Optional.<String>absent(), Optional.<String>absent(), Optional.<SingularityShellCommand>absent()));

    Assert.assertTrue(requestManager.cleanupRequestExists(requestId));

    cleaner.drainCleanupQueue();

    Assert.assertTrue(!requestManager.cleanupRequestExists(requestId));
    Assert.assertEquals(2, taskManager.getCleanupTaskIds().size());

    resourceOffers(3);

    SingularityTask taskThree = null;

    for (SingularityTask task : taskManager.getActiveTasks()) {
      if (!task.getTaskId().equals(taskOne.getTaskId()) && !task.getTaskId().equals(taskTwo.getTaskId())) {
        taskThree = task;
      }
    }

    statusUpdate(taskThree, TaskState.TASK_RUNNING, Optional.of(1L));
    Assert.assertEquals(3, taskManager.getActiveTaskIds().size());

    cleaner.drainCleanupQueue();

    // No old tasks should be killed before new ones pass healthchecks
    Assert.assertEquals(2, taskManager.getCleanupTaskIds().size());
    taskManager.saveHealthcheckResult(new SingularityTaskHealthcheckResult(Optional.of(200), Optional.of(1000L), System.currentTimeMillis(), Optional.<String> absent(), Optional.<String> absent(), taskThree.getTaskId(), Optional.<Boolean>absent()));

    cleaner.drainCleanupQueue();
    Assert.assertEquals(1, taskManager.getCleanupTaskIds().size());

    statusUpdate(taskOne, TaskState.TASK_KILLED);

    resourceOffers(3);

    SingularityTask taskFour = null;

    for (SingularityTask task : taskManager.getActiveTasks()) {
      if (!task.getTaskId().equals(taskOne.getTaskId()) && !task.getTaskId().equals(taskTwo.getTaskId()) && !task.getTaskId().equals(taskThree.getTaskId())) {
        taskFour = task;
      }
    }

    statusUpdate(taskFour, TaskState.TASK_RUNNING, Optional.of(1L));
    taskManager.saveHealthcheckResult(new SingularityTaskHealthcheckResult(Optional.of(200), Optional.of(1000L), System.currentTimeMillis(), Optional.<String> absent(), Optional.<String> absent(), taskFour.getTaskId(), Optional.<Boolean>absent()));

    cleaner.drainCleanupQueue();

    Assert.assertTrue(taskManager.getCleanupTaskIds().isEmpty());
  }

  @Test
  public void testScheduledNotification() {
    schedule = "0 0 * * * ?"; // run every hour
    initScheduledRequest();
    initFirstDeploy();

    configuration.setWarnIfScheduledJobIsRunningForAtLeastMillis(Long.MAX_VALUE);
    configuration.setWarnIfScheduledJobIsRunningPastNextRunPct(200);

    final long now = System.currentTimeMillis();

    SingularityTask firstTask = launchTask(request, firstDeploy, now - TimeUnit.HOURS.toMillis(3), 1, TaskState.TASK_RUNNING);

    scheduledJobPoller.runActionOnPoll();

    Mockito.verify(mailer, Mockito.times(0)).sendTaskOverdueMail(ArgumentMatchers.<Optional<SingularityTask>> any(), ArgumentMatchers.<SingularityTaskId> any(), ArgumentMatchers.<SingularityRequest> any(), ArgumentMatchers.anyLong(), ArgumentMatchers.anyLong());

    configuration.setWarnIfScheduledJobIsRunningForAtLeastMillis(TimeUnit.HOURS.toMillis(1));

    scheduledJobPoller.runActionOnPoll();

    Mockito.verify(mailer, Mockito.times(1)).sendTaskOverdueMail(ArgumentMatchers.<Optional<SingularityTask>> any(), ArgumentMatchers.<SingularityTaskId> any(), ArgumentMatchers.<SingularityRequest> any(), ArgumentMatchers.anyLong(), ArgumentMatchers.anyLong());

    scheduledJobPoller.runActionOnPoll();

    Mockito.verify(mailer, Mockito.times(1)).sendTaskOverdueMail(ArgumentMatchers.<Optional<SingularityTask>> any(), ArgumentMatchers.<SingularityTaskId> any(), ArgumentMatchers.<SingularityRequest> any(), ArgumentMatchers.anyLong(), ArgumentMatchers.anyLong());

    statusUpdate(firstTask, TaskState.TASK_FINISHED);

    Optional<SingularityDeployStatistics> deployStatistics = deployManager.getDeployStatistics(requestId, firstDeployId);

    long oldAvg = deployStatistics.get().getAverageRuntimeMillis().get();

    Assert.assertTrue(deployStatistics.get().getNumTasks() == 1);
    Assert.assertTrue(deployStatistics.get().getAverageRuntimeMillis().get() > 1 && deployStatistics.get().getAverageRuntimeMillis().get() < TimeUnit.DAYS.toMillis(1));

    configuration.setWarnIfScheduledJobIsRunningForAtLeastMillis(1);

    SingularityTask secondTask = launchTask(request, firstDeploy, now - 500, 1, TaskState.TASK_RUNNING);

    scheduledJobPoller.runActionOnPoll();

    Mockito.verify(mailer, Mockito.times(1)).sendTaskOverdueMail(ArgumentMatchers.<Optional<SingularityTask>> any(), ArgumentMatchers.<SingularityTaskId> any(), ArgumentMatchers.<SingularityRequest> any(), ArgumentMatchers.anyLong(), ArgumentMatchers.anyLong());

    statusUpdate(secondTask, TaskState.TASK_FINISHED);

    deployStatistics = deployManager.getDeployStatistics(requestId, firstDeployId);

    Assert.assertTrue(deployStatistics.get().getNumTasks() == 2);
    Assert.assertTrue(deployStatistics.get().getAverageRuntimeMillis().get() > 1 && deployStatistics.get().getAverageRuntimeMillis().get() < oldAvg);

    saveRequest(request.toBuilder().setScheduledExpectedRuntimeMillis(Optional.of(1L)).build());

    SingularityTask thirdTask = launchTask(request, firstDeploy, now - 502, 1, TaskState.TASK_RUNNING);

    scheduledJobPoller.runActionOnPoll();

    Mockito.verify(mailer, Mockito.times(2)).sendTaskOverdueMail(ArgumentMatchers.<Optional<SingularityTask>> any(), ArgumentMatchers.<SingularityTaskId> any(), ArgumentMatchers.<SingularityRequest> any(), ArgumentMatchers.anyLong(), ArgumentMatchers.anyLong());

    taskManager.deleteTaskHistory(thirdTask.getTaskId());

    scheduledJobPoller.runActionOnPoll();

    Mockito.verify(mailer, Mockito.times(3)).sendTaskOverdueMail(ArgumentMatchers.<Optional<SingularityTask>> any(), ArgumentMatchers.<SingularityTaskId> any(), ArgumentMatchers.<SingularityRequest> any(), ArgumentMatchers.anyLong(), ArgumentMatchers.anyLong());
  }

  @Test
  public void testTaskOddities() {
    // test unparseable status update
    TaskStatus.Builder bldr = TaskStatus.newBuilder()
        .setTaskId(TaskID.newBuilder().setValue("task"))
        .setAgentId(AgentID.newBuilder().setValue("slave1"))
        .setState(TaskState.TASK_RUNNING);

    // should not throw exception:
    sms.statusUpdate(bldr.build());

    initRequest();
    initFirstDeploy();

    SingularityTask taskOne = launchTask(request, firstDeploy, 1, TaskState.TASK_STARTING);

    taskManager.deleteTaskHistory(taskOne.getTaskId());

    Assert.assertTrue(taskManager.isActiveTask(taskOne.getTaskId().getId()));

    statusUpdate(taskOne, TaskState.TASK_RUNNING);
    statusUpdate(taskOne, TaskState.TASK_FAILED);

    Assert.assertTrue(!taskManager.isActiveTask(taskOne.getTaskId().getId()));
    System.out.println(taskManager.getTaskHistoryUpdates(taskOne.getTaskId()));

    Assert.assertEquals(2, taskManager.getTaskHistoryUpdates(taskOne.getTaskId()).size());
  }

  @Test
  public void testOnDemandTasksPersist() {
    SingularityRequestBuilder bldr = new SingularityRequestBuilder(requestId, RequestType.ON_DEMAND);
    requestResource.postRequest(bldr.build());
    deploy("d2");
    deployChecker.checkDeploys();

    requestResource.scheduleImmediately(requestId);

    resourceOffers();

    requestResource.scheduleImmediately(requestId);

    resourceOffers();

    Assert.assertEquals(2, taskManager.getActiveTaskIds().size());

    requestResource.scheduleImmediately(requestId);

    scheduler.drainPendingQueue(stateCacheProvider.get());

    requestResource.scheduleImmediately(requestId);

    scheduler.drainPendingQueue(stateCacheProvider.get());

    Assert.assertEquals(2, taskManager.getPendingTaskIds().size());

    resourceOffers();

    Assert.assertEquals(4, taskManager.getActiveTaskIds().size());
  }

  @Test
  public void testRunNowScheduledJobDoesNotRetry() {
    initScheduledRequest();
    SingularityRequest request = requestResource.getRequest(requestId).getRequest();
    SingularityRequest newRequest = request.toBuilder().setNumRetriesOnFailure(Optional.of(2)).build();
    requestResource.postRequest(newRequest);
    initFirstDeploy();

    requestResource.scheduleImmediately(requestId, new SingularityRunNowRequest(Optional.absent(), Optional.absent(), Optional.absent(), Optional.absent(), Optional.absent(), Optional.<Long>absent()));
    resourceOffers();

    SingularityTask task = taskManager.getActiveTasks().get(0);
    statusUpdate(task, TaskState.TASK_FAILED);

    SingularityDeployStatistics deployStatistics = deployManager.getDeployStatistics(task.getTaskId().getRequestId(), task.getTaskId().getDeployId()).get();

    Assert.assertEquals(TaskState.TASK_FAILED, deployStatistics.getLastTaskState().get().toTaskState().get());
    Assert.assertEquals(PendingType.TASK_DONE, taskManager.getPendingTaskIds().get(0).getPendingType());
    Assert.assertEquals(1, deployStatistics.getNumFailures());
    Assert.assertEquals(0, deployStatistics.getNumSequentialRetries());
    Assert.assertEquals(Optional.<Long>absent(), deployStatistics.getAverageRuntimeMillis());
  }

  @Test
  public void testOnDemandRunNowJobRespectsSpecifiedRunAtTime() {
    initOnDemandRequest();
    initFirstDeploy();

    long requestedLaunchTime = System.currentTimeMillis() + TimeUnit.MINUTES.toMillis(10);

    requestResource.scheduleImmediately(
        requestId,
        new SingularityRunNowRequest(
            Optional.absent(),
            Optional.absent(),
            Optional.absent(),
            Optional.absent(),
            Optional.absent(),
            Optional.of(requestedLaunchTime)
        )
    );

    scheduler.drainPendingQueue(stateCacheProvider.get());

    SingularityPendingTaskId task = taskManager.getPendingTaskIds().get(0);
    long runAt = task.getNextRunAt();

    Assert.assertEquals(requestedLaunchTime, runAt);
  }

  @Test
  public void testScheduledRunNowJobRespectsSpecifiedRunAtTime() {
    initScheduledRequest();
    initFirstDeploy();

    long requestedLaunchTime = System.currentTimeMillis() + TimeUnit.MINUTES.toMillis(10);

    requestResource.scheduleImmediately(
        requestId,
        new SingularityRunNowRequest(
            Optional.absent(),
            Optional.absent(),
            Optional.absent(),
            Optional.absent(),
            Optional.absent(),
            Optional.of(requestedLaunchTime)
        )
    );

    scheduler.drainPendingQueue(stateCacheProvider.get());

    SingularityPendingTaskId task = taskManager.getPendingTaskIds().get(0);
    long runAt = task.getNextRunAt();

    Assert.assertEquals(requestedLaunchTime, runAt);
  }

  @Test
  public void testJobRescheduledWhenItFinishesDuringDecommission() {
    initScheduledRequest();
    initFirstDeploy();

    resourceOffers();

    SingularityTask task = launchTask(request, firstDeploy, 1, TaskState.TASK_RUNNING);

    slaveManager.changeState("slave1", MachineState.STARTING_DECOMMISSION, Optional.<String> absent(), Optional.of("user1"));

    cleaner.drainCleanupQueue();
    resourceOffers();
    cleaner.drainCleanupQueue();

    statusUpdate(task, TaskState.TASK_FINISHED);

    Assert.assertTrue(!taskManager.getPendingTaskIds().isEmpty());
  }

  @Test
  public void testScaleDownTakesHighestInstances() {
    initRequest();
    initFirstDeploy();

    saveAndSchedule(request.toBuilder().setInstances(Optional.of(5)));

    resourceOffers();

    Assert.assertEquals(5, taskManager.getActiveTaskIds().size());

    requestResource.scale(requestId, new SingularityScaleRequest(Optional.of(2), Optional.<Long> absent(), Optional.<Boolean> absent(),
        Optional.<String> absent(), Optional.<String>absent(), Optional.<Boolean>absent(), Optional.<Boolean>absent()));

    resourceOffers();
    cleaner.drainCleanupQueue();

    Assert.assertEquals(3, taskManager.getKilledTaskIdRecords().size());

    for (SingularityKilledTaskIdRecord taskId : taskManager.getKilledTaskIdRecords()) {
      Assert.assertTrue(taskId.getTaskId().getInstanceNo() > 2);

      scheduler.drainPendingQueue(stateCacheProvider.get());
    }
  }

  @Test
  public void testRequestsInPendingQueueAreOrderedByTimestamp() {
    long now = System.currentTimeMillis();
    initRequestWithType(RequestType.SCHEDULED, false);
    startFirstDeploy();
    SingularityPendingRequest pendingDeployRequest = new SingularityPendingRequest(requestId, firstDeploy.getId(), now, Optional.absent(), PendingType.NEW_DEPLOY,
        firstDeploy.getSkipHealthchecksOnDeploy(), Optional.absent());
    SingularityPendingRequest pendingRunNowRequest = new SingularityPendingRequest(requestId, firstDeploy.getId(), now + 200, Optional.absent(), PendingType.IMMEDIATE,
        firstDeploy.getSkipHealthchecksOnDeploy(), Optional.absent());
    requestManager.addToPendingQueue(pendingDeployRequest);


    requestManager.addToPendingQueue(pendingRunNowRequest);

    Assert.assertEquals(2, requestManager.getPendingRequests().size());
    // Was added first
    Assert.assertEquals(PendingType.NEW_DEPLOY, requestManager.getPendingRequests().get(0).getPendingType());
    // Was added second
    Assert.assertEquals(PendingType.IMMEDIATE, requestManager.getPendingRequests().get(1).getPendingType());

    resourceOffers();
  }

  @Test
  public void testImmediateRequestsAreConsistentlyDeleted() {
    long now = System.currentTimeMillis();
    initRequestWithType(RequestType.SCHEDULED, false);
    startFirstDeploy();
    SingularityPendingRequest pendingDeployRequest = new SingularityPendingRequest(requestId, firstDeploy.getId(), now, Optional.absent(), PendingType.NEW_DEPLOY,
        firstDeploy.getSkipHealthchecksOnDeploy(), Optional.absent());
    SingularityPendingRequest pendingRunNowRequest = new SingularityPendingRequest(requestId, firstDeploy.getId(), now + 200, Optional.absent(), PendingType.IMMEDIATE,
        firstDeploy.getSkipHealthchecksOnDeploy(), Optional.absent());

    requestManager.addToPendingQueue(pendingDeployRequest);
    requestManager.addToPendingQueue(pendingRunNowRequest);

    // Pending queue has two requests: NEW_DEPLOY & IMMEDIATE
    Assert.assertEquals(2, requestManager.getPendingRequests().size());
    finishNewTaskChecks();

    requestManager.deletePendingRequest(pendingDeployRequest);

    // Just the immediate run
    Assert.assertEquals(1, requestManager.getPendingRequests().size());

    requestManager.deletePendingRequest(pendingRunNowRequest);

    // Immediate run was successfully deleted
    Assert.assertEquals(0, requestManager.getPendingRequests().size());
  }

  @Test
  public void testWaitAfterTaskWorks() {
    initRequest();
    initFirstDeploy();

    SingularityTask task = launchTask(request, firstDeploy, 1, TaskState.TASK_RUNNING);

    statusUpdate(task, TaskState.TASK_FAILED);

    Assert.assertTrue(taskManager.getPendingTaskIds().get(0).getNextRunAt() - System.currentTimeMillis() < 1000L);

    resourceOffers();

    long extraWait = 100000L;

    saveAndSchedule(request.toBuilder().setWaitAtLeastMillisAfterTaskFinishesForReschedule(Optional.of(extraWait)).setInstances(Optional.of(2)));
    resourceOffers();

    statusUpdate(taskManager.getActiveTasks().get(0), TaskState.TASK_FAILED);

    Assert.assertTrue(taskManager.getPendingTaskIds().get(0).getNextRunAt() - System.currentTimeMillis() > 1000L);
    Assert.assertEquals(1, taskManager.getActiveTaskIds().size());
  }

  @Test
  public void testRemovedRequestData() {
    long now = System.currentTimeMillis();

    initRequest();
    SingularityDeployBuilder db = new SingularityDeployBuilder(requestId, firstDeployId);
    db.setMaxTaskRetries(Optional.of(1));
    initDeploy(db, now);

    deployChecker.checkDeploys();
    Assert.assertEquals(DeployState.WAITING, deployManager.getPendingDeploys().get(0).getCurrentDeployState());

    requestManager.startDeletingRequest(request, Optional.absent(), Optional.<String>absent(), Optional.<String>absent(), Optional.<String>absent());
    requestManager.markDeleted(request, now, Optional.<String>absent(), Optional.<String>absent());
    deployChecker.checkDeploys();
    SingularityDeployResult deployResult = deployManager.getDeployResult(requestId, firstDeployId).get();
    Assert.assertEquals(DeployState.FAILED, deployResult.getDeployState());
    Assert.assertTrue(deployResult.getMessage().get().contains("MISSING"));
  }

  @Test
  public void itCorrectlyUpdatesRequestDeletingStateHistory() {
    initRequest();
    Assert.assertEquals(RequestState.ACTIVE, requestManager.getRequest(requestId).get().getState());
    Assert.assertEquals(1, requestManager.getRequestHistory(requestId).size());

    requestManager.startDeletingRequest(request, Optional.absent(), Optional.<String>absent(), Optional.<String>absent(), Optional.of("the cake is a lie"));
    Assert.assertEquals(RequestState.DELETING, requestManager.getRequest(requestId).get().getState());
    Assert.assertEquals(2, requestManager.getRequestHistory(requestId).size());

    cleaner.drainCleanupQueue();
    Assert.assertEquals(3, requestManager.getRequestHistory(requestId).size());

    List<RequestHistoryType> historyTypes = new ArrayList<>();
    for (SingularityRequestHistory request : requestManager.getRequestHistory(requestId)) {
      historyTypes.add(request.getEventType());
    }
    Assert.assertTrue(historyTypes.contains(RequestHistoryType.CREATED));
    Assert.assertTrue(historyTypes.contains(RequestHistoryType.DELETING));
    Assert.assertTrue(historyTypes.contains(RequestHistoryType.DELETED));
  }


  @Test
  public void itSetsRequestStateToDeletedAfterAllTasksAreCleanedUp() {
    initRequest();

    SingularityRequest request = requestResource.getRequest(requestId).getRequest();
    requestResource.postRequest(request.toBuilder().setInstances(Optional.of(2)).build());
    initFirstDeploy();

    launchTask(request, firstDeploy, 1, TaskState.TASK_RUNNING);
    launchTask(request, firstDeploy, 2, TaskState.TASK_RUNNING);

    Assert.assertEquals(requestId, requestManager.getActiveRequests().iterator().next().getRequest().getId());
    Assert.assertEquals(2, taskManager.getActiveTaskIds().size());

    requestManager.startDeletingRequest(request, Optional.absent(), Optional.absent(), Optional.absent(), Optional.absent());

    Assert.assertEquals(requestId, requestManager.getCleanupRequests().get(0).getRequestId());
    Assert.assertEquals(RequestState.DELETING, requestManager.getRequest(requestId).get().getState());

    cleaner.drainCleanupQueue();
    Assert.assertEquals(0, taskManager.getCleanupTaskIds().size());
    killKilledTasks();
    cleaner.drainCleanupQueue();
    Assert.assertFalse(requestManager.getRequest(requestId).isPresent());
  }

  @Test
  public void itSetsRequestStateToDeletedIfTaskCleanupFails() {
    initRequest();

    SingularityRequest request = requestResource.getRequest(requestId).getRequest();
    requestResource.postRequest(request.toBuilder().setInstances(Optional.of(2)).build());
    initFirstDeploy();

    SingularityTask firstTask = launchTask(request, firstDeploy, 1, TaskState.TASK_RUNNING);
    launchTask(request, firstDeploy, 2, TaskState.TASK_RUNNING);

    Assert.assertEquals(requestId, requestManager.getActiveRequests().iterator().next().getRequest().getId());
    Assert.assertEquals(2, taskManager.getActiveTaskIds().size());

    requestManager.startDeletingRequest(request, Optional.absent(), Optional.absent(), Optional.absent(), Optional.absent());

    Assert.assertEquals(requestId, requestManager.getCleanupRequests().get(0).getRequestId());
    Assert.assertEquals(RequestState.DELETING, requestManager.getRequest(requestId).get().getState());

    statusUpdate(firstTask, TaskState.TASK_FAILED);
    Assert.assertEquals(1, taskManager.getActiveTaskIds().size());

    cleaner.drainCleanupQueue();
    Assert.assertEquals(0, taskManager.getCleanupTaskIds().size());
    killKilledTasks();
    cleaner.drainCleanupQueue();
    Assert.assertFalse(requestManager.getRequest(requestId).isPresent());
  }

  @Test
  public void testMaxTasksPerOffer() {
    configuration.setMaxTasksPerOffer(3);

    initRequest();
    initFirstDeploy();

    requestResource.postRequest(request.toBuilder().setInstances(Optional.of(20)).build());
    scheduler.drainPendingQueue(stateCacheProvider.get());

    sms.resourceOffers(Arrays.asList(createOffer(36, 12024)));

    Assert.assertTrue(taskManager.getActiveTasks().size() == 3);

    sms.resourceOffers(Arrays.asList(createOffer(20, 20000, "slave1", "host1"), createOffer(20, 20000, "slave2", "host2")));

    Assert.assertTrue(taskManager.getActiveTasks().size() == 9);

    configuration.setMaxTasksPerOffer(0);

    resourceOffers();

    Assert.assertTrue(taskManager.getActiveTasks().size() == 20);
  }

  @Test
  public void testRequestedPorts() {
    final SingularityDeployBuilder deployBuilder = dockerDeployWithPorts();

    initRequest();
    initAndFinishDeploy(request, deployBuilder, Optional.of(new Resources(1, 64, 3, 0)));
    requestResource.postRequest(request.toBuilder().setInstances(Optional.of(2)).build());
    scheduler.drainPendingQueue(stateCacheProvider.get());

    String[] portRangeWithNoRequestedPorts = {"65:70"};
    sms.resourceOffers(Arrays.asList(createOffer(20, 20000, "slave1", "host1", Optional.<String> absent(), Collections.<String, String>emptyMap(), portRangeWithNoRequestedPorts)));
    Assert.assertEquals(0, taskManager.getActiveTasks().size());

    String[] portRangeWithSomeRequestedPorts = {"80:82"};
    sms.resourceOffers(Arrays.asList(createOffer(20, 20000, "slave1", "host1", Optional.<String> absent(), Collections.<String, String>emptyMap(), portRangeWithSomeRequestedPorts)));
    Assert.assertEquals(0, taskManager.getActiveTasks().size());

    String[] portRangeWithRequestedButNotEnoughPorts = {"80:80", "8080:8080"};
    sms.resourceOffers(Arrays.asList(createOffer(20, 20000, "slave1", "host1", Optional.<String> absent(), Collections.<String, String>emptyMap(), portRangeWithRequestedButNotEnoughPorts)));
    Assert.assertEquals(0, taskManager.getActiveTasks().size());

    String[] portRangeWithNeededPorts = {"80:83", "8080:8080"};
    sms.resourceOffers(Arrays.asList(createOffer(20, 20000, "slave1", "host1", Optional.<String> absent(), Collections.<String, String>emptyMap(), portRangeWithNeededPorts)));
    Assert.assertEquals(1, taskManager.getActiveTaskIds().size());
  }

  private SingularityDeployBuilder dockerDeployWithPorts() {
    final SingularityDockerPortMapping literalMapping = new SingularityDockerPortMapping(Optional.<SingularityPortMappingType>absent(), 80, Optional.of(SingularityPortMappingType.LITERAL), 8080, Optional.<String>absent());
    final SingularityDockerPortMapping offerMapping = new SingularityDockerPortMapping(Optional.<SingularityPortMappingType>absent(), 81, Optional.of(SingularityPortMappingType.FROM_OFFER), 0, Optional.of("udp"));
    final SingularityContainerInfo containerInfo = new SingularityContainerInfo(
      SingularityContainerType.DOCKER,
      Optional.<List<SingularityVolume>>absent(),
      Optional.of(
        new SingularityDockerInfo("docker-image",
          true,
          SingularityDockerNetworkType.BRIDGE,
          Optional.of(Arrays.asList(literalMapping, offerMapping)),
          Optional.of(false),
          Optional.of(ImmutableMap.of("env", "var=value")),
          Optional.absent())
        ));
    final SingularityDeployBuilder deployBuilder = new SingularityDeployBuilder(requestId, "test-docker-ports-deploy");
    deployBuilder.setContainerInfo(Optional.of(containerInfo));
    return deployBuilder;
  }

  @Test
  public void testQueueMultipleOneOffs() {
    SingularityRequestBuilder bldr = new SingularityRequestBuilder(requestId, RequestType.ON_DEMAND);
    requestResource.postRequest(bldr.build());
    deploy("on_demand_deploy");
    deployChecker.checkDeploys();


    requestManager.addToPendingQueue(new SingularityPendingRequest(requestId, "on_demand_deploy", System.currentTimeMillis(), Optional.<String>absent(), PendingType.ONEOFF,
      Optional.<List<String>>absent(), Optional.<String>absent(), Optional.<Boolean>absent(), Optional.<String>absent(), Optional.<String>absent()));
    requestManager.addToPendingQueue(new SingularityPendingRequest(requestId, "on_demand_deploy", System.currentTimeMillis(), Optional.<String>absent(), PendingType.ONEOFF,
      Optional.<List<String>>absent(), Optional.<String>absent(), Optional.<Boolean>absent(), Optional.<String>absent(), Optional.<String>absent()));

    scheduler.drainPendingQueue(stateCacheProvider.get());

    Assert.assertEquals(2, taskManager.getPendingTaskIds().size());
  }

  @Test
  public void testPriorityFreezeKillsActiveTasks() {
    final SingularityRequest lowPriorityRequest = new SingularityRequestBuilder("lowPriorityRequest", RequestType.WORKER).setTaskPriorityLevel(Optional.of(.25)).build();
    saveRequest(lowPriorityRequest);
    final SingularityRequest mediumPriorityRequest = new SingularityRequestBuilder("mediumPriorityRequest", RequestType.WORKER).setTaskPriorityLevel(Optional.of(.5)).build();
    saveRequest(mediumPriorityRequest);
    final SingularityRequest highPriorityRequest = new SingularityRequestBuilder("highPriorityRequest", RequestType.WORKER).setTaskPriorityLevel(Optional.of(.75)).build();
    saveRequest(highPriorityRequest);

    final SingularityDeploy lowPriorityDeploy = initAndFinishDeploy(lowPriorityRequest, "lowPriorityDeploy");
    final SingularityDeploy mediumPriorityDeploy = initAndFinishDeploy(mediumPriorityRequest, "mediumPriorityDeploy");
    SingularityDeploy highPriorityDeploy = initAndFinishDeploy(highPriorityRequest, "highPriorityDeploy");

    final SingularityTask lowPriorityTask = launchTask(lowPriorityRequest, lowPriorityDeploy, 2, 1, TaskState.TASK_RUNNING);
    final SingularityTask mediumPriorityTask = launchTask(mediumPriorityRequest, mediumPriorityDeploy, 1, 1, TaskState.TASK_RUNNING);
    final SingularityTask highPriorityTask = launchTask(highPriorityRequest, highPriorityDeploy, 10, 1, TaskState.TASK_RUNNING);

    // priority freeze of .5 means that lowPriorityRequest's task should have a cleanup
    priorityResource.createPriorityFreeze(new SingularityPriorityFreeze(.5, true, Optional.of("test"), Optional.<String>absent()));

    // perform the killing
    priorityKillPoller.runActionOnPoll();

    // assert lowPriorityRequest has a PRIORITY_KILL task cleanup and that mediumPriorityRequest and highPriorityRequest should not have cleanups
    Assert.assertEquals(TaskCleanupType.PRIORITY_KILL, taskManager.getTaskCleanup(lowPriorityTask.getTaskId().getId()).get().getCleanupType());

    Assert.assertEquals(false, taskManager.getTaskCleanup(mediumPriorityTask.getTaskId().getId()).isPresent());
    Assert.assertEquals(false, taskManager.getTaskCleanup(highPriorityTask.getTaskId().getId()).isPresent());

    // kill task(s) with cleanups
    cleaner.drainCleanupQueue();
    killKilledTasks();

    // assert lowPriorityTask was killed, mediumPriorityTask and highPriorityTask are still running
    Assert.assertEquals(ExtendedTaskState.TASK_KILLED, taskManager.getTaskHistory(lowPriorityTask.getTaskId()).get().getLastTaskUpdate().get().getTaskState());
    Assert.assertEquals(ExtendedTaskState.TASK_RUNNING, taskManager.getTaskHistory(mediumPriorityTask.getTaskId()).get().getLastTaskUpdate().get().getTaskState());
    Assert.assertEquals(ExtendedTaskState.TASK_RUNNING, taskManager.getTaskHistory(highPriorityTask.getTaskId()).get().getLastTaskUpdate().get().getTaskState());

    // assert lowPriorityRequest has a pending task
    final SingularityPendingTaskId pendingTaskId = taskManager.getPendingTaskIds().get(0);
    Assert.assertEquals(PendingType.TASK_DONE, pendingTaskId.getPendingType());
    Assert.assertEquals(lowPriorityRequest.getId(), pendingTaskId.getRequestId());

    // end the priority freeze
    priorityResource.deleteActivePriorityFreeze();

    // launch task(s)
    scheduler.drainPendingQueue(stateCacheProvider.get());
    resourceOffers();

    // assert lowPriorityRequest has a new task running
    Assert.assertNotEquals(lowPriorityTask.getTaskId(), taskManager.getActiveTaskIdsForRequest(lowPriorityRequest.getId()).get(0).getId());
  }

  @Test
  public void testPriorityFreezeDoesntLaunchTasks() {
    // deploy lowPriorityRequest (affected by priority freeze)
    final SingularityRequest lowPriorityRequest = new SingularityRequestBuilder("lowPriorityRequest", RequestType.ON_DEMAND).setTaskPriorityLevel(Optional.of(.25)).build();
    saveRequest(lowPriorityRequest);
    deployResource.deploy(
        new SingularityDeployRequest(new SingularityDeployBuilder(lowPriorityRequest.getId(), "d1").setCommand(Optional.of("cmd")).build(), Optional.<Boolean>absent(), Optional.<String>absent()));

    // deploy medium priority request (NOT affected by priority freeze)
    final SingularityRequest mediumPriorityRequest = new SingularityRequestBuilder("mediumPriorityRequest", RequestType.ON_DEMAND).setTaskPriorityLevel(Optional.of(.5)).build();
    saveRequest(mediumPriorityRequest);
    deployResource.deploy(
        new SingularityDeployRequest(new SingularityDeployBuilder(mediumPriorityRequest.getId(), "d2").setCommand(Optional.of("cmd")).build(), Optional.<Boolean>absent(), Optional.<String>absent()));

    // create priority freeze
    priorityManager.createPriorityFreeze(
        new SingularityPriorityFreezeParent(new SingularityPriorityFreeze(0.3, true, Optional.<String>absent(), Optional.<String>absent()), System.currentTimeMillis(), Optional.<String>absent()));

    // launch both tasks
    requestResource.scheduleImmediately(lowPriorityRequest.getId());
    requestResource.scheduleImmediately(mediumPriorityRequest.getId());

    // drain pending queue
    scheduler.drainPendingQueue(stateCacheProvider.get());
    resourceOffers();

    // assert that lowPriorityRequest has a pending task
    Assert.assertEquals(1, taskManager.getPendingTaskIds().size());
    Assert.assertEquals(lowPriorityRequest.getId(), taskManager.getPendingTaskIds().get(0).getRequestId());

    // assert that only mediumPriorityRequest has an active task
    Assert.assertEquals(0, taskManager.getActiveTaskIdsForRequest(lowPriorityRequest.getId()).size());
    Assert.assertEquals(1, taskManager.getActiveTaskIdsForRequest(mediumPriorityRequest.getId()).size());

    // delete priority freeze
    Assert.assertEquals(SingularityDeleteResult.DELETED, priorityManager.deleteActivePriorityFreeze());

    // drain pending
    scheduler.drainPendingQueue(stateCacheProvider.get());
    resourceOffers();

    // check that both requests have active tasks
    Assert.assertEquals(1, taskManager.getActiveTaskIdsForRequest(lowPriorityRequest.getId()).size());
    Assert.assertEquals(1, taskManager.getActiveTaskIdsForRequest(mediumPriorityRequest.getId()).size());
  }

  @Test
  public void testObsoletePendingRequestsRemoved() {
    initRequest();
    initFirstDeploy();
    SingularityTask taskOne = startTask(firstDeploy);
    requestResource.pause(requestId, Optional.<SingularityPauseRequest> absent());
    requestManager.addToPendingQueue(new SingularityPendingRequest(requestId, firstDeployId, System.currentTimeMillis(), Optional.<String>absent(), PendingType.NEW_DEPLOY, Optional.<Boolean>absent(), Optional.<String>absent()));

    Assert.assertEquals(requestManager.getPendingRequests().size(), 1);
    scheduler.drainPendingQueue(stateCacheProvider.get());

    Assert.assertEquals(requestManager.getPendingRequests().size(), 0);
  }

  @Test
  public void testCronScheduleChanges() throws Exception {
    final String requestId = "test-change-cron";
    final String oldSchedule = "*/5 * * * *";
    final String oldScheduleQuartz = "0 */5 * * * ?";
    final String newSchedule = "*/30 * * * *";
    final String newScheduleQuartz = "0 */30 * * * ?";

    SingularityRequest request = new SingularityRequestBuilder(requestId, RequestType.SCHEDULED)
      .setSchedule(Optional.of(oldSchedule))
      .build();

    request = validator.checkSingularityRequest(request, Optional.<SingularityRequest>absent(), Optional.<SingularityDeploy>absent(), Optional.<SingularityDeploy>absent());

    saveRequest(request);

    Assert.assertEquals(oldScheduleQuartz, requestManager.getRequest(requestId).get().getRequest().getQuartzScheduleSafe());

    initAndFinishDeploy(request, "1");

    scheduler.drainPendingQueue(stateCacheProvider.get());

    final SingularityRequest newRequest = request.toBuilder()
      .setSchedule(Optional.of(newSchedule))
      .setQuartzSchedule(Optional.<String>absent())
      .build();

    final SingularityDeploy newDeploy = new SingularityDeployBuilder(request.getId(), "2").setCommand(Optional.of("sleep 100")).build();

    deployResource.deploy(new SingularityDeployRequest(newDeploy, Optional.<Boolean>absent(), Optional.<String>absent(), Optional.of(newRequest)));

    deployChecker.checkDeploys();

    scheduler.drainPendingQueue(stateCacheProvider.get());

    Assert.assertEquals(newScheduleQuartz, requestManager.getRequest(requestId).get().getRequest().getQuartzScheduleSafe());
  }

  @Test
  public void testImmediateRunReplacesScheduledTask() {
    initScheduledRequest();

    SingularityDeploy deploy = SingularityDeploy.newBuilder(requestId, firstDeployId)
        .setCommand(Optional.of("sleep 100"))
        .build();
    SingularityDeployRequest singularityDeployRequest = new SingularityDeployRequest(deploy, Optional.absent(), Optional.absent(), Optional.absent());
    deployResource.deploy(singularityDeployRequest);

    scheduler.drainPendingQueue(stateCacheProvider.get());

    SingularityPendingTask task1 = createAndSchedulePendingTask(firstDeployId);

    Assert.assertEquals(1, taskManager.getPendingTaskIds().size());
    Assert.assertEquals(PendingType.NEW_DEPLOY, taskManager.getPendingTaskIds().get(0).getPendingType());

    requestManager.addToPendingQueue(new SingularityPendingRequest(requestId, deploy.getId(), System.currentTimeMillis(), Optional.absent(), PendingType.IMMEDIATE,
        deploy.getSkipHealthchecksOnDeploy(), Optional.absent()));
    scheduler.drainPendingQueue(stateCacheProvider.get());

    Assert.assertEquals(1, taskManager.getPendingTaskIds().size());
    Assert.assertEquals(PendingType.IMMEDIATE, taskManager.getPendingTaskIds().get(0).getPendingType());
  }

  @Test
  public void testSchedulerDropsMultipleScheduledTaskInstances() {
    initScheduledRequest();

    SingularityDeploy deploy = SingularityDeploy.newBuilder(requestId, firstDeployId)
        .setCommand(Optional.of("sleep 100"))
        .build();
    SingularityDeployRequest singularityDeployRequest = new SingularityDeployRequest(deploy, Optional.absent(), Optional.absent(), Optional.absent());
    deployResource.deploy(singularityDeployRequest);


    scheduler.drainPendingQueue(stateCacheProvider.get());
    requestManager.addToPendingQueue(new SingularityPendingRequest(requestId, firstDeployId, Instant.now().plus(3, ChronoUnit.DAYS).toEpochMilli(), Optional.absent(), PendingType.NEW_DEPLOY, Optional.absent(), Optional.absent()));

    SingularityRunNowRequest runNowRequest = new SingularityRunNowRequest(Optional.absent(), Optional.absent(), Optional.absent(), Optional.absent(), Optional.absent());
    requestResource.scheduleImmediately(requestId, runNowRequest);




    Assert.assertEquals("Both requests make it into the pending queue", 2, requestManager.getPendingRequests().size());
    Assert.assertEquals(PendingType.IMMEDIATE, requestManager.getPendingRequests().get(0).getPendingType());
    Assert.assertEquals(PendingType.NEW_DEPLOY, requestManager.getPendingRequests().get(1).getPendingType());


    scheduler.drainPendingQueue(stateCacheProvider.get());
    Assertions.assertThat(taskManager.getPendingTaskIds())
        .describedAs("Only the immediate request gets run")
        .hasSize(1)
        .extracting(SingularityPendingTaskId::getPendingType)
        .containsExactly(PendingType.IMMEDIATE);


    Assertions.assertThat(requestManager.getPendingRequests())
        .describedAs("The scheduled request is dropped from the pending queue")
        .hasSize(0);
  }

  @Test(expected = WebApplicationException.class)
  public void testInvalidQuartzTimeZoneErrors() {
    SingularityRequest req = new SingularityRequestBuilder(requestId, RequestType.SCHEDULED)
        .setQuartzSchedule(Optional.of("*/1 * * * * ? 2020"))
        .setScheduleType(Optional.of(ScheduleType.QUARTZ))
        .setScheduleTimeZone(Optional.of("invalid_timezone"))
        .build();

    requestResource.postRequest(req);
  }

  @Test
  public void testDifferentQuartzTimeZones() {
    final Optional<String> schedule = Optional.of("* 30 14 22 3 ? 2083");

    SingularityRequest requestEST = new SingularityRequestBuilder("est_id", RequestType.SCHEDULED)
        .setSchedule(schedule)
        .setScheduleType(Optional.of(ScheduleType.QUARTZ))
        .setScheduleTimeZone(Optional.of("EST")) // fixed in relation to GMT
        .build();

    SingularityRequest requestGMT = new SingularityRequestBuilder("gmt_id", RequestType.SCHEDULED)
        .setSchedule(schedule)
        .setScheduleType(Optional.of(ScheduleType.QUARTZ))
        .setScheduleTimeZone(Optional.of("GMT"))
        .build();

    requestResource.postRequest(requestEST);
    requestResource.postRequest(requestGMT);

    SingularityDeploy deployEST = new SingularityDeployBuilder(requestEST.getId(), "est_deploy_id")
        .setCommand(Optional.of("sleep 1"))
        .build();

    SingularityDeploy deployGMT = new SingularityDeployBuilder(requestGMT.getId(), "gmt_deploy_id")
        .setCommand(Optional.of("sleep 1"))
        .build();

    deployResource.deploy(new SingularityDeployRequest(deployEST, Optional.<Boolean>absent(), Optional.<String>absent(), Optional.<SingularityRequest>absent()));
    deployResource.deploy(new SingularityDeployRequest(deployGMT, Optional.<Boolean>absent(), Optional.<String>absent(), Optional.<SingularityRequest>absent()));

    deployChecker.checkDeploys();
    scheduler.drainPendingQueue(stateCacheProvider.get());

    final long nextRunEST;
    final long nextRunGMT;
    final long fiveHoursInMilliseconds = TimeUnit.HOURS.toMillis(5);
    final List<SingularityPendingTaskId> pendingTaskIds = taskManager.getPendingTaskIds();
    if (pendingTaskIds.get(0).getRequestId().equals(requestEST.getId())) {
      nextRunEST = pendingTaskIds.get(0).getNextRunAt();
      nextRunGMT = pendingTaskIds.get(1).getNextRunAt();
    } else {
      nextRunEST = pendingTaskIds.get(1).getNextRunAt();
      nextRunGMT = pendingTaskIds.get(0).getNextRunAt();
    }

    // GMT happens first, so EST is a larger timestamp
    Assert.assertEquals(nextRunEST - nextRunGMT, fiveHoursInMilliseconds);
  }

  @Test
  public void testDeployCleanupOverwritesTaskBounceCleanup() {
    initRequest();
    initFirstDeploy();
    final SingularityTask oldTask = startTask(firstDeploy);

    taskResource
      .killTask(oldTask.getTaskId().getId(), Optional.of(new SingularityKillTaskRequest(Optional.<Boolean> absent(), Optional.<String> absent(), Optional.<String> absent(), Optional.of(true), Optional.<SingularityShellCommand>absent())));

    final Optional<SingularityTaskCleanup> taskCleanup = taskManager.getTaskCleanup(oldTask.getTaskId().getId());
    Assert.assertTrue(taskCleanup.isPresent());
    Assert.assertEquals(TaskCleanupType.USER_REQUESTED_TASK_BOUNCE, taskCleanup.get().getCleanupType());

    initSecondDeploy();
    startTask(secondDeploy);
    deployChecker.checkDeploys();

    Assert.assertEquals(DeployState.SUCCEEDED, deployManager.getDeployResult(requestId, secondDeployId).get().getDeployState());
    Assert.assertEquals(TaskCleanupType.DEPLOY_STEP_FINISHED, taskManager.getTaskCleanup(oldTask.getTaskId().getId()).get().getCleanupType());

    cleaner.drainCleanupQueue();

    Assert.assertFalse(taskManager.getTaskCleanup(oldTask.getTaskId().getId()).isPresent());
  }

  @Test
  public void testCleanerFindsTasksWithSkippedHealthchecks() {
    initRequest();
    resourceOffers(2); // set up slaves so scale validate will pass

    SingularityRequest request = requestResource.getRequest(requestId).getRequest();

    long now = System.currentTimeMillis();

    requestManager.saveHistory(new SingularityRequestHistory(now, Optional.<String>absent(), RequestHistoryType.UPDATED,
        request.toBuilder()
            .setSkipHealthchecks(Optional.of(true))
            .setInstances(Optional.of(2))
            .build(),
        Optional.<String>absent()));

    firstDeploy =
        initDeploy(new SingularityDeployBuilder(request.getId(), firstDeployId).setCommand(Optional.of("sleep 100")).setHealthcheckUri(Optional.of("http://uri")), System.currentTimeMillis());

    SingularityTask taskOne = launchTask(request, firstDeploy, now + 1000, now + 2000, 1, TaskState.TASK_RUNNING);

    finishDeploy(new SingularityDeployMarker(requestId, firstDeployId, now + 2000, Optional.<String>absent(), Optional.<String>absent()), firstDeploy);

    SingularityRequest updatedRequest = request.toBuilder()
        .setSkipHealthchecks(Optional.<Boolean>absent())
        .setInstances(Optional.of(2))
        .build();

    requestManager.saveHistory(new SingularityRequestHistory(now + 3000, Optional.<String>absent(), RequestHistoryType.UPDATED,
        updatedRequest, Optional.<String>absent()));

    SingularityTask newTaskTwoWithCheck = prepTask(updatedRequest, firstDeploy, now + 4000, 2);
    taskManager.createTaskAndDeletePendingTask(newTaskTwoWithCheck);
    statusUpdate(newTaskTwoWithCheck, TaskState.TASK_RUNNING, Optional.of(now + 5000));
    taskManager.saveHealthcheckResult(new SingularityTaskHealthcheckResult(Optional.of(200), Optional.of(1000L), now + 6000, Optional.<String> absent(), Optional.<String> absent(), newTaskTwoWithCheck.getTaskId(), Optional.<Boolean>absent()));

    SingularityTask unhealthyTaskThree = prepTask(updatedRequest, firstDeploy, now + 4000, 3);
    taskManager.createTaskAndDeletePendingTask(unhealthyTaskThree);
    statusUpdate(unhealthyTaskThree, TaskState.TASK_RUNNING, Optional.of(now + 5000));

    List<SingularityTaskId> activeTaskIds = taskManager.getActiveTaskIdsForRequest(requestId);
    List<SingularityTaskId> healthyTaskIds = deployHealthHelper.getHealthyTasks(updatedRequest, Optional.of(firstDeploy), activeTaskIds, false);
    Assert.assertTrue(!healthyTaskIds.contains(unhealthyTaskThree.getTaskId()));
    Assert.assertEquals(2, healthyTaskIds.size()); // Healthchecked and skip-healthchecked tasks should both be here
    Assert.assertEquals(DeployHealth.WAITING, deployHealthHelper.getDeployHealth(updatedRequest, Optional.of(firstDeploy), activeTaskIds, false));

    taskManager.saveHealthcheckResult(new SingularityTaskHealthcheckResult(Optional.of(200), Optional.of(1000L), now + 6000, Optional.<String> absent(), Optional.<String> absent(), unhealthyTaskThree.getTaskId(), Optional.<Boolean>absent()));

    Assert.assertEquals(DeployHealth.HEALTHY, deployHealthHelper.getDeployHealth(updatedRequest, Optional.of(firstDeploy), activeTaskIds, false));
  }

  @Test
  public void testScaleWithBounceDoesNotLaunchExtraInstances() {
    initRequest();
    initFirstDeploy();
    launchTask(request, firstDeploy, 1, TaskState.TASK_RUNNING);

    requestResource.scale(requestId, new SingularityScaleRequest(Optional.of(5), Optional.of(1L), Optional.<Boolean> absent(), Optional.<String> absent(), Optional.<String>absent(), Optional.of(true), Optional.<Boolean>absent()));

    Assert.assertEquals(1, requestManager.getCleanupRequests().size());
    cleaner.drainCleanupQueue();
    Assert.assertEquals(1, taskManager.getNumCleanupTasks());

    scheduler.drainPendingQueue(stateCacheProvider.get());
    Assert.assertEquals(5, taskManager.getPendingTaskIds().size());
  }

  @Test
  public void testAcceptOffersWithRoleForRequestWithRole() {
    SingularityRequestBuilder bldr = new SingularityRequestBuilder(requestId, RequestType.ON_DEMAND);
    bldr.setRequiredRole(Optional.of("test-role"));
    requestResource.postRequest(bldr.build());
    deploy("d2");

    SingularityRunNowRequest runNowRequest = new SingularityRunNowRequest(Optional.<String>absent(), Optional.<Boolean>absent(), Optional.<String>absent(), Optional.<List<String>>absent(), Optional.of(new Resources(2, 2, 0)), Optional.<Long>absent());
    requestResource.scheduleImmediately(requestId, runNowRequest);

    scheduler.drainPendingQueue(stateCacheProvider.get());

    SingularityPendingTask pendingTaskWithResources = taskManager.getPendingTasks().get(0);
    Assert.assertTrue(pendingTaskWithResources.getResources().isPresent());
    Assert.assertEquals(pendingTaskWithResources.getResources().get().getCpus(), 2, 0.0);

    sms.resourceOffers(Arrays.asList(createOffer(5, 5)));

    pendingTaskWithResources = taskManager.getPendingTasks().get(0);
    Assert.assertTrue(pendingTaskWithResources.getResources().isPresent());
    Assert.assertEquals(pendingTaskWithResources.getResources().get().getCpus(), 2, 0.0);

    sms.resourceOffers(Arrays.asList(createOffer(5, 5, Optional.of("test-role"))));
    SingularityTask task = taskManager.getActiveTasks().get(0);
    Assert.assertEquals(MesosUtils.getNumCpus(task.getMesosTask().getResources(), Optional.of("test-role")), 2.0, 0.0);
  }

  @Test
  public void testNotAcceptOfferWithRoleForRequestWithoutRole() {
    SingularityRequestBuilder bldr = new SingularityRequestBuilder(requestId, RequestType.ON_DEMAND);
    requestResource.postRequest(bldr.build());
    deploy("d2");

    SingularityRunNowRequest runNowRequest = new SingularityRunNowRequest(Optional.<String>absent(), Optional.<Boolean>absent(), Optional.<String>absent(), Optional.<List<String>>absent(), Optional.of(new Resources(2, 2, 0)), Optional.<Long>absent());
    requestResource.scheduleImmediately(requestId, runNowRequest);

    scheduler.drainPendingQueue(stateCacheProvider.get());

    SingularityPendingTask pendingTaskWithResources = taskManager.getPendingTasks().get(0);
    Assert.assertTrue(pendingTaskWithResources.getResources().isPresent());
    Assert.assertEquals(pendingTaskWithResources.getResources().get().getCpus(), 2, 0.0);

    sms.resourceOffers(Arrays.asList(createOffer(5, 5, Optional.of("test-role"))));

    pendingTaskWithResources = taskManager.getPendingTasks().get(0);
    Assert.assertTrue(pendingTaskWithResources.getResources().isPresent());
    Assert.assertEquals(pendingTaskWithResources.getResources().get().getCpus(), 2, 0.0);
  }

  @Test
  public void testMaxOnDemandTasks() {
    SingularityRequestBuilder bldr = new SingularityRequestBuilder(requestId, RequestType.ON_DEMAND);
    bldr.setInstances(Optional.of(1));
    requestResource.postRequest(bldr.build());
    deploy("on_demand_deploy");
    deployChecker.checkDeploys();


    requestManager.addToPendingQueue(new SingularityPendingRequest(requestId, "on_demand_deploy", System.currentTimeMillis(), Optional.<String>absent(), PendingType.ONEOFF,
        Optional.<List<String>>absent(), Optional.<String>absent(), Optional.<Boolean>absent(), Optional.<String>absent(), Optional.<String>absent()));
    requestManager.addToPendingQueue(new SingularityPendingRequest(requestId, "on_demand_deploy", System.currentTimeMillis(), Optional.<String>absent(), PendingType.ONEOFF,
        Optional.<List<String>>absent(), Optional.<String>absent(), Optional.<Boolean>absent(), Optional.<String>absent(), Optional.<String>absent()));

    scheduler.drainPendingQueue(stateCacheProvider.get());

    resourceOffers();

    Assert.assertEquals(1, taskManager.getActiveTaskIds().size());
  }
}<|MERGE_RESOLUTION|>--- conflicted
+++ resolved
@@ -210,12 +210,7 @@
     initRequest();
 
     firstDeploy = initAndFinishDeploy(request, new SingularityDeployBuilder(request.getId(), firstDeployId)
-<<<<<<< HEAD
         .setCommand(Optional.of("sleep 100")), Optional.of(new Resources(1, 128, 2, 0)));
-=======
-        .setCommand(Optional.of("sleep 100")), Optional.of(new Resources(1, 128, 2, 0))
-    );
->>>>>>> b4169e1a
 
     requestManager.addToPendingQueue(
         new SingularityPendingRequest(
