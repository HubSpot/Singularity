package com.hubspot.singularity.scheduler;

<<<<<<< HEAD
import java.util.ArrayList;
=======
>>>>>>> 6c3ee4c8
import java.util.Arrays;
import java.util.Collections;
import java.util.HashMap;
import java.util.List;
import java.util.Map;
import java.util.Set;
import java.util.concurrent.TimeUnit;

import org.apache.mesos.Protos.Offer;
import org.apache.mesos.Protos.SlaveID;
import org.apache.mesos.Protos.TaskID;
import org.apache.mesos.Protos.TaskState;
import org.apache.mesos.Protos.TaskStatus;
import org.junit.Assert;
import org.junit.Test;
import org.mockito.Matchers;
import org.mockito.Mockito;

import com.google.common.base.Optional;
import com.google.common.collect.ImmutableMap;
import com.google.common.collect.Sets;
import com.google.inject.Inject;
import com.hubspot.baragon.models.BaragonRequestState;
import com.hubspot.mesos.Resources;
import com.hubspot.mesos.SingularityContainerInfo;
import com.hubspot.mesos.SingularityContainerType;
import com.hubspot.mesos.SingularityDockerInfo;
import com.hubspot.mesos.SingularityDockerNetworkType;
import com.hubspot.mesos.SingularityDockerPortMapping;
import com.hubspot.mesos.SingularityPortMappingType;
import com.hubspot.mesos.SingularityVolume;
import com.hubspot.singularity.DeployState;
import com.hubspot.singularity.ExtendedTaskState;
import com.hubspot.singularity.LoadBalancerRequestType;
import com.hubspot.singularity.MachineState;
import com.hubspot.singularity.RequestCleanupType;
import com.hubspot.singularity.RequestState;
import com.hubspot.singularity.RequestType;
import com.hubspot.singularity.SingularityDeleteResult;
import com.hubspot.singularity.SingularityDeploy;
import com.hubspot.singularity.SingularityDeployBuilder;
import com.hubspot.singularity.SingularityDeployProgress;
import com.hubspot.singularity.SingularityDeployStatistics;
import com.hubspot.singularity.SingularityKilledTaskIdRecord;
import com.hubspot.singularity.SingularityLoadBalancerUpdate;
import com.hubspot.singularity.SingularityPendingDeploy;
import com.hubspot.singularity.SingularityPendingRequest;
import com.hubspot.singularity.SingularityPendingRequest.PendingType;
import com.hubspot.singularity.SingularityPendingTask;
import com.hubspot.singularity.SingularityPendingTaskId;
import com.hubspot.singularity.SingularityPriorityFreezeParent;
import com.hubspot.singularity.SingularityRequest;
import com.hubspot.singularity.SingularityRequestBuilder;
import com.hubspot.singularity.SingularityRequestCleanup;
import com.hubspot.singularity.SingularityRequestHistory.RequestHistoryType;
import com.hubspot.singularity.SingularityRequestLbCleanup;
import com.hubspot.singularity.SingularityTask;
import com.hubspot.singularity.SingularityTaskHealthcheckResult;
import com.hubspot.singularity.SingularityTaskHistoryUpdate;
import com.hubspot.singularity.SingularityTaskId;
import com.hubspot.singularity.SingularityTaskRequest;
import com.hubspot.singularity.SingularityUpdatePendingDeployRequest;
import com.hubspot.singularity.SlavePlacement;
import com.hubspot.singularity.TaskCleanupType;
import com.hubspot.singularity.api.SingularityBounceRequest;
import com.hubspot.singularity.api.SingularityDeleteRequestRequest;
import com.hubspot.singularity.api.SingularityDeployRequest;
import com.hubspot.singularity.api.SingularityKillTaskRequest;
import com.hubspot.singularity.api.SingularityMachineChangeRequest;
import com.hubspot.singularity.api.SingularityPauseRequest;
import com.hubspot.singularity.api.SingularityPriorityFreeze;
import com.hubspot.singularity.api.SingularityScaleRequest;
import com.hubspot.singularity.api.SingularitySkipHealthchecksRequest;
import com.hubspot.singularity.api.SingularityUnpauseRequest;
import com.hubspot.singularity.data.AbstractMachineManager.StateChangeResult;
import com.hubspot.singularity.data.SingularityValidator;
import com.hubspot.singularity.scheduler.SingularityNewTaskChecker.CheckTaskState;
import com.hubspot.singularity.scheduler.SingularityTaskReconciliation.ReconciliationState;
import com.sun.jersey.api.ConflictException;

public class SingularitySchedulerTest extends SingularitySchedulerTestBase {
  @Inject
  private SingularityValidator validator;

  public SingularitySchedulerTest() {
    super(false);
  }

  private SingularityPendingTask pendingTask(String requestId, String deployId, PendingType pendingType) {
    return new SingularityPendingTask(new SingularityPendingTaskId(requestId, deployId, System.currentTimeMillis(), 1, pendingType, System.currentTimeMillis()),
        Optional.<List<String>> absent(), Optional.<String> absent(), Optional.<String> absent(), Optional.<Boolean> absent(), Optional.<String> absent());
  }

  @Test
  public void testSchedulerIsolatesPendingTasksBasedOnDeploy() {
    initRequest();
    initFirstDeploy();
    initSecondDeploy();

    SingularityPendingTask p1 = pendingTask(requestId, firstDeployId, PendingType.ONEOFF);
    SingularityPendingTask p2 = pendingTask(requestId, firstDeployId, PendingType.TASK_DONE);
    SingularityPendingTask p3 = pendingTask(requestId, secondDeployId, PendingType.TASK_DONE);

    taskManager.savePendingTask(p1);
    taskManager.savePendingTask(p2);
    taskManager.savePendingTask(p3);

    requestManager.addToPendingQueue(new SingularityPendingRequest(requestId, secondDeployId, System.currentTimeMillis(), Optional.<String> absent(), PendingType.NEW_DEPLOY,
        Optional.<Boolean> absent(), Optional.<String> absent()));

    scheduler.drainPendingQueue(stateCacheProvider.get());

    // we expect there to be 3 pending tasks :

    List<SingularityPendingTask> returnedScheduledTasks = taskManager.getPendingTasks();

    Assert.assertEquals(3, returnedScheduledTasks.size());
    Assert.assertTrue(returnedScheduledTasks.contains(p1));
    Assert.assertTrue(returnedScheduledTasks.contains(p2));
    Assert.assertTrue(!returnedScheduledTasks.contains(p3));

    boolean found = false;

    for (SingularityPendingTask pendingTask : returnedScheduledTasks) {
      if (pendingTask.getPendingTaskId().getDeployId().equals(secondDeployId)) {
        found = true;
        Assert.assertEquals(PendingType.NEW_DEPLOY, pendingTask.getPendingTaskId().getPendingType());
      }
    }

    Assert.assertTrue(found);
  }

  @Test
  public void testDeployManagerHandlesFailedLBTask() {
    initLoadBalancedRequest();
    initFirstDeploy();

    SingularityTask firstTask = startTask(firstDeploy);

    initSecondDeploy();

    SingularityTask secondTask = startTask(secondDeploy);

    // this should cause an LB call to happen:
    deployChecker.checkDeploys();

    Assert.assertTrue(taskManager.getLoadBalancerState(secondTask.getTaskId(), LoadBalancerRequestType.ADD).isPresent());
    Assert.assertTrue(!taskManager.getLoadBalancerState(secondTask.getTaskId(), LoadBalancerRequestType.DEPLOY).isPresent());
    Assert.assertTrue(!taskManager.getLoadBalancerState(secondTask.getTaskId(), LoadBalancerRequestType.REMOVE).isPresent());

    statusUpdate(secondTask, TaskState.TASK_FAILED);
    statusUpdate(firstTask, TaskState.TASK_FAILED);

    deployChecker.checkDeploys();

    Assert.assertTrue(deployManager.getDeployResult(requestId, secondDeployId).get().getDeployState() == DeployState.FAILED);

    List<SingularityPendingTask> pendingTasks = taskManager.getPendingTasks();

    Assert.assertTrue(pendingTasks.size() == 1);
    Assert.assertTrue(pendingTasks.get(0).getPendingTaskId().getDeployId().equals(firstDeployId));
  }

  @Test
  public void testDeployClearsObsoleteScheduledTasks() {
    initRequest();
    initFirstDeploy();
    initSecondDeploy();

    SingularityPendingTaskId taskIdOne = new SingularityPendingTaskId(requestId, firstDeployId, System.currentTimeMillis() + TimeUnit.DAYS.toMillis(3), 1, PendingType.IMMEDIATE, System.currentTimeMillis());
    SingularityPendingTask taskOne = new SingularityPendingTask(taskIdOne, Optional.<List<String>> absent(), Optional.<String> absent(), Optional.<String> absent(), Optional.<Boolean> absent(), Optional.<String> absent());

    SingularityPendingTaskId taskIdTwo = new SingularityPendingTaskId(requestId, firstDeployId, System.currentTimeMillis() + TimeUnit.DAYS.toMillis(1), 2, PendingType.IMMEDIATE, System.currentTimeMillis());
    SingularityPendingTask taskTwo = new SingularityPendingTask(taskIdTwo, Optional.<List<String>> absent(), Optional.<String> absent(), Optional.<String> absent(), Optional.<Boolean> absent(), Optional.<String> absent());

    SingularityPendingTaskId taskIdThree = new SingularityPendingTaskId(requestId, secondDeployId, System.currentTimeMillis() + TimeUnit.DAYS.toMillis(3), 1, PendingType.IMMEDIATE, System.currentTimeMillis());
    SingularityPendingTask taskThree = new SingularityPendingTask(taskIdThree, Optional.<List<String>> absent(), Optional.<String> absent(), Optional.<String> absent(), Optional.<Boolean> absent(), Optional.<String> absent());

    SingularityPendingTaskId taskIdFour = new SingularityPendingTaskId(requestId + "hi", firstDeployId, System.currentTimeMillis() + TimeUnit.DAYS.toMillis(3), 5, PendingType.IMMEDIATE, System.currentTimeMillis());
    SingularityPendingTask taskFour = new SingularityPendingTask(taskIdFour,Optional.<List<String>> absent(), Optional.<String> absent(), Optional.<String> absent(), Optional.<Boolean> absent(), Optional.<String> absent());

    taskManager.savePendingTask(taskOne);
    taskManager.savePendingTask(taskTwo);
    taskManager.savePendingTask(taskThree);
    taskManager.savePendingTask(taskFour);

    launchTask(request, secondDeploy, 1, TaskState.TASK_RUNNING);

    deployChecker.checkDeploys();

    List<SingularityPendingTaskId> pendingTaskIds = taskManager.getPendingTaskIds();

    Assert.assertTrue(!pendingTaskIds.contains(taskIdOne));
    Assert.assertTrue(!pendingTaskIds.contains(taskIdTwo));

    Assert.assertTrue(pendingTaskIds.contains(taskIdThree));
    Assert.assertTrue(pendingTaskIds.contains(taskIdFour));
  }

  @Test
  public void testDeployAllInstancesAtOnce() {
    initRequest();

    SingularityRequest request = requestResource.getRequest(requestId).getRequest();

    requestResource.postRequest(request.toBuilder().setInstances(Optional.of(2)).build());

    initFirstDeploy();

    launchTask(request, firstDeploy, 1, TaskState.TASK_RUNNING);
    launchTask(request, firstDeploy, 2, TaskState.TASK_RUNNING);

    deploy(secondDeployId);
    deployChecker.checkDeploys();
    scheduler.drainPendingQueue(stateCacheProvider.get());

    Assert.assertEquals(2, taskManager.getActiveTaskIds().size());
    Assert.assertEquals(2, taskManager.getPendingTaskIds().size());

    resourceOffers();

    Assert.assertEquals(2, taskManager.getActiveTaskIdsForDeploy(requestId, secondDeployId).size());

    for (SingularityTaskId taskId : taskManager.getActiveTaskIdsForDeploy(requestId, secondDeployId)) {
      statusUpdate(taskManager.getTask(taskId).get(), TaskState.TASK_RUNNING);
    }

    deployChecker.checkDeploys();
    Assert.assertEquals(2, taskManager.getCleanupTaskIds().size());
    Assert.assertEquals(DeployState.SUCCEEDED, deployManager.getDeployResult(requestId, secondDeployId).get().getDeployState());
    Assert.assertEquals(2, taskManager.getActiveTaskIdsForDeploy(requestId, secondDeployId).size());
  }

  @Test
  public void testDeployOneInstanceAtATime() {
    initRequest();

    SingularityRequest request = requestResource.getRequest(requestId).getRequest();

    requestResource.postRequest(request.toBuilder().setInstances(Optional.of(2)).build());

    initFirstDeploy();

    SingularityTask firstTask = launchTask(request, firstDeploy, 1, TaskState.TASK_RUNNING);
    SingularityTask secondTask = launchTask(request, firstDeploy, 2, TaskState.TASK_RUNNING);

    deploy(secondDeployId, Optional.<Boolean> absent(), Optional.of(1), Optional.<Boolean> absent(), false);
    deployChecker.checkDeploys();
    scheduler.drainPendingQueue(stateCacheProvider.get());
    Assert.assertEquals(1, taskManager.getPendingTaskIds().size());

    resourceOffers();
    Assert.assertEquals(1, taskManager.getActiveTaskIdsForDeploy(requestId, secondDeployId).size());

    SingularityTaskId firstNewTaskId = taskManager.getActiveTaskIdsForDeploy(requestId, secondDeployId).get(0);
    statusUpdate(taskManager.getTask(firstNewTaskId).get(), TaskState.TASK_RUNNING);
    deployChecker.checkDeploys();

    Assert.assertEquals(1, taskManager.getCleanupTaskIds().size());
    Assert.assertTrue(taskManager.getCleanupTaskIds().contains(firstTask.getTaskId()));
    SingularityDeployProgress deployProgressStepOne = deployManager.getPendingDeploys().get(0).getDeployProgress().get();
    Assert.assertTrue(deployProgressStepOne.isStepComplete());
    Assert.assertEquals(1, deployProgressStepOne.getTargetActiveInstances());

    cleaner.drainCleanupQueue();
    statusUpdate(firstTask, TaskState.TASK_KILLED);

    deployChecker.checkDeploys();

    SingularityDeployProgress deployProgressStepTwo = deployManager.getPendingDeploys().get(0).getDeployProgress().get();
    Assert.assertFalse(deployProgressStepTwo.isStepComplete());
    Assert.assertEquals(2, deployProgressStepTwo.getTargetActiveInstances());

    scheduler.drainPendingQueue(stateCacheProvider.get());
    Assert.assertEquals(1, taskManager.getPendingTaskIds().size());

    resourceOffers();
    Assert.assertEquals(2, taskManager.getActiveTaskIdsForDeploy(requestId, secondDeployId).size());

    for (SingularityTaskId taskId : taskManager.getActiveTaskIdsForDeploy(requestId, secondDeployId)) {
      statusUpdate(taskManager.getTask(taskId).get(), TaskState.TASK_RUNNING);
    }
    deployChecker.checkDeploys();

    Assert.assertEquals(2, taskManager.getActiveTaskIdsForDeploy(requestId, secondDeployId).size());
    Assert.assertEquals(DeployState.SUCCEEDED, deployManager.getDeployResult(requestId, secondDeployId).get().getDeployState());
  }

  @Test
  public void testScaleDownDuringDeploy() {
    initRequest();

    SingularityRequest request = requestResource.getRequest(requestId).getRequest();

    requestResource.postRequest(request.toBuilder().setInstances(Optional.of(2)).build());

    initFirstDeploy();

    launchTask(request, firstDeploy, 1, TaskState.TASK_RUNNING);
    launchTask(request, firstDeploy, 2, TaskState.TASK_RUNNING);

    deploy(secondDeployId);
    deployChecker.checkDeploys();
    scheduler.drainPendingQueue(stateCacheProvider.get());
    resourceOffers();

    Assert.assertEquals(2, taskManager.getActiveTaskIdsForDeploy(requestId, secondDeployId).size());

    for (SingularityTaskId taskId : taskManager.getActiveTaskIdsForDeploy(requestId, secondDeployId)) {
      statusUpdate(taskManager.getTask(taskId).get(), TaskState.TASK_RUNNING);
    }

    requestResource.postRequest(request.toBuilder().setInstances(Optional.of(1)).build());
    scheduler.drainPendingQueue(stateCacheProvider.get());

    Assert.assertEquals(1, taskManager.getCleanupTaskIds().size());

    deployChecker.checkDeploys();
    Assert.assertEquals(2, taskManager.getCleanupTaskIds().size());

    // Extra task from the new deploy should get cleaned up as well
    scheduler.drainPendingQueue(stateCacheProvider.get());
    Assert.assertEquals(3, taskManager.getCleanupTaskIds().size());
  }

  @Test
  public void testDeployWithManualStep() {
    initRequest();

    SingularityRequest request = requestResource.getRequest(requestId).getRequest();

    requestResource.postRequest(request.toBuilder().setInstances(Optional.of(2)).build());

    initFirstDeploy();

    SingularityTask firstTask = launchTask(request, firstDeploy, 1, TaskState.TASK_RUNNING);
    SingularityTask secondTask = launchTask(request, firstDeploy, 2, TaskState.TASK_RUNNING);

    deploy(secondDeployId, Optional.<Boolean>absent(), Optional.of(1), Optional.of(false), false);
    deployChecker.checkDeploys();
    scheduler.drainPendingQueue(stateCacheProvider.get());
    Assert.assertEquals(1, taskManager.getPendingTaskIds().size());

    resourceOffers();
    Assert.assertEquals(1, taskManager.getActiveTaskIdsForDeploy(requestId, secondDeployId).size());

    SingularityTaskId firstNewTaskId = taskManager.getActiveTaskIdsForDeploy(requestId, secondDeployId).get(0);
    statusUpdate(taskManager.getTask(firstNewTaskId).get(), TaskState.TASK_RUNNING);
    deployChecker.checkDeploys();

    Assert.assertEquals(1, taskManager.getCleanupTaskIds().size());
    Assert.assertTrue(taskManager.getCleanupTaskIds().contains(firstTask.getTaskId()));
    SingularityDeployProgress deployProgressStepOne = deployManager.getPendingDeploys().get(0).getDeployProgress().get();
    Assert.assertTrue(deployProgressStepOne.isStepComplete());
    Assert.assertEquals(1, deployProgressStepOne.getTargetActiveInstances());

    cleaner.drainCleanupQueue();
    statusUpdate(firstTask, TaskState.TASK_KILLED);

    deployChecker.checkDeploys();

    // Deploy should not have moved to next step even though instances are launched
    deployProgressStepOne = deployManager.getPendingDeploys().get(0).getDeployProgress().get();
    Assert.assertTrue(deployProgressStepOne.isStepComplete());
    Assert.assertEquals(1, deployProgressStepOne.getTargetActiveInstances());

    // Add the 'ok' to move to the next step
    deployResource.updatePendingDeploy(new SingularityUpdatePendingDeployRequest(requestId, secondDeployId, 2));

    deployChecker.checkDeploys();

    SingularityDeployProgress deployProgressStepTwo = deployManager.getPendingDeploys().get(0).getDeployProgress().get();
    Assert.assertFalse(deployProgressStepTwo.isStepComplete());
    Assert.assertEquals(2, deployProgressStepTwo.getTargetActiveInstances());

    scheduler.drainPendingQueue(stateCacheProvider.get());
    Assert.assertEquals(1, taskManager.getPendingTaskIds().size());

    resourceOffers();
    Assert.assertEquals(2, taskManager.getActiveTaskIdsForDeploy(requestId, secondDeployId).size());

    for (SingularityTaskId taskId : taskManager.getActiveTaskIdsForDeploy(requestId, secondDeployId)) {
      statusUpdate(taskManager.getTask(taskId).get(), TaskState.TASK_RUNNING);
    }
    deployChecker.checkDeploys();

    Assert.assertEquals(2, taskManager.getActiveTaskIdsForDeploy(requestId, secondDeployId).size());
    Assert.assertEquals(DeployState.SUCCEEDED, deployManager.getDeployResult(requestId, secondDeployId).get().getDeployState());
  }

  @Test
  public void testDeployMultipleInstancesAtOnce() {
    initRequest();

    SingularityRequest request = requestResource.getRequest(requestId).getRequest();

    requestResource.postRequest(request.toBuilder().setInstances(Optional.of(4)).build());

    initFirstDeploy();

    SingularityTask firstTask = launchTask(request, firstDeploy, 1, TaskState.TASK_RUNNING);
    SingularityTask secondTask = launchTask(request, firstDeploy, 2, TaskState.TASK_RUNNING);
    SingularityTask thirdTask = launchTask(request, firstDeploy, 3, TaskState.TASK_RUNNING);
    SingularityTask fourthTask = launchTask(request, firstDeploy, 4, TaskState.TASK_RUNNING);

    deploy(secondDeployId, Optional.<Boolean>absent(), Optional.of(2), Optional.<Boolean> absent(), false);
    deployChecker.checkDeploys();
    scheduler.drainPendingQueue(stateCacheProvider.get());
    Assert.assertEquals(2, taskManager.getPendingTaskIds().size());

    resourceOffers();
    Assert.assertEquals(2, taskManager.getActiveTaskIdsForDeploy(requestId, secondDeployId).size());

    for (SingularityTaskId taskId : taskManager.getActiveTaskIdsForDeploy(requestId, secondDeployId)) {
      statusUpdate(taskManager.getTask(taskId).get(), TaskState.TASK_RUNNING);
    }
    deployChecker.checkDeploys();

    Assert.assertEquals(2, taskManager.getCleanupTaskIds().size());
    List<SingularityTaskId> cleanupTaskIds = taskManager.getCleanupTaskIds();
    Assert.assertTrue(cleanupTaskIds.contains(firstTask.getTaskId()) && cleanupTaskIds.contains(secondTask.getTaskId()));
    SingularityDeployProgress deployProgressStepOne = deployManager.getPendingDeploys().get(0).getDeployProgress().get();
    Assert.assertTrue(deployProgressStepOne.isStepComplete());
    Assert.assertEquals(2, deployProgressStepOne.getTargetActiveInstances());

    cleaner.drainCleanupQueue();
    statusUpdate(firstTask, TaskState.TASK_KILLED);
    statusUpdate(secondTask, TaskState.TASK_KILLED);

    deployChecker.checkDeploys();

    SingularityDeployProgress deployProgressStepTwo = deployManager.getPendingDeploys().get(0).getDeployProgress().get();
    Assert.assertFalse(deployProgressStepTwo.isStepComplete());
    Assert.assertEquals(4, deployProgressStepTwo.getTargetActiveInstances());

    scheduler.drainPendingQueue(stateCacheProvider.get());
    Assert.assertEquals(2, taskManager.getPendingTaskIds().size());

    resourceOffers();
    Assert.assertEquals(4, taskManager.getActiveTaskIdsForDeploy(requestId, secondDeployId).size());

    for (SingularityTaskId taskId : taskManager.getActiveTaskIdsForDeploy(requestId, secondDeployId)) {
      statusUpdate(taskManager.getTask(taskId).get(), TaskState.TASK_RUNNING);
    }
    deployChecker.checkDeploys();

    Assert.assertEquals(4, taskManager.getActiveTaskIdsForDeploy(requestId, secondDeployId).size());
    Assert.assertEquals(DeployState.SUCCEEDED, deployManager.getDeployResult(requestId, secondDeployId).get().getDeployState());
  }

  @Test
  public void testCancelDeploy() {
    initRequest();

    SingularityRequest request = requestResource.getRequest(requestId).getRequest();

    initFirstDeploy();

    SingularityTask firstTask = launchTask(request, firstDeploy, 1, TaskState.TASK_RUNNING);

    deploy(secondDeployId, Optional.<Boolean>absent(), Optional.of(1), Optional.of(false), false);
    deployChecker.checkDeploys();
    scheduler.drainPendingQueue(stateCacheProvider.get());
    Assert.assertEquals(1, taskManager.getPendingTaskIds().size());

    resourceOffers();
    Assert.assertEquals(1, taskManager.getActiveTaskIdsForDeploy(requestId, secondDeployId).size());

    SingularityTaskId firstNewTaskId = taskManager.getActiveTaskIdsForDeploy(requestId, secondDeployId).get(0);
    statusUpdate(taskManager.getTask(firstNewTaskId).get(), TaskState.TASK_RUNNING);
    deployResource.cancelDeploy(requestId, secondDeployId);

    deployChecker.checkDeploys();

    Assert.assertTrue(taskManager.getCleanupTaskIds().contains(firstNewTaskId));
    Assert.assertFalse(taskManager.getCleanupTaskIds().contains(firstTask.getTaskId()));
    Assert.assertEquals(DeployState.CANCELED, deployManager.getDeployResult(requestId, secondDeployId).get().getDeployState());

  }

  @Test
  public void testDeployFails() {
    initRequest();

    SingularityRequest request = requestResource.getRequest(requestId).getRequest();

    initFirstDeploy();

    SingularityTask firstTask = launchTask(request, firstDeploy, 1, TaskState.TASK_RUNNING);

    deploy(secondDeployId, Optional.<Boolean>absent(), Optional.of(1), Optional.of(false), false);
    deployChecker.checkDeploys();
    scheduler.drainPendingQueue(stateCacheProvider.get());
    Assert.assertEquals(1, taskManager.getPendingTaskIds().size());

    resourceOffers();
    Assert.assertEquals(1, taskManager.getActiveTaskIdsForDeploy(requestId, secondDeployId).size());

    SingularityTaskId firstNewTaskId = taskManager.getActiveTaskIdsForDeploy(requestId, secondDeployId).get(0);
    statusUpdate(taskManager.getTask(firstNewTaskId).get(), TaskState.TASK_FAILED);

    deployChecker.checkDeploys();

    Assert.assertFalse(taskManager.getCleanupTaskIds().contains(firstTask.getTaskId()));
    Assert.assertEquals(DeployState.FAILED, deployManager.getDeployResult(requestId, secondDeployId).get().getDeployState());
  }

  @Test
  public void testDeployFailsForInvalidRequestState() {
    initRequest();

    SingularityRequest request = requestResource.getRequest(requestId).getRequest();

    initFirstDeploy();

    deploy(secondDeployId, Optional.<Boolean>absent(), Optional.of(1), Optional.of(false), false);
    requestManager.pause(request, System.currentTimeMillis(), Optional.<String>absent(), Optional.<String>absent());
    deployChecker.checkDeploys();

    Assert.assertEquals(DeployState.FAILED, deployManager.getDeployResult(requestId, secondDeployId).get().getDeployState());
  }

  @Test
  public void testDeployFailsAfterMaxTaskRetries() {
    initRequest();

    SingularityDeployBuilder db = new SingularityDeployBuilder(requestId, firstDeployId);
    db.setMaxTaskRetries(Optional.of(1));
    SingularityDeploy deploy = initDeploy(db, System.currentTimeMillis());

    deployChecker.checkDeploys();
    Assert.assertTrue(!deployManager.getDeployResult(requestId, firstDeployId).isPresent());

    SingularityTask task = launchTask(request, deploy, System.currentTimeMillis(), 1, TaskState.TASK_FAILED);

    deployChecker.checkDeploys();
    Assert.assertEquals(deployManager.getPendingDeploys().get(0).getCurrentDeployState(), DeployState.WAITING);

    SingularityTask taskTryTwo = launchTask(request, deploy, System.currentTimeMillis(), 1, TaskState.TASK_FAILED);

    deployChecker.checkDeploys();
    Assert.assertEquals(deployManager.getDeployResult(requestId, firstDeployId).get().getDeployState(), DeployState.FAILED);
  }

  @Test
  public void testDeploySucceedsWithTaskRetries() {
    initRequest();

    SingularityDeployBuilder db = new SingularityDeployBuilder(requestId, firstDeployId);
    db.setMaxTaskRetries(Optional.of(1));
    SingularityDeploy deploy = initDeploy(db, System.currentTimeMillis());

    deployChecker.checkDeploys();
    Assert.assertTrue(!deployManager.getDeployResult(requestId, firstDeployId).isPresent());

    SingularityTask task = launchTask(request, deploy, System.currentTimeMillis(), 1, TaskState.TASK_FAILED);

    deployChecker.checkDeploys();
    Assert.assertEquals(deployManager.getPendingDeploys().get(0).getCurrentDeployState(), DeployState.WAITING);

    SingularityTask taskTryTwo = launchTask(request, deploy, System.currentTimeMillis(), 1, TaskState.TASK_RUNNING);

    deployChecker.checkDeploys();
    Assert.assertEquals(deployManager.getDeployResult(requestId, firstDeployId).get().getDeployState(), DeployState.SUCCEEDED);
  }

  @Test
  public void testLbUpdatesAfterEachDeployStep() {
    initLoadBalancedRequest();

    SingularityRequest request = requestResource.getRequest(requestId).getRequest();
    requestResource.postRequest(request.toBuilder().setInstances(Optional.of(2)).build());
    initFirstDeploy();
    SingularityTask firstTask = launchTask(request, firstDeploy, 1, TaskState.TASK_RUNNING);
    SingularityTask secondTask = launchTask(request, firstDeploy, 2, TaskState.TASK_RUNNING);

    deploy(secondDeployId, Optional.<Boolean>absent(), Optional.of(1), Optional.<Boolean> absent(), true);
    deployChecker.checkDeploys();
    scheduler.drainPendingQueue(stateCacheProvider.get());
    Assert.assertEquals(1, taskManager.getPendingTaskIds().size());

    resourceOffers();
    Assert.assertEquals(1, taskManager.getActiveTaskIdsForDeploy(requestId, secondDeployId).size());
    SingularityTaskId firstNewTaskId = taskManager.getActiveTaskIdsForDeploy(requestId, secondDeployId).get(0);

    statusUpdate(taskManager.getTask(firstNewTaskId).get(), TaskState.TASK_RUNNING);
    deployChecker.checkDeploys();
    SingularityPendingDeploy pendingDeploy = deployManager.getPendingDeploy(requestId).get();
    Assert.assertEquals(DeployState.WAITING, pendingDeploy.getCurrentDeployState());

    testingLbClient.setNextBaragonRequestState(BaragonRequestState.WAITING);

    deployChecker.checkDeploys();
    pendingDeploy = deployManager.getPendingDeploy(requestId).get();
    Assert.assertEquals(DeployState.WAITING, pendingDeploy.getCurrentDeployState());

    testingLbClient.setNextBaragonRequestState(BaragonRequestState.SUCCESS);

    deployChecker.checkDeploys();
    Assert.assertTrue(taskManager.getCleanupTaskIds().contains(firstTask.getTaskId()));

    pendingDeploy = deployManager.getPendingDeploy(requestId).get();
    SingularityDeployProgress deployProgressStepOne = pendingDeploy.getDeployProgress().get();
    Assert.assertTrue(deployProgressStepOne.isStepComplete());
    Assert.assertEquals(1, deployProgressStepOne.getTargetActiveInstances());

    cleaner.drainCleanupQueue();
    statusUpdate(firstTask, TaskState.TASK_KILLED);

    deployChecker.checkDeploys();

    pendingDeploy = deployManager.getPendingDeploy(requestId).get();
    Assert.assertFalse(pendingDeploy.getDeployProgress().get().isStepComplete());
    Assert.assertEquals(2, pendingDeploy.getDeployProgress().get().getTargetActiveInstances());

    scheduler.drainPendingQueue(stateCacheProvider.get());
    Assert.assertEquals(1, taskManager.getPendingTaskIds().size());

    resourceOffers();
    Assert.assertEquals(2, taskManager.getActiveTaskIdsForDeploy(requestId, secondDeployId).size());

    SingularityTaskId secondNewTaskId = null;
    for (SingularityTaskId taskId : taskManager.getActiveTaskIdsForDeploy(requestId, secondDeployId)) {
      if (taskId.getInstanceNo() == 2) {
        secondNewTaskId = taskId;
      }
    }

    statusUpdate(taskManager.getTask(secondNewTaskId).get(), TaskState.TASK_RUNNING);
    testingLbClient.setNextBaragonRequestState(BaragonRequestState.WAITING);

    deployChecker.checkDeploys();
    pendingDeploy = deployManager.getPendingDeploy(requestId).get();
    Assert.assertEquals(DeployState.WAITING, pendingDeploy.getCurrentDeployState());

    testingLbClient.setNextBaragonRequestState(BaragonRequestState.SUCCESS);

    deployChecker.checkDeploys();

    Assert.assertEquals(2, taskManager.getActiveTaskIdsForDeploy(requestId, secondDeployId).size());
    Assert.assertEquals(DeployState.SUCCEEDED, deployManager.getDeployResult(requestId, secondDeployId).get().getDeployState());
  }

  @Test
  public void testCanceledDeployTasksStayActiveUntilReplaced() {
    initRequest();

    SingularityRequest request = requestResource.getRequest(requestId).getRequest();

    requestResource.postRequest(request.toBuilder().setInstances(Optional.of(2)).build());

    initFirstDeploy();

    SingularityTask firstTask = launchTask(request, firstDeploy, 1, TaskState.TASK_RUNNING);
    SingularityTask secondTask = launchTask(request, firstDeploy, 2, TaskState.TASK_RUNNING);

    deploy(secondDeployId, Optional.<Boolean> absent(), Optional.of(1), Optional.<Boolean> absent(), false);
    deployChecker.checkDeploys();
    scheduler.drainPendingQueue(stateCacheProvider.get());
    Assert.assertEquals(1, taskManager.getPendingTaskIds().size());

    resourceOffers();
    Assert.assertEquals(1, taskManager.getActiveTaskIdsForDeploy(requestId, secondDeployId).size());

    SingularityTaskId firstNewTaskId = taskManager.getActiveTaskIdsForDeploy(requestId, secondDeployId).get(0);
    statusUpdate(taskManager.getTask(firstNewTaskId).get(), TaskState.TASK_RUNNING);
    deployChecker.checkDeploys();

    Assert.assertEquals(1, taskManager.getCleanupTaskIds().size());
    Assert.assertTrue(taskManager.getCleanupTaskIds().contains(firstTask.getTaskId()));
    SingularityDeployProgress deployProgressStepOne = deployManager.getPendingDeploys().get(0).getDeployProgress().get();
    Assert.assertTrue(deployProgressStepOne.isStepComplete());
    Assert.assertEquals(1, deployProgressStepOne.getTargetActiveInstances());

    cleaner.drainCleanupQueue();
    statusUpdate(firstTask, TaskState.TASK_KILLED);

    deployChecker.checkDeploys();
    deployResource.cancelDeploy(requestId, secondDeployId);
    deployChecker.checkDeploys();

    scheduler.drainPendingQueue(stateCacheProvider.get());
    List<SingularityPendingTaskId> pendingTaskIds = taskManager.getPendingTaskIds();
    Assert.assertEquals(1, pendingTaskIds.size());
    Assert.assertEquals(firstDeployId, pendingTaskIds.get(0).getDeployId());

    cleaner.drainCleanupQueue();
    List<SingularityTaskId> cleanupTaskIds = taskManager.getCleanupTaskIds();
    Assert.assertEquals(1, cleanupTaskIds.size());
    Assert.assertEquals(secondDeployId, cleanupTaskIds.get(0).getDeployId());

    resourceOffers();
    for (SingularityTaskId taskId : taskManager.getActiveTaskIdsForDeploy(requestId, firstDeployId)) {
      statusUpdate(taskManager.getTask(taskId).get(), TaskState.TASK_RUNNING);
    }

    cleaner.drainCleanupQueue();

    Assert.assertEquals(0, taskManager.getCleanupTaskIds().size());
    Assert.assertEquals(2, taskManager.getActiveTaskIdsForDeploy(requestId, firstDeployId).size());
  }

  @Test
  public void testAfterDeployWaitsForScheduledTaskToFinish() {
    initScheduledRequest();
    initFirstDeploy();

    SingularityTask firstTask = launchTask(request, firstDeploy, 1, TaskState.TASK_RUNNING);

    Assert.assertTrue(taskManager.getPendingTasks().isEmpty());
    Assert.assertTrue(taskManager.getActiveTaskIds().contains(firstTask.getTaskId()));
    Assert.assertEquals(1, taskManager.getActiveTaskIds().size());
    Assert.assertTrue(taskManager.getCleanupTaskIds().isEmpty());

    deploy("nextDeployId");
    deployChecker.checkDeploys();
    scheduler.drainPendingQueue(stateCacheProvider.get());

    // no second task should be scheduled

    Assert.assertTrue(taskManager.getPendingTasks().isEmpty());
    Assert.assertTrue(taskManager.getActiveTaskIds().contains(firstTask.getTaskId()));
    Assert.assertEquals(1, taskManager.getActiveTaskIds().size());
    Assert.assertTrue(!taskManager.getCleanupTaskIds().isEmpty());

    statusUpdate(firstTask, TaskState.TASK_FINISHED);
    scheduler.drainPendingQueue(stateCacheProvider.get());
    cleaner.drainCleanupQueue();

    Assert.assertTrue(!taskManager.getPendingTasks().isEmpty());
    Assert.assertTrue(taskManager.getActiveTaskIds().isEmpty());
    Assert.assertTrue(taskManager.getCleanupTaskIds().isEmpty());

    SingularityPendingTaskId pendingTaskId = taskManager.getPendingTaskIds().get(0);

    Assert.assertEquals("nextDeployId", pendingTaskId.getDeployId());
    Assert.assertEquals(requestId, pendingTaskId.getRequestId());
  }

  @Test
  public void testCleanerLeavesPausedRequestTasksByDemand() {
    initScheduledRequest();
    initFirstDeploy();

    SingularityTask firstTask = launchTask(request, firstDeploy, 1, TaskState.TASK_RUNNING);
    createAndSchedulePendingTask(firstDeployId);

    requestResource.pause(requestId, Optional.of(new SingularityPauseRequest(Optional.of(false), Optional.<Long> absent(), Optional.<String> absent(), Optional.<String>absent())));

    cleaner.drainCleanupQueue();

    Assert.assertTrue(taskManager.getKilledTaskIdRecords().isEmpty());
    Assert.assertTrue(taskManager.getPendingTaskIds().isEmpty());
    Assert.assertTrue(requestManager.getCleanupRequests().isEmpty());

    statusUpdate(firstTask, TaskState.TASK_FINISHED);

    // make sure something new isn't scheduled!
    Assert.assertTrue(taskManager.getPendingTaskIds().isEmpty());
  }

  @Test
  public void testTaskKill() {
    initRequest();
    initFirstDeploy();

    SingularityTask firstTask = startTask(firstDeploy);

    taskResource.killTask(firstTask.getTaskId().getId());

    cleaner.drainCleanupQueue();
    killKilledTasks();

    Assert.assertEquals(0, taskManager.getNumCleanupTasks());
    Assert.assertEquals(0, taskManager.getNumActiveTasks());
  }

  @Test
  public void testTaskBounce() {
    initRequest();
    initFirstDeploy();

    SingularityTask firstTask = startTask(firstDeploy);

    taskResource.killTask(firstTask.getTaskId().getId(), Optional.of(
        new SingularityKillTaskRequest(Optional.<Boolean> absent(), Optional.of("msg"), Optional.<String> absent(), Optional.of(true))));

    cleaner.drainCleanupQueue();

    killKilledTasks();

    Assert.assertEquals(1, taskManager.getNumCleanupTasks());
    Assert.assertEquals(0, taskManager.getKilledTaskIdRecords().size());

    resourceOffers();
    runLaunchedTasks();

    Assert.assertEquals(1, taskManager.getNumCleanupTasks());
    Assert.assertEquals(0, taskManager.getKilledTaskIdRecords().size());
    Assert.assertEquals(2, taskManager.getNumActiveTasks());

    cleaner.drainCleanupQueue();
    killKilledTasks();

    Assert.assertEquals(0, taskManager.getNumCleanupTasks());
    Assert.assertEquals(1, taskManager.getNumActiveTasks());
  }

  @Test
  public void testBounceWithLoadBalancer() {
    initLoadBalancedRequest();
    initFirstDeploy();
    configuration.setNewTaskCheckerBaseDelaySeconds(1000000);

    SingularityTask taskOne = launchTask(request, firstDeploy, 1, TaskState.TASK_RUNNING);

    saveLoadBalancerState(BaragonRequestState.SUCCESS, taskOne.getTaskId(), LoadBalancerRequestType.ADD);

    requestResource.bounce(requestId, Optional.<SingularityBounceRequest> absent());

    cleaner.drainCleanupQueue();
    resourceOffers();

    Assert.assertEquals(2, taskManager.getNumActiveTasks());

    List<SingularityTaskId> tasks = taskManager.getActiveTaskIds();
    tasks.remove(taskOne.getTaskId());

    SingularityTaskId taskTwo = tasks.get(0);

    cleaner.drainCleanupQueue();

    runLaunchedTasks();

    cleaner.drainCleanupQueue();

    Assert.assertEquals(0, taskManager.getKilledTaskIdRecords().size());
    Assert.assertEquals(2, taskManager.getNumActiveTasks());

    // add to LB:
    saveLoadBalancerState(BaragonRequestState.SUCCESS, taskTwo, LoadBalancerRequestType.ADD);

    cleaner.drainCleanupQueue();

    Assert.assertEquals(0, taskManager.getKilledTaskIdRecords().size());
    Assert.assertEquals(2, taskManager.getNumActiveTasks());

    saveLoadBalancerState(BaragonRequestState.SUCCESS, taskOne.getTaskId(), LoadBalancerRequestType.REMOVE);

    cleaner.drainCleanupQueue();

    Assert.assertEquals(1, taskManager.getKilledTaskIdRecords().size());

    killKilledTasks();

    Assert.assertEquals(1, taskManager.getNumActiveTasks());
  }

  @Test
  public void testKilledTaskIdRecords() {
    initScheduledRequest();
    initFirstDeploy();

    SingularityTask firstTask = launchTask(request, firstDeploy, 1, TaskState.TASK_RUNNING);

    requestResource.deleteRequest(requestId, Optional.<SingularityDeleteRequestRequest> absent());

    Assert.assertTrue(requestManager.getCleanupRequests().size() == 1);

    cleaner.drainCleanupQueue();

    Assert.assertTrue(requestManager.getCleanupRequests().isEmpty());
    Assert.assertTrue(!taskManager.getKilledTaskIdRecords().isEmpty());

    cleaner.drainCleanupQueue();

    Assert.assertTrue(!taskManager.getKilledTaskIdRecords().isEmpty());

    statusUpdate(firstTask, TaskState.TASK_KILLED);

    Assert.assertTrue(taskManager.getKilledTaskIdRecords().isEmpty());
  }

  @Test
  public void testLongRunningTaskKills() {
    initScheduledRequest();
    initFirstDeploy();

    launchTask(request, firstDeploy, 1, TaskState.TASK_RUNNING);

    initSecondDeploy();
    deployChecker.checkDeploys();

    Assert.assertTrue(taskManager.getKilledTaskIdRecords().isEmpty());
    Assert.assertTrue(!taskManager.getCleanupTasks().isEmpty());

    cleaner.drainCleanupQueue();

    Assert.assertTrue(taskManager.getKilledTaskIdRecords().isEmpty());
    Assert.assertTrue(!taskManager.getCleanupTasks().isEmpty());

    requestManager.activate(request.toBuilder().setKillOldNonLongRunningTasksAfterMillis(Optional.<Long>of(0L)).build(), RequestHistoryType.CREATED, System.currentTimeMillis(), Optional.<String>absent(), Optional.<String>absent());

    cleaner.drainCleanupQueue();

    Assert.assertTrue(!taskManager.getKilledTaskIdRecords().isEmpty());
    Assert.assertTrue(taskManager.getCleanupTasks().isEmpty());
  }

  @Test
  public void testSchedulerCanBatchOnOffers() {
    initRequest();
    initFirstDeploy();

    requestResource.postRequest(request.toBuilder().setInstances(Optional.of(3)).build());
    scheduler.drainPendingQueue(stateCacheProvider.get());

    List<Offer> oneOffer = Arrays.asList(createOffer(12, 1024));
    sms.resourceOffers(driver, oneOffer);

    Assert.assertTrue(taskManager.getActiveTasks().size() == 3);
    Assert.assertTrue(taskManager.getPendingTaskIds().isEmpty());
    Assert.assertTrue(requestManager.getPendingRequests().isEmpty());
  }

  @Test
  public void testSchedulerExhaustsOffers() {
    initRequest();
    initFirstDeploy();

    requestResource.postRequest(request.toBuilder().setInstances(Optional.of(10)).build());
    scheduler.drainPendingQueue(stateCacheProvider.get());

    sms.resourceOffers(driver, Arrays.asList(createOffer(2, 1024), createOffer(1, 1024)));

    Assert.assertTrue(taskManager.getActiveTaskIds().size() == 3);
    Assert.assertTrue(taskManager.getPendingTaskIds().size() == 7);
  }

  @Test
  public void testSchedulerRandomizesOffers() {
    initRequest();
    initFirstDeploy();

    requestResource.postRequest(request.toBuilder().setInstances(Optional.of(15)).build());
    scheduler.drainPendingQueue(stateCacheProvider.get());

    sms.resourceOffers(driver, Arrays.asList(createOffer(20, 1024), createOffer(20, 1024)));

    Assert.assertTrue(taskManager.getActiveTaskIds().size() == 15);

    Set<String> offerIds = Sets.newHashSet();

    for (SingularityTask activeTask : taskManager.getActiveTasks()) {
      offerIds.add(activeTask.getOffer().getId().getValue());
    }

    Assert.assertTrue(offerIds.size() == 2);
  }

  @Test
  public void testSchedulerHandlesFinishedTasks() {
    initScheduledRequest();
    initFirstDeploy();

    schedule = "*/1 * * * * ? 1995";

    // cause it to be pending
    requestResource.postRequest(request.toBuilder().setQuartzSchedule(Optional.of(schedule)).build());
    scheduler.drainPendingQueue(stateCacheProvider.get());

    Assert.assertTrue(requestResource.getActiveRequests().isEmpty());
    Assert.assertTrue(requestManager.getRequest(requestId).get().getState() == RequestState.FINISHED);
    Assert.assertTrue(taskManager.getPendingTaskIds().isEmpty());

    schedule = "*/1 * * * * ?";
    requestResource.postRequest(request.toBuilder().setQuartzSchedule(Optional.of(schedule)).build());
    scheduler.drainPendingQueue(stateCacheProvider.get());

    Assert.assertTrue(!requestResource.getActiveRequests().isEmpty());
    Assert.assertTrue(requestManager.getRequest(requestId).get().getState() == RequestState.ACTIVE);

    Assert.assertTrue(!taskManager.getPendingTaskIds().isEmpty());
  }

  @Test
  public void testScheduledJobLivesThroughDeploy() {
    initScheduledRequest();
    initFirstDeploy();

    createAndSchedulePendingTask(firstDeployId);

    Assert.assertTrue(!taskManager.getPendingTaskIds().isEmpty());

    deploy("d2");
    scheduler.drainPendingQueue(stateCacheProvider.get());

    deployChecker.checkDeploys();

    scheduler.drainPendingQueue(stateCacheProvider.get());

    Assert.assertTrue(!taskManager.getPendingTaskIds().isEmpty());
  }

  @Test
  public void testOneOffsDontRunByThemselves() {
    SingularityRequestBuilder bldr = new SingularityRequestBuilder(requestId, RequestType.ON_DEMAND);
    requestResource.postRequest(bldr.build());
    Assert.assertTrue(requestManager.getPendingRequests().isEmpty());

    deploy("d2");
    Assert.assertTrue(requestManager.getPendingRequests().isEmpty());

    deployChecker.checkDeploys();

    Assert.assertTrue(requestManager.getPendingRequests().isEmpty());

    requestResource.scheduleImmediately(requestId);

    resourceOffers();

    Assert.assertEquals(1, taskManager.getActiveTaskIds().size());

    statusUpdate(taskManager.getActiveTasks().get(0), TaskState.TASK_FINISHED);

    resourceOffers();
    Assert.assertEquals(0, taskManager.getActiveTaskIds().size());
    Assert.assertEquals(0, taskManager.getPendingTaskIds().size());

    requestResource.scheduleImmediately(requestId);

    resourceOffers();

    Assert.assertEquals(1, taskManager.getActiveTaskIds().size());

    statusUpdate(taskManager.getActiveTasks().get(0), TaskState.TASK_LOST);

    resourceOffers();
    Assert.assertEquals(0, taskManager.getActiveTaskIds().size());
    Assert.assertEquals(0, taskManager.getPendingTaskIds().size());
  }

  @Test
  public void testOneOffsDontMoveDuringDecomission() {
    SingularityRequestBuilder bldr = new SingularityRequestBuilder(requestId, RequestType.ON_DEMAND);
    requestResource.postRequest(bldr.build());
    deploy("d2");

    requestResource.scheduleImmediately(requestId);

    validateTaskDoesntMoveDuringDecommission();
  }

  private void validateTaskDoesntMoveDuringDecommission() {
    sms.resourceOffers(driver, Arrays.asList(createOffer(1, 129, "slave1", "host1", Optional.of("rack1"))));
    sms.resourceOffers(driver, Arrays.asList(createOffer(1, 129, "slave2", "host2", Optional.of("rack1"))));

    Assert.assertEquals(1, taskManager.getActiveTaskIds().size());

    Assert.assertEquals("host1", taskManager.getActiveTaskIds().get(0).getSanitizedHost());

    Assert.assertEquals(StateChangeResult.SUCCESS, slaveManager.changeState("slave1", MachineState.STARTING_DECOMMISSION, Optional.<String> absent(), Optional.of("user1")));

    sms.resourceOffers(driver, Arrays.asList(createOffer(1, 129, "slave2", "host2", Optional.of("rack1"))));

    cleaner.drainCleanupQueue();

    sms.resourceOffers(driver, Arrays.asList(createOffer(1, 129, "slave2", "host2", Optional.of("rack1"))));

    cleaner.drainCleanupQueue();

    // task should not move!
    Assert.assertEquals(1, taskManager.getActiveTaskIds().size());
    Assert.assertEquals("host1", taskManager.getActiveTaskIds().get(0).getSanitizedHost());
    Assert.assertTrue(taskManager.getKilledTaskIdRecords().isEmpty());
    Assert.assertTrue(taskManager.getCleanupTaskIds().size() == 1);
  }

  @Test
  public void testRunOnceRunOnlyOnce() {
    SingularityRequestBuilder bldr = new SingularityRequestBuilder(requestId, RequestType.RUN_ONCE);
    request = bldr.build();
    saveRequest(request);

    deployResource.deploy(new SingularityDeployRequest(new SingularityDeployBuilder(requestId, "d1").setCommand(Optional.of("cmd")).build(), Optional.<Boolean> absent(), Optional.<String> absent()));

    scheduler.drainPendingQueue(stateCacheProvider.get());

    deployChecker.checkDeploys();

    resourceOffers();

    Assert.assertTrue(deployManager.getRequestDeployState(requestId).get().getActiveDeploy().isPresent());
    Assert.assertTrue(!deployManager.getRequestDeployState(requestId).get().getPendingDeploy().isPresent());

    Assert.assertEquals(1, taskManager.getActiveTaskIds().size());

    statusUpdate(taskManager.getActiveTasks().get(0), TaskState.TASK_LOST);

    resourceOffers();

    Assert.assertTrue(taskManager.getActiveTaskIds().isEmpty());

    deployResource.deploy(new SingularityDeployRequest(new SingularityDeployBuilder(requestId, "d2").setCommand(Optional.of("cmd")).build(), Optional.<Boolean>absent(), Optional.<String> absent()));

    scheduler.drainPendingQueue(stateCacheProvider.get());

    deployChecker.checkDeploys();

    resourceOffers();

    Assert.assertTrue(deployManager.getRequestDeployState(requestId).get().getActiveDeploy().isPresent());
    Assert.assertTrue(!deployManager.getRequestDeployState(requestId).get().getPendingDeploy().isPresent());

    Assert.assertEquals(1, taskManager.getActiveTaskIds().size());

    statusUpdate(taskManager.getActiveTasks().get(0), TaskState.TASK_FINISHED);

    resourceOffers();

    Assert.assertTrue(taskManager.getActiveTaskIds().isEmpty());
  }

  @Test
  public void testMultipleRunOnceTasks() {
    SingularityRequestBuilder bldr = new SingularityRequestBuilder(requestId, RequestType.RUN_ONCE);
    request = bldr.build();
    saveRequest(request);

    deployResource.deploy(new SingularityDeployRequest(new SingularityDeployBuilder(requestId, "d1").setCommand(Optional.of("cmd")).build(), Optional.<Boolean> absent(), Optional.<String> absent()));
    deployChecker.checkDeploys();
    Assert.assertEquals(1, requestManager.getSizeOfPendingQueue());

    deployResource.deploy(new SingularityDeployRequest(new SingularityDeployBuilder(requestId, "d2").setCommand(Optional.of("cmd")).build(), Optional.<Boolean> absent(), Optional.<String> absent()));
    deployChecker.checkDeploys();
    Assert.assertEquals(2, requestManager.getSizeOfPendingQueue());

    scheduler.drainPendingQueue(stateCacheProvider.get());

    resourceOffers();
    Assert.assertEquals(2, taskManager.getActiveTaskIds().size());
  }

  @Test
  public void testRunOnceDontMoveDuringDecomission() {
    SingularityRequestBuilder bldr = new SingularityRequestBuilder(requestId, RequestType.RUN_ONCE);
    request = bldr.build();
    saveRequest(request);

    deployResource.deploy(new SingularityDeployRequest(new SingularityDeployBuilder(requestId, "d1").setCommand(Optional.of("cmd")).build(), Optional.<Boolean> absent(), Optional.<String> absent()));

    scheduler.drainPendingQueue(stateCacheProvider.get());

    deployChecker.checkDeploys();

    validateTaskDoesntMoveDuringDecommission();
  }

  @Test
  public void testDecommissionDoesntKillPendingDeploy() {
    initRequest();

    deployResource.deploy(new SingularityDeployRequest(new SingularityDeployBuilder(requestId, "d1").setCommand(Optional.of("cmd")).build(), Optional.<Boolean> absent(), Optional.<String> absent()));

    scheduler.drainPendingQueue(stateCacheProvider.get());
    deployChecker.checkDeploys();
    resourceOffers();

    Assert.assertEquals(1, taskManager.getNumActiveTasks());

    slaveResource.decommissionSlave(taskManager.getActiveTasks().get(0).getOffer().getSlaveId().getValue(), Optional.<SingularityMachineChangeRequest> absent());

    scheduler.checkForDecomissions(stateCacheProvider.get());

    cleaner.drainCleanupQueue();
    killKilledTasks();

    Assert.assertEquals(1, taskManager.getNumActiveTasks());
    Assert.assertEquals(1, taskManager.getNumCleanupTasks());
    Assert.assertEquals(0, taskManager.getKilledTaskIdRecords().size());

    configuration.setPendingDeployHoldTaskDuringDecommissionMillis(1);

    try {
      Thread.sleep(2);
    } catch (InterruptedException e) {}

    cleaner.drainCleanupQueue();
    killKilledTasks();

    Assert.assertEquals(0, taskManager.getNumActiveTasks());
    Assert.assertEquals(0, taskManager.getNumCleanupTasks());
  }

  @Test
  public void testRetries() {
    SingularityRequestBuilder bldr = new SingularityRequestBuilder(requestId, RequestType.RUN_ONCE);
    request = bldr.setNumRetriesOnFailure(Optional.of(2)).build();
    saveRequest(request);

    deployResource.deploy(new SingularityDeployRequest(new SingularityDeployBuilder(requestId, "d1").setCommand(Optional.of("cmd")).build(), Optional.<Boolean> absent(), Optional.<String> absent()));

    scheduler.drainPendingQueue(stateCacheProvider.get());
    deployChecker.checkDeploys();
    resourceOffers();

    Assert.assertEquals(1, taskManager.getActiveTaskIds().size());

    statusUpdate(taskManager.getActiveTasks().get(0), TaskState.TASK_LOST);

    resourceOffers();

    Assert.assertEquals(1, taskManager.getActiveTaskIds().size());

    statusUpdate(taskManager.getActiveTasks().get(0), TaskState.TASK_LOST);

    resourceOffers();

    Assert.assertEquals(1, taskManager.getActiveTaskIds().size());

    statusUpdate(taskManager.getActiveTasks().get(0), TaskState.TASK_LOST);

    resourceOffers();

    Assert.assertTrue(taskManager.getActiveTaskIds().isEmpty());
  }

  @Test
  public void testCooldownAfterSequentialFailures() {
    initRequest();
    initFirstDeploy();

    Assert.assertTrue(requestManager.getRequest(requestId).get().getState() == RequestState.ACTIVE);

    configuration.setCooldownAfterFailures(2);

    SingularityTask firstTask = startTask(firstDeploy);
    SingularityTask secondTask = startTask(firstDeploy);

    statusUpdate(firstTask, TaskState.TASK_FAILED);

    Assert.assertTrue(requestManager.getRequest(requestId).get().getState() == RequestState.ACTIVE);

    statusUpdate(secondTask, TaskState.TASK_FAILED);

    Assert.assertTrue(requestManager.getRequest(requestId).get().getState() == RequestState.SYSTEM_COOLDOWN);

    cooldownChecker.checkCooldowns();

    Assert.assertTrue(requestManager.getRequest(requestId).get().getState() == RequestState.SYSTEM_COOLDOWN);

    SingularityTask thirdTask = startTask(firstDeploy);

    statusUpdate(thirdTask, TaskState.TASK_FINISHED);

    Assert.assertTrue(requestManager.getRequest(requestId).get().getState() == RequestState.ACTIVE);
  }

  @Test
  public void testCooldownOnlyWhenTasksRapidlyFail() {
    initRequest();
    initFirstDeploy();

    configuration.setCooldownAfterFailures(1);

    SingularityTask firstTask = startTask(firstDeploy);
    statusUpdate(firstTask, TaskState.TASK_FAILED, Optional.of(System.currentTimeMillis() - TimeUnit.HOURS.toMillis(5)));

    Assert.assertTrue(requestManager.getRequest(requestId).get().getState() == RequestState.ACTIVE);

    SingularityTask secondTask = startTask(firstDeploy);
    statusUpdate(secondTask, TaskState.TASK_FAILED);

    Assert.assertTrue(requestManager.getRequest(requestId).get().getState() == RequestState.SYSTEM_COOLDOWN);
  }

  @Test
  public void testCooldownScalesToInstances() {
    initRequest();
    initFirstDeploy();

    configuration.setCooldownAfterFailures(2);
    configuration.setCooldownAfterPctOfInstancesFail(.51);

    requestManager.activate(request.toBuilder().setInstances(Optional.of(4)).build(), RequestHistoryType.CREATED, System.currentTimeMillis(), Optional.<String> absent(), Optional.<String>absent());

    SingularityTask task1 = startTask(firstDeploy, 1);
    SingularityTask task2 = startTask(firstDeploy, 2);
    SingularityTask task3 = startTask(firstDeploy, 3);
    SingularityTask task4 = startTask(firstDeploy, 4);

    statusUpdate(task1, TaskState.TASK_FAILED);
    statusUpdate(task2, TaskState.TASK_FAILED);
    statusUpdate(task3, TaskState.TASK_FAILED);

    Assert.assertTrue(requestManager.getRequest(requestId).get().getState() == RequestState.ACTIVE);

    task1 = startTask(firstDeploy, 1);
    task2 = startTask(firstDeploy, 2);
    task3 = startTask(firstDeploy, 3);

    statusUpdate(task1, TaskState.TASK_FAILED);
    statusUpdate(task2, TaskState.TASK_FAILED);

    Assert.assertTrue(requestManager.getRequest(requestId).get().getState() == RequestState.ACTIVE);

    statusUpdate(task3, TaskState.TASK_FAILED);

    Assert.assertTrue(requestManager.getRequest(requestId).get().getState() == RequestState.SYSTEM_COOLDOWN);

    statusUpdate(task4, TaskState.TASK_FINISHED);

    Assert.assertTrue(requestManager.getRequest(requestId).get().getState() == RequestState.ACTIVE);
  }

  @Test
  public void testSlavePlacementSeparate() {
    initRequest();
    initFirstDeploy();

    saveAndSchedule(request.toBuilder().setInstances(Optional.of(2)).setSlavePlacement(Optional.of(SlavePlacement.SEPARATE)));

    sms.resourceOffers(driver, Arrays.asList(createOffer(20, 20000, "slave1", "host1"), createOffer(20, 20000, "slave1", "host1")));

    Assert.assertTrue(taskManager.getPendingTaskIds().size() == 1);
    Assert.assertTrue(taskManager.getActiveTaskIds().size() == 1);

    sms.resourceOffers(driver, Arrays.asList(createOffer(20, 20000, "slave1", "host1")));

    Assert.assertTrue(taskManager.getPendingTaskIds().size() == 1);
    Assert.assertTrue(taskManager.getActiveTaskIds().size() == 1);

    eventListener.taskHistoryUpdateEvent(new SingularityTaskHistoryUpdate(taskManager.getActiveTaskIds().get(0), System.currentTimeMillis(), ExtendedTaskState.TASK_CLEANING, Optional.<String>absent(), Optional.<String>absent()));

    sms.resourceOffers(driver, Arrays.asList(createOffer(20, 20000, "slave1", "host1")));

    Assert.assertTrue(taskManager.getPendingTaskIds().size() == 1);
    Assert.assertTrue(taskManager.getActiveTaskIds().size() == 1);

    sms.resourceOffers(driver, Arrays.asList(createOffer(20, 20000, "slave2", "host2")));

    Assert.assertTrue(taskManager.getPendingTaskIds().isEmpty());
    Assert.assertTrue(taskManager.getActiveTaskIds().size() == 2);
  }

  @Test
  public void testSlavePlacementOptimistic() {
    initRequest();
    initFirstDeploy();

    sms.resourceOffers(driver, Arrays.asList(createOffer(20, 20000, "slave1", "host1"), createOffer(20, 20000, "slave2", "host2")));

    saveAndSchedule(request.toBuilder().setInstances(Optional.of(3)).setSlavePlacement(Optional.of(SlavePlacement.OPTIMISTIC)));

    sms.resourceOffers(driver, Arrays.asList(createOffer(20, 20000, "slave1", "host1")));

    Assert.assertTrue(taskManager.getActiveTaskIds().size() < 3);

    sms.resourceOffers(driver, Arrays.asList(createOffer(20, 20000, "slave1", "host1")));

    Assert.assertTrue(taskManager.getActiveTaskIds().size() < 3);

    sms.resourceOffers(driver, Arrays.asList(createOffer(20, 20000, "slave2", "host2")));

    eventListener.taskHistoryUpdateEvent(new SingularityTaskHistoryUpdate(taskManager.getActiveTaskIds().get(0), System.currentTimeMillis(), ExtendedTaskState.TASK_CLEANING, Optional.<String>absent(), Optional.<String>absent()));

    Assert.assertTrue(taskManager.getPendingTaskIds().isEmpty());
    Assert.assertTrue(taskManager.getActiveTaskIds().size() == 3);
  }

  @Test
  public void testSlavePlacementOptimisticSingleOffer() {
    initRequest();
    initFirstDeploy();

    saveAndSchedule(request.toBuilder().setInstances(Optional.of(3)).setSlavePlacement(Optional.of(SlavePlacement.OPTIMISTIC)));

    sms.resourceOffers(driver, Arrays.asList(createOffer(20, 20000, "slave1", "host1"), createOffer(20, 20000, "slave2", "host2")));

    eventListener.taskHistoryUpdateEvent(new SingularityTaskHistoryUpdate(taskManager.getActiveTaskIds().get(0), System.currentTimeMillis(), ExtendedTaskState.TASK_CLEANING, Optional.<String>absent(), Optional.<String>absent()));

    Assert.assertTrue(taskManager.getPendingTaskIds().isEmpty());
    Assert.assertTrue(taskManager.getActiveTaskIds().size() == 3);
  }

  @Test
  public void testSlavePlacementGreedy() {
    initRequest();
    initFirstDeploy();

    saveAndSchedule(request.toBuilder().setInstances(Optional.of(3)).setSlavePlacement(Optional.of(SlavePlacement.GREEDY)));

    sms.resourceOffers(driver, Arrays.asList(createOffer(20, 20000, "slave1", "host1")));

    Assert.assertTrue(taskManager.getActiveTaskIds().size() == 3);
  }

  @Test
  public void testReservedSlaveAttribute() {
    Map<String, List<String>> reservedAttributes = new HashMap<>();
    reservedAttributes.put("reservedKey", Arrays.asList("reservedValue1"));
    configuration.setReserveSlavesWithAttributes(reservedAttributes);

    initRequest();
    initFirstDeploy();
    saveAndSchedule(request.toBuilder().setInstances(Optional.of(1)));

    sms.resourceOffers(driver, Arrays.asList(createOffer(20, 20000, "slave1", "host1", Optional.<String>absent(), ImmutableMap.of("reservedKey", "reservedValue1"))));

    Assert.assertTrue(taskManager.getActiveTaskIds().size() == 0);

    sms.resourceOffers(driver, Arrays.asList(createOffer(20, 20000, "slave2", "host2", Optional.<String>absent(), ImmutableMap.of("reservedKey", "notAReservedValue"))));

    Assert.assertTrue(taskManager.getActiveTaskIds().size() == 1);
  }

  @Test
  public void testReservedSlaveWithMatchinRequestAttribute() {
    Map<String, List<String>> reservedAttributes = new HashMap<>();
    reservedAttributes.put("reservedKey", Arrays.asList("reservedValue1"));
    configuration.setReserveSlavesWithAttributes(reservedAttributes);

    Map<String, String> reservedAttributesMap = ImmutableMap.of("reservedKey", "reservedValue1");
    initRequest();
    initFirstDeploy();
    saveAndSchedule(request.toBuilder().setInstances(Optional.of(1)));

    sms.resourceOffers(driver, Arrays.asList(createOffer(20, 20000, "slave1", "host1", Optional.<String>absent(), reservedAttributesMap)));

    Assert.assertTrue(taskManager.getActiveTaskIds().size() == 0);

    saveAndSchedule(request.toBuilder().setInstances(Optional.of(1)).setRequiredSlaveAttributes(Optional.of(reservedAttributesMap)));

    sms.resourceOffers(driver, Arrays.asList(createOffer(20, 20000, "slave1", "host1", Optional.<String>absent(), ImmutableMap.of("reservedKey", "reservedValue1"))));

    Assert.assertTrue(taskManager.getActiveTaskIds().size() == 1);
  }

  @Test
  public void testAllowedSlaveAttributes() {
    Map<String, List<String>> reservedAttributes = new HashMap<>();
    reservedAttributes.put("reservedKey", Arrays.asList("reservedValue1"));
    configuration.setReserveSlavesWithAttributes(reservedAttributes);

    Map<String, String> allowedAttributes = new HashMap<>();
    allowedAttributes.put("reservedKey", "reservedValue1");

    initRequest();
    initFirstDeploy();
    saveAndSchedule(request.toBuilder().setInstances(Optional.of(1)));

    sms.resourceOffers(driver, Arrays.asList(createOffer(20, 20000, "slave1", "host1", Optional.<String>absent(), ImmutableMap.of("reservedKey", "reservedValue1"))));

    Assert.assertTrue(taskManager.getActiveTaskIds().size() == 0);

    saveAndSchedule(request.toBuilder().setInstances(Optional.of(1)).setAllowedSlaveAttributes(Optional.of(allowedAttributes)));

    sms.resourceOffers(driver, Arrays.asList(createOffer(20, 20000, "slave1", "host1", Optional.<String>absent(), ImmutableMap.of("reservedKey", "reservedValue1"))));

    Assert.assertTrue(taskManager.getActiveTaskIds().size() == 1);
  }

  @Test
  public void testRequiredSlaveAttributesForRequest() {
    Map<String, String> requiredAttributes = new HashMap<>();
    requiredAttributes.put("requiredKey", "requiredValue1");

    initRequest();
    initFirstDeploy();
    saveAndSchedule(request.toBuilder().setInstances(Optional.of(1)).setRequiredSlaveAttributes(Optional.of(requiredAttributes)));

    sms.resourceOffers(driver, Arrays.asList(createOffer(20, 20000, "slave1", "host1", Optional.<String>absent(), ImmutableMap.of("requiredKey", "notTheRightValue"))));
    sms.resourceOffers(driver, Arrays.asList(createOffer(20, 20000, "slave2", "host2", Optional.<String>absent(), ImmutableMap.of("notTheRightKey", "requiredValue1"))));

    Assert.assertTrue(taskManager.getActiveTaskIds().size() == 0);

    sms.resourceOffers(driver, Arrays.asList(createOffer(20, 20000, "slave2", "host2", Optional.<String>absent(), requiredAttributes)));

    Assert.assertTrue(taskManager.getActiveTaskIds().size() == 1);
  }

  @Test
  public void testMultipleRequiredAttributes() {
    Map<String, String> requiredAttributes = new HashMap<>();
    requiredAttributes.put("requiredKey1", "requiredValue1");
    requiredAttributes.put("requiredKey2", "requiredValue2");

    initRequest();
    initFirstDeploy();
    saveAndSchedule(request.toBuilder().setInstances(Optional.of(1)).setRequiredSlaveAttributes(Optional.of(requiredAttributes)));

    sms.resourceOffers(driver, Arrays.asList(createOffer(20, 20000, "slave1", "host1", Optional.<String>absent(), ImmutableMap.of("requiredKey1", "requiredValue1"))));
    sms.resourceOffers(driver, Arrays.asList(createOffer(20, 20000, "slave2", "host2", Optional.<String>absent(), ImmutableMap.of("requiredKey1", "requiredValue1", "someotherkey", "someothervalue"))));

    Assert.assertTrue(taskManager.getActiveTaskIds().size() == 0);

    sms.resourceOffers(driver, Arrays.asList(createOffer(20, 20000, "slave2", "host2", Optional.<String>absent(), requiredAttributes)));

    Assert.assertTrue(taskManager.getActiveTaskIds().size() == 1);
  }

  @Test
  public void testLBCleanup() {
    initLoadBalancedRequest();
    initFirstDeploy();

    configuration.setLoadBalancerRemovalGracePeriodMillis(10000);

    SingularityTask task = launchTask(request, firstDeploy, 1, TaskState.TASK_RUNNING);

    saveLoadBalancerState(BaragonRequestState.SUCCESS, task.getTaskId(), LoadBalancerRequestType.ADD);

    statusUpdate(task, TaskState.TASK_FAILED);

    Assert.assertTrue(!taskManager.getLBCleanupTasks().isEmpty());

    testingLbClient.setNextBaragonRequestState(BaragonRequestState.WAITING);

    cleaner.drainCleanupQueue();
    Assert.assertTrue(!taskManager.getLBCleanupTasks().isEmpty());

    Optional<SingularityLoadBalancerUpdate> lbUpdate = taskManager.getLoadBalancerState(task.getTaskId(), LoadBalancerRequestType.REMOVE);

    Assert.assertTrue(lbUpdate.isPresent());
    Assert.assertTrue(lbUpdate.get().getLoadBalancerState() == BaragonRequestState.WAITING);

    testingLbClient.setNextBaragonRequestState(BaragonRequestState.FAILED);

    cleaner.drainCleanupQueue();
    Assert.assertTrue(!taskManager.getLBCleanupTasks().isEmpty());

    lbUpdate = taskManager.getLoadBalancerState(task.getTaskId(), LoadBalancerRequestType.REMOVE);

    Assert.assertTrue(lbUpdate.isPresent());
    Assert.assertTrue(lbUpdate.get().getLoadBalancerState() == BaragonRequestState.FAILED);

    testingLbClient.setNextBaragonRequestState(BaragonRequestState.SUCCESS);

    cleaner.drainCleanupQueue();

    Assert.assertTrue(!taskManager.getLBCleanupTasks().isEmpty());

    configuration.setLoadBalancerRemovalGracePeriodMillis(0);
    cleaner.drainCleanupQueue();

    Assert.assertTrue(taskManager.getLBCleanupTasks().isEmpty());
    lbUpdate = taskManager.getLoadBalancerState(task.getTaskId(), LoadBalancerRequestType.REMOVE);

    Assert.assertTrue(lbUpdate.isPresent());
    Assert.assertTrue(lbUpdate.get().getLoadBalancerState() == BaragonRequestState.SUCCESS);
    Assert.assertTrue(lbUpdate.get().getLoadBalancerRequestId().getAttemptNumber() == 2);
  }

  @Test
  public void testUnpauseOnDeploy() {
    initRequest();
    initFirstDeploy();

    requestManager.pause(request, System.currentTimeMillis(), Optional.<String>absent(), Optional.<String>absent());

    boolean exception = false;

    try {
      deploy("d2");
    } catch (Exception e) {
      exception = true;
    }

    Assert.assertTrue(exception);

    deploy("d3", Optional.of(true));

    Assert.assertTrue(requestManager.getRequest(requestId).get().getState() == RequestState.DEPLOYING_TO_UNPAUSE);

    scheduler.drainPendingQueue(stateCacheProvider.get());
    sms.resourceOffers(driver, Arrays.asList(createOffer(20, 20000, "slave1", "host1")));
    statusUpdate(taskManager.getActiveTasks().get(0), TaskState.TASK_FAILED);

    deployChecker.checkDeploys();

    Assert.assertTrue(requestManager.getRequest(requestId).get().getState() == RequestState.PAUSED);

    Assert.assertTrue(taskManager.getActiveTaskIds().isEmpty());
    Assert.assertTrue(taskManager.getPendingTaskIds().isEmpty());
    Assert.assertTrue(requestManager.getPendingRequests().isEmpty());

    deploy("d4", Optional.of(true));

    Assert.assertTrue(requestManager.getRequest(requestId).get().getState() == RequestState.DEPLOYING_TO_UNPAUSE);

    scheduler.drainPendingQueue(stateCacheProvider.get());
    sms.resourceOffers(driver, Arrays.asList(createOffer(20, 20000, "slave1", "host1")));

    statusUpdate(taskManager.getActiveTasks().get(0), TaskState.TASK_RUNNING);
    deployChecker.checkDeploys();

    RequestState requestState = requestManager.getRequest(requestId).get().getState();

    Assert.assertTrue(requestState == RequestState.ACTIVE);
  }

  @Test
  public void testSkipDeployHealthchecks() {
    initRequest();

    final String deployId = "deploy_test";

    SingularityDeployBuilder db = new SingularityDeployBuilder(requestId, deployId);
    db.setHealthcheckUri(Optional.of("http://uri"));
    db.setSkipHealthchecksOnDeploy(Optional.of(true));

    SingularityDeploy deploy = initDeploy(db, System.currentTimeMillis());

    deployChecker.checkDeploys();

    Assert.assertTrue(!deployManager.getDeployResult(requestId, deployId).isPresent());

    launchTask(request, deploy, System.currentTimeMillis(), 1, TaskState.TASK_RUNNING);

    deployChecker.checkDeploys();

    Assert.assertEquals(DeployState.SUCCEEDED, deployManager.getDeployResult(requestId, deployId).get().getDeployState());
  }

  @Test
  public void testReconciliation() {
    Assert.assertTrue(!taskReconciliation.isReconciliationRunning());

    configuration.setCheckReconcileWhenRunningEveryMillis(1);

    initRequest();
    initFirstDeploy();

    Assert.assertTrue(taskReconciliation.startReconciliation() == ReconciliationState.STARTED);
    sleep(50);
    Assert.assertTrue(!taskReconciliation.isReconciliationRunning());

    SingularityTask taskOne = launchTask(request, firstDeploy, 1, TaskState.TASK_STARTING);
    SingularityTask taskTwo = launchTask(request, firstDeploy, 2, TaskState.TASK_RUNNING);

    saveLastActiveTaskStatus(taskOne, Optional.<TaskStatus>absent(), -1000);

    Assert.assertTrue(taskReconciliation.startReconciliation() == ReconciliationState.STARTED);
    Assert.assertTrue(taskReconciliation.startReconciliation() == ReconciliationState.ALREADY_RUNNING);

    sleep(50);
    Assert.assertTrue(taskReconciliation.isReconciliationRunning());

    saveLastActiveTaskStatus(taskOne, Optional.of(buildTaskStatus(taskOne)), +1000);

    sleep(50);
    Assert.assertTrue(taskReconciliation.isReconciliationRunning());

    saveLastActiveTaskStatus(taskTwo, Optional.of(buildTaskStatus(taskTwo)), +1000);

    sleep(50);

    Assert.assertTrue(!taskReconciliation.isReconciliationRunning());
  }


  @Test
  public void testSchedulerPriority() {
    SingularityRequest request1 = buildRequest("request1");
    SingularityRequest request2 = buildRequest("request2");
    SingularityRequest request3 = buildRequest("request3");

    SingularityDeploy deploy1 = initAndFinishDeploy(request1, "r1d1");
    SingularityDeploy deploy2 = initAndFinishDeploy(request2, "r2d2");
    SingularityDeploy deploy3 = initAndFinishDeploy(request3, "r3d3");

    launchTask(request1, deploy1, 2, 1, TaskState.TASK_RUNNING);
    launchTask(request2, deploy2, 1, 1, TaskState.TASK_RUNNING);
    launchTask(request2, deploy2, 10, 1, TaskState.TASK_RUNNING);

    // r3 should have priority (never launched)
    // r1 last launch at 2
    // r2 last launch at 10

    List<SingularityTaskRequest> requests = Arrays.asList(buildTaskRequest(request1, deploy1, 100), buildTaskRequest(request2, deploy2, 101), buildTaskRequest(request3, deploy3, 95));
    schedulerPriority.sortTaskRequestsInPriorityOrder(requests);

    Assert.assertTrue(requests.get(0).getRequest().getId().equals(request3.getId()));
    Assert.assertTrue(requests.get(1).getRequest().getId().equals(request1.getId()));
    Assert.assertTrue(requests.get(2).getRequest().getId().equals(request2.getId()));

    schedulerPriority.notifyTaskLaunched(new SingularityTaskId(request3.getId(), deploy3.getId(), 500, 1, "host", "rack"));

    requests = Arrays.asList(buildTaskRequest(request1, deploy1, 100), buildTaskRequest(request2, deploy2, 101), buildTaskRequest(request3, deploy3, 95));
    schedulerPriority.sortTaskRequestsInPriorityOrder(requests);

    Assert.assertTrue(requests.get(0).getRequest().getId().equals(request1.getId()));
    Assert.assertTrue(requests.get(1).getRequest().getId().equals(request2.getId()));
    Assert.assertTrue(requests.get(2).getRequest().getId().equals(request3.getId()));
  }

  @Test
  public void badPauseExpires() {
    initRequest();

    requestManager.createCleanupRequest(new SingularityRequestCleanup(Optional.<String>absent(), RequestCleanupType.PAUSING, System.currentTimeMillis(),
        Optional.<Boolean>absent(), requestId, Optional.<String>absent(), Optional.<Boolean> absent(), Optional.<String>absent(), Optional.<String>absent()));

    cleaner.drainCleanupQueue();

    Assert.assertTrue(!requestManager.getCleanupRequests().isEmpty());
    configuration.setCleanupEverySeconds(0);

    sleep(1);
    cleaner.drainCleanupQueue();

    Assert.assertTrue(requestManager.getCleanupRequests().isEmpty());
  }

  @Test
  public void testPauseLbCleanup() {
    initLoadBalancedRequest();
    initFirstDeploy();

    requestManager.saveLbCleanupRequest(new SingularityRequestLbCleanup(requestId, Sets.newHashSet("test"), "/basepath", Collections.<String>emptyList(), Optional.<SingularityLoadBalancerUpdate>absent()));

    requestManager.pause(request, System.currentTimeMillis(), Optional.<String>absent(), Optional.<String>absent());

    testingLbClient.setNextBaragonRequestState(BaragonRequestState.WAITING);

    cleaner.drainCleanupQueue();
    Assert.assertTrue(!requestManager.getLbCleanupRequestIds().isEmpty());

    Optional<SingularityLoadBalancerUpdate> lbUpdate = requestManager.getLbCleanupRequest(requestId).get().getLoadBalancerUpdate();

    Assert.assertTrue(lbUpdate.isPresent());
    Assert.assertTrue(lbUpdate.get().getLoadBalancerState() == BaragonRequestState.WAITING);

    testingLbClient.setNextBaragonRequestState(BaragonRequestState.FAILED);

    cleaner.drainCleanupQueue();
    Assert.assertTrue(!requestManager.getLbCleanupRequestIds().isEmpty());

    lbUpdate = requestManager.getLbCleanupRequest(requestId).get().getLoadBalancerUpdate();

    Assert.assertTrue(lbUpdate.isPresent());
    Assert.assertTrue(lbUpdate.get().getLoadBalancerState() == BaragonRequestState.FAILED);

    testingLbClient.setNextBaragonRequestState(BaragonRequestState.SUCCESS);

    cleaner.drainCleanupQueue();
    Assert.assertTrue(requestManager.getLbCleanupRequestIds().isEmpty());
  }

  @Test
  public void testPause() {
    initRequest();
    initFirstDeploy();

    SingularityTask taskOne = startTask(firstDeploy);

    requestResource.pause(requestId, Optional.<SingularityPauseRequest> absent());

    cleaner.drainCleanupQueue();

    Assert.assertEquals(1, taskManager.getKilledTaskIdRecords().size());

    statusUpdate(taskOne, TaskState.TASK_KILLED);

    resourceOffers();

    Assert.assertEquals(0, taskManager.getActiveTaskIds().size());
    Assert.assertEquals(0, taskManager.getPendingTasks().size());
    Assert.assertEquals(RequestState.PAUSED, requestManager.getRequest(requestId).get().getState());
    Assert.assertEquals(requestId, requestManager.getPausedRequests().iterator().next().getRequest().getId());

    requestResource.unpause(requestId, Optional.<SingularityUnpauseRequest> absent());

    resourceOffers();

    Assert.assertEquals(1, taskManager.getActiveTaskIds().size());
    Assert.assertEquals(0, taskManager.getPendingTasks().size());

    Assert.assertEquals(RequestState.ACTIVE, requestManager.getRequest(requestId).get().getState());
    Assert.assertEquals(requestId, requestManager.getActiveRequests().iterator().next().getRequest().getId());
  }

  @Test
  public void testExpiringPause() {
    initRequest();
    initFirstDeploy();

    SingularityTask taskOne = startTask(firstDeploy);

    requestResource.pause(requestId, Optional.of(new SingularityPauseRequest(Optional.<Boolean> absent(), Optional.of(1L), Optional.<String> absent(), Optional.<String>absent())));

    cleaner.drainCleanupQueue();

    Assert.assertEquals(1, taskManager.getKilledTaskIdRecords().size());

    statusUpdate(taskOne, TaskState.TASK_KILLED);

    resourceOffers();

    Assert.assertEquals(0, taskManager.getActiveTaskIds().size());
    Assert.assertEquals(0, taskManager.getPendingTasks().size());
    Assert.assertEquals(RequestState.PAUSED, requestManager.getRequest(requestId).get().getState());
    Assert.assertEquals(requestId, requestManager.getPausedRequests().iterator().next().getRequest().getId());

    try {
      Thread.sleep(2);
    } catch (InterruptedException ie){
    }

    expiringUserActionPoller.runActionOnPoll();

    resourceOffers();

    Assert.assertEquals(1, taskManager.getActiveTaskIds().size());
    Assert.assertEquals(0, taskManager.getPendingTasks().size());

    Assert.assertEquals(RequestState.ACTIVE, requestManager.getRequest(requestId).get().getState());
    Assert.assertEquals(requestId, requestManager.getActiveRequests().iterator().next().getRequest().getId());
  }

  @Test
  public void testBounce() {
    initRequest();

    requestResource.scale(requestId, new SingularityScaleRequest(Optional.of(3), Optional.<Long> absent(), Optional.<Boolean> absent(), Optional.<String> absent(), Optional.<String>absent()));

    initFirstDeploy();

    SingularityTask taskOne = startTask(firstDeploy, 1);
    SingularityTask taskTwo = startTask(firstDeploy, 2);
    SingularityTask taskThree = startTask(firstDeploy, 3);

    requestResource.bounce(requestId, Optional.<SingularityBounceRequest> absent());

    Assert.assertTrue(requestManager.cleanupRequestExists(requestId));

    cleaner.drainCleanupQueue();

    Assert.assertTrue(!requestManager.cleanupRequestExists(requestId));
    Assert.assertTrue(taskManager.getCleanupTaskIds().size() == 3);

    cleaner.drainCleanupQueue();

    Assert.assertTrue(!requestManager.cleanupRequestExists(requestId));
    Assert.assertTrue(taskManager.getCleanupTaskIds().size() == 3);

    resourceOffers();

    Assert.assertTrue(taskManager.getActiveTaskIds().size() == 6);

    cleaner.drainCleanupQueue();

    Assert.assertTrue(taskManager.getCleanupTaskIds().size() == 3);

    for (SingularityTask task : taskManager.getActiveTasks()) {
      if (!task.getTaskId().equals(taskOne.getTaskId()) && !task.getTaskId().equals(taskTwo.getTaskId()) && !task.getTaskId().equals(taskThree.getTaskId())) {
        statusUpdate(task, TaskState.TASK_RUNNING, Optional.of(1L));
      }
    }

    cleaner.drainCleanupQueue();

    Assert.assertTrue(taskManager.getCleanupTaskIds().isEmpty());
    Assert.assertTrue(taskManager.getKilledTaskIdRecords().size() == 3);
  }

  @Test
  public void testExpiringBounceGoesAway() {
    initRequest();
    initFirstDeploy();

    startTask(firstDeploy, 1);

    requestResource.bounce(requestId,
        Optional.of(new SingularityBounceRequest(Optional.of(false), Optional.<Boolean> absent(), Optional.of(1L), Optional.<String> absent(), Optional.of("msg"))));

    cleaner.drainCleanupQueue();
    resourceOffers();
    runLaunchedTasks();
    cleaner.drainCleanupQueue();
    killKilledTasks();

    Assert.assertTrue(taskManager.getCleanupTaskIds().isEmpty());
    Assert.assertEquals(1, taskManager.getActiveTaskIds().size());

    Assert.assertTrue(!requestManager.getExpiringBounce(requestId).isPresent());
  }

  @Test
  public void testExpiringNonIncrementalBounce() {
    initWithTasks(3);

    requestResource.bounce(requestId,
        Optional.of(new SingularityBounceRequest(Optional.<Boolean> absent(), Optional.<Boolean> absent(), Optional.of(1L), Optional.of("aid"), Optional.<String> absent())));

    Assert.assertTrue(!requestManager.getCleanupRequests().get(0).getMessage().isPresent());
    Assert.assertEquals("aid", requestManager.getCleanupRequests().get(0).getActionId().get());

    // creates cleanup tasks:
    cleaner.drainCleanupQueue();

    Assert.assertEquals(1, requestManager.getPendingRequests().size());
    Assert.assertEquals(0, requestManager.getCleanupRequests().size());
    Assert.assertEquals(3, taskManager.getCleanupTaskIds().size());

    // should have 1 pending task and 2 launched

    resourceOffersByNumTasks(2);

    Assert.assertEquals(1, taskManager.getPendingTasks().size());
    Assert.assertEquals(5, taskManager.getActiveTaskIds().size());
    Assert.assertEquals(3, taskManager.getCleanupTaskIds().size());
    Assert.assertEquals(0, requestManager.getPendingRequests().size());
    Assert.assertEquals(0, requestManager.getCleanupRequests().size());

    try {
      Thread.sleep(1);
    } catch (InterruptedException ie) {
    }

    expiringUserActionPoller.runActionOnPoll();

    resourceOffers();
    cleaner.drainCleanupQueue();
    killKilledTasks();

    Assert.assertEquals(3, taskManager.getActiveTaskIds().size());
    Assert.assertEquals(0, taskManager.getPendingTasks().size());
    Assert.assertEquals(0, taskManager.getCleanupTaskIds().size());
    Assert.assertEquals(0, requestManager.getPendingRequests().size());
    Assert.assertEquals(0, requestManager.getCleanupRequests().size());
  }

  @Test
  public void testExpiringIncrementalBounce() {
    initRequest();

    requestResource.scale(requestId, new SingularityScaleRequest(Optional.of(3), Optional.<Long> absent(), Optional.<Boolean> absent(), Optional.<String> absent(), Optional.<String>absent()));

    initFirstDeploy();

    startTask(firstDeploy, 1);
    startTask(firstDeploy, 2);
    startTask(firstDeploy, 3);

    requestResource.bounce(requestId,
        Optional.of(new SingularityBounceRequest(Optional.of(true), Optional.<Boolean> absent(), Optional.of(1L), Optional.<String> absent(), Optional.of("msg"))));

    Assert.assertTrue(requestManager.cleanupRequestExists(requestId));
    Assert.assertEquals("msg", requestManager.getCleanupRequests().get(0).getMessage().get());
    Assert.assertTrue(requestManager.getCleanupRequests().get(0).getActionId().isPresent());

    String actionId = requestManager.getCleanupRequests().get(0).getActionId().get();

    cleaner.drainCleanupQueue();

    Assert.assertTrue(!requestManager.cleanupRequestExists(requestId));
    Assert.assertTrue(taskManager.getCleanupTaskIds().size() == 3);

    Assert.assertEquals("msg", taskManager.getCleanupTasks().get(0).getMessage().get());
    Assert.assertEquals(actionId, taskManager.getCleanupTasks().get(0).getActionId().get());

    startTask(firstDeploy, 4);
//    launchTask(request, firstDeploy, 5, TaskState.TASK_STARTING);

    cleaner.drainCleanupQueue();

    Assert.assertEquals(1, taskManager.getKilledTaskIdRecords().size());
    Assert.assertEquals(4, taskManager.getActiveTaskIds().size());

    try {
      Thread.sleep(2);
    } catch (InterruptedException ie) {}

    expiringUserActionPoller.runActionOnPoll();

    cleaner.drainCleanupQueue();

    resourceOffers();

    killKilledTasks();

    Assert.assertTrue(!requestManager.getExpiringBounce(requestId).isPresent());
    Assert.assertTrue(requestManager.getPendingRequests().isEmpty());
    Assert.assertTrue(taskManager.getPendingTaskIds().isEmpty());
    Assert.assertTrue(taskManager.getActiveTaskIds().size() == 3);
    Assert.assertTrue(!requestManager.cleanupRequestExists(requestId));
    Assert.assertTrue(taskManager.getCleanupTasks().isEmpty());
  }

  @Test
  public void testIncrementalBounceShutsDownOldTasksPerNewHealthyTask() {
    initRequest();

    requestResource.scale(requestId, new SingularityScaleRequest(Optional.of(3), Optional.<Long> absent(), Optional.<Boolean> absent(), Optional.<String> absent(), Optional.<String>absent()));

    initFirstDeploy();

    startTask(firstDeploy, 1);
    startTask(firstDeploy, 2);
    startTask(firstDeploy, 3);

    requestResource.bounce(requestId,
        Optional.of(new SingularityBounceRequest(Optional.of(true), Optional.<Boolean>absent(), Optional.of(1L), Optional.<String>absent(), Optional.of("msg"))));

    Assert.assertTrue(requestManager.cleanupRequestExists(requestId));

    cleaner.drainCleanupQueue();

    Assert.assertTrue(!requestManager.cleanupRequestExists(requestId));
    Assert.assertEquals(3, taskManager.getCleanupTaskIds().size());

    SingularityTask newTask = launchTask(request, firstDeploy, 5, TaskState.TASK_STARTING);

    cleaner.drainCleanupQueue();

    Assert.assertEquals(0, taskManager.getKilledTaskIdRecords().size());
    Assert.assertEquals(4, taskManager.getActiveTaskIds().size());

    statusUpdate(newTask, TaskState.TASK_RUNNING);

    cleaner.drainCleanupQueue();

    Assert.assertEquals(1, taskManager.getKilledTaskIdRecords().size());
    Assert.assertEquals(4, taskManager.getActiveTaskIds().size());
  }

  @Test
  public void testIncrementalBounce() {
    initRequest();

    SingularityRequest request = requestResource.getRequest(requestId).getRequest();

    requestResource.postRequest(request.toBuilder()
        .setSlavePlacement(Optional.of(SlavePlacement.SEPARATE_BY_REQUEST))
        .setInstances(Optional.of(2)).build()
        );

    initHCDeploy();

    SingularityTask taskOne = startSeparatePlacementTask(firstDeploy, 1);
    SingularityTask taskTwo = startSeparatePlacementTask(firstDeploy, 2);

    requestManager.createCleanupRequest(new SingularityRequestCleanup(user, RequestCleanupType.INCREMENTAL_BOUNCE, System.currentTimeMillis(),
        Optional.<Boolean>absent(), requestId, Optional.of(firstDeployId), Optional.<Boolean> absent(), Optional.<String>absent(), Optional.<String>absent()));

    Assert.assertTrue(requestManager.cleanupRequestExists(requestId));

    cleaner.drainCleanupQueue();

    Assert.assertTrue(!requestManager.cleanupRequestExists(requestId));
    Assert.assertEquals(2, taskManager.getCleanupTaskIds().size());

    resourceOffers(3);

    SingularityTask taskThree = null;

    for (SingularityTask task : taskManager.getActiveTasks()) {
      if (!task.getTaskId().equals(taskOne.getTaskId()) && !task.getTaskId().equals(taskTwo.getTaskId())) {
        taskThree = task;
      }
    }

    statusUpdate(taskThree, TaskState.TASK_RUNNING, Optional.of(1L));
    Assert.assertEquals(3, taskManager.getActiveTaskIds().size());

    cleaner.drainCleanupQueue();

    // No old tasks should be killed before new ones pass healthchecks
    Assert.assertEquals(2, taskManager.getCleanupTaskIds().size());
    taskManager.saveHealthcheckResult(new SingularityTaskHealthcheckResult(Optional.of(200), Optional.of(1000L), System.currentTimeMillis(), Optional.<String> absent(), Optional.<String> absent(), taskThree.getTaskId()));

    cleaner.drainCleanupQueue();
    Assert.assertEquals(1, taskManager.getCleanupTaskIds().size());

    statusUpdate(taskOne, TaskState.TASK_KILLED);

    resourceOffers(3);

    SingularityTask taskFour = null;

    for (SingularityTask task : taskManager.getActiveTasks()) {
      if (!task.getTaskId().equals(taskOne.getTaskId()) && !task.getTaskId().equals(taskTwo.getTaskId()) && !task.getTaskId().equals(taskThree.getTaskId())) {
        taskFour = task;
      }
    }

    statusUpdate(taskFour, TaskState.TASK_RUNNING, Optional.of(1L));
    taskManager.saveHealthcheckResult(new SingularityTaskHealthcheckResult(Optional.of(200), Optional.of(1000L), System.currentTimeMillis(), Optional.<String> absent(), Optional.<String> absent(), taskFour.getTaskId()));

    cleaner.drainCleanupQueue();

    Assert.assertTrue(taskManager.getCleanupTaskIds().isEmpty());
  }

  @Test
  public void testScheduledNotification() {
    schedule = "0 0 * * * ?"; // run every hour
    initScheduledRequest();
    initFirstDeploy();

    configuration.setWarnIfScheduledJobIsRunningForAtLeastMillis(Long.MAX_VALUE);
    configuration.setWarnIfScheduledJobIsRunningPastNextRunPct(200);

    final long now = System.currentTimeMillis();

    SingularityTask firstTask = launchTask(request, firstDeploy, now - TimeUnit.HOURS.toMillis(3), 1, TaskState.TASK_RUNNING);

    scheduledJobPoller.runActionOnPoll();

    Mockito.verify(mailer, Mockito.times(0)).sendTaskOverdueMail(Matchers.<Optional<SingularityTask>> any(), Matchers.<SingularityTaskId> any(), Matchers.<SingularityRequest> any(), Matchers.anyLong(), Matchers.anyLong());

    configuration.setWarnIfScheduledJobIsRunningForAtLeastMillis(TimeUnit.HOURS.toMillis(1));

    scheduledJobPoller.runActionOnPoll();

    Mockito.verify(mailer, Mockito.times(1)).sendTaskOverdueMail(Matchers.<Optional<SingularityTask>> any(), Matchers.<SingularityTaskId> any(), Matchers.<SingularityRequest> any(),
      Matchers.anyLong(), Matchers.anyLong());

    scheduledJobPoller.runActionOnPoll();

    Mockito.verify(mailer, Mockito.times(1)).sendTaskOverdueMail(Matchers.<Optional<SingularityTask>> any(), Matchers.<SingularityTaskId> any(), Matchers.<SingularityRequest> any(),
      Matchers.anyLong(), Matchers.anyLong());

    statusUpdate(firstTask, TaskState.TASK_FINISHED);

    Optional<SingularityDeployStatistics> deployStatistics = deployManager.getDeployStatistics(requestId, firstDeployId);

    long oldAvg = deployStatistics.get().getAverageRuntimeMillis().get();

    Assert.assertTrue(deployStatistics.get().getNumTasks() == 1);
    Assert.assertTrue(deployStatistics.get().getAverageRuntimeMillis().get() > 1 && deployStatistics.get().getAverageRuntimeMillis().get() < TimeUnit.DAYS.toMillis(1));

    configuration.setWarnIfScheduledJobIsRunningForAtLeastMillis(1);

    SingularityTask secondTask = launchTask(request, firstDeploy, now - 500, 1, TaskState.TASK_RUNNING);

    scheduledJobPoller.runActionOnPoll();

    Mockito.verify(mailer, Mockito.times(1)).sendTaskOverdueMail(Matchers.<Optional<SingularityTask>> any(), Matchers.<SingularityTaskId> any(), Matchers.<SingularityRequest> any(),
      Matchers.anyLong(), Matchers.anyLong());

    statusUpdate(secondTask, TaskState.TASK_FINISHED);

    deployStatistics = deployManager.getDeployStatistics(requestId, firstDeployId);

    Assert.assertTrue(deployStatistics.get().getNumTasks() == 2);
    Assert.assertTrue(deployStatistics.get().getAverageRuntimeMillis().get() > 1 && deployStatistics.get().getAverageRuntimeMillis().get() < oldAvg);

    saveRequest(request.toBuilder().setScheduledExpectedRuntimeMillis(Optional.of(1L)).build());

    SingularityTask thirdTask = launchTask(request, firstDeploy, now - 502, 1, TaskState.TASK_RUNNING);

    scheduledJobPoller.runActionOnPoll();

    Mockito.verify(mailer, Mockito.times(2)).sendTaskOverdueMail(Matchers.<Optional<SingularityTask>> any(), Matchers.<SingularityTaskId> any(), Matchers.<SingularityRequest> any(),
      Matchers.anyLong(), Matchers.anyLong());

    taskManager.deleteTaskHistory(thirdTask.getTaskId());

    scheduledJobPoller.runActionOnPoll();

    Mockito.verify(mailer, Mockito.times(3)).sendTaskOverdueMail(Matchers.<Optional<SingularityTask>> any(), Matchers.<SingularityTaskId> any(), Matchers.<SingularityRequest> any(),
      Matchers.anyLong(), Matchers.anyLong());
  }

  @Test
  public void testBasicSlaveAndRackState() {
    sms.resourceOffers(driver, Arrays.asList(createOffer(1, 1, "slave1", "host1", Optional.of("rack1"))));
    sms.resourceOffers(driver, Arrays.asList(createOffer(1, 1, "slave2", "host2", Optional.of("rack2"))));
    sms.resourceOffers(driver, Arrays.asList(createOffer(1, 1, "slave1", "host1", Optional.of("rack1"))));

    Assert.assertEquals(1, slaveManager.getHistory("slave1").size());
    Assert.assertTrue(slaveManager.getNumObjectsAtState(MachineState.ACTIVE) == 2);
    Assert.assertTrue(rackManager.getNumObjectsAtState(MachineState.ACTIVE) == 2);

    Assert.assertTrue(slaveManager.getObject("slave1").get().getCurrentState().equals(slaveManager.getHistory("slave1").get(0)));

    sms.slaveLost(driver, SlaveID.newBuilder().setValue("slave1").build());

    Assert.assertTrue(slaveManager.getNumObjectsAtState(MachineState.ACTIVE) == 1);
    Assert.assertTrue(rackManager.getNumObjectsAtState(MachineState.ACTIVE) == 1);

    Assert.assertTrue(slaveManager.getNumObjectsAtState(MachineState.DEAD) == 1);
    Assert.assertTrue(rackManager.getNumObjectsAtState(MachineState.DEAD) == 1);

    Assert.assertTrue(slaveManager.getObject("slave1").get().getCurrentState().getState() == MachineState.DEAD);
    Assert.assertTrue(rackManager.getObject("rack1").get().getCurrentState().getState() == MachineState.DEAD);

    sms.resourceOffers(driver, Arrays.asList(createOffer(1, 1, "slave3", "host3", Optional.of("rack1"))));

    Assert.assertTrue(slaveManager.getNumObjectsAtState(MachineState.ACTIVE) == 2);
    Assert.assertTrue(rackManager.getNumObjectsAtState(MachineState.ACTIVE) == 2);
    Assert.assertTrue(slaveManager.getNumObjectsAtState(MachineState.DEAD) == 1);

    Assert.assertTrue(rackManager.getHistory("rack1").size() == 3);

    sms.resourceOffers(driver, Arrays.asList(createOffer(1, 1, "slave1", "host1", Optional.of("rack1"))));

    Assert.assertTrue(slaveManager.getNumObjectsAtState(MachineState.ACTIVE) == 3);
    Assert.assertTrue(rackManager.getNumObjectsAtState(MachineState.ACTIVE) == 2);

    sms.slaveLost(driver, SlaveID.newBuilder().setValue("slave1").build());

    Assert.assertTrue(slaveManager.getNumObjectsAtState(MachineState.ACTIVE) == 2);
    Assert.assertTrue(rackManager.getNumObjectsAtState(MachineState.ACTIVE) == 2);
    Assert.assertTrue(slaveManager.getNumObjectsAtState(MachineState.DEAD) == 1);
    Assert.assertTrue(slaveManager.getHistory("slave1").size() == 4);

    sms.slaveLost(driver, SlaveID.newBuilder().setValue("slave1").build());

    Assert.assertTrue(slaveManager.getNumObjectsAtState(MachineState.ACTIVE) == 2);
    Assert.assertTrue(rackManager.getNumObjectsAtState(MachineState.ACTIVE) == 2);
    Assert.assertTrue(slaveManager.getNumObjectsAtState(MachineState.DEAD) == 1);
    Assert.assertTrue(slaveManager.getHistory("slave1").size() == 4);

    slaveManager.deleteObject("slave1");

    Assert.assertTrue(slaveManager.getNumObjectsAtState(MachineState.DEAD) == 0);
    Assert.assertTrue(slaveManager.getNumObjectsAtState(MachineState.ACTIVE) == 2);
    Assert.assertTrue(slaveManager.getHistory("slave1").isEmpty());
  }

  @Test
  public void testDecommissioning() {
    initRequest();
    initFirstDeploy();

    saveAndSchedule(request.toBuilder().setInstances(Optional.of(2)));

    scheduler.drainPendingQueue(stateCacheProvider.get());

    sms.resourceOffers(driver, Arrays.asList(createOffer(1, 129, "slave1", "host1", Optional.of("rack1"))));
    sms.resourceOffers(driver, Arrays.asList(createOffer(1, 129, "slave2", "host2", Optional.of("rack1"))));
    sms.resourceOffers(driver, Arrays.asList(createOffer(1, 129, "slave3", "host3", Optional.of("rack2"))));
    sms.resourceOffers(driver, Arrays.asList(createOffer(1, 129, "slave4", "host4", Optional.of("rack2"))));


    for (SingularityTask task : taskManager.getTasksOnSlave(taskManager.getActiveTaskIds(), slaveManager.getObject("slave1").get())) {
      statusUpdate(task, TaskState.TASK_RUNNING);
    }
    for (SingularityTask task : taskManager.getTasksOnSlave(taskManager.getActiveTaskIds(), slaveManager.getObject("slave2").get())) {
      statusUpdate(task, TaskState.TASK_RUNNING);
    }

    Assert.assertTrue(rackManager.getNumObjectsAtState(MachineState.ACTIVE) == 2);
    Assert.assertTrue(slaveManager.getNumObjectsAtState(MachineState.ACTIVE) == 4);

    Assert.assertTrue(taskManager.getTasksOnSlave(taskManager.getActiveTaskIds(), slaveManager.getObject("slave1").get()).size() == 1);
    Assert.assertTrue(taskManager.getTasksOnSlave(taskManager.getActiveTaskIds(), slaveManager.getObject("slave2").get()).size() == 1);
    Assert.assertTrue(taskManager.getTasksOnSlave(taskManager.getActiveTaskIds(), slaveManager.getObject("slave3").get()).isEmpty());
    Assert.assertTrue(taskManager.getTasksOnSlave(taskManager.getActiveTaskIds(), slaveManager.getObject("slave4").get()).isEmpty());

    Assert.assertEquals(StateChangeResult.SUCCESS, slaveManager.changeState("slave1", MachineState.STARTING_DECOMMISSION, Optional.<String> absent(), Optional.of("user1")));
    Assert.assertEquals(StateChangeResult.FAILURE_ALREADY_AT_STATE, slaveManager.changeState("slave1", MachineState.STARTING_DECOMMISSION, Optional.<String> absent(), Optional.of("user1")));
    Assert.assertEquals(StateChangeResult.FAILURE_NOT_FOUND, slaveManager.changeState("slave9231", MachineState.STARTING_DECOMMISSION, Optional.<String> absent(), Optional.of("user1")));

    Assert.assertEquals(MachineState.STARTING_DECOMMISSION, slaveManager.getObject("slave1").get().getCurrentState().getState());
    Assert.assertTrue(slaveManager.getObject("slave1").get().getCurrentState().getUser().get().equals("user1"));

    saveAndSchedule(request.toBuilder().setInstances(Optional.of(3)));

    sms.resourceOffers(driver, Arrays.asList(createOffer(1, 129, "slave1", "host1", Optional.of("rack1"))));

    Assert.assertTrue(taskManager.getTasksOnSlave(taskManager.getActiveTaskIds(), slaveManager.getObject("slave1").get()).size() == 1);

    Assert.assertTrue(slaveManager.getObject("slave1").get().getCurrentState().getState() == MachineState.DECOMMISSIONING);
    Assert.assertTrue(slaveManager.getObject("slave1").get().getCurrentState().getUser().get().equals("user1"));

    cleaner.drainCleanupQueue();

    Assert.assertTrue(slaveManager.getObject("slave1").get().getCurrentState().getState() == MachineState.DECOMMISSIONING);
    Assert.assertTrue(slaveManager.getObject("slave1").get().getCurrentState().getUser().get().equals("user1"));

    sms.resourceOffers(driver, Arrays.asList(createOffer(1, 129, "slave4", "host4", Optional.of("rack2"))));
    sms.resourceOffers(driver, Arrays.asList(createOffer(1, 129, "slave3", "host3", Optional.of("rack2"))));

    for (SingularityTask task : taskManager.getTasksOnSlave(taskManager.getActiveTaskIds(), slaveManager.getObject("slave4").get())) {
      statusUpdate(task, TaskState.TASK_RUNNING);
    }
    for (SingularityTask task : taskManager.getTasksOnSlave(taskManager.getActiveTaskIds(), slaveManager.getObject("slave3").get())) {
      statusUpdate(task, TaskState.TASK_RUNNING);
    }

    // all task should have moved.

    cleaner.drainCleanupQueue();

    Assert.assertTrue(taskManager.getTasksOnSlave(taskManager.getActiveTaskIds(), slaveManager.getObject("slave4").get()).size() == 1);
    Assert.assertTrue(taskManager.getTasksOnSlave(taskManager.getActiveTaskIds(), slaveManager.getObject("slave3").get()).size() == 1);
    Assert.assertEquals(1, taskManager.getKilledTaskIdRecords().size());

    // kill the task
    statusUpdate(taskManager.getTasksOnSlave(taskManager.getActiveTaskIds(), slaveManager.getObject("slave1").get()).get(0), TaskState.TASK_KILLED);

    Assert.assertTrue(slaveManager.getObject("slave1").get().getCurrentState().getState() == MachineState.DECOMMISSIONED);
    Assert.assertTrue(slaveManager.getObject("slave1").get().getCurrentState().getUser().get().equals("user1"));

    // let's DECOMMission rack2
    Assert.assertEquals(StateChangeResult.SUCCESS, rackManager.changeState("rack2", MachineState.STARTING_DECOMMISSION, Optional.<String> absent(), Optional.of("user2")));

    // it shouldn't place any on here, since it's DECOMMissioned
    sms.resourceOffers(driver, Arrays.asList(createOffer(1, 129, "slave1", "host1", Optional.of("rack1"))));

    Assert.assertEquals(0, taskManager.getTasksOnSlave(taskManager.getActiveTaskIds(), slaveManager.getObject("slave1").get()).size());

    sms.resourceOffers(driver, Arrays.asList(createOffer(1, 129, "slave1", "host1", Optional.of("rack1"))));

    Assert.assertEquals(0, taskManager.getTasksOnSlave(taskManager.getActiveTaskIds(), slaveManager.getObject("slave1").get()).size());

    slaveResource.activateSlave("slave1", Optional.<SingularityMachineChangeRequest> absent());

    sms.resourceOffers(driver, Arrays.asList(createOffer(1, 129, "slave1", "host1", Optional.of("rack1"))));

    Assert.assertEquals(1, taskManager.getTasksOnSlave(taskManager.getActiveTaskIds(), slaveManager.getObject("slave1").get()).size());

    Assert.assertTrue(rackManager.getObject("rack2").get().getCurrentState().getState() == MachineState.DECOMMISSIONING);

    sms.resourceOffers(driver, Arrays.asList(createOffer(1, 129, "slave2", "host2", Optional.of("rack1"))));

    for (SingularityTask task : taskManager.getTasksOnSlave(taskManager.getActiveTaskIds(), slaveManager.getObject("slave1").get())) {
      statusUpdate(task, TaskState.TASK_RUNNING);
    }
    for (SingularityTask task : taskManager.getTasksOnSlave(taskManager.getActiveTaskIds(), slaveManager.getObject("slave2").get())) {
      statusUpdate(task, TaskState.TASK_RUNNING);
    }

    cleaner.drainCleanupQueue();

    // kill the tasks
    statusUpdate(taskManager.getTasksOnSlave(taskManager.getActiveTaskIds(), slaveManager.getObject("slave3").get()).get(0), TaskState.TASK_KILLED);

    Assert.assertTrue(rackManager.getObject("rack2").get().getCurrentState().getState() == MachineState.DECOMMISSIONING);

    statusUpdate(taskManager.getTasksOnSlave(taskManager.getActiveTaskIds(), slaveManager.getObject("slave4").get()).get(0), TaskState.TASK_KILLED);

    Assert.assertTrue(rackManager.getObject("rack2").get().getCurrentState().getState() == MachineState.DECOMMISSIONED);

  }

  @Test
  public void testTaskOddities() {
    // test unparseable status update
    TaskStatus.Builder bldr = TaskStatus.newBuilder()
        .setTaskId(TaskID.newBuilder().setValue("task"))
        .setSlaveId(SlaveID.newBuilder().setValue("slave1"))
        .setState(TaskState.TASK_RUNNING);

    // should not throw exception:
    sms.statusUpdate(driver, bldr.build());

    initRequest();
    initFirstDeploy();

    SingularityTask taskOne = launchTask(request, firstDeploy, 1, TaskState.TASK_STARTING);

    taskManager.deleteTaskHistory(taskOne.getTaskId());

    Assert.assertTrue(taskManager.isActiveTask(taskOne.getTaskId().getId()));

    statusUpdate(taskOne, TaskState.TASK_RUNNING);
    statusUpdate(taskOne, TaskState.TASK_FAILED);

    Assert.assertTrue(!taskManager.isActiveTask(taskOne.getTaskId().getId()));

    Assert.assertEquals(2, taskManager.getTaskHistoryUpdates(taskOne.getTaskId()).size());
  }

  @Test
  public void testOnDemandTasksPersist() {
    SingularityRequestBuilder bldr = new SingularityRequestBuilder(requestId, RequestType.ON_DEMAND);
    requestResource.postRequest(bldr.build());
    deploy("d2");
    deployChecker.checkDeploys();

    requestResource.scheduleImmediately(requestId);

    resourceOffers();

    requestResource.scheduleImmediately(requestId);

    resourceOffers();

    Assert.assertEquals(2, taskManager.getActiveTaskIds().size());

    requestResource.scheduleImmediately(requestId);

    scheduler.drainPendingQueue(stateCacheProvider.get());

    requestResource.scheduleImmediately(requestId);

    scheduler.drainPendingQueue(stateCacheProvider.get());

    Assert.assertEquals(2, taskManager.getPendingTaskIds().size());

    resourceOffers();

    Assert.assertEquals(4, taskManager.getActiveTaskIds().size());
  }

  @Test
  public void testEmptyDecommissioning() {
    sms.resourceOffers(driver, Arrays.asList(createOffer(1, 129, "slave1", "host1", Optional.of("rack1"))));

    Assert.assertEquals(StateChangeResult.SUCCESS, slaveManager.changeState("slave1", MachineState.STARTING_DECOMMISSION, Optional.<String> absent(), Optional.of("user1")));

    scheduler.drainPendingQueue(stateCacheProvider.get());
    sms.resourceOffers(driver, Arrays.asList(createOffer(1, 129, "slave1", "host1", Optional.of("rack1"))));

    Assert.assertEquals(MachineState.DECOMMISSIONED, slaveManager.getObject("slave1").get().getCurrentState().getState());
  }

  @Test
  public void testJobRescheduledWhenItFinishesDuringDecommission() {
    initScheduledRequest();
    initFirstDeploy();

    resourceOffers();

    SingularityTask task = launchTask(request, firstDeploy, 1, TaskState.TASK_RUNNING);

    slaveManager.changeState("slave1", MachineState.STARTING_DECOMMISSION, Optional.<String> absent(), Optional.of("user1"));

    cleaner.drainCleanupQueue();
    resourceOffers();
    cleaner.drainCleanupQueue();

    statusUpdate(task, TaskState.TASK_FINISHED);

    Assert.assertTrue(!taskManager.getPendingTaskIds().isEmpty());
  }

  @Test
  public void testScaleDownTakesHighestInstances() {
    initRequest();
    initFirstDeploy();

    saveAndSchedule(request.toBuilder().setInstances(Optional.of(5)));

    resourceOffers();

    Assert.assertEquals(5, taskManager.getActiveTaskIds().size());

    requestResource.scale(requestId, new SingularityScaleRequest(Optional.of(2), Optional.<Long> absent(), Optional.<Boolean> absent(),
      Optional.<String> absent(), Optional.<String> absent()));

    resourceOffers();
    cleaner.drainCleanupQueue();

    Assert.assertEquals(3, taskManager.getKilledTaskIdRecords().size());

    for (SingularityKilledTaskIdRecord taskId : taskManager.getKilledTaskIdRecords()) {
      Assert.assertTrue(taskId.getTaskId().getInstanceNo() > 2);

      scheduler.drainPendingQueue(stateCacheProvider.get());
    }

  }

  @Test
  public void testExpiringScale() {
    initRequest();
    initFirstDeploy();

    requestResource.scale(requestId, new SingularityScaleRequest(Optional.of(5), Optional.of(1L), Optional.<Boolean> absent(), Optional.<String> absent(), Optional.<String> absent()));

    try {
      Thread.sleep(2);
    } catch (InterruptedException e) {

    }

    expiringUserActionPoller.runActionOnPoll();

    resourceOffers();
    resourceOffers();
    resourceOffers();
    resourceOffers();

    Assert.assertEquals(1, taskManager.getNumActiveTasks());
  }

  @Test
  public void testExpiringSkipHealthchecks() {
    initRequest();
    initHCDeploy();

    SingularityTask firstTask = startTask(firstDeploy);

    Assert.assertTrue(healthchecker.cancelHealthcheck(firstTask.getTaskId().getId()));

    requestResource.skipHealthchecks(requestId, new SingularitySkipHealthchecksRequest(Optional.of(true), Optional.of(1L), Optional.<String> absent(), Optional.<String> absent()));

    statusUpdate(firstTask, TaskState.TASK_FAILED);

    SingularityTask secondTask = startTask(firstDeploy);

    Assert.assertFalse(healthchecker.cancelHealthcheck(secondTask.getTaskId().getId()));

    statusUpdate(secondTask, TaskState.TASK_FAILED);

    expiringUserActionPoller.runActionOnPoll();

    SingularityTask thirdTask = startTask(firstDeploy);

    Assert.assertTrue(healthchecker.cancelHealthcheck(thirdTask.getTaskId().getId()));
  }

  @Test
  public void testSkipHealthchecksEdgeCases() {
    configuration.setNewTaskCheckerBaseDelaySeconds(0);
    configuration.setHealthcheckIntervalSeconds(0);
    configuration.setDeployHealthyBySeconds(0);
    configuration.setKillAfterTasksDoNotRunDefaultSeconds(100);
    configuration.setHealthcheckMaxRetries(Optional.of(0));
    configuration.setCheckNewTasksEverySeconds(1);

    initRequest();
    initHCDeploy();

    requestResource.skipHealthchecks(requestId, new SingularitySkipHealthchecksRequest(Optional.of(Boolean.TRUE), Optional.<Long> absent(), Optional.<String> absent(), Optional.<String> absent()));

    SingularityTask firstTask = startTask(firstDeploy, 1);

    Assert.assertTrue(!taskManager.getLastHealthcheck(firstTask.getTaskId()).isPresent());

    finishHealthchecks();
    finishNewTaskChecksAndCleanup();

    Assert.assertEquals(1, taskManager.getNumActiveTasks());

    requestResource.skipHealthchecks(requestId, new SingularitySkipHealthchecksRequest(Optional.of(Boolean.FALSE), Optional.<Long> absent(), Optional.<String> absent(), Optional.<String> absent()));

    // run new task check ONLY.
    newTaskChecker.enqueueNewTaskCheck(firstTask, requestManager.getRequest(requestId), healthchecker);

    finishNewTaskChecks();
    finishHealthchecks();
    finishNewTaskChecksAndCleanup();

    // healthcheck will fail
    Assert.assertTrue(taskManager.getLastHealthcheck(firstTask.getTaskId()).isPresent());
    Assert.assertEquals(0, taskManager.getNumActiveTasks());
  }

  @Test
  public void testSkipHealthchecksDuringBounce() {
    initRequest();
    initHCDeploy();

    SingularityTask firstTask = startTask(firstDeploy, 1);

    requestResource.bounce(requestId, Optional.of(new SingularityBounceRequest(Optional.<Boolean> absent(), Optional.of(true), Optional.<Long> absent(), Optional.<String> absent(), Optional.<String>absent())));

    configuration.setNewTaskCheckerBaseDelaySeconds(0);
    configuration.setHealthcheckIntervalSeconds(0);
    configuration.setDeployHealthyBySeconds(0);
    configuration.setKillAfterTasksDoNotRunDefaultSeconds(1);
    configuration.setHealthcheckMaxRetries(Optional.of(0));

    cleaner.drainCleanupQueue();
    resourceOffers();

    List<SingularityTaskId> taskIds = taskManager.getAllTaskIds();
    taskIds.remove(firstTask.getTaskId());

    SingularityTaskId secondTaskId = taskIds.get(0);

    SingularityTask secondTask = taskManager.getTask(secondTaskId).get();

    statusUpdate(secondTask, TaskState.TASK_RUNNING);

    Assert.assertTrue(healthchecker.cancelHealthcheck(firstTask.getTaskId().getId()));

    newTaskChecker.cancelNewTaskCheck(firstTask.getTaskId().getId());

    finishHealthchecks();
    finishNewTaskChecks();

    Assert.assertTrue(!taskManager.getLastHealthcheck(secondTask.getTaskId()).isPresent());

    cleaner.drainCleanupQueue();
    killKilledTasks();

    Assert.assertEquals(0, taskManager.getNumCleanupTasks());
    Assert.assertEquals(1, taskManager.getNumActiveTasks());
  }

  @Test
  public void testHealthchecksDuringBounce() {
    initRequest();
    initHCDeploy();

    startTask(firstDeploy);

    requestResource.bounce(requestId);

    cleaner.drainCleanupQueue();

    SingularityTask secondTask = startTask(firstDeploy);

    cleaner.drainCleanupQueue();

    Assert.assertEquals(1, taskManager.getNumCleanupTasks());
    Assert.assertEquals(2, taskManager.getNumActiveTasks());

    taskManager.saveHealthcheckResult(new SingularityTaskHealthcheckResult(Optional.of(500), Optional.of(1000L), 1, Optional.<String> absent(), Optional.<String> absent(), secondTask.getTaskId()));

    cleaner.drainCleanupQueue();

    Assert.assertEquals(1, taskManager.getNumCleanupTasks());
    Assert.assertEquals(2, taskManager.getNumActiveTasks());

    taskManager.saveHealthcheckResult(
      new SingularityTaskHealthcheckResult(Optional.of(200), Optional.of(1000L), System.currentTimeMillis(), Optional.<String> absent(), Optional.<String> absent(), secondTask.getTaskId()));

    cleaner.drainCleanupQueue();
    killKilledTasks();

    Assert.assertEquals(0, taskManager.getNumCleanupTasks());
    Assert.assertEquals(1, taskManager.getNumActiveTasks());
  }

  @Test
  public void testWaitAfterTaskWorks() {
    initRequest();
    initFirstDeploy();

    SingularityTask task = launchTask(request, firstDeploy, 1, TaskState.TASK_RUNNING);

    statusUpdate(task, TaskState.TASK_FAILED);

    Assert.assertTrue(taskManager.getPendingTaskIds().get(0).getNextRunAt() - System.currentTimeMillis() < 1000L);

    resourceOffers();

    long extraWait = 100000L;

    saveAndSchedule(request.toBuilder().setWaitAtLeastMillisAfterTaskFinishesForReschedule(Optional.of(extraWait)).setInstances(Optional.of(2)));
    resourceOffers();

    statusUpdate(taskManager.getActiveTasks().get(0), TaskState.TASK_FAILED);

    Assert.assertTrue(taskManager.getPendingTaskIds().get(0).getNextRunAt() - System.currentTimeMillis() > 1000L);
    Assert.assertEquals(1, taskManager.getActiveTaskIds().size());
  }

  @Test
  public void testFrozenSlaveTransitions() {
    initRequest();
    initFirstDeploy();

    resourceOffers();

    // test transitions out of frozen
    Assert.assertEquals(StateChangeResult.SUCCESS, slaveManager.changeState("slave1", MachineState.FROZEN, Optional.<String> absent(), Optional.of("user1")));
    Assert.assertEquals(StateChangeResult.FAILURE_ALREADY_AT_STATE, slaveManager.changeState("slave1", MachineState.FROZEN, Optional.<String> absent(), Optional.of("user1")));
    Assert.assertEquals(StateChangeResult.FAILURE_ILLEGAL_TRANSITION, slaveManager.changeState("slave1", MachineState.DECOMMISSIONING, Optional.<String> absent(), Optional.of("user1")));
    Assert.assertEquals(StateChangeResult.FAILURE_ILLEGAL_TRANSITION, slaveManager.changeState("slave1", MachineState.DECOMMISSIONED, Optional.<String> absent(), Optional.of("user1")));
    Assert.assertEquals(StateChangeResult.SUCCESS, slaveManager.changeState("slave1", MachineState.ACTIVE, Optional.<String> absent(), Optional.of("user1")));

    // test transitions into frozen
    Assert.assertEquals(StateChangeResult.SUCCESS, slaveManager.changeState("slave2", MachineState.STARTING_DECOMMISSION, Optional.<String> absent(), Optional.of("user2")));
    Assert.assertEquals(StateChangeResult.FAILURE_ILLEGAL_TRANSITION, slaveManager.changeState("slave2", MachineState.FROZEN, Optional.<String> absent(), Optional.of("user2")));
    Assert.assertEquals(StateChangeResult.SUCCESS, slaveManager.changeState("slave2", MachineState.DECOMMISSIONING, Optional.<String> absent(), Optional.of("user2")));
    Assert.assertEquals(StateChangeResult.FAILURE_ILLEGAL_TRANSITION, slaveManager.changeState("slave2", MachineState.FROZEN, Optional.<String> absent(), Optional.of("user2")));
    Assert.assertEquals(StateChangeResult.SUCCESS, slaveManager.changeState("slave2", MachineState.DECOMMISSIONED, Optional.<String> absent(), Optional.of("user2")));
    Assert.assertEquals(StateChangeResult.FAILURE_ILLEGAL_TRANSITION, slaveManager.changeState("slave2", MachineState.FROZEN, Optional.<String> absent(), Optional.of("user2")));
    Assert.assertEquals(StateChangeResult.SUCCESS, slaveManager.changeState("slave2", MachineState.ACTIVE, Optional.<String> absent(), Optional.of("user2")));
    Assert.assertEquals(StateChangeResult.SUCCESS, slaveManager.changeState("slave2", MachineState.FROZEN, Optional.<String> absent(), Optional.of("user2")));
  }

  @Test
  public void testFrozenSlaveDoesntLaunchTasks() {
    initRequest();
    initFirstDeploy();

    resourceOffers();

    Assert.assertEquals(StateChangeResult.SUCCESS, slaveManager.changeState("slave1", MachineState.FROZEN, Optional.<String> absent(), Optional.of("user1")));

    saveAndSchedule(request.toBuilder().setInstances(Optional.of(2)));

    resourceOffers();

    Assert.assertEquals(0, taskManager.getTasksOnSlave(taskManager.getActiveTaskIds(), slaveManager.getObject("slave1").get()).size());
    Assert.assertEquals(2, taskManager.getTasksOnSlave(taskManager.getActiveTaskIds(), slaveManager.getObject("slave2").get()).size());
  }

  @Test
  public void testUnfrozenSlaveLaunchesTasks() {
    initRequest();
    initFirstDeploy();

    resourceOffers();

    Assert.assertEquals(StateChangeResult.SUCCESS, slaveManager.changeState("slave1", MachineState.FROZEN, Optional.<String> absent(), Optional.of("user1")));

    saveAndSchedule(request.toBuilder().setInstances(Optional.of(2)).setSlavePlacement(Optional.of(SlavePlacement.SEPARATE)));

    resourceOffers();

    Assert.assertEquals(0, taskManager.getTasksOnSlave(taskManager.getActiveTaskIds(), slaveManager.getObject("slave1").get()).size());
    Assert.assertEquals(1, taskManager.getTasksOnSlave(taskManager.getActiveTaskIds(), slaveManager.getObject("slave2").get()).size());

    Assert.assertEquals(StateChangeResult.SUCCESS, slaveManager.changeState("slave1", MachineState.ACTIVE, Optional.<String> absent(), Optional.of("user1")));

    resourceOffers();

    Assert.assertEquals(1, taskManager.getTasksOnSlave(taskManager.getActiveTaskIds(), slaveManager.getObject("slave1").get()).size());
    Assert.assertEquals(1, taskManager.getTasksOnSlave(taskManager.getActiveTaskIds(), slaveManager.getObject("slave2").get()).size());
  }

  @Test
  public void testFrozenSlaveCanBeDecommissioned() {
    initRequest();
    initFirstDeploy();

    saveAndSchedule(request.toBuilder().setInstances(Optional.of(2)));

    resourceOffers();

    // freeze slave1
    Assert.assertEquals(StateChangeResult.SUCCESS, slaveManager.changeState("slave1", MachineState.FROZEN, Optional.<String> absent(), Optional.of("user1")));

    // mark tasks as running
    for (SingularityTask task : taskManager.getTasksOnSlave(taskManager.getActiveTaskIds(), slaveManager.getObject("slave1").get())) {
      statusUpdate(task, TaskState.TASK_RUNNING);
    }
    for (SingularityTask task : taskManager.getTasksOnSlave(taskManager.getActiveTaskIds(), slaveManager.getObject("slave2").get())) {
      statusUpdate(task, TaskState.TASK_RUNNING);
    }

    // assert Request is spread over the two slaves
    Assert.assertEquals(1, taskManager.getTasksOnSlave(taskManager.getActiveTaskIds(), slaveManager.getObject("slave1").get()).size());
    Assert.assertEquals(1, taskManager.getTasksOnSlave(taskManager.getActiveTaskIds(), slaveManager.getObject("slave2").get()).size());

    // decommission frozen slave1
    Assert.assertEquals(StateChangeResult.SUCCESS, slaveManager.changeState("slave1", MachineState.STARTING_DECOMMISSION, Optional.<String> absent(), Optional.of("user1")));

    resourceOffers();
    cleaner.drainCleanupQueue();

    // assert slave1 is decommissioning
    Assert.assertTrue(slaveManager.getObject("slave1").get().getCurrentState().getState() == MachineState.DECOMMISSIONING);

    // mark tasks as running
    for (SingularityTask task : taskManager.getTasksOnSlave(taskManager.getActiveTaskIds(), slaveManager.getObject("slave2").get())) {
      statusUpdate(task, TaskState.TASK_RUNNING);
    }

    // all tasks should have moved
    cleaner.drainCleanupQueue();

    // kill decommissioned task
    statusUpdate(taskManager.getTasksOnSlave(taskManager.getActiveTaskIds(), slaveManager.getObject("slave1").get()).get(0), TaskState.TASK_KILLED);

    // assert all tasks on slave2 + slave1 is decommissioned
    Assert.assertEquals(0, taskManager.getTasksOnSlave(taskManager.getActiveTaskIds(), slaveManager.getObject("slave1").get()).size());
    Assert.assertEquals(2, taskManager.getTasksOnSlave(taskManager.getActiveTaskIds(), slaveManager.getObject("slave2").get()).size());
    Assert.assertTrue(slaveManager.getObject("slave1").get().getCurrentState().getState() == MachineState.DECOMMISSIONED);
  }

  @Test
  public void testDeployTimesOut() {
    initRequest();

    final long hourAgo = System.currentTimeMillis() - TimeUnit.HOURS.toMillis(1);

    final String deployId = "timeout_test";

    SingularityDeployBuilder db = new SingularityDeployBuilder(requestId, deployId);
    db.setDeployHealthTimeoutSeconds(Optional.of(TimeUnit.MINUTES.toSeconds(1)));

    initDeploy(db, hourAgo);

    deployChecker.checkDeploys();

    Assert.assertEquals(DeployState.OVERDUE, deployManager.getDeployResult(requestId, deployId).get().getDeployState());
  }

  @Test
  public void testHealthchecksTimeout() {
    initRequest();

    final long hourAgo = System.currentTimeMillis() - TimeUnit.HOURS.toMillis(1);

    final String deployId = "timeout_test";

    SingularityDeployBuilder db = new SingularityDeployBuilder(requestId, deployId);
    db.setHealthcheckMaxTotalTimeoutSeconds(Optional.of(30L));
    db.setHealthcheckUri(Optional.of("http://uri"));
    db.setDeployHealthTimeoutSeconds(Optional.of(TimeUnit.DAYS.toMillis(1)));

    SingularityDeploy deploy = initDeploy(db, hourAgo);

    deployChecker.checkDeploys();

    Assert.assertTrue(!deployManager.getDeployResult(requestId, deployId).isPresent());

    SingularityTask task = launchTask(request, deploy, hourAgo, hourAgo + 1, 1, TaskState.TASK_RUNNING);

    deployChecker.checkDeploys();

    Assert.assertTrue(!deployManager.getDeployResult(requestId, deployId).isPresent());

    taskManager.saveHealthcheckResult(new SingularityTaskHealthcheckResult(Optional.of(500), Optional.of(1000L), hourAgo + 1, Optional.<String> absent(), Optional.<String> absent(), task.getTaskId()));

    deployChecker.checkDeploys();

    Assert.assertEquals(DeployState.FAILED, deployManager.getDeployResult(requestId, deployId).get().getDeployState());
  }

  @Test
  public void testMaxHealthcheckRetries() {
    initRequest();

    final String deployId = "retry_test";

    SingularityDeployBuilder db = new SingularityDeployBuilder(requestId, deployId);
    db.setHealthcheckMaxRetries(Optional.of(2));
    db.setHealthcheckUri(Optional.of("http://uri"));

    SingularityDeploy deploy = initDeploy(db, System.currentTimeMillis());

    deployChecker.checkDeploys();

    Assert.assertTrue(!deployManager.getDeployResult(requestId, deployId).isPresent());

    SingularityTask task = launchTask(request, deploy, System.currentTimeMillis(), 1, TaskState.TASK_RUNNING);

    deployChecker.checkDeploys();

    Assert.assertTrue(!deployManager.getDeployResult(requestId, deployId).isPresent());

    taskManager.saveHealthcheckResult(
      new SingularityTaskHealthcheckResult(Optional.of(500), Optional.of(1000L), System.currentTimeMillis(), Optional.<String> absent(), Optional.<String> absent(), task.getTaskId()));
    taskManager.saveHealthcheckResult(
      new SingularityTaskHealthcheckResult(Optional.of(500), Optional.of(1000L), System.currentTimeMillis() + 1, Optional.<String> absent(), Optional.<String> absent(), task.getTaskId()));

    deployChecker.checkDeploys();

    Assert.assertTrue(!deployManager.getDeployResult(requestId, deployId).isPresent());

    taskManager.saveHealthcheckResult(new SingularityTaskHealthcheckResult(Optional.of(500), Optional.of(1000L), System.currentTimeMillis() + 1, Optional.<String> absent(), Optional.<String> absent(), task.getTaskId()));

    deployChecker.checkDeploys();

    Assert.assertEquals(DeployState.FAILED, deployManager.getDeployResult(requestId, deployId).get().getDeployState());
  }

  @Test
  public void testNewTaskCheckerRespectsDeployHealthcheckRetries() {
    initRequest();

    final String deployId = "new_task_healthcheck";

    SingularityDeployBuilder db = new SingularityDeployBuilder(requestId, deployId);
    db.setHealthcheckMaxRetries(Optional.of(1));
    db.setHealthcheckUri(Optional.of("http://uri"));

    SingularityDeploy deploy = initAndFinishDeploy(request, db);

    SingularityTask task = launchTask(request, deploy, System.currentTimeMillis(), 1, TaskState.TASK_RUNNING);

    Assert.assertEquals(CheckTaskState.CHECK_IF_OVERDUE, newTaskChecker.getTaskState(task, requestManager.getRequest(requestId), healthchecker));
    Assert.assertTrue(taskManager.getCleanupTaskIds().isEmpty());

    taskManager.saveHealthcheckResult(new SingularityTaskHealthcheckResult(Optional.of(500), Optional.of(1000L), System.currentTimeMillis() + 1, Optional.<String> absent(), Optional.<String> absent(), task.getTaskId()));

    Assert.assertEquals(CheckTaskState.CHECK_IF_OVERDUE, newTaskChecker.getTaskState(task, requestManager.getRequest(requestId), healthchecker));

    taskManager.saveHealthcheckResult(new SingularityTaskHealthcheckResult(Optional.of(500), Optional.of(1000L), System.currentTimeMillis() + 1, Optional.<String> absent(), Optional.<String> absent(), task.getTaskId()));

    Assert.assertEquals(CheckTaskState.UNHEALTHY_KILL_TASK, newTaskChecker.getTaskState(task, requestManager.getRequest(requestId), healthchecker));
  }

  @Test
  public void testHealthchecksSuccess() {
    initRequest();

    final String deployId = "hc_test";

    SingularityDeployBuilder db = new SingularityDeployBuilder(requestId, deployId);
    db.setHealthcheckMaxRetries(Optional.of(2));
    db.setHealthcheckMaxTotalTimeoutSeconds(Optional.of(30L));
    db.setHealthcheckUri(Optional.of("http://uri"));

    SingularityDeploy deploy = initDeploy(db, System.currentTimeMillis());

    deployChecker.checkDeploys();

    Assert.assertTrue(!deployManager.getDeployResult(requestId, deployId).isPresent());

    SingularityTask task = launchTask(request, deploy, System.currentTimeMillis(), 1, TaskState.TASK_RUNNING);

    deployChecker.checkDeploys();

    Assert.assertTrue(!deployManager.getDeployResult(requestId, deployId).isPresent());

    taskManager.saveHealthcheckResult(new SingularityTaskHealthcheckResult(Optional.of(500), Optional.of(1000L), System.currentTimeMillis(), Optional.<String>absent(), Optional.<String>absent(), task.getTaskId()));

    deployChecker.checkDeploys();

    Assert.assertTrue(!deployManager.getDeployResult(requestId, deployId).isPresent());

    taskManager.saveHealthcheckResult(new SingularityTaskHealthcheckResult(Optional.of(200), Optional.of(1000L), System.currentTimeMillis() + 1, Optional.<String>absent(), Optional.<String>absent(), task.getTaskId()));

    deployChecker.checkDeploys();

    Assert.assertEquals(DeployState.SUCCEEDED, deployManager.getDeployResult(requestId, deployId).get().getDeployState());
  }

  @Test
  public void testMaxTasksPerOffer() {
    configuration.setMaxTasksPerOffer(3);

    initRequest();
    initFirstDeploy();

    requestResource.postRequest(request.toBuilder().setInstances(Optional.of(20)).build());
    scheduler.drainPendingQueue(stateCacheProvider.get());

    sms.resourceOffers(driver, Arrays.asList(createOffer(36, 12024)));

    Assert.assertTrue(taskManager.getActiveTasks().size() == 3);

    sms.resourceOffers(driver, Arrays.asList(createOffer(20, 20000, "slave1", "host1"), createOffer(20, 20000, "slave2", "host2")));

    Assert.assertTrue(taskManager.getActiveTasks().size() == 9);

    configuration.setMaxTasksPerOffer(0);

    resourceOffers();

    Assert.assertTrue(taskManager.getActiveTasks().size() == 20);
  }

  @Test
  public void testRequestedPorts() {
    final SingularityDeployBuilder deployBuilder = dockerDeployWithPorts(3);

    initRequest();
    initAndFinishDeploy(request, deployBuilder);
    requestResource.postRequest(request.toBuilder().setInstances(Optional.of(2)).build());
    scheduler.drainPendingQueue(stateCacheProvider.get());

    String[] portRangeWithNoRequestedPorts = {"65:70"};
    sms.resourceOffers(driver, Arrays.asList(createOffer(20, 20000, "slave1", "host1", Optional.<String> absent(), Collections.<String, String>emptyMap(), portRangeWithNoRequestedPorts)));
    Assert.assertEquals(0, taskManager.getActiveTasks().size());

    String[] portRangeWithSomeRequestedPorts = {"80:82"};
    sms.resourceOffers(driver, Arrays.asList(createOffer(20, 20000, "slave1", "host1", Optional.<String> absent(), Collections.<String, String>emptyMap(), portRangeWithSomeRequestedPorts)));
    Assert.assertEquals(0, taskManager.getActiveTasks().size());

    String[] portRangeWithRequestedButNotEnoughPorts = {"80:80", "8080:8080"};
    sms.resourceOffers(driver, Arrays.asList(createOffer(20, 20000, "slave1", "host1", Optional.<String> absent(), Collections.<String, String>emptyMap(), portRangeWithRequestedButNotEnoughPorts)));
    Assert.assertEquals(0, taskManager.getActiveTasks().size());

    String[] portRangeWithNeededPorts = {"80:83", "8080:8080"};
    sms.resourceOffers(driver, Arrays.asList(createOffer(20, 20000, "slave1", "host1", Optional.<String> absent(), Collections.<String, String>emptyMap(), portRangeWithNeededPorts)));
    Assert.assertEquals(1, taskManager.getActiveTaskIds().size());
  }

  private SingularityDeployBuilder dockerDeployWithPorts(int numPorts) {
    final SingularityDockerPortMapping literalMapping = new SingularityDockerPortMapping(Optional.<SingularityPortMappingType>absent(), 80, Optional.of(SingularityPortMappingType.LITERAL), 8080, Optional.<String>absent());
    final SingularityDockerPortMapping offerMapping = new SingularityDockerPortMapping(Optional.<SingularityPortMappingType>absent(), 81, Optional.of(SingularityPortMappingType.FROM_OFFER), 0, Optional.of("udp"));
    final SingularityContainerInfo containerInfo = new SingularityContainerInfo(
      SingularityContainerType.DOCKER,
      Optional.<List<SingularityVolume>>absent(),
      Optional.of(
        new SingularityDockerInfo("docker-image",
          true,
          SingularityDockerNetworkType.BRIDGE,
          Optional.of(Arrays.asList(literalMapping, offerMapping)),
          Optional.of(false),
          Optional.<Map<String, String>>of(ImmutableMap.of("env", "var=value"))
        )));
    final SingularityDeployBuilder deployBuilder = new SingularityDeployBuilder(requestId, "test-docker-ports-deploy");
    deployBuilder.setContainerInfo(Optional.of(containerInfo)).setResources(Optional.of(new Resources(1, 64, numPorts, 0)));
    return deployBuilder;
  }

  @Test
  public void testPortIndices() {
    configuration.setNewTaskCheckerBaseDelaySeconds(0);
    configuration.setHealthcheckIntervalSeconds(0);
    configuration.setDeployHealthyBySeconds(0);
    configuration.setKillAfterTasksDoNotRunDefaultSeconds(1);
    configuration.setHealthcheckMaxRetries(Optional.of(0));

    initRequest();
    firstDeploy = initAndFinishDeploy(request, new SingularityDeployBuilder(request.getId(), firstDeployId)
      .setCommand(Optional.of("sleep 100"))
      .setHealthcheckUri(Optional.of("http://uri"))
      .setResources(Optional.of(new Resources(1, 64, 3, 0)))
      .setHealthcheckPortIndex(Optional.of(1)));

    requestResource.postRequest(request.toBuilder().setInstances(Optional.of(2)).build());
    scheduler.drainPendingQueue(stateCacheProvider.get());

    String[] portRange = {"80:82"};
    sms.resourceOffers(driver, Arrays.asList(createOffer(20, 20000, "slave1", "host1", Optional.<String> absent(), Collections.<String, String>emptyMap(), portRange)));

    SingularityTaskId firstTaskId = taskManager.getActiveTaskIdsForRequest(requestId).get(0);

    SingularityTask firstTask = taskManager.getTask(firstTaskId).get();
    statusUpdate(firstTask, TaskState.TASK_RUNNING);

    newTaskChecker.enqueueNewTaskCheck(firstTask, requestManager.getRequest(requestId), healthchecker);

    finishNewTaskChecks();
    finishHealthchecks();
    finishNewTaskChecksAndCleanup();

    Assert.assertTrue(taskManager.getLastHealthcheck(firstTask.getTaskId()).get().toString().contains("host1:81"));
  }

  @Test
  public void testQueueMultipleOneOffs() {
    SingularityRequestBuilder bldr = new SingularityRequestBuilder(requestId, RequestType.ON_DEMAND);
    requestResource.postRequest(bldr.build());
    deploy("on_demand_deploy");
    deployChecker.checkDeploys();


    requestManager.addToPendingQueue(new SingularityPendingRequest(requestId, "on_demand_deploy", System.currentTimeMillis(), Optional.<String>absent(), PendingType.ONEOFF,
      Optional.<List<String>>absent(), Optional.<String>absent(), Optional.<Boolean>absent(), Optional.<String>absent(), Optional.<String>absent()));
    requestManager.addToPendingQueue(new SingularityPendingRequest(requestId, "on_demand_deploy", System.currentTimeMillis(), Optional.<String>absent(), PendingType.ONEOFF,
      Optional.<List<String>>absent(), Optional.<String>absent(), Optional.<Boolean>absent(), Optional.<String>absent(), Optional.<String>absent()));

    scheduler.drainPendingQueue(stateCacheProvider.get());

    Assert.assertEquals(2, taskManager.getPendingTaskIds().size());
  }

  @Test
<<<<<<< HEAD
  public void testObsoletePendingRequestsRemoved() {
    initRequest();
    initFirstDeploy();
    SingularityTask taskOne = startTask(firstDeploy);
    requestResource.pause(requestId, Optional.<SingularityPauseRequest> absent());
    requestManager.addToPendingQueue(new SingularityPendingRequest(requestId, firstDeployId, System.currentTimeMillis(), Optional.<String>absent(), PendingType.NEW_DEPLOY, Optional.<Boolean>absent(), Optional.<String>absent()));

    Assert.assertEquals(requestManager.getPendingRequests().size(), 1);
    scheduler.drainPendingQueue(stateCacheProvider.get());

    Assert.assertEquals(requestManager.getPendingRequests().size(), 0);
  }

  @Test
  public void testCronScheduleChanges() throws Exception {
    final String requestId = "test-change-cron";
    final String oldSchedule = "*/5 * * * *";
    final String oldScheduleQuartz = "0 */5 * * * ?";
    final String newSchedule = "*/30 * * * *";
    final String newScheduleQuartz = "0 */30 * * * ?";

    SingularityRequest request = new SingularityRequestBuilder(requestId, RequestType.SCHEDULED)
      .setSchedule(Optional.of(oldSchedule))
      .build();

    request = validator.checkSingularityRequest(request, Optional.<SingularityRequest>absent(), Optional.<SingularityDeploy>absent(), Optional.<SingularityDeploy>absent());

    saveRequest(request);

    Assert.assertEquals(oldScheduleQuartz, requestManager.getRequest(requestId).get().getRequest().getQuartzScheduleSafe());

    initAndFinishDeploy(request, "1");

    scheduler.drainPendingQueue(stateCacheProvider.get());

    final SingularityRequest newRequest = request.toBuilder()
      .setSchedule(Optional.of(newSchedule))
      .setQuartzSchedule(Optional.<String>absent())
      .build();

    final SingularityDeploy newDeploy = new SingularityDeployBuilder(request.getId(), "2").setCommand(Optional.of("sleep 100")).build();

    deployResource.deploy(new SingularityDeployRequest(newDeploy, Optional.<Boolean>absent(), Optional.<String>absent(), Optional.of(newRequest)));

    deployChecker.checkDeploys();

    scheduler.drainPendingQueue(stateCacheProvider.get());

    Assert.assertEquals(newScheduleQuartz, requestManager.getRequest(requestId).get().getRequest().getQuartzScheduleSafe());
  }

  @Test
  public void testUsesNewRequestDataFromPendingDeploy() {
    initRequest();
    initFirstDeploy();

    saveAndSchedule(request.toBuilder().setInstances(Optional.of(2)));

    scheduler.drainPendingQueue(stateCacheProvider.get());

    Assert.assertEquals(2, taskManager.getPendingTaskIds().size());
    Assert.assertEquals(2, requestManager.getRequest(requestId).get().getRequest().getInstancesSafe());

    SingularityRequest request = requestResource.getRequest(requestId).getRequest();
    SingularityRequest newRequest = request.toBuilder().setInstances(Optional.of(1)).build();

    String deployId = "test_new_request_data";
    SingularityDeploy deploy = new SingularityDeployBuilder(request.getId(), deployId).setCommand(Optional.of("sleep 100")).build();

    deployResource.deploy(new SingularityDeployRequest(deploy, Optional.<Boolean>absent(), Optional.<String>absent(), Optional.of(newRequest)));

    deployChecker.checkDeploys();
    scheduler.drainPendingQueue(stateCacheProvider.get());

    List<SingularityPendingTaskId> pendingTaskIdsForNewDeploy = new ArrayList<>();
    for (SingularityPendingTaskId pendingTaskId : taskManager.getPendingTaskIds()) {
      if (pendingTaskId.getDeployId().equals(deployId)) {
        pendingTaskIdsForNewDeploy.add(pendingTaskId);
      }
    }

    Assert.assertEquals(1, pendingTaskIdsForNewDeploy.size());
    Assert.assertEquals(2, requestManager.getRequest(requestId).get().getRequest().getInstancesSafe());

    resourceOffers();
    for (SingularityTaskId taskId : taskManager.getActiveTaskIdsForDeploy(requestId, deployId)) {
      statusUpdate(taskManager.getTask(taskId).get(), TaskState.TASK_RUNNING);
    }
    deployChecker.checkDeploys();

    Assert.assertEquals(1, requestManager.getRequest(requestId).get().getRequest().getInstancesSafe());
  }

  @Test(expected = ConflictException.class)
  public void testCannotUpdateRequestDuringPendingDeployWithNewData() {
    initRequest();
    SingularityRequest request = requestResource.getRequest(requestId).getRequest();
    SingularityRequest newRequest = request.toBuilder().setInstances(Optional.of(1)).build();

    String deployId = "test_new_request_data";
    SingularityDeploy deploy = new SingularityDeployBuilder(request.getId(), deployId).setCommand(Optional.of("sleep 100")).build();

    deployResource.deploy(new SingularityDeployRequest(deploy, Optional.<Boolean> absent(), Optional.<String> absent(), Optional.of(newRequest)));

    requestResource.postRequest(newRequest);
  }

  @Test
  public void testPriorityFreezeKillsActiveTasksAndCancelsPendingTasks() {
    SingularityRequest request1 = new SingularityRequestBuilder("request1", RequestType.WORKER).setTaskPriorityLevel(Optional.of(.25)).build();
    saveRequest(request1);
    SingularityRequest request2 = new SingularityRequestBuilder("request2", RequestType.WORKER).setTaskPriorityLevel(Optional.of(.3)).build();
    saveRequest(request2);
    SingularityRequest request3 = new SingularityRequestBuilder("request3", RequestType.WORKER).setTaskPriorityLevel(Optional.of(.5)).build();
    saveRequest(request3);
    SingularityRequest request4 = new SingularityRequestBuilder("request4", RequestType.WORKER).setTaskPriorityLevel(Optional.of(.75)).build();
    saveRequest(request4);

    SingularityDeploy deploy1 = initAndFinishDeploy(request1, "r1d1");
    deployResource.deploy(new SingularityDeployRequest(new SingularityDeployBuilder(request2.getId(), "r2d1").setCommand(Optional.of("cmd")).build(), Optional.<Boolean> absent(), Optional.<String> absent()));
    SingularityDeploy deploy3 = initAndFinishDeploy(request3, "r2d1");
    SingularityDeploy deploy4 = initAndFinishDeploy(request4, "r3d1");


    final SingularityTask task1 = launchTask(request1, deploy1, 2, 1, TaskState.TASK_RUNNING);
    final SingularityTask task3 = launchTask(request3, deploy3, 1, 1, TaskState.TASK_RUNNING);
    final SingularityTask task4 = launchTask(request4, deploy4, 10, 1, TaskState.TASK_RUNNING);
=======
  public void testPriorityFreezeKillsActiveTasks() {
    final SingularityRequest lowPriorityRequest = new SingularityRequestBuilder("lowPriorityRequest", RequestType.WORKER).setTaskPriorityLevel(Optional.of(.25)).build();
    saveRequest(lowPriorityRequest);
    final SingularityRequest mediumPriorityRequest = new SingularityRequestBuilder("mediumPriorityRequest", RequestType.WORKER).setTaskPriorityLevel(Optional.of(.5)).build();
    saveRequest(mediumPriorityRequest);
    final SingularityRequest highPriorityRequest = new SingularityRequestBuilder("highPriorityRequest", RequestType.WORKER).setTaskPriorityLevel(Optional.of(.75)).build();
    saveRequest(highPriorityRequest);
>>>>>>> 6c3ee4c8

    final SingularityDeploy lowPriorityDeploy = initAndFinishDeploy(lowPriorityRequest, "lowPriorityDeploy");
    final SingularityDeploy mediumPriorityDeploy = initAndFinishDeploy(mediumPriorityRequest, "mediumPriorityDeploy");
    SingularityDeploy highPriorityDeploy = initAndFinishDeploy(highPriorityRequest, "highPriorityDeploy");

    final SingularityTask lowPriorityTask = launchTask(lowPriorityRequest, lowPriorityDeploy, 2, 1, TaskState.TASK_RUNNING);
    final SingularityTask mediumPriorityTask = launchTask(mediumPriorityRequest, mediumPriorityDeploy, 1, 1, TaskState.TASK_RUNNING);
    final SingularityTask highPriorityTask = launchTask(highPriorityRequest, highPriorityDeploy, 10, 1, TaskState.TASK_RUNNING);

    // priority freeze of .5 means that lowPriorityRequest's task should have a cleanup
    priorityResource.createPriorityFreeze(new SingularityPriorityFreeze(.5, true, Optional.of("test"), Optional.<String>absent()));

    // perform the killing
    priorityKillPoller.runActionOnPoll();

    // assert lowPriorityRequest has a PRIORITY_KILL task cleanup and that mediumPriorityRequest and highPriorityRequest should not have cleanups
    Assert.assertEquals(TaskCleanupType.PRIORITY_KILL, taskManager.getTaskCleanup(lowPriorityTask.getTaskId().getId()).get().getCleanupType());

    Assert.assertEquals(false, taskManager.getTaskCleanup(mediumPriorityTask.getTaskId().getId()).isPresent());
    Assert.assertEquals(false, taskManager.getTaskCleanup(highPriorityTask.getTaskId().getId()).isPresent());

    // kill task(s) with cleanups
    cleaner.drainCleanupQueue();
    killKilledTasks();

    // assert lowPriorityTask was killed, mediumPriorityTask and highPriorityTask are still running
    Assert.assertEquals(ExtendedTaskState.TASK_KILLED, taskManager.getTaskHistory(lowPriorityTask.getTaskId()).get().getLastTaskUpdate().get().getTaskState());
    Assert.assertEquals(ExtendedTaskState.TASK_RUNNING, taskManager.getTaskHistory(mediumPriorityTask.getTaskId()).get().getLastTaskUpdate().get().getTaskState());
    Assert.assertEquals(ExtendedTaskState.TASK_RUNNING, taskManager.getTaskHistory(highPriorityTask.getTaskId()).get().getLastTaskUpdate().get().getTaskState());

    // assert lowPriorityRequest has a pending task
    final SingularityPendingTaskId pendingTaskId = taskManager.getPendingTaskIds().get(0);
    Assert.assertEquals(PendingType.TASK_DONE, pendingTaskId.getPendingType());
    Assert.assertEquals(lowPriorityRequest.getId(), pendingTaskId.getRequestId());

    // end the priority freeze
    priorityResource.deleteActivePriorityFreeze();

    // launch task(s)
    scheduler.drainPendingQueue(stateCacheProvider.get());
    resourceOffers();

    // assert lowPriorityRequest has a new task running
    Assert.assertNotEquals(lowPriorityTask.getTaskId(), taskManager.getActiveTaskIdsForRequest(lowPriorityRequest.getId()).get(0).getId());
  }

  @Test
  public void testPriorityFreezeDoesntLaunchTasks() {
    // deploy lowPriorityRequest (affected by priority freeze)
    final SingularityRequest lowPriorityRequest = new SingularityRequestBuilder("lowPriorityRequest", RequestType.ON_DEMAND).setTaskPriorityLevel(Optional.of(.25)).build();
    saveRequest(lowPriorityRequest);
    deployResource.deploy(new SingularityDeployRequest(new SingularityDeployBuilder(lowPriorityRequest.getId(), "d1").setCommand(Optional.of("cmd")).build(), Optional.<Boolean> absent(), Optional.<String> absent()));

    // deploy medium priority request (NOT affected by priority freeze)
    final SingularityRequest mediumPriorityRequest = new SingularityRequestBuilder("mediumPriorityRequest", RequestType.ON_DEMAND).setTaskPriorityLevel(Optional.of(.5)).build();
    saveRequest(mediumPriorityRequest);
    deployResource.deploy(new SingularityDeployRequest(new SingularityDeployBuilder(mediumPriorityRequest.getId(), "d2").setCommand(Optional.of("cmd")).build(), Optional.<Boolean> absent(), Optional.<String> absent()));

    // create priority freeze
    priorityManager.createPriorityFreeze(new SingularityPriorityFreezeParent(new SingularityPriorityFreeze(0.3, true, Optional.<String>absent(), Optional.<String>absent()), System.currentTimeMillis(), Optional.<String>absent()));

    // launch both tasks
    requestResource.scheduleImmediately(lowPriorityRequest.getId());
    requestResource.scheduleImmediately(mediumPriorityRequest.getId());

    // drain pending queue
    scheduler.drainPendingQueue(stateCacheProvider.get());
    resourceOffers();

    // assert that only lowPriorityRequest has a pending request
    Assert.assertEquals(1, requestManager.getPendingRequests().size());
    Assert.assertEquals(lowPriorityRequest.getId(), requestManager.getPendingRequests().get(0).getRequestId());

    // assert that only mediumPriorityRequest has an active task
    Assert.assertEquals(0, taskManager.getActiveTaskIdsForRequest(lowPriorityRequest.getId()).size());
    Assert.assertEquals(1, taskManager.getActiveTaskIdsForRequest(mediumPriorityRequest.getId()).size());

    // delete priority freeze
    Assert.assertEquals(SingularityDeleteResult.DELETED, priorityManager.deleteActivePriorityFreeze());

    // drain pending
    scheduler.drainPendingQueue(stateCacheProvider.get());
    resourceOffers();

    // check that both requests have active tasks
    Assert.assertEquals(1, taskManager.getActiveTaskIdsForRequest(lowPriorityRequest.getId()).size());
    Assert.assertEquals(1, taskManager.getActiveTaskIdsForRequest(mediumPriorityRequest.getId()).size());
  }
}<|MERGE_RESOLUTION|>--- conflicted
+++ resolved
@@ -1,9 +1,6 @@
 package com.hubspot.singularity.scheduler;
 
-<<<<<<< HEAD
 import java.util.ArrayList;
-=======
->>>>>>> 6c3ee4c8
 import java.util.Arrays;
 import java.util.Collections;
 import java.util.HashMap;
@@ -3042,7 +3039,6 @@
   }
 
   @Test
-<<<<<<< HEAD
   public void testObsoletePendingRequestsRemoved() {
     initRequest();
     initFirstDeploy();
@@ -3151,26 +3147,6 @@
   }
 
   @Test
-  public void testPriorityFreezeKillsActiveTasksAndCancelsPendingTasks() {
-    SingularityRequest request1 = new SingularityRequestBuilder("request1", RequestType.WORKER).setTaskPriorityLevel(Optional.of(.25)).build();
-    saveRequest(request1);
-    SingularityRequest request2 = new SingularityRequestBuilder("request2", RequestType.WORKER).setTaskPriorityLevel(Optional.of(.3)).build();
-    saveRequest(request2);
-    SingularityRequest request3 = new SingularityRequestBuilder("request3", RequestType.WORKER).setTaskPriorityLevel(Optional.of(.5)).build();
-    saveRequest(request3);
-    SingularityRequest request4 = new SingularityRequestBuilder("request4", RequestType.WORKER).setTaskPriorityLevel(Optional.of(.75)).build();
-    saveRequest(request4);
-
-    SingularityDeploy deploy1 = initAndFinishDeploy(request1, "r1d1");
-    deployResource.deploy(new SingularityDeployRequest(new SingularityDeployBuilder(request2.getId(), "r2d1").setCommand(Optional.of("cmd")).build(), Optional.<Boolean> absent(), Optional.<String> absent()));
-    SingularityDeploy deploy3 = initAndFinishDeploy(request3, "r2d1");
-    SingularityDeploy deploy4 = initAndFinishDeploy(request4, "r3d1");
-
-
-    final SingularityTask task1 = launchTask(request1, deploy1, 2, 1, TaskState.TASK_RUNNING);
-    final SingularityTask task3 = launchTask(request3, deploy3, 1, 1, TaskState.TASK_RUNNING);
-    final SingularityTask task4 = launchTask(request4, deploy4, 10, 1, TaskState.TASK_RUNNING);
-=======
   public void testPriorityFreezeKillsActiveTasks() {
     final SingularityRequest lowPriorityRequest = new SingularityRequestBuilder("lowPriorityRequest", RequestType.WORKER).setTaskPriorityLevel(Optional.of(.25)).build();
     saveRequest(lowPriorityRequest);
@@ -3178,7 +3154,6 @@
     saveRequest(mediumPriorityRequest);
     final SingularityRequest highPriorityRequest = new SingularityRequestBuilder("highPriorityRequest", RequestType.WORKER).setTaskPriorityLevel(Optional.of(.75)).build();
     saveRequest(highPriorityRequest);
->>>>>>> 6c3ee4c8
 
     final SingularityDeploy lowPriorityDeploy = initAndFinishDeploy(lowPriorityRequest, "lowPriorityDeploy");
     final SingularityDeploy mediumPriorityDeploy = initAndFinishDeploy(mediumPriorityRequest, "mediumPriorityDeploy");
