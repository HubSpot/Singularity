package com.hubspot.singularity.scheduler;

<<<<<<< HEAD
import java.util.ArrayList;
=======


>>>>>>> 21f69a9a
import java.util.Arrays;
import java.util.Collections;
import java.util.HashMap;
import java.util.List;
import java.util.Map;
import java.util.Set;
import java.util.concurrent.TimeUnit;

import org.apache.mesos.Protos.Offer;
import org.apache.mesos.Protos.SlaveID;
import org.apache.mesos.Protos.TaskID;
import org.apache.mesos.Protos.TaskState;
import org.apache.mesos.Protos.TaskStatus;
import org.junit.Assert;
import org.junit.Test;
import org.mockito.Matchers;
import org.mockito.Mockito;

import com.google.common.base.Optional;
import com.google.common.collect.ImmutableMap;
import com.google.common.collect.Sets;
import com.google.inject.Inject;
import com.hubspot.baragon.models.BaragonRequestState;
import com.hubspot.mesos.Resources;
import com.hubspot.mesos.SingularityContainerInfo;
import com.hubspot.mesos.SingularityContainerType;
import com.hubspot.mesos.SingularityDockerInfo;
import com.hubspot.mesos.SingularityDockerNetworkType;
import com.hubspot.mesos.SingularityDockerPortMapping;
import com.hubspot.mesos.SingularityPortMappingType;
import com.hubspot.mesos.SingularityVolume;
import com.hubspot.singularity.DeployState;
import com.hubspot.singularity.ExtendedTaskState;
import com.hubspot.singularity.LoadBalancerRequestType;
import com.hubspot.singularity.MachineState;
import com.hubspot.singularity.RequestCleanupType;
import com.hubspot.singularity.RequestState;
import com.hubspot.singularity.RequestType;
import com.hubspot.singularity.SingularityDeploy;
import com.hubspot.singularity.SingularityDeployBuilder;
import com.hubspot.singularity.SingularityDeployProgress;
import com.hubspot.singularity.SingularityDeployStatistics;
import com.hubspot.singularity.SingularityKilledTaskIdRecord;
import com.hubspot.singularity.SingularityLoadBalancerUpdate;
import com.hubspot.singularity.SingularityPendingDeploy;
import com.hubspot.singularity.SingularityPendingRequest;
import com.hubspot.singularity.SingularityPendingRequest.PendingType;
import com.hubspot.singularity.SingularityPendingTask;
import com.hubspot.singularity.SingularityPendingTaskId;
import com.hubspot.singularity.SingularityPriorityKillRequestParent;
import com.hubspot.singularity.SingularityRequest;
import com.hubspot.singularity.SingularityRequestBuilder;
import com.hubspot.singularity.SingularityRequestCleanup;
import com.hubspot.singularity.SingularityRequestHistory.RequestHistoryType;
import com.hubspot.singularity.SingularityRequestLbCleanup;
import com.hubspot.singularity.SingularityTask;
import com.hubspot.singularity.SingularityTaskHealthcheckResult;
import com.hubspot.singularity.SingularityTaskHistoryUpdate;
import com.hubspot.singularity.SingularityTaskId;
import com.hubspot.singularity.SingularityTaskRequest;
import com.hubspot.singularity.SingularityUpdatePendingDeployRequest;
import com.hubspot.singularity.SlavePlacement;
import com.hubspot.singularity.TaskCleanupType;
import com.hubspot.singularity.api.SingularityBounceRequest;
import com.hubspot.singularity.api.SingularityDeleteRequestRequest;
import com.hubspot.singularity.api.SingularityDeployRequest;
import com.hubspot.singularity.api.SingularityKillTaskRequest;
import com.hubspot.singularity.api.SingularityMachineChangeRequest;
import com.hubspot.singularity.api.SingularityPauseRequest;
import com.hubspot.singularity.api.SingularityPriorityKillRequest;
import com.hubspot.singularity.api.SingularityScaleRequest;
import com.hubspot.singularity.api.SingularitySkipHealthchecksRequest;
import com.hubspot.singularity.api.SingularityUnpauseRequest;
import com.hubspot.singularity.data.AbstractMachineManager.StateChangeResult;
import com.hubspot.singularity.data.SingularityValidator;
import com.hubspot.singularity.scheduler.SingularityNewTaskChecker.CheckTaskState;
import com.hubspot.singularity.scheduler.SingularityTaskReconciliation.ReconciliationState;
import com.sun.jersey.api.ConflictException;

public class SingularitySchedulerTest extends SingularitySchedulerTestBase {
  @Inject
  private SingularityValidator validator;

  public SingularitySchedulerTest() {
    super(false);
  }

  private SingularityPendingTask pendingTask(String requestId, String deployId, PendingType pendingType) {
    return new SingularityPendingTask(new SingularityPendingTaskId(requestId, deployId, System.currentTimeMillis(), 1, pendingType, System.currentTimeMillis()),
        Optional.<List<String>> absent(), Optional.<String> absent(), Optional.<String> absent(), Optional.<Boolean> absent(), Optional.<String> absent());
  }

  @Test
  public void testSchedulerIsolatesPendingTasksBasedOnDeploy() {
    initRequest();
    initFirstDeploy();
    initSecondDeploy();

    SingularityPendingTask p1 = pendingTask(requestId, firstDeployId, PendingType.ONEOFF);
    SingularityPendingTask p2 = pendingTask(requestId, firstDeployId, PendingType.TASK_DONE);
    SingularityPendingTask p3 = pendingTask(requestId, secondDeployId, PendingType.TASK_DONE);

    taskManager.savePendingTask(p1);
    taskManager.savePendingTask(p2);
    taskManager.savePendingTask(p3);

    requestManager.addToPendingQueue(new SingularityPendingRequest(requestId, secondDeployId, System.currentTimeMillis(), Optional.<String> absent(), PendingType.NEW_DEPLOY,
        Optional.<Boolean> absent(), Optional.<String> absent()));

    scheduler.drainPendingQueue(stateCacheProvider.get());

    // we expect there to be 3 pending tasks :

    List<SingularityPendingTask> returnedScheduledTasks = taskManager.getPendingTasks();

    Assert.assertEquals(3, returnedScheduledTasks.size());
    Assert.assertTrue(returnedScheduledTasks.contains(p1));
    Assert.assertTrue(returnedScheduledTasks.contains(p2));
    Assert.assertTrue(!returnedScheduledTasks.contains(p3));

    boolean found = false;

    for (SingularityPendingTask pendingTask : returnedScheduledTasks) {
      if (pendingTask.getPendingTaskId().getDeployId().equals(secondDeployId)) {
        found = true;
        Assert.assertEquals(PendingType.NEW_DEPLOY, pendingTask.getPendingTaskId().getPendingType());
      }
    }

    Assert.assertTrue(found);
  }

  @Test
  public void testDeployManagerHandlesFailedLBTask() {
    initLoadBalancedRequest();
    initFirstDeploy();

    SingularityTask firstTask = startTask(firstDeploy);

    initSecondDeploy();

    SingularityTask secondTask = startTask(secondDeploy);

    // this should cause an LB call to happen:
    deployChecker.checkDeploys();

    Assert.assertTrue(taskManager.getLoadBalancerState(secondTask.getTaskId(), LoadBalancerRequestType.ADD).isPresent());
    Assert.assertTrue(!taskManager.getLoadBalancerState(secondTask.getTaskId(), LoadBalancerRequestType.DEPLOY).isPresent());
    Assert.assertTrue(!taskManager.getLoadBalancerState(secondTask.getTaskId(), LoadBalancerRequestType.REMOVE).isPresent());

    statusUpdate(secondTask, TaskState.TASK_FAILED);
    statusUpdate(firstTask, TaskState.TASK_FAILED);

    deployChecker.checkDeploys();

    Assert.assertTrue(deployManager.getDeployResult(requestId, secondDeployId).get().getDeployState() == DeployState.FAILED);

    List<SingularityPendingTask> pendingTasks = taskManager.getPendingTasks();

    Assert.assertTrue(pendingTasks.size() == 1);
    Assert.assertTrue(pendingTasks.get(0).getPendingTaskId().getDeployId().equals(firstDeployId));
  }

  @Test
  public void testDeployClearsObsoleteScheduledTasks() {
    initRequest();
    initFirstDeploy();
    initSecondDeploy();

    SingularityPendingTaskId taskIdOne = new SingularityPendingTaskId(requestId, firstDeployId, System.currentTimeMillis() + TimeUnit.DAYS.toMillis(3), 1, PendingType.IMMEDIATE, System.currentTimeMillis());
    SingularityPendingTask taskOne = new SingularityPendingTask(taskIdOne, Optional.<List<String>> absent(), Optional.<String> absent(), Optional.<String> absent(), Optional.<Boolean> absent(), Optional.<String> absent());

    SingularityPendingTaskId taskIdTwo = new SingularityPendingTaskId(requestId, firstDeployId, System.currentTimeMillis() + TimeUnit.DAYS.toMillis(1), 2, PendingType.IMMEDIATE, System.currentTimeMillis());
    SingularityPendingTask taskTwo = new SingularityPendingTask(taskIdTwo, Optional.<List<String>> absent(), Optional.<String> absent(), Optional.<String> absent(), Optional.<Boolean> absent(), Optional.<String> absent());

    SingularityPendingTaskId taskIdThree = new SingularityPendingTaskId(requestId, secondDeployId, System.currentTimeMillis() + TimeUnit.DAYS.toMillis(3), 1, PendingType.IMMEDIATE, System.currentTimeMillis());
    SingularityPendingTask taskThree = new SingularityPendingTask(taskIdThree, Optional.<List<String>> absent(), Optional.<String> absent(), Optional.<String> absent(), Optional.<Boolean> absent(), Optional.<String> absent());

    SingularityPendingTaskId taskIdFour = new SingularityPendingTaskId(requestId + "hi", firstDeployId, System.currentTimeMillis() + TimeUnit.DAYS.toMillis(3), 5, PendingType.IMMEDIATE, System.currentTimeMillis());
    SingularityPendingTask taskFour = new SingularityPendingTask(taskIdFour,Optional.<List<String>> absent(), Optional.<String> absent(), Optional.<String> absent(), Optional.<Boolean> absent(), Optional.<String> absent());

    taskManager.savePendingTask(taskOne);
    taskManager.savePendingTask(taskTwo);
    taskManager.savePendingTask(taskThree);
    taskManager.savePendingTask(taskFour);

    launchTask(request, secondDeploy, 1, TaskState.TASK_RUNNING);

    deployChecker.checkDeploys();

    List<SingularityPendingTaskId> pendingTaskIds = taskManager.getPendingTaskIds();

    Assert.assertTrue(!pendingTaskIds.contains(taskIdOne));
    Assert.assertTrue(!pendingTaskIds.contains(taskIdTwo));

    Assert.assertTrue(pendingTaskIds.contains(taskIdThree));
    Assert.assertTrue(pendingTaskIds.contains(taskIdFour));
  }

  @Test
  public void testDeployAllInstancesAtOnce() {
    initRequest();

    SingularityRequest request = requestResource.getRequest(requestId).getRequest();

    requestResource.postRequest(request.toBuilder().setInstances(Optional.of(2)).build());

    initFirstDeploy();

    launchTask(request, firstDeploy, 1, TaskState.TASK_RUNNING);
    launchTask(request, firstDeploy, 2, TaskState.TASK_RUNNING);

    deploy(secondDeployId);
    deployChecker.checkDeploys();
    scheduler.drainPendingQueue(stateCacheProvider.get());

    Assert.assertEquals(2, taskManager.getActiveTaskIds().size());
    Assert.assertEquals(2, taskManager.getPendingTaskIds().size());

    resourceOffers();

    Assert.assertEquals(2, taskManager.getActiveTaskIdsForDeploy(requestId, secondDeployId).size());

    for (SingularityTaskId taskId : taskManager.getActiveTaskIdsForDeploy(requestId, secondDeployId)) {
      statusUpdate(taskManager.getTask(taskId).get(), TaskState.TASK_RUNNING);
    }

    deployChecker.checkDeploys();
    Assert.assertEquals(2, taskManager.getCleanupTaskIds().size());
    Assert.assertEquals(DeployState.SUCCEEDED, deployManager.getDeployResult(requestId, secondDeployId).get().getDeployState());
    Assert.assertEquals(2, taskManager.getActiveTaskIdsForDeploy(requestId, secondDeployId).size());
  }

  @Test
  public void testDeployOneInstanceAtATime() {
    initRequest();

    SingularityRequest request = requestResource.getRequest(requestId).getRequest();

    requestResource.postRequest(request.toBuilder().setInstances(Optional.of(2)).build());

    initFirstDeploy();

    SingularityTask firstTask = launchTask(request, firstDeploy, 1, TaskState.TASK_RUNNING);
    SingularityTask secondTask = launchTask(request, firstDeploy, 2, TaskState.TASK_RUNNING);

    deploy(secondDeployId, Optional.<Boolean> absent(), Optional.of(1), Optional.<Boolean> absent(), false);
    deployChecker.checkDeploys();
    scheduler.drainPendingQueue(stateCacheProvider.get());
    Assert.assertEquals(1, taskManager.getPendingTaskIds().size());

    resourceOffers();
    Assert.assertEquals(1, taskManager.getActiveTaskIdsForDeploy(requestId, secondDeployId).size());

    SingularityTaskId firstNewTaskId = taskManager.getActiveTaskIdsForDeploy(requestId, secondDeployId).get(0);
    statusUpdate(taskManager.getTask(firstNewTaskId).get(), TaskState.TASK_RUNNING);
    deployChecker.checkDeploys();

    Assert.assertEquals(1, taskManager.getCleanupTaskIds().size());
    Assert.assertTrue(taskManager.getCleanupTaskIds().contains(firstTask.getTaskId()));
    SingularityDeployProgress deployProgressStepOne = deployManager.getPendingDeploys().get(0).getDeployProgress().get();
    Assert.assertTrue(deployProgressStepOne.isStepComplete());
    Assert.assertEquals(1, deployProgressStepOne.getTargetActiveInstances());

    cleaner.drainCleanupQueue();
    statusUpdate(firstTask, TaskState.TASK_KILLED);

    deployChecker.checkDeploys();

    SingularityDeployProgress deployProgressStepTwo = deployManager.getPendingDeploys().get(0).getDeployProgress().get();
    Assert.assertFalse(deployProgressStepTwo.isStepComplete());
    Assert.assertEquals(2, deployProgressStepTwo.getTargetActiveInstances());

    scheduler.drainPendingQueue(stateCacheProvider.get());
    Assert.assertEquals(1, taskManager.getPendingTaskIds().size());

    resourceOffers();
    Assert.assertEquals(2, taskManager.getActiveTaskIdsForDeploy(requestId, secondDeployId).size());

    for (SingularityTaskId taskId : taskManager.getActiveTaskIdsForDeploy(requestId, secondDeployId)) {
      statusUpdate(taskManager.getTask(taskId).get(), TaskState.TASK_RUNNING);
    }
    deployChecker.checkDeploys();

    Assert.assertEquals(2, taskManager.getActiveTaskIdsForDeploy(requestId, secondDeployId).size());
    Assert.assertEquals(DeployState.SUCCEEDED, deployManager.getDeployResult(requestId, secondDeployId).get().getDeployState());
  }

  @Test
  public void testScaleDownDuringDeploy() {
    initRequest();

    SingularityRequest request = requestResource.getRequest(requestId).getRequest();

    requestResource.postRequest(request.toBuilder().setInstances(Optional.of(2)).build());

    initFirstDeploy();

    launchTask(request, firstDeploy, 1, TaskState.TASK_RUNNING);
    launchTask(request, firstDeploy, 2, TaskState.TASK_RUNNING);

    deploy(secondDeployId);
    deployChecker.checkDeploys();
    scheduler.drainPendingQueue(stateCacheProvider.get());
    resourceOffers();

    Assert.assertEquals(2, taskManager.getActiveTaskIdsForDeploy(requestId, secondDeployId).size());

    for (SingularityTaskId taskId : taskManager.getActiveTaskIdsForDeploy(requestId, secondDeployId)) {
      statusUpdate(taskManager.getTask(taskId).get(), TaskState.TASK_RUNNING);
    }

    requestResource.postRequest(request.toBuilder().setInstances(Optional.of(1)).build());
    scheduler.drainPendingQueue(stateCacheProvider.get());

    Assert.assertEquals(1, taskManager.getCleanupTaskIds().size());

    deployChecker.checkDeploys();
    Assert.assertEquals(2, taskManager.getCleanupTaskIds().size());

    // Extra task from the new deploy should get cleaned up as well
    scheduler.drainPendingQueue(stateCacheProvider.get());
    Assert.assertEquals(3, taskManager.getCleanupTaskIds().size());
  }

  @Test
  public void testDeployWithManualStep() {
    initRequest();

    SingularityRequest request = requestResource.getRequest(requestId).getRequest();

    requestResource.postRequest(request.toBuilder().setInstances(Optional.of(2)).build());

    initFirstDeploy();

    SingularityTask firstTask = launchTask(request, firstDeploy, 1, TaskState.TASK_RUNNING);
    SingularityTask secondTask = launchTask(request, firstDeploy, 2, TaskState.TASK_RUNNING);

    deploy(secondDeployId, Optional.<Boolean>absent(), Optional.of(1), Optional.of(false), false);
    deployChecker.checkDeploys();
    scheduler.drainPendingQueue(stateCacheProvider.get());
    Assert.assertEquals(1, taskManager.getPendingTaskIds().size());

    resourceOffers();
    Assert.assertEquals(1, taskManager.getActiveTaskIdsForDeploy(requestId, secondDeployId).size());

    SingularityTaskId firstNewTaskId = taskManager.getActiveTaskIdsForDeploy(requestId, secondDeployId).get(0);
    statusUpdate(taskManager.getTask(firstNewTaskId).get(), TaskState.TASK_RUNNING);
    deployChecker.checkDeploys();

    Assert.assertEquals(1, taskManager.getCleanupTaskIds().size());
    Assert.assertTrue(taskManager.getCleanupTaskIds().contains(firstTask.getTaskId()));
    SingularityDeployProgress deployProgressStepOne = deployManager.getPendingDeploys().get(0).getDeployProgress().get();
    Assert.assertTrue(deployProgressStepOne.isStepComplete());
    Assert.assertEquals(1, deployProgressStepOne.getTargetActiveInstances());

    cleaner.drainCleanupQueue();
    statusUpdate(firstTask, TaskState.TASK_KILLED);

    deployChecker.checkDeploys();

    // Deploy should not have moved to next step even though instances are launched
    deployProgressStepOne = deployManager.getPendingDeploys().get(0).getDeployProgress().get();
    Assert.assertTrue(deployProgressStepOne.isStepComplete());
    Assert.assertEquals(1, deployProgressStepOne.getTargetActiveInstances());

    // Add the 'ok' to move to the next step
    deployResource.updatePendingDeploy(new SingularityUpdatePendingDeployRequest(requestId, secondDeployId, 2));

    deployChecker.checkDeploys();

    SingularityDeployProgress deployProgressStepTwo = deployManager.getPendingDeploys().get(0).getDeployProgress().get();
    Assert.assertFalse(deployProgressStepTwo.isStepComplete());
    Assert.assertEquals(2, deployProgressStepTwo.getTargetActiveInstances());

    scheduler.drainPendingQueue(stateCacheProvider.get());
    Assert.assertEquals(1, taskManager.getPendingTaskIds().size());

    resourceOffers();
    Assert.assertEquals(2, taskManager.getActiveTaskIdsForDeploy(requestId, secondDeployId).size());

    for (SingularityTaskId taskId : taskManager.getActiveTaskIdsForDeploy(requestId, secondDeployId)) {
      statusUpdate(taskManager.getTask(taskId).get(), TaskState.TASK_RUNNING);
    }
    deployChecker.checkDeploys();

    Assert.assertEquals(2, taskManager.getActiveTaskIdsForDeploy(requestId, secondDeployId).size());
    Assert.assertEquals(DeployState.SUCCEEDED, deployManager.getDeployResult(requestId, secondDeployId).get().getDeployState());
  }

  @Test
  public void testDeployMultipleInstancesAtOnce() {
    initRequest();

    SingularityRequest request = requestResource.getRequest(requestId).getRequest();

    requestResource.postRequest(request.toBuilder().setInstances(Optional.of(4)).build());

    initFirstDeploy();

    SingularityTask firstTask = launchTask(request, firstDeploy, 1, TaskState.TASK_RUNNING);
    SingularityTask secondTask = launchTask(request, firstDeploy, 2, TaskState.TASK_RUNNING);
    SingularityTask thirdTask = launchTask(request, firstDeploy, 3, TaskState.TASK_RUNNING);
    SingularityTask fourthTask = launchTask(request, firstDeploy, 4, TaskState.TASK_RUNNING);

    deploy(secondDeployId, Optional.<Boolean>absent(), Optional.of(2), Optional.<Boolean> absent(), false);
    deployChecker.checkDeploys();
    scheduler.drainPendingQueue(stateCacheProvider.get());
    Assert.assertEquals(2, taskManager.getPendingTaskIds().size());

    resourceOffers();
    Assert.assertEquals(2, taskManager.getActiveTaskIdsForDeploy(requestId, secondDeployId).size());

    for (SingularityTaskId taskId : taskManager.getActiveTaskIdsForDeploy(requestId, secondDeployId)) {
      statusUpdate(taskManager.getTask(taskId).get(), TaskState.TASK_RUNNING);
    }
    deployChecker.checkDeploys();

    Assert.assertEquals(2, taskManager.getCleanupTaskIds().size());
    List<SingularityTaskId> cleanupTaskIds = taskManager.getCleanupTaskIds();
    Assert.assertTrue(cleanupTaskIds.contains(firstTask.getTaskId()) && cleanupTaskIds.contains(secondTask.getTaskId()));
    SingularityDeployProgress deployProgressStepOne = deployManager.getPendingDeploys().get(0).getDeployProgress().get();
    Assert.assertTrue(deployProgressStepOne.isStepComplete());
    Assert.assertEquals(2, deployProgressStepOne.getTargetActiveInstances());

    cleaner.drainCleanupQueue();
    statusUpdate(firstTask, TaskState.TASK_KILLED);
    statusUpdate(secondTask, TaskState.TASK_KILLED);

    deployChecker.checkDeploys();

    SingularityDeployProgress deployProgressStepTwo = deployManager.getPendingDeploys().get(0).getDeployProgress().get();
    Assert.assertFalse(deployProgressStepTwo.isStepComplete());
    Assert.assertEquals(4, deployProgressStepTwo.getTargetActiveInstances());

    scheduler.drainPendingQueue(stateCacheProvider.get());
    Assert.assertEquals(2, taskManager.getPendingTaskIds().size());

    resourceOffers();
    Assert.assertEquals(4, taskManager.getActiveTaskIdsForDeploy(requestId, secondDeployId).size());

    for (SingularityTaskId taskId : taskManager.getActiveTaskIdsForDeploy(requestId, secondDeployId)) {
      statusUpdate(taskManager.getTask(taskId).get(), TaskState.TASK_RUNNING);
    }
    deployChecker.checkDeploys();

    Assert.assertEquals(4, taskManager.getActiveTaskIdsForDeploy(requestId, secondDeployId).size());
    Assert.assertEquals(DeployState.SUCCEEDED, deployManager.getDeployResult(requestId, secondDeployId).get().getDeployState());
  }

  @Test
  public void testCancelDeploy() {
    initRequest();

    SingularityRequest request = requestResource.getRequest(requestId).getRequest();

    initFirstDeploy();

    SingularityTask firstTask = launchTask(request, firstDeploy, 1, TaskState.TASK_RUNNING);

    deploy(secondDeployId, Optional.<Boolean>absent(), Optional.of(1), Optional.of(false), false);
    deployChecker.checkDeploys();
    scheduler.drainPendingQueue(stateCacheProvider.get());
    Assert.assertEquals(1, taskManager.getPendingTaskIds().size());

    resourceOffers();
    Assert.assertEquals(1, taskManager.getActiveTaskIdsForDeploy(requestId, secondDeployId).size());

    SingularityTaskId firstNewTaskId = taskManager.getActiveTaskIdsForDeploy(requestId, secondDeployId).get(0);
    statusUpdate(taskManager.getTask(firstNewTaskId).get(), TaskState.TASK_RUNNING);
    deployResource.cancelDeploy(requestId, secondDeployId);

    deployChecker.checkDeploys();

    Assert.assertTrue(taskManager.getCleanupTaskIds().contains(firstNewTaskId));
    Assert.assertFalse(taskManager.getCleanupTaskIds().contains(firstTask.getTaskId()));
    Assert.assertEquals(DeployState.CANCELED, deployManager.getDeployResult(requestId, secondDeployId).get().getDeployState());

  }

  @Test
  public void testDeployFails() {
    initRequest();

    SingularityRequest request = requestResource.getRequest(requestId).getRequest();

    initFirstDeploy();

    SingularityTask firstTask = launchTask(request, firstDeploy, 1, TaskState.TASK_RUNNING);

    deploy(secondDeployId, Optional.<Boolean>absent(), Optional.of(1), Optional.of(false), false);
    deployChecker.checkDeploys();
    scheduler.drainPendingQueue(stateCacheProvider.get());
    Assert.assertEquals(1, taskManager.getPendingTaskIds().size());

    resourceOffers();
    Assert.assertEquals(1, taskManager.getActiveTaskIdsForDeploy(requestId, secondDeployId).size());

    SingularityTaskId firstNewTaskId = taskManager.getActiveTaskIdsForDeploy(requestId, secondDeployId).get(0);
    statusUpdate(taskManager.getTask(firstNewTaskId).get(), TaskState.TASK_FAILED);

    deployChecker.checkDeploys();

    Assert.assertFalse(taskManager.getCleanupTaskIds().contains(firstTask.getTaskId()));
    Assert.assertEquals(DeployState.FAILED, deployManager.getDeployResult(requestId, secondDeployId).get().getDeployState());
  }

  @Test
  public void testDeployFailsAfterMaxTaskRetries() {
    initRequest();

    SingularityDeployBuilder db = new SingularityDeployBuilder(requestId, firstDeployId);
    db.setMaxTaskRetries(Optional.of(1));
    SingularityDeploy deploy = initDeploy(db, System.currentTimeMillis());

    deployChecker.checkDeploys();
    Assert.assertTrue(!deployManager.getDeployResult(requestId, firstDeployId).isPresent());

    SingularityTask task = launchTask(request, deploy, System.currentTimeMillis(), 1, TaskState.TASK_FAILED);

    deployChecker.checkDeploys();
    Assert.assertEquals(deployManager.getPendingDeploys().get(0).getCurrentDeployState(), DeployState.WAITING);

    SingularityTask taskTryTwo = launchTask(request, deploy, System.currentTimeMillis(), 1, TaskState.TASK_FAILED);

    deployChecker.checkDeploys();
    Assert.assertEquals(deployManager.getDeployResult(requestId, firstDeployId).get().getDeployState(), DeployState.FAILED);
  }

  @Test
  public void testDeploySucceedsWithTaskRetries() {
    initRequest();

    SingularityDeployBuilder db = new SingularityDeployBuilder(requestId, firstDeployId);
    db.setMaxTaskRetries(Optional.of(1));
    SingularityDeploy deploy = initDeploy(db, System.currentTimeMillis());

    deployChecker.checkDeploys();
    Assert.assertTrue(!deployManager.getDeployResult(requestId, firstDeployId).isPresent());

    SingularityTask task = launchTask(request, deploy, System.currentTimeMillis(), 1, TaskState.TASK_FAILED);

    deployChecker.checkDeploys();
    Assert.assertEquals(deployManager.getPendingDeploys().get(0).getCurrentDeployState(), DeployState.WAITING);

    SingularityTask taskTryTwo = launchTask(request, deploy, System.currentTimeMillis(), 1, TaskState.TASK_RUNNING);

    deployChecker.checkDeploys();
    Assert.assertEquals(deployManager.getDeployResult(requestId, firstDeployId).get().getDeployState(), DeployState.SUCCEEDED);
  }

  @Test
  public void testLbUpdatesAfterEachDeployStep() {
    initLoadBalancedRequest();

    SingularityRequest request = requestResource.getRequest(requestId).getRequest();
    requestResource.postRequest(request.toBuilder().setInstances(Optional.of(2)).build());
    initFirstDeploy();
    SingularityTask firstTask = launchTask(request, firstDeploy, 1, TaskState.TASK_RUNNING);
    SingularityTask secondTask = launchTask(request, firstDeploy, 2, TaskState.TASK_RUNNING);

    deploy(secondDeployId, Optional.<Boolean>absent(), Optional.of(1), Optional.<Boolean> absent(), true);
    deployChecker.checkDeploys();
    scheduler.drainPendingQueue(stateCacheProvider.get());
    Assert.assertEquals(1, taskManager.getPendingTaskIds().size());

    resourceOffers();
    Assert.assertEquals(1, taskManager.getActiveTaskIdsForDeploy(requestId, secondDeployId).size());
    SingularityTaskId firstNewTaskId = taskManager.getActiveTaskIdsForDeploy(requestId, secondDeployId).get(0);

    statusUpdate(taskManager.getTask(firstNewTaskId).get(), TaskState.TASK_RUNNING);
    deployChecker.checkDeploys();
    SingularityPendingDeploy pendingDeploy = deployManager.getPendingDeploy(requestId).get();
    Assert.assertEquals(DeployState.WAITING, pendingDeploy.getCurrentDeployState());

    testingLbClient.setNextBaragonRequestState(BaragonRequestState.WAITING);

    deployChecker.checkDeploys();
    pendingDeploy = deployManager.getPendingDeploy(requestId).get();
    Assert.assertEquals(DeployState.WAITING, pendingDeploy.getCurrentDeployState());

    testingLbClient.setNextBaragonRequestState(BaragonRequestState.SUCCESS);

    deployChecker.checkDeploys();
    Assert.assertTrue(taskManager.getCleanupTaskIds().contains(firstTask.getTaskId()));

    pendingDeploy = deployManager.getPendingDeploy(requestId).get();
    SingularityDeployProgress deployProgressStepOne = pendingDeploy.getDeployProgress().get();
    Assert.assertTrue(deployProgressStepOne.isStepComplete());
    Assert.assertEquals(1, deployProgressStepOne.getTargetActiveInstances());

    cleaner.drainCleanupQueue();
    statusUpdate(firstTask, TaskState.TASK_KILLED);

    deployChecker.checkDeploys();

    pendingDeploy = deployManager.getPendingDeploy(requestId).get();
    Assert.assertFalse(pendingDeploy.getDeployProgress().get().isStepComplete());
    Assert.assertEquals(2, pendingDeploy.getDeployProgress().get().getTargetActiveInstances());

    scheduler.drainPendingQueue(stateCacheProvider.get());
    Assert.assertEquals(1, taskManager.getPendingTaskIds().size());

    resourceOffers();
    Assert.assertEquals(2, taskManager.getActiveTaskIdsForDeploy(requestId, secondDeployId).size());

    SingularityTaskId secondNewTaskId = null;
    for (SingularityTaskId taskId : taskManager.getActiveTaskIdsForDeploy(requestId, secondDeployId)) {
      if (taskId.getInstanceNo() == 2) {
        secondNewTaskId = taskId;
      }
    }

    statusUpdate(taskManager.getTask(secondNewTaskId).get(), TaskState.TASK_RUNNING);
    testingLbClient.setNextBaragonRequestState(BaragonRequestState.WAITING);

    deployChecker.checkDeploys();
    pendingDeploy = deployManager.getPendingDeploy(requestId).get();
    Assert.assertEquals(DeployState.WAITING, pendingDeploy.getCurrentDeployState());

    testingLbClient.setNextBaragonRequestState(BaragonRequestState.SUCCESS);

    deployChecker.checkDeploys();

    Assert.assertEquals(2, taskManager.getActiveTaskIdsForDeploy(requestId, secondDeployId).size());
    Assert.assertEquals(DeployState.SUCCEEDED, deployManager.getDeployResult(requestId, secondDeployId).get().getDeployState());
  }

  @Test
  public void testCanceledDeployTasksStayActiveUntilReplaced() {
    initRequest();

    SingularityRequest request = requestResource.getRequest(requestId).getRequest();

    requestResource.postRequest(request.toBuilder().setInstances(Optional.of(2)).build());

    initFirstDeploy();

    SingularityTask firstTask = launchTask(request, firstDeploy, 1, TaskState.TASK_RUNNING);
    SingularityTask secondTask = launchTask(request, firstDeploy, 2, TaskState.TASK_RUNNING);

    deploy(secondDeployId, Optional.<Boolean> absent(), Optional.of(1), Optional.<Boolean> absent(), false);
    deployChecker.checkDeploys();
    scheduler.drainPendingQueue(stateCacheProvider.get());
    Assert.assertEquals(1, taskManager.getPendingTaskIds().size());

    resourceOffers();
    Assert.assertEquals(1, taskManager.getActiveTaskIdsForDeploy(requestId, secondDeployId).size());

    SingularityTaskId firstNewTaskId = taskManager.getActiveTaskIdsForDeploy(requestId, secondDeployId).get(0);
    statusUpdate(taskManager.getTask(firstNewTaskId).get(), TaskState.TASK_RUNNING);
    deployChecker.checkDeploys();

    Assert.assertEquals(1, taskManager.getCleanupTaskIds().size());
    Assert.assertTrue(taskManager.getCleanupTaskIds().contains(firstTask.getTaskId()));
    SingularityDeployProgress deployProgressStepOne = deployManager.getPendingDeploys().get(0).getDeployProgress().get();
    Assert.assertTrue(deployProgressStepOne.isStepComplete());
    Assert.assertEquals(1, deployProgressStepOne.getTargetActiveInstances());

    cleaner.drainCleanupQueue();
    statusUpdate(firstTask, TaskState.TASK_KILLED);

    deployChecker.checkDeploys();
    deployResource.cancelDeploy(requestId, secondDeployId);
    deployChecker.checkDeploys();

    scheduler.drainPendingQueue(stateCacheProvider.get());
    List<SingularityPendingTaskId> pendingTaskIds = taskManager.getPendingTaskIds();
    Assert.assertEquals(1, pendingTaskIds.size());
    Assert.assertEquals(firstDeployId, pendingTaskIds.get(0).getDeployId());

    cleaner.drainCleanupQueue();
    List<SingularityTaskId> cleanupTaskIds = taskManager.getCleanupTaskIds();
    Assert.assertEquals(1, cleanupTaskIds.size());
    Assert.assertEquals(secondDeployId, cleanupTaskIds.get(0).getDeployId());

    resourceOffers();
    for (SingularityTaskId taskId : taskManager.getActiveTaskIdsForDeploy(requestId, firstDeployId)) {
      statusUpdate(taskManager.getTask(taskId).get(), TaskState.TASK_RUNNING);
    }

    cleaner.drainCleanupQueue();

    Assert.assertEquals(0, taskManager.getCleanupTaskIds().size());
    Assert.assertEquals(2, taskManager.getActiveTaskIdsForDeploy(requestId, firstDeployId).size());
  }

  @Test
  public void testAfterDeployWaitsForScheduledTaskToFinish() {
    initScheduledRequest();
    initFirstDeploy();

    SingularityTask firstTask = launchTask(request, firstDeploy, 1, TaskState.TASK_RUNNING);

    Assert.assertTrue(taskManager.getPendingTasks().isEmpty());
    Assert.assertTrue(taskManager.getActiveTaskIds().contains(firstTask.getTaskId()));
    Assert.assertEquals(1, taskManager.getActiveTaskIds().size());
    Assert.assertTrue(taskManager.getCleanupTaskIds().isEmpty());

    deploy("nextDeployId");
    deployChecker.checkDeploys();
    scheduler.drainPendingQueue(stateCacheProvider.get());

    // no second task should be scheduled

    Assert.assertTrue(taskManager.getPendingTasks().isEmpty());
    Assert.assertTrue(taskManager.getActiveTaskIds().contains(firstTask.getTaskId()));
    Assert.assertEquals(1, taskManager.getActiveTaskIds().size());
    Assert.assertTrue(!taskManager.getCleanupTaskIds().isEmpty());

    statusUpdate(firstTask, TaskState.TASK_FINISHED);
    scheduler.drainPendingQueue(stateCacheProvider.get());
    cleaner.drainCleanupQueue();

    Assert.assertTrue(!taskManager.getPendingTasks().isEmpty());
    Assert.assertTrue(taskManager.getActiveTaskIds().isEmpty());
    Assert.assertTrue(taskManager.getCleanupTaskIds().isEmpty());

    SingularityPendingTaskId pendingTaskId = taskManager.getPendingTaskIds().get(0);

    Assert.assertEquals("nextDeployId", pendingTaskId.getDeployId());
    Assert.assertEquals(requestId, pendingTaskId.getRequestId());
  }

  @Test
  public void testCleanerLeavesPausedRequestTasksByDemand() {
    initScheduledRequest();
    initFirstDeploy();

    SingularityTask firstTask = launchTask(request, firstDeploy, 1, TaskState.TASK_RUNNING);
    createAndSchedulePendingTask(firstDeployId);

    requestResource.pause(requestId, Optional.of(new SingularityPauseRequest(Optional.of(false), Optional.<Long> absent(), Optional.<String> absent(), Optional.<String>absent())));

    cleaner.drainCleanupQueue();

    Assert.assertTrue(taskManager.getKilledTaskIdRecords().isEmpty());
    Assert.assertTrue(taskManager.getPendingTaskIds().isEmpty());
    Assert.assertTrue(requestManager.getCleanupRequests().isEmpty());

    statusUpdate(firstTask, TaskState.TASK_FINISHED);

    // make sure something new isn't scheduled!
    Assert.assertTrue(taskManager.getPendingTaskIds().isEmpty());
  }

  @Test
  public void testTaskKill() {
    initRequest();
    initFirstDeploy();

    SingularityTask firstTask = startTask(firstDeploy);

    taskResource.killTask(firstTask.getTaskId().getId());

    cleaner.drainCleanupQueue();
    killKilledTasks();

    Assert.assertEquals(0, taskManager.getNumCleanupTasks());
    Assert.assertEquals(0, taskManager.getNumActiveTasks());
  }

  @Test
  public void testTaskBounce() {
    initRequest();
    initFirstDeploy();

    SingularityTask firstTask = startTask(firstDeploy);

    taskResource.killTask(firstTask.getTaskId().getId(), Optional.of(
        new SingularityKillTaskRequest(Optional.<Boolean> absent(), Optional.of("msg"), Optional.<String> absent(), Optional.of(true))));

    cleaner.drainCleanupQueue();

    killKilledTasks();

    Assert.assertEquals(1, taskManager.getNumCleanupTasks());
    Assert.assertEquals(0, taskManager.getKilledTaskIdRecords().size());

    resourceOffers();
    runLaunchedTasks();

    Assert.assertEquals(1, taskManager.getNumCleanupTasks());
    Assert.assertEquals(0, taskManager.getKilledTaskIdRecords().size());
    Assert.assertEquals(2, taskManager.getNumActiveTasks());

    cleaner.drainCleanupQueue();
    killKilledTasks();

    Assert.assertEquals(0, taskManager.getNumCleanupTasks());
    Assert.assertEquals(1, taskManager.getNumActiveTasks());
  }

  @Test
  public void testBounceWithLoadBalancer() {
    initLoadBalancedRequest();
    initFirstDeploy();
    configuration.setNewTaskCheckerBaseDelaySeconds(1000000);

    SingularityTask taskOne = launchTask(request, firstDeploy, 1, TaskState.TASK_RUNNING);

    saveLoadBalancerState(BaragonRequestState.SUCCESS, taskOne.getTaskId(), LoadBalancerRequestType.ADD);

    requestResource.bounce(requestId, Optional.<SingularityBounceRequest> absent());

    cleaner.drainCleanupQueue();
    resourceOffers();

    Assert.assertEquals(2, taskManager.getNumActiveTasks());

    List<SingularityTaskId> tasks = taskManager.getActiveTaskIds();
    tasks.remove(taskOne.getTaskId());

    SingularityTaskId taskTwo = tasks.get(0);

    cleaner.drainCleanupQueue();

    runLaunchedTasks();

    cleaner.drainCleanupQueue();

    Assert.assertEquals(0, taskManager.getKilledTaskIdRecords().size());
    Assert.assertEquals(2, taskManager.getNumActiveTasks());

    // add to LB:
    saveLoadBalancerState(BaragonRequestState.SUCCESS, taskTwo, LoadBalancerRequestType.ADD);

    cleaner.drainCleanupQueue();

    Assert.assertEquals(0, taskManager.getKilledTaskIdRecords().size());
    Assert.assertEquals(2, taskManager.getNumActiveTasks());

    saveLoadBalancerState(BaragonRequestState.SUCCESS, taskOne.getTaskId(), LoadBalancerRequestType.REMOVE);

    cleaner.drainCleanupQueue();

    Assert.assertEquals(1, taskManager.getKilledTaskIdRecords().size());

    killKilledTasks();

    Assert.assertEquals(1, taskManager.getNumActiveTasks());
  }

  @Test
  public void testKilledTaskIdRecords() {
    initScheduledRequest();
    initFirstDeploy();

    SingularityTask firstTask = launchTask(request, firstDeploy, 1, TaskState.TASK_RUNNING);

    requestResource.deleteRequest(requestId, Optional.<SingularityDeleteRequestRequest> absent());

    Assert.assertTrue(requestManager.getCleanupRequests().size() == 1);

    cleaner.drainCleanupQueue();

    Assert.assertTrue(requestManager.getCleanupRequests().isEmpty());
    Assert.assertTrue(!taskManager.getKilledTaskIdRecords().isEmpty());

    cleaner.drainCleanupQueue();

    Assert.assertTrue(!taskManager.getKilledTaskIdRecords().isEmpty());

    statusUpdate(firstTask, TaskState.TASK_KILLED);

    Assert.assertTrue(taskManager.getKilledTaskIdRecords().isEmpty());
  }

  @Test
  public void testLongRunningTaskKills() {
    initScheduledRequest();
    initFirstDeploy();

    launchTask(request, firstDeploy, 1, TaskState.TASK_RUNNING);

    initSecondDeploy();
    deployChecker.checkDeploys();

    Assert.assertTrue(taskManager.getKilledTaskIdRecords().isEmpty());
    Assert.assertTrue(!taskManager.getCleanupTasks().isEmpty());

    cleaner.drainCleanupQueue();

    Assert.assertTrue(taskManager.getKilledTaskIdRecords().isEmpty());
    Assert.assertTrue(!taskManager.getCleanupTasks().isEmpty());

    requestManager.activate(request.toBuilder().setKillOldNonLongRunningTasksAfterMillis(Optional.<Long>of(0L)).build(), RequestHistoryType.CREATED, System.currentTimeMillis(), Optional.<String>absent(), Optional.<String>absent());

    cleaner.drainCleanupQueue();

    Assert.assertTrue(!taskManager.getKilledTaskIdRecords().isEmpty());
    Assert.assertTrue(taskManager.getCleanupTasks().isEmpty());
  }

  @Test
  public void testSchedulerCanBatchOnOffers() {
    initRequest();
    initFirstDeploy();

    requestResource.postRequest(request.toBuilder().setInstances(Optional.of(3)).build());
    scheduler.drainPendingQueue(stateCacheProvider.get());

    List<Offer> oneOffer = Arrays.asList(createOffer(12, 1024));
    sms.resourceOffers(driver, oneOffer);

    Assert.assertTrue(taskManager.getActiveTasks().size() == 3);
    Assert.assertTrue(taskManager.getPendingTaskIds().isEmpty());
    Assert.assertTrue(requestManager.getPendingRequests().isEmpty());
  }

  @Test
  public void testSchedulerExhaustsOffers() {
    initRequest();
    initFirstDeploy();

    requestResource.postRequest(request.toBuilder().setInstances(Optional.of(10)).build());
    scheduler.drainPendingQueue(stateCacheProvider.get());

    sms.resourceOffers(driver, Arrays.asList(createOffer(2, 1024), createOffer(1, 1024)));

    Assert.assertTrue(taskManager.getActiveTaskIds().size() == 3);
    Assert.assertTrue(taskManager.getPendingTaskIds().size() == 7);
  }

  @Test
  public void testSchedulerRandomizesOffers() {
    initRequest();
    initFirstDeploy();

    requestResource.postRequest(request.toBuilder().setInstances(Optional.of(15)).build());
    scheduler.drainPendingQueue(stateCacheProvider.get());

    sms.resourceOffers(driver, Arrays.asList(createOffer(20, 1024), createOffer(20, 1024)));

    Assert.assertTrue(taskManager.getActiveTaskIds().size() == 15);

    Set<String> offerIds = Sets.newHashSet();

    for (SingularityTask activeTask : taskManager.getActiveTasks()) {
      offerIds.add(activeTask.getOffer().getId().getValue());
    }

    Assert.assertTrue(offerIds.size() == 2);
  }

  @Test
  public void testSchedulerHandlesFinishedTasks() {
    initScheduledRequest();
    initFirstDeploy();

    schedule = "*/1 * * * * ? 1995";

    // cause it to be pending
    requestResource.postRequest(request.toBuilder().setQuartzSchedule(Optional.of(schedule)).build());
    scheduler.drainPendingQueue(stateCacheProvider.get());

    Assert.assertTrue(requestResource.getActiveRequests().isEmpty());
    Assert.assertTrue(requestManager.getRequest(requestId).get().getState() == RequestState.FINISHED);
    Assert.assertTrue(taskManager.getPendingTaskIds().isEmpty());

    schedule = "*/1 * * * * ?";
    requestResource.postRequest(request.toBuilder().setQuartzSchedule(Optional.of(schedule)).build());
    scheduler.drainPendingQueue(stateCacheProvider.get());

    Assert.assertTrue(!requestResource.getActiveRequests().isEmpty());
    Assert.assertTrue(requestManager.getRequest(requestId).get().getState() == RequestState.ACTIVE);

    Assert.assertTrue(!taskManager.getPendingTaskIds().isEmpty());
  }

  @Test
  public void testScheduledJobLivesThroughDeploy() {
    initScheduledRequest();
    initFirstDeploy();

    createAndSchedulePendingTask(firstDeployId);

    Assert.assertTrue(!taskManager.getPendingTaskIds().isEmpty());

    deploy("d2");
    scheduler.drainPendingQueue(stateCacheProvider.get());

    deployChecker.checkDeploys();

    scheduler.drainPendingQueue(stateCacheProvider.get());

    Assert.assertTrue(!taskManager.getPendingTaskIds().isEmpty());
  }

  @Test
  public void testOneOffsDontRunByThemselves() {
    SingularityRequestBuilder bldr = new SingularityRequestBuilder(requestId, RequestType.ON_DEMAND);
    requestResource.postRequest(bldr.build());
    Assert.assertTrue(requestManager.getPendingRequests().isEmpty());

    deploy("d2");
    Assert.assertTrue(requestManager.getPendingRequests().isEmpty());

    deployChecker.checkDeploys();

    Assert.assertTrue(requestManager.getPendingRequests().isEmpty());

    requestResource.scheduleImmediately(requestId);

    resourceOffers();

    Assert.assertEquals(1, taskManager.getActiveTaskIds().size());

    statusUpdate(taskManager.getActiveTasks().get(0), TaskState.TASK_FINISHED);

    resourceOffers();
    Assert.assertEquals(0, taskManager.getActiveTaskIds().size());
    Assert.assertEquals(0, taskManager.getPendingTaskIds().size());

    requestResource.scheduleImmediately(requestId);

    resourceOffers();

    Assert.assertEquals(1, taskManager.getActiveTaskIds().size());

    statusUpdate(taskManager.getActiveTasks().get(0), TaskState.TASK_LOST);

    resourceOffers();
    Assert.assertEquals(0, taskManager.getActiveTaskIds().size());
    Assert.assertEquals(0, taskManager.getPendingTaskIds().size());
  }

  @Test
  public void testOneOffsDontMoveDuringDecomission() {
    SingularityRequestBuilder bldr = new SingularityRequestBuilder(requestId, RequestType.ON_DEMAND);
    requestResource.postRequest(bldr.build());
    deploy("d2");

    requestResource.scheduleImmediately(requestId);

    validateTaskDoesntMoveDuringDecommission();
  }

  private void validateTaskDoesntMoveDuringDecommission() {
    sms.resourceOffers(driver, Arrays.asList(createOffer(1, 129, "slave1", "host1", Optional.of("rack1"))));
    sms.resourceOffers(driver, Arrays.asList(createOffer(1, 129, "slave2", "host2", Optional.of("rack1"))));

    Assert.assertEquals(1, taskManager.getActiveTaskIds().size());

    Assert.assertEquals("host1", taskManager.getActiveTaskIds().get(0).getSanitizedHost());

    Assert.assertEquals(StateChangeResult.SUCCESS, slaveManager.changeState("slave1", MachineState.STARTING_DECOMMISSION, Optional.<String> absent(), Optional.of("user1")));

    sms.resourceOffers(driver, Arrays.asList(createOffer(1, 129, "slave2", "host2", Optional.of("rack1"))));

    cleaner.drainCleanupQueue();

    sms.resourceOffers(driver, Arrays.asList(createOffer(1, 129, "slave2", "host2", Optional.of("rack1"))));

    cleaner.drainCleanupQueue();

    // task should not move!
    Assert.assertEquals(1, taskManager.getActiveTaskIds().size());
    Assert.assertEquals("host1", taskManager.getActiveTaskIds().get(0).getSanitizedHost());
    Assert.assertTrue(taskManager.getKilledTaskIdRecords().isEmpty());
    Assert.assertTrue(taskManager.getCleanupTaskIds().size() == 1);
  }

  @Test
  public void testRunOnceRunOnlyOnce() {
    SingularityRequestBuilder bldr = new SingularityRequestBuilder(requestId, RequestType.RUN_ONCE);
    request = bldr.build();
    saveRequest(request);

    deployResource.deploy(new SingularityDeployRequest(new SingularityDeployBuilder(requestId, "d1").setCommand(Optional.of("cmd")).build(), Optional.<Boolean> absent(), Optional.<String> absent()));

    scheduler.drainPendingQueue(stateCacheProvider.get());

    deployChecker.checkDeploys();

    resourceOffers();

    Assert.assertTrue(deployManager.getRequestDeployState(requestId).get().getActiveDeploy().isPresent());
    Assert.assertTrue(!deployManager.getRequestDeployState(requestId).get().getPendingDeploy().isPresent());

    Assert.assertEquals(1, taskManager.getActiveTaskIds().size());

    statusUpdate(taskManager.getActiveTasks().get(0), TaskState.TASK_LOST);

    resourceOffers();

    Assert.assertTrue(taskManager.getActiveTaskIds().isEmpty());

    deployResource.deploy(new SingularityDeployRequest(new SingularityDeployBuilder(requestId, "d2").setCommand(Optional.of("cmd")).build(), Optional.<Boolean>absent(), Optional.<String> absent()));

    scheduler.drainPendingQueue(stateCacheProvider.get());

    deployChecker.checkDeploys();

    resourceOffers();

    Assert.assertTrue(deployManager.getRequestDeployState(requestId).get().getActiveDeploy().isPresent());
    Assert.assertTrue(!deployManager.getRequestDeployState(requestId).get().getPendingDeploy().isPresent());

    Assert.assertEquals(1, taskManager.getActiveTaskIds().size());

    statusUpdate(taskManager.getActiveTasks().get(0), TaskState.TASK_FINISHED);

    resourceOffers();

    Assert.assertTrue(taskManager.getActiveTaskIds().isEmpty());
  }

  @Test
  public void testRunOnceDontMoveDuringDecomission() {
    SingularityRequestBuilder bldr = new SingularityRequestBuilder(requestId, RequestType.RUN_ONCE);
    request = bldr.build();
    saveRequest(request);

    deployResource.deploy(new SingularityDeployRequest(new SingularityDeployBuilder(requestId, "d1").setCommand(Optional.of("cmd")).build(), Optional.<Boolean> absent(), Optional.<String> absent()));

    scheduler.drainPendingQueue(stateCacheProvider.get());

    deployChecker.checkDeploys();

    validateTaskDoesntMoveDuringDecommission();
  }

  @Test
  public void testDecommissionDoesntKillPendingDeploy() {
    initRequest();

    deployResource.deploy(new SingularityDeployRequest(new SingularityDeployBuilder(requestId, "d1").setCommand(Optional.of("cmd")).build(), Optional.<Boolean> absent(), Optional.<String> absent()));

    scheduler.drainPendingQueue(stateCacheProvider.get());
    deployChecker.checkDeploys();
    resourceOffers();

    Assert.assertEquals(1, taskManager.getNumActiveTasks());

    slaveResource.decommissionSlave(taskManager.getActiveTasks().get(0).getOffer().getSlaveId().getValue(), Optional.<SingularityMachineChangeRequest> absent());

    scheduler.checkForDecomissions(stateCacheProvider.get());

    cleaner.drainCleanupQueue();
    killKilledTasks();

    Assert.assertEquals(1, taskManager.getNumActiveTasks());
    Assert.assertEquals(1, taskManager.getNumCleanupTasks());
    Assert.assertEquals(0, taskManager.getKilledTaskIdRecords().size());

    configuration.setPendingDeployHoldTaskDuringDecommissionMillis(1);

    try {
      Thread.sleep(2);
    } catch (InterruptedException e) {}

    cleaner.drainCleanupQueue();
    killKilledTasks();

    Assert.assertEquals(0, taskManager.getNumActiveTasks());
    Assert.assertEquals(0, taskManager.getNumCleanupTasks());
  }

  @Test
  public void testRetries() {
    SingularityRequestBuilder bldr = new SingularityRequestBuilder(requestId, RequestType.RUN_ONCE);
    request = bldr.setNumRetriesOnFailure(Optional.of(2)).build();
    saveRequest(request);

    deployResource.deploy(new SingularityDeployRequest(new SingularityDeployBuilder(requestId, "d1").setCommand(Optional.of("cmd")).build(), Optional.<Boolean> absent(), Optional.<String> absent()));

    scheduler.drainPendingQueue(stateCacheProvider.get());
    deployChecker.checkDeploys();
    resourceOffers();

    Assert.assertEquals(1, taskManager.getActiveTaskIds().size());

    statusUpdate(taskManager.getActiveTasks().get(0), TaskState.TASK_LOST);

    resourceOffers();

    Assert.assertEquals(1, taskManager.getActiveTaskIds().size());

    statusUpdate(taskManager.getActiveTasks().get(0), TaskState.TASK_LOST);

    resourceOffers();

    Assert.assertEquals(1, taskManager.getActiveTaskIds().size());

    statusUpdate(taskManager.getActiveTasks().get(0), TaskState.TASK_LOST);

    resourceOffers();

    Assert.assertTrue(taskManager.getActiveTaskIds().isEmpty());
  }

  @Test
  public void testCooldownAfterSequentialFailures() {
    initRequest();
    initFirstDeploy();

    Assert.assertTrue(requestManager.getRequest(requestId).get().getState() == RequestState.ACTIVE);

    configuration.setCooldownAfterFailures(2);

    SingularityTask firstTask = startTask(firstDeploy);
    SingularityTask secondTask = startTask(firstDeploy);

    statusUpdate(firstTask, TaskState.TASK_FAILED);

    Assert.assertTrue(requestManager.getRequest(requestId).get().getState() == RequestState.ACTIVE);

    statusUpdate(secondTask, TaskState.TASK_FAILED);

    Assert.assertTrue(requestManager.getRequest(requestId).get().getState() == RequestState.SYSTEM_COOLDOWN);

    cooldownChecker.checkCooldowns();

    Assert.assertTrue(requestManager.getRequest(requestId).get().getState() == RequestState.SYSTEM_COOLDOWN);

    SingularityTask thirdTask = startTask(firstDeploy);

    statusUpdate(thirdTask, TaskState.TASK_FINISHED);

    Assert.assertTrue(requestManager.getRequest(requestId).get().getState() == RequestState.ACTIVE);
  }

  @Test
  public void testCooldownOnlyWhenTasksRapidlyFail() {
    initRequest();
    initFirstDeploy();

    configuration.setCooldownAfterFailures(1);

    SingularityTask firstTask = startTask(firstDeploy);
    statusUpdate(firstTask, TaskState.TASK_FAILED, Optional.of(System.currentTimeMillis() - TimeUnit.HOURS.toMillis(5)));

    Assert.assertTrue(requestManager.getRequest(requestId).get().getState() == RequestState.ACTIVE);

    SingularityTask secondTask = startTask(firstDeploy);
    statusUpdate(secondTask, TaskState.TASK_FAILED);

    Assert.assertTrue(requestManager.getRequest(requestId).get().getState() == RequestState.SYSTEM_COOLDOWN);
  }

  @Test
  public void testCooldownScalesToInstances() {
    initRequest();
    initFirstDeploy();

    configuration.setCooldownAfterFailures(2);
    configuration.setCooldownAfterPctOfInstancesFail(.51);

    requestManager.activate(request.toBuilder().setInstances(Optional.of(4)).build(), RequestHistoryType.CREATED, System.currentTimeMillis(), Optional.<String> absent(), Optional.<String>absent());

    SingularityTask task1 = startTask(firstDeploy, 1);
    SingularityTask task2 = startTask(firstDeploy, 2);
    SingularityTask task3 = startTask(firstDeploy, 3);
    SingularityTask task4 = startTask(firstDeploy, 4);

    statusUpdate(task1, TaskState.TASK_FAILED);
    statusUpdate(task2, TaskState.TASK_FAILED);
    statusUpdate(task3, TaskState.TASK_FAILED);

    Assert.assertTrue(requestManager.getRequest(requestId).get().getState() == RequestState.ACTIVE);

    task1 = startTask(firstDeploy, 1);
    task2 = startTask(firstDeploy, 2);
    task3 = startTask(firstDeploy, 3);

    statusUpdate(task1, TaskState.TASK_FAILED);
    statusUpdate(task2, TaskState.TASK_FAILED);

    Assert.assertTrue(requestManager.getRequest(requestId).get().getState() == RequestState.ACTIVE);

    statusUpdate(task3, TaskState.TASK_FAILED);

    Assert.assertTrue(requestManager.getRequest(requestId).get().getState() == RequestState.SYSTEM_COOLDOWN);

    statusUpdate(task4, TaskState.TASK_FINISHED);

    Assert.assertTrue(requestManager.getRequest(requestId).get().getState() == RequestState.ACTIVE);
  }

  @Test
  public void testSlavePlacementSeparate() {
    initRequest();
    initFirstDeploy();

    saveAndSchedule(request.toBuilder().setInstances(Optional.of(2)).setSlavePlacement(Optional.of(SlavePlacement.SEPARATE)));

    sms.resourceOffers(driver, Arrays.asList(createOffer(20, 20000, "slave1", "host1"), createOffer(20, 20000, "slave1", "host1")));

    Assert.assertTrue(taskManager.getPendingTaskIds().size() == 1);
    Assert.assertTrue(taskManager.getActiveTaskIds().size() == 1);

    sms.resourceOffers(driver, Arrays.asList(createOffer(20, 20000, "slave1", "host1")));

    Assert.assertTrue(taskManager.getPendingTaskIds().size() == 1);
    Assert.assertTrue(taskManager.getActiveTaskIds().size() == 1);

    eventListener.taskHistoryUpdateEvent(new SingularityTaskHistoryUpdate(taskManager.getActiveTaskIds().get(0), System.currentTimeMillis(), ExtendedTaskState.TASK_CLEANING, Optional.<String>absent(), Optional.<String>absent()));

    sms.resourceOffers(driver, Arrays.asList(createOffer(20, 20000, "slave1", "host1")));

    Assert.assertTrue(taskManager.getPendingTaskIds().size() == 1);
    Assert.assertTrue(taskManager.getActiveTaskIds().size() == 1);

    sms.resourceOffers(driver, Arrays.asList(createOffer(20, 20000, "slave2", "host2")));

    Assert.assertTrue(taskManager.getPendingTaskIds().isEmpty());
    Assert.assertTrue(taskManager.getActiveTaskIds().size() == 2);
  }

  @Test
  public void testSlavePlacementOptimistic() {
    initRequest();
    initFirstDeploy();

    sms.resourceOffers(driver, Arrays.asList(createOffer(20, 20000, "slave1", "host1"), createOffer(20, 20000, "slave2", "host2")));

    saveAndSchedule(request.toBuilder().setInstances(Optional.of(3)).setSlavePlacement(Optional.of(SlavePlacement.OPTIMISTIC)));

    sms.resourceOffers(driver, Arrays.asList(createOffer(20, 20000, "slave1", "host1")));

    Assert.assertTrue(taskManager.getActiveTaskIds().size() < 3);

    sms.resourceOffers(driver, Arrays.asList(createOffer(20, 20000, "slave1", "host1")));

    Assert.assertTrue(taskManager.getActiveTaskIds().size() < 3);

    sms.resourceOffers(driver, Arrays.asList(createOffer(20, 20000, "slave2", "host2")));

    eventListener.taskHistoryUpdateEvent(new SingularityTaskHistoryUpdate(taskManager.getActiveTaskIds().get(0), System.currentTimeMillis(), ExtendedTaskState.TASK_CLEANING, Optional.<String>absent(), Optional.<String>absent()));

    Assert.assertTrue(taskManager.getPendingTaskIds().isEmpty());
    Assert.assertTrue(taskManager.getActiveTaskIds().size() == 3);
  }

  @Test
  public void testSlavePlacementOptimisticSingleOffer() {
    initRequest();
    initFirstDeploy();

    saveAndSchedule(request.toBuilder().setInstances(Optional.of(3)).setSlavePlacement(Optional.of(SlavePlacement.OPTIMISTIC)));

    sms.resourceOffers(driver, Arrays.asList(createOffer(20, 20000, "slave1", "host1"), createOffer(20, 20000, "slave2", "host2")));

    eventListener.taskHistoryUpdateEvent(new SingularityTaskHistoryUpdate(taskManager.getActiveTaskIds().get(0), System.currentTimeMillis(), ExtendedTaskState.TASK_CLEANING, Optional.<String>absent(), Optional.<String>absent()));

    Assert.assertTrue(taskManager.getPendingTaskIds().isEmpty());
    Assert.assertTrue(taskManager.getActiveTaskIds().size() == 3);
  }

  @Test
  public void testSlavePlacementGreedy() {
    initRequest();
    initFirstDeploy();

    saveAndSchedule(request.toBuilder().setInstances(Optional.of(3)).setSlavePlacement(Optional.of(SlavePlacement.GREEDY)));

    sms.resourceOffers(driver, Arrays.asList(createOffer(20, 20000, "slave1", "host1")));

    Assert.assertTrue(taskManager.getActiveTaskIds().size() == 3);
  }

  @Test
  public void testReservedSlaveAttribute() {
    Map<String, List<String>> reservedAttributes = new HashMap<>();
    reservedAttributes.put("reservedKey", Arrays.asList("reservedValue1"));
    configuration.setReserveSlavesWithAttributes(reservedAttributes);

    initRequest();
    initFirstDeploy();
    saveAndSchedule(request.toBuilder().setInstances(Optional.of(1)));

    sms.resourceOffers(driver, Arrays.asList(createOffer(20, 20000, "slave1", "host1", Optional.<String>absent(), ImmutableMap.of("reservedKey", "reservedValue1"))));

    Assert.assertTrue(taskManager.getActiveTaskIds().size() == 0);

    sms.resourceOffers(driver, Arrays.asList(createOffer(20, 20000, "slave2", "host2", Optional.<String>absent(), ImmutableMap.of("reservedKey", "notAReservedValue"))));

    Assert.assertTrue(taskManager.getActiveTaskIds().size() == 1);
  }

  @Test
  public void testReservedSlaveWithMatchinRequestAttribute() {
    Map<String, List<String>> reservedAttributes = new HashMap<>();
    reservedAttributes.put("reservedKey", Arrays.asList("reservedValue1"));
    configuration.setReserveSlavesWithAttributes(reservedAttributes);

    Map<String, String> reservedAttributesMap = ImmutableMap.of("reservedKey", "reservedValue1");
    initRequest();
    initFirstDeploy();
    saveAndSchedule(request.toBuilder().setInstances(Optional.of(1)));

    sms.resourceOffers(driver, Arrays.asList(createOffer(20, 20000, "slave1", "host1", Optional.<String>absent(), reservedAttributesMap)));

    Assert.assertTrue(taskManager.getActiveTaskIds().size() == 0);

    saveAndSchedule(request.toBuilder().setInstances(Optional.of(1)).setRequiredSlaveAttributes(Optional.of(reservedAttributesMap)));

    sms.resourceOffers(driver, Arrays.asList(createOffer(20, 20000, "slave1", "host1", Optional.<String>absent(), ImmutableMap.of("reservedKey", "reservedValue1"))));

    Assert.assertTrue(taskManager.getActiveTaskIds().size() == 1);
  }

  @Test
  public void testAllowedSlaveAttributes() {
    Map<String, List<String>> reservedAttributes = new HashMap<>();
    reservedAttributes.put("reservedKey", Arrays.asList("reservedValue1"));
    configuration.setReserveSlavesWithAttributes(reservedAttributes);

    Map<String, String> allowedAttributes = new HashMap<>();
    allowedAttributes.put("reservedKey", "reservedValue1");

    initRequest();
    initFirstDeploy();
    saveAndSchedule(request.toBuilder().setInstances(Optional.of(1)));

    sms.resourceOffers(driver, Arrays.asList(createOffer(20, 20000, "slave1", "host1", Optional.<String>absent(), ImmutableMap.of("reservedKey", "reservedValue1"))));

    Assert.assertTrue(taskManager.getActiveTaskIds().size() == 0);

    saveAndSchedule(request.toBuilder().setInstances(Optional.of(1)).setAllowedSlaveAttributes(Optional.of(allowedAttributes)));

    sms.resourceOffers(driver, Arrays.asList(createOffer(20, 20000, "slave1", "host1", Optional.<String>absent(), ImmutableMap.of("reservedKey", "reservedValue1"))));

    Assert.assertTrue(taskManager.getActiveTaskIds().size() == 1);
  }

  @Test
  public void testRequiredSlaveAttributesForRequest() {
    Map<String, String> requiredAttributes = new HashMap<>();
    requiredAttributes.put("requiredKey", "requiredValue1");

    initRequest();
    initFirstDeploy();
    saveAndSchedule(request.toBuilder().setInstances(Optional.of(1)).setRequiredSlaveAttributes(Optional.of(requiredAttributes)));

    sms.resourceOffers(driver, Arrays.asList(createOffer(20, 20000, "slave1", "host1", Optional.<String>absent(), ImmutableMap.of("requiredKey", "notTheRightValue"))));
    sms.resourceOffers(driver, Arrays.asList(createOffer(20, 20000, "slave2", "host2", Optional.<String>absent(), ImmutableMap.of("notTheRightKey", "requiredValue1"))));

    Assert.assertTrue(taskManager.getActiveTaskIds().size() == 0);

    sms.resourceOffers(driver, Arrays.asList(createOffer(20, 20000, "slave2", "host2", Optional.<String>absent(), requiredAttributes)));

    Assert.assertTrue(taskManager.getActiveTaskIds().size() == 1);
  }

  @Test
  public void testMultipleRequiredAttributes() {
    Map<String, String> requiredAttributes = new HashMap<>();
    requiredAttributes.put("requiredKey1", "requiredValue1");
    requiredAttributes.put("requiredKey2", "requiredValue2");

    initRequest();
    initFirstDeploy();
    saveAndSchedule(request.toBuilder().setInstances(Optional.of(1)).setRequiredSlaveAttributes(Optional.of(requiredAttributes)));

    sms.resourceOffers(driver, Arrays.asList(createOffer(20, 20000, "slave1", "host1", Optional.<String>absent(), ImmutableMap.of("requiredKey1", "requiredValue1"))));
    sms.resourceOffers(driver, Arrays.asList(createOffer(20, 20000, "slave2", "host2", Optional.<String>absent(), ImmutableMap.of("requiredKey1", "requiredValue1", "someotherkey", "someothervalue"))));

    Assert.assertTrue(taskManager.getActiveTaskIds().size() == 0);

    sms.resourceOffers(driver, Arrays.asList(createOffer(20, 20000, "slave2", "host2", Optional.<String>absent(), requiredAttributes)));

    Assert.assertTrue(taskManager.getActiveTaskIds().size() == 1);
  }

  @Test
  public void testLBCleanup() {
    initLoadBalancedRequest();
    initFirstDeploy();

    configuration.setLoadBalancerRemovalGracePeriodMillis(10000);

    SingularityTask task = launchTask(request, firstDeploy, 1, TaskState.TASK_RUNNING);

    saveLoadBalancerState(BaragonRequestState.SUCCESS, task.getTaskId(), LoadBalancerRequestType.ADD);

    statusUpdate(task, TaskState.TASK_FAILED);

    Assert.assertTrue(!taskManager.getLBCleanupTasks().isEmpty());

    testingLbClient.setNextBaragonRequestState(BaragonRequestState.WAITING);

    cleaner.drainCleanupQueue();
    Assert.assertTrue(!taskManager.getLBCleanupTasks().isEmpty());

    Optional<SingularityLoadBalancerUpdate> lbUpdate = taskManager.getLoadBalancerState(task.getTaskId(), LoadBalancerRequestType.REMOVE);

    Assert.assertTrue(lbUpdate.isPresent());
    Assert.assertTrue(lbUpdate.get().getLoadBalancerState() == BaragonRequestState.WAITING);

    testingLbClient.setNextBaragonRequestState(BaragonRequestState.FAILED);

    cleaner.drainCleanupQueue();
    Assert.assertTrue(!taskManager.getLBCleanupTasks().isEmpty());

    lbUpdate = taskManager.getLoadBalancerState(task.getTaskId(), LoadBalancerRequestType.REMOVE);

    Assert.assertTrue(lbUpdate.isPresent());
    Assert.assertTrue(lbUpdate.get().getLoadBalancerState() == BaragonRequestState.FAILED);

    testingLbClient.setNextBaragonRequestState(BaragonRequestState.SUCCESS);

    cleaner.drainCleanupQueue();

    Assert.assertTrue(!taskManager.getLBCleanupTasks().isEmpty());

    configuration.setLoadBalancerRemovalGracePeriodMillis(0);
    cleaner.drainCleanupQueue();

    Assert.assertTrue(taskManager.getLBCleanupTasks().isEmpty());
    lbUpdate = taskManager.getLoadBalancerState(task.getTaskId(), LoadBalancerRequestType.REMOVE);

    Assert.assertTrue(lbUpdate.isPresent());
    Assert.assertTrue(lbUpdate.get().getLoadBalancerState() == BaragonRequestState.SUCCESS);
    Assert.assertTrue(lbUpdate.get().getLoadBalancerRequestId().getAttemptNumber() == 2);
  }

  @Test
  public void testUnpauseOnDeploy() {
    initRequest();
    initFirstDeploy();

    requestManager.pause(request, System.currentTimeMillis(), Optional.<String>absent(), Optional.<String>absent());

    boolean exception = false;

    try {
      deploy("d2");
    } catch (Exception e) {
      exception = true;
    }

    Assert.assertTrue(exception);

    deploy("d3", Optional.of(true));

    Assert.assertTrue(requestManager.getRequest(requestId).get().getState() == RequestState.DEPLOYING_TO_UNPAUSE);

    scheduler.drainPendingQueue(stateCacheProvider.get());
    sms.resourceOffers(driver, Arrays.asList(createOffer(20, 20000, "slave1", "host1")));
    statusUpdate(taskManager.getActiveTasks().get(0), TaskState.TASK_FAILED);

    deployChecker.checkDeploys();

    Assert.assertTrue(requestManager.getRequest(requestId).get().getState() == RequestState.PAUSED);

    Assert.assertTrue(taskManager.getActiveTaskIds().isEmpty());
    Assert.assertTrue(taskManager.getPendingTaskIds().isEmpty());
    Assert.assertTrue(requestManager.getPendingRequests().isEmpty());

    deploy("d4", Optional.of(true));

    Assert.assertTrue(requestManager.getRequest(requestId).get().getState() == RequestState.DEPLOYING_TO_UNPAUSE);

    scheduler.drainPendingQueue(stateCacheProvider.get());
    sms.resourceOffers(driver, Arrays.asList(createOffer(20, 20000, "slave1", "host1")));

    statusUpdate(taskManager.getActiveTasks().get(0), TaskState.TASK_RUNNING);
    deployChecker.checkDeploys();

    RequestState requestState = requestManager.getRequest(requestId).get().getState();

    Assert.assertTrue(requestState == RequestState.ACTIVE);
  }

  @Test
  public void testSkipDeployHealthchecks() {
    initRequest();

    final String deployId = "deploy_test";

    SingularityDeployBuilder db = new SingularityDeployBuilder(requestId, deployId);
    db.setHealthcheckUri(Optional.of("http://uri"));
    db.setSkipHealthchecksOnDeploy(Optional.of(true));

    SingularityDeploy deploy = initDeploy(db, System.currentTimeMillis());

    deployChecker.checkDeploys();

    Assert.assertTrue(!deployManager.getDeployResult(requestId, deployId).isPresent());

    launchTask(request, deploy, System.currentTimeMillis(), 1, TaskState.TASK_RUNNING);

    deployChecker.checkDeploys();

    Assert.assertEquals(DeployState.SUCCEEDED, deployManager.getDeployResult(requestId, deployId).get().getDeployState());
  }

  @Test
  public void testReconciliation() {
    Assert.assertTrue(!taskReconciliation.isReconciliationRunning());

    configuration.setCheckReconcileWhenRunningEveryMillis(1);

    initRequest();
    initFirstDeploy();

    Assert.assertTrue(taskReconciliation.startReconciliation() == ReconciliationState.STARTED);
    sleep(50);
    Assert.assertTrue(!taskReconciliation.isReconciliationRunning());

    SingularityTask taskOne = launchTask(request, firstDeploy, 1, TaskState.TASK_STARTING);
    SingularityTask taskTwo = launchTask(request, firstDeploy, 2, TaskState.TASK_RUNNING);

    saveLastActiveTaskStatus(taskOne, Optional.<TaskStatus>absent(), -1000);

    Assert.assertTrue(taskReconciliation.startReconciliation() == ReconciliationState.STARTED);
    Assert.assertTrue(taskReconciliation.startReconciliation() == ReconciliationState.ALREADY_RUNNING);

    sleep(50);
    Assert.assertTrue(taskReconciliation.isReconciliationRunning());

    saveLastActiveTaskStatus(taskOne, Optional.of(buildTaskStatus(taskOne)), +1000);

    sleep(50);
    Assert.assertTrue(taskReconciliation.isReconciliationRunning());

    saveLastActiveTaskStatus(taskTwo, Optional.of(buildTaskStatus(taskTwo)), +1000);

    sleep(50);

    Assert.assertTrue(!taskReconciliation.isReconciliationRunning());
  }


  @Test
  public void testSchedulerPriority() {
    SingularityRequest request1 = buildRequest("request1");
    SingularityRequest request2 = buildRequest("request2");
    SingularityRequest request3 = buildRequest("request3");

    SingularityDeploy deploy1 = initAndFinishDeploy(request1, "r1d1");
    SingularityDeploy deploy2 = initAndFinishDeploy(request2, "r2d2");
    SingularityDeploy deploy3 = initAndFinishDeploy(request3, "r3d3");

    launchTask(request1, deploy1, 2, 1, TaskState.TASK_RUNNING);
    launchTask(request2, deploy2, 1, 1, TaskState.TASK_RUNNING);
    launchTask(request2, deploy2, 10, 1, TaskState.TASK_RUNNING);

    // r3 should have priority (never launched)
    // r1 last launch at 2
    // r2 last launch at 10

    List<SingularityTaskRequest> requests = Arrays.asList(buildTaskRequest(request1, deploy1, 100), buildTaskRequest(request2, deploy2, 101), buildTaskRequest(request3, deploy3, 95));
    schedulerPriority.sortTaskRequestsInPriorityOrder(requests);

    Assert.assertTrue(requests.get(0).getRequest().getId().equals(request3.getId()));
    Assert.assertTrue(requests.get(1).getRequest().getId().equals(request1.getId()));
    Assert.assertTrue(requests.get(2).getRequest().getId().equals(request2.getId()));

    schedulerPriority.notifyTaskLaunched(new SingularityTaskId(request3.getId(), deploy3.getId(), 500, 1, "host", "rack"));

    requests = Arrays.asList(buildTaskRequest(request1, deploy1, 100), buildTaskRequest(request2, deploy2, 101), buildTaskRequest(request3, deploy3, 95));
    schedulerPriority.sortTaskRequestsInPriorityOrder(requests);

    Assert.assertTrue(requests.get(0).getRequest().getId().equals(request1.getId()));
    Assert.assertTrue(requests.get(1).getRequest().getId().equals(request2.getId()));
    Assert.assertTrue(requests.get(2).getRequest().getId().equals(request3.getId()));
  }

  @Test
  public void badPauseExpires() {
    initRequest();

    requestManager.createCleanupRequest(new SingularityRequestCleanup(Optional.<String>absent(), RequestCleanupType.PAUSING, System.currentTimeMillis(),
        Optional.<Boolean>absent(), requestId, Optional.<String>absent(), Optional.<Boolean> absent(), Optional.<String>absent(), Optional.<String>absent()));

    cleaner.drainCleanupQueue();

    Assert.assertTrue(!requestManager.getCleanupRequests().isEmpty());
    configuration.setCleanupEverySeconds(0);

    sleep(1);
    cleaner.drainCleanupQueue();

    Assert.assertTrue(requestManager.getCleanupRequests().isEmpty());
  }

  @Test
  public void testPauseLbCleanup() {
    initLoadBalancedRequest();
    initFirstDeploy();

    requestManager.saveLbCleanupRequest(new SingularityRequestLbCleanup(requestId, Sets.newHashSet("test"), "/basepath", Collections.<String>emptyList(), Optional.<SingularityLoadBalancerUpdate>absent()));

    requestManager.pause(request, System.currentTimeMillis(), Optional.<String>absent(), Optional.<String>absent());

    testingLbClient.setNextBaragonRequestState(BaragonRequestState.WAITING);

    cleaner.drainCleanupQueue();
    Assert.assertTrue(!requestManager.getLbCleanupRequestIds().isEmpty());

    Optional<SingularityLoadBalancerUpdate> lbUpdate = requestManager.getLbCleanupRequest(requestId).get().getLoadBalancerUpdate();

    Assert.assertTrue(lbUpdate.isPresent());
    Assert.assertTrue(lbUpdate.get().getLoadBalancerState() == BaragonRequestState.WAITING);

    testingLbClient.setNextBaragonRequestState(BaragonRequestState.FAILED);

    cleaner.drainCleanupQueue();
    Assert.assertTrue(!requestManager.getLbCleanupRequestIds().isEmpty());

    lbUpdate = requestManager.getLbCleanupRequest(requestId).get().getLoadBalancerUpdate();

    Assert.assertTrue(lbUpdate.isPresent());
    Assert.assertTrue(lbUpdate.get().getLoadBalancerState() == BaragonRequestState.FAILED);

    testingLbClient.setNextBaragonRequestState(BaragonRequestState.SUCCESS);

    cleaner.drainCleanupQueue();
    Assert.assertTrue(requestManager.getLbCleanupRequestIds().isEmpty());
  }

  @Test
  public void testPause() {
    initRequest();
    initFirstDeploy();

    SingularityTask taskOne = startTask(firstDeploy);

    requestResource.pause(requestId, Optional.<SingularityPauseRequest> absent());

    cleaner.drainCleanupQueue();

    Assert.assertEquals(1, taskManager.getKilledTaskIdRecords().size());

    statusUpdate(taskOne, TaskState.TASK_KILLED);

    resourceOffers();

    Assert.assertEquals(0, taskManager.getActiveTaskIds().size());
    Assert.assertEquals(0, taskManager.getPendingTasks().size());
    Assert.assertEquals(RequestState.PAUSED, requestManager.getRequest(requestId).get().getState());
    Assert.assertEquals(requestId, requestManager.getPausedRequests().iterator().next().getRequest().getId());

    requestResource.unpause(requestId, Optional.<SingularityUnpauseRequest> absent());

    resourceOffers();

    Assert.assertEquals(1, taskManager.getActiveTaskIds().size());
    Assert.assertEquals(0, taskManager.getPendingTasks().size());

    Assert.assertEquals(RequestState.ACTIVE, requestManager.getRequest(requestId).get().getState());
    Assert.assertEquals(requestId, requestManager.getActiveRequests().iterator().next().getRequest().getId());
  }

  @Test
  public void testExpiringPause() {
    initRequest();
    initFirstDeploy();

    SingularityTask taskOne = startTask(firstDeploy);

    requestResource.pause(requestId, Optional.of(new SingularityPauseRequest(Optional.<Boolean> absent(), Optional.of(1L), Optional.<String> absent(), Optional.<String>absent())));

    cleaner.drainCleanupQueue();

    Assert.assertEquals(1, taskManager.getKilledTaskIdRecords().size());

    statusUpdate(taskOne, TaskState.TASK_KILLED);

    resourceOffers();

    Assert.assertEquals(0, taskManager.getActiveTaskIds().size());
    Assert.assertEquals(0, taskManager.getPendingTasks().size());
    Assert.assertEquals(RequestState.PAUSED, requestManager.getRequest(requestId).get().getState());
    Assert.assertEquals(requestId, requestManager.getPausedRequests().iterator().next().getRequest().getId());

    try {
      Thread.sleep(2);
    } catch (InterruptedException ie){
    }

    expiringUserActionPoller.runActionOnPoll();

    resourceOffers();

    Assert.assertEquals(1, taskManager.getActiveTaskIds().size());
    Assert.assertEquals(0, taskManager.getPendingTasks().size());

    Assert.assertEquals(RequestState.ACTIVE, requestManager.getRequest(requestId).get().getState());
    Assert.assertEquals(requestId, requestManager.getActiveRequests().iterator().next().getRequest().getId());
  }

  @Test
  public void testBounce() {
    initRequest();

    requestResource.scale(requestId, new SingularityScaleRequest(Optional.of(3), Optional.<Long> absent(), Optional.<Boolean> absent(), Optional.<String> absent(), Optional.<String>absent()));

    initFirstDeploy();

    SingularityTask taskOne = startTask(firstDeploy, 1);
    SingularityTask taskTwo = startTask(firstDeploy, 2);
    SingularityTask taskThree = startTask(firstDeploy, 3);

    requestResource.bounce(requestId, Optional.<SingularityBounceRequest> absent());

    Assert.assertTrue(requestManager.cleanupRequestExists(requestId));

    cleaner.drainCleanupQueue();

    Assert.assertTrue(!requestManager.cleanupRequestExists(requestId));
    Assert.assertTrue(taskManager.getCleanupTaskIds().size() == 3);

    cleaner.drainCleanupQueue();

    Assert.assertTrue(!requestManager.cleanupRequestExists(requestId));
    Assert.assertTrue(taskManager.getCleanupTaskIds().size() == 3);

    resourceOffers();

    Assert.assertTrue(taskManager.getActiveTaskIds().size() == 6);

    cleaner.drainCleanupQueue();

    Assert.assertTrue(taskManager.getCleanupTaskIds().size() == 3);

    for (SingularityTask task : taskManager.getActiveTasks()) {
      if (!task.getTaskId().equals(taskOne.getTaskId()) && !task.getTaskId().equals(taskTwo.getTaskId()) && !task.getTaskId().equals(taskThree.getTaskId())) {
        statusUpdate(task, TaskState.TASK_RUNNING, Optional.of(1L));
      }
    }

    cleaner.drainCleanupQueue();

    Assert.assertTrue(taskManager.getCleanupTaskIds().isEmpty());
    Assert.assertTrue(taskManager.getKilledTaskIdRecords().size() == 3);
  }

  @Test
  public void testExpiringBounceGoesAway() {
    initRequest();
    initFirstDeploy();

    startTask(firstDeploy, 1);

    requestResource.bounce(requestId,
        Optional.of(new SingularityBounceRequest(Optional.of(false), Optional.<Boolean> absent(), Optional.of(1L), Optional.<String> absent(), Optional.of("msg"))));

    cleaner.drainCleanupQueue();
    resourceOffers();
    runLaunchedTasks();
    cleaner.drainCleanupQueue();
    killKilledTasks();

    Assert.assertTrue(taskManager.getCleanupTaskIds().isEmpty());
    Assert.assertEquals(1, taskManager.getActiveTaskIds().size());

    Assert.assertTrue(!requestManager.getExpiringBounce(requestId).isPresent());
  }

  @Test
  public void testExpiringNonIncrementalBounce() {
    initWithTasks(3);

    requestResource.bounce(requestId,
        Optional.of(new SingularityBounceRequest(Optional.<Boolean> absent(), Optional.<Boolean> absent(), Optional.of(1L), Optional.of("aid"), Optional.<String> absent())));

    Assert.assertTrue(!requestManager.getCleanupRequests().get(0).getMessage().isPresent());
    Assert.assertEquals("aid", requestManager.getCleanupRequests().get(0).getActionId().get());

    // creates cleanup tasks:
    cleaner.drainCleanupQueue();

    Assert.assertEquals(1, requestManager.getPendingRequests().size());
    Assert.assertEquals(0, requestManager.getCleanupRequests().size());
    Assert.assertEquals(3, taskManager.getCleanupTaskIds().size());

    // should have 1 pending task and 2 launched

    resourceOffersByNumTasks(2);

    Assert.assertEquals(1, taskManager.getPendingTasks().size());
    Assert.assertEquals(5, taskManager.getActiveTaskIds().size());
    Assert.assertEquals(3, taskManager.getCleanupTaskIds().size());
    Assert.assertEquals(0, requestManager.getPendingRequests().size());
    Assert.assertEquals(0, requestManager.getCleanupRequests().size());

    try {
      Thread.sleep(1);
    } catch (InterruptedException ie) {
    }

    expiringUserActionPoller.runActionOnPoll();

    resourceOffers();
    cleaner.drainCleanupQueue();
    killKilledTasks();

    Assert.assertEquals(3, taskManager.getActiveTaskIds().size());
    Assert.assertEquals(0, taskManager.getPendingTasks().size());
    Assert.assertEquals(0, taskManager.getCleanupTaskIds().size());
    Assert.assertEquals(0, requestManager.getPendingRequests().size());
    Assert.assertEquals(0, requestManager.getCleanupRequests().size());
  }

  @Test
  public void testExpiringIncrementalBounce() {
    initRequest();

    requestResource.scale(requestId, new SingularityScaleRequest(Optional.of(3), Optional.<Long> absent(), Optional.<Boolean> absent(), Optional.<String> absent(), Optional.<String>absent()));

    initFirstDeploy();

    startTask(firstDeploy, 1);
    startTask(firstDeploy, 2);
    startTask(firstDeploy, 3);

    requestResource.bounce(requestId,
        Optional.of(new SingularityBounceRequest(Optional.of(true), Optional.<Boolean> absent(), Optional.of(1L), Optional.<String> absent(), Optional.of("msg"))));

    Assert.assertTrue(requestManager.cleanupRequestExists(requestId));
    Assert.assertEquals("msg", requestManager.getCleanupRequests().get(0).getMessage().get());
    Assert.assertTrue(requestManager.getCleanupRequests().get(0).getActionId().isPresent());

    String actionId = requestManager.getCleanupRequests().get(0).getActionId().get();

    cleaner.drainCleanupQueue();

    Assert.assertTrue(!requestManager.cleanupRequestExists(requestId));
    Assert.assertTrue(taskManager.getCleanupTaskIds().size() == 3);

    Assert.assertEquals("msg", taskManager.getCleanupTasks().get(0).getMessage().get());
    Assert.assertEquals(actionId, taskManager.getCleanupTasks().get(0).getActionId().get());

    startTask(firstDeploy, 4);
//    launchTask(request, firstDeploy, 5, TaskState.TASK_STARTING);

    cleaner.drainCleanupQueue();

    Assert.assertEquals(1, taskManager.getKilledTaskIdRecords().size());
    Assert.assertEquals(4, taskManager.getActiveTaskIds().size());

    try {
      Thread.sleep(2);
    } catch (InterruptedException ie) {}

    expiringUserActionPoller.runActionOnPoll();

    cleaner.drainCleanupQueue();

    resourceOffers();

    killKilledTasks();

    Assert.assertTrue(!requestManager.getExpiringBounce(requestId).isPresent());
    Assert.assertTrue(requestManager.getPendingRequests().isEmpty());
    Assert.assertTrue(taskManager.getPendingTaskIds().isEmpty());
    Assert.assertTrue(taskManager.getActiveTaskIds().size() == 3);
    Assert.assertTrue(!requestManager.cleanupRequestExists(requestId));
    Assert.assertTrue(taskManager.getCleanupTasks().isEmpty());
  }

  @Test
  public void testIncrementalBounceShutsDownOldTasksPerNewHealthyTask() {
    initRequest();

    requestResource.scale(requestId, new SingularityScaleRequest(Optional.of(3), Optional.<Long> absent(), Optional.<Boolean> absent(), Optional.<String> absent(), Optional.<String>absent()));

    initFirstDeploy();

    startTask(firstDeploy, 1);
    startTask(firstDeploy, 2);
    startTask(firstDeploy, 3);

    requestResource.bounce(requestId,
        Optional.of(new SingularityBounceRequest(Optional.of(true), Optional.<Boolean>absent(), Optional.of(1L), Optional.<String>absent(), Optional.of("msg"))));

    Assert.assertTrue(requestManager.cleanupRequestExists(requestId));

    cleaner.drainCleanupQueue();

    Assert.assertTrue(!requestManager.cleanupRequestExists(requestId));
    Assert.assertEquals(3, taskManager.getCleanupTaskIds().size());

    SingularityTask newTask = launchTask(request, firstDeploy, 5, TaskState.TASK_STARTING);

    cleaner.drainCleanupQueue();

    Assert.assertEquals(0, taskManager.getKilledTaskIdRecords().size());
    Assert.assertEquals(4, taskManager.getActiveTaskIds().size());

    statusUpdate(newTask, TaskState.TASK_RUNNING);

    cleaner.drainCleanupQueue();

    Assert.assertEquals(1, taskManager.getKilledTaskIdRecords().size());
    Assert.assertEquals(4, taskManager.getActiveTaskIds().size());
  }

  @Test
  public void testIncrementalBounce() {
    initRequest();

    SingularityRequest request = requestResource.getRequest(requestId).getRequest();

    requestResource.postRequest(request.toBuilder()
        .setSlavePlacement(Optional.of(SlavePlacement.SEPARATE_BY_REQUEST))
        .setInstances(Optional.of(2)).build()
        );

    initHCDeploy();

    SingularityTask taskOne = startSeparatePlacementTask(firstDeploy, 1);
    SingularityTask taskTwo = startSeparatePlacementTask(firstDeploy, 2);

    requestManager.createCleanupRequest(new SingularityRequestCleanup(user, RequestCleanupType.INCREMENTAL_BOUNCE, System.currentTimeMillis(),
        Optional.<Boolean>absent(), requestId, Optional.of(firstDeployId), Optional.<Boolean> absent(), Optional.<String>absent(), Optional.<String>absent()));

    Assert.assertTrue(requestManager.cleanupRequestExists(requestId));

    cleaner.drainCleanupQueue();

    Assert.assertTrue(!requestManager.cleanupRequestExists(requestId));
    Assert.assertEquals(2, taskManager.getCleanupTaskIds().size());

    resourceOffers(3);

    SingularityTask taskThree = null;

    for (SingularityTask task : taskManager.getActiveTasks()) {
      if (!task.getTaskId().equals(taskOne.getTaskId()) && !task.getTaskId().equals(taskTwo.getTaskId())) {
        taskThree = task;
      }
    }

    statusUpdate(taskThree, TaskState.TASK_RUNNING, Optional.of(1L));
    Assert.assertEquals(3, taskManager.getActiveTaskIds().size());

    cleaner.drainCleanupQueue();

    // No old tasks should be killed before new ones pass healthchecks
    Assert.assertEquals(2, taskManager.getCleanupTaskIds().size());
    taskManager.saveHealthcheckResult(new SingularityTaskHealthcheckResult(Optional.of(200), Optional.of(1000L), System.currentTimeMillis(), Optional.<String> absent(), Optional.<String> absent(), taskThree.getTaskId()));

    cleaner.drainCleanupQueue();
    Assert.assertEquals(1, taskManager.getCleanupTaskIds().size());

    statusUpdate(taskOne, TaskState.TASK_KILLED);

    resourceOffers(3);

    SingularityTask taskFour = null;

    for (SingularityTask task : taskManager.getActiveTasks()) {
      if (!task.getTaskId().equals(taskOne.getTaskId()) && !task.getTaskId().equals(taskTwo.getTaskId()) && !task.getTaskId().equals(taskThree.getTaskId())) {
        taskFour = task;
      }
    }

    statusUpdate(taskFour, TaskState.TASK_RUNNING, Optional.of(1L));
    taskManager.saveHealthcheckResult(new SingularityTaskHealthcheckResult(Optional.of(200), Optional.of(1000L), System.currentTimeMillis(), Optional.<String> absent(), Optional.<String> absent(), taskFour.getTaskId()));

    cleaner.drainCleanupQueue();

    Assert.assertTrue(taskManager.getCleanupTaskIds().isEmpty());
  }

  @Test
  public void testScheduledNotification() {
    schedule = "0 0 * * * ?"; // run every hour
    initScheduledRequest();
    initFirstDeploy();

    configuration.setWarnIfScheduledJobIsRunningForAtLeastMillis(Long.MAX_VALUE);
    configuration.setWarnIfScheduledJobIsRunningPastNextRunPct(200);

    final long now = System.currentTimeMillis();

    SingularityTask firstTask = launchTask(request, firstDeploy, now - TimeUnit.HOURS.toMillis(3), 1, TaskState.TASK_RUNNING);

    scheduledJobPoller.runActionOnPoll();

    Mockito.verify(mailer, Mockito.times(0)).sendTaskOverdueMail(Matchers.<Optional<SingularityTask>> any(), Matchers.<SingularityTaskId> any(), Matchers.<SingularityRequest> any(), Matchers.anyLong(), Matchers.anyLong());

    configuration.setWarnIfScheduledJobIsRunningForAtLeastMillis(TimeUnit.HOURS.toMillis(1));

    scheduledJobPoller.runActionOnPoll();

    Mockito.verify(mailer, Mockito.times(1)).sendTaskOverdueMail(Matchers.<Optional<SingularityTask>> any(), Matchers.<SingularityTaskId> any(), Matchers.<SingularityRequest> any(), Matchers.anyLong(), Matchers.anyLong());

    scheduledJobPoller.runActionOnPoll();

    Mockito.verify(mailer, Mockito.times(1)).sendTaskOverdueMail(Matchers.<Optional<SingularityTask>> any(), Matchers.<SingularityTaskId> any(), Matchers.<SingularityRequest> any(), Matchers.anyLong(), Matchers.anyLong());

    statusUpdate(firstTask, TaskState.TASK_FINISHED);

    Optional<SingularityDeployStatistics> deployStatistics = deployManager.getDeployStatistics(requestId, firstDeployId);

    long oldAvg = deployStatistics.get().getAverageRuntimeMillis().get();

    Assert.assertTrue(deployStatistics.get().getNumTasks() == 1);
    Assert.assertTrue(deployStatistics.get().getAverageRuntimeMillis().get() > 1 && deployStatistics.get().getAverageRuntimeMillis().get() < TimeUnit.DAYS.toMillis(1));

    configuration.setWarnIfScheduledJobIsRunningForAtLeastMillis(1);

    SingularityTask secondTask = launchTask(request, firstDeploy, now - 500, 1, TaskState.TASK_RUNNING);

    scheduledJobPoller.runActionOnPoll();

    Mockito.verify(mailer, Mockito.times(1)).sendTaskOverdueMail(Matchers.<Optional<SingularityTask>> any(), Matchers.<SingularityTaskId> any(), Matchers.<SingularityRequest> any(), Matchers.anyLong(), Matchers.anyLong());

    statusUpdate(secondTask, TaskState.TASK_FINISHED);

    deployStatistics = deployManager.getDeployStatistics(requestId, firstDeployId);

    Assert.assertTrue(deployStatistics.get().getNumTasks() == 2);
    Assert.assertTrue(deployStatistics.get().getAverageRuntimeMillis().get() > 1 && deployStatistics.get().getAverageRuntimeMillis().get() < oldAvg);

    saveRequest(request.toBuilder().setScheduledExpectedRuntimeMillis(Optional.of(1L)).build());

    SingularityTask thirdTask = launchTask(request, firstDeploy, now - 502, 1, TaskState.TASK_RUNNING);

    scheduledJobPoller.runActionOnPoll();

    Mockito.verify(mailer, Mockito.times(2)).sendTaskOverdueMail(Matchers.<Optional<SingularityTask>> any(), Matchers.<SingularityTaskId> any(), Matchers.<SingularityRequest> any(), Matchers.anyLong(), Matchers.anyLong());

    taskManager.deleteTaskHistory(thirdTask.getTaskId());

    scheduledJobPoller.runActionOnPoll();

    Mockito.verify(mailer, Mockito.times(3)).sendTaskOverdueMail(Matchers.<Optional<SingularityTask>> any(), Matchers.<SingularityTaskId> any(), Matchers.<SingularityRequest> any(), Matchers.anyLong(), Matchers.anyLong());
  }

  @Test
  public void testBasicSlaveAndRackState() {
    sms.resourceOffers(driver, Arrays.asList(createOffer(1, 1, "slave1", "host1", Optional.of("rack1"))));
    sms.resourceOffers(driver, Arrays.asList(createOffer(1, 1, "slave2", "host2", Optional.of("rack2"))));
    sms.resourceOffers(driver, Arrays.asList(createOffer(1, 1, "slave1", "host1", Optional.of("rack1"))));

    Assert.assertEquals(1, slaveManager.getHistory("slave1").size());
    Assert.assertTrue(slaveManager.getNumObjectsAtState(MachineState.ACTIVE) == 2);
    Assert.assertTrue(rackManager.getNumObjectsAtState(MachineState.ACTIVE) == 2);

    Assert.assertTrue(slaveManager.getObject("slave1").get().getCurrentState().equals(slaveManager.getHistory("slave1").get(0)));

    sms.slaveLost(driver, SlaveID.newBuilder().setValue("slave1").build());

    Assert.assertTrue(slaveManager.getNumObjectsAtState(MachineState.ACTIVE) == 1);
    Assert.assertTrue(rackManager.getNumObjectsAtState(MachineState.ACTIVE) == 1);

    Assert.assertTrue(slaveManager.getNumObjectsAtState(MachineState.DEAD) == 1);
    Assert.assertTrue(rackManager.getNumObjectsAtState(MachineState.DEAD) == 1);

    Assert.assertTrue(slaveManager.getObject("slave1").get().getCurrentState().getState() == MachineState.DEAD);
    Assert.assertTrue(rackManager.getObject("rack1").get().getCurrentState().getState() == MachineState.DEAD);

    sms.resourceOffers(driver, Arrays.asList(createOffer(1, 1, "slave3", "host3", Optional.of("rack1"))));

    Assert.assertTrue(slaveManager.getNumObjectsAtState(MachineState.ACTIVE) == 2);
    Assert.assertTrue(rackManager.getNumObjectsAtState(MachineState.ACTIVE) == 2);
    Assert.assertTrue(slaveManager.getNumObjectsAtState(MachineState.DEAD) == 1);

    Assert.assertTrue(rackManager.getHistory("rack1").size() == 3);

    sms.resourceOffers(driver, Arrays.asList(createOffer(1, 1, "slave1", "host1", Optional.of("rack1"))));

    Assert.assertTrue(slaveManager.getNumObjectsAtState(MachineState.ACTIVE) == 3);
    Assert.assertTrue(rackManager.getNumObjectsAtState(MachineState.ACTIVE) == 2);

    sms.slaveLost(driver, SlaveID.newBuilder().setValue("slave1").build());

    Assert.assertTrue(slaveManager.getNumObjectsAtState(MachineState.ACTIVE) == 2);
    Assert.assertTrue(rackManager.getNumObjectsAtState(MachineState.ACTIVE) == 2);
    Assert.assertTrue(slaveManager.getNumObjectsAtState(MachineState.DEAD) == 1);
    Assert.assertTrue(slaveManager.getHistory("slave1").size() == 4);

    sms.slaveLost(driver, SlaveID.newBuilder().setValue("slave1").build());

    Assert.assertTrue(slaveManager.getNumObjectsAtState(MachineState.ACTIVE) == 2);
    Assert.assertTrue(rackManager.getNumObjectsAtState(MachineState.ACTIVE) == 2);
    Assert.assertTrue(slaveManager.getNumObjectsAtState(MachineState.DEAD) == 1);
    Assert.assertTrue(slaveManager.getHistory("slave1").size() == 4);

    slaveManager.deleteObject("slave1");

    Assert.assertTrue(slaveManager.getNumObjectsAtState(MachineState.DEAD) == 0);
    Assert.assertTrue(slaveManager.getNumObjectsAtState(MachineState.ACTIVE) == 2);
    Assert.assertTrue(slaveManager.getHistory("slave1").isEmpty());
  }

  @Test
  public void testDecommissioning() {
    initRequest();
    initFirstDeploy();

    saveAndSchedule(request.toBuilder().setInstances(Optional.of(2)));

    scheduler.drainPendingQueue(stateCacheProvider.get());

    sms.resourceOffers(driver, Arrays.asList(createOffer(1, 129, "slave1", "host1", Optional.of("rack1"))));
    sms.resourceOffers(driver, Arrays.asList(createOffer(1, 129, "slave2", "host2", Optional.of("rack1"))));
    sms.resourceOffers(driver, Arrays.asList(createOffer(1, 129, "slave3", "host3", Optional.of("rack2"))));
    sms.resourceOffers(driver, Arrays.asList(createOffer(1, 129, "slave4", "host4", Optional.of("rack2"))));


    for (SingularityTask task : taskManager.getTasksOnSlave(taskManager.getActiveTaskIds(), slaveManager.getObject("slave1").get())) {
      statusUpdate(task, TaskState.TASK_RUNNING);
    }
    for (SingularityTask task : taskManager.getTasksOnSlave(taskManager.getActiveTaskIds(), slaveManager.getObject("slave2").get())) {
      statusUpdate(task, TaskState.TASK_RUNNING);
    }

    Assert.assertTrue(rackManager.getNumObjectsAtState(MachineState.ACTIVE) == 2);
    Assert.assertTrue(slaveManager.getNumObjectsAtState(MachineState.ACTIVE) == 4);

    Assert.assertTrue(taskManager.getTasksOnSlave(taskManager.getActiveTaskIds(), slaveManager.getObject("slave1").get()).size() == 1);
    Assert.assertTrue(taskManager.getTasksOnSlave(taskManager.getActiveTaskIds(), slaveManager.getObject("slave2").get()).size() == 1);
    Assert.assertTrue(taskManager.getTasksOnSlave(taskManager.getActiveTaskIds(), slaveManager.getObject("slave3").get()).isEmpty());
    Assert.assertTrue(taskManager.getTasksOnSlave(taskManager.getActiveTaskIds(), slaveManager.getObject("slave4").get()).isEmpty());

    Assert.assertEquals(StateChangeResult.SUCCESS, slaveManager.changeState("slave1", MachineState.STARTING_DECOMMISSION, Optional.<String> absent(), Optional.of("user1")));
    Assert.assertEquals(StateChangeResult.FAILURE_ALREADY_AT_STATE, slaveManager.changeState("slave1", MachineState.STARTING_DECOMMISSION, Optional.<String> absent(), Optional.of("user1")));
    Assert.assertEquals(StateChangeResult.FAILURE_NOT_FOUND, slaveManager.changeState("slave9231", MachineState.STARTING_DECOMMISSION, Optional.<String> absent(), Optional.of("user1")));

    Assert.assertEquals(MachineState.STARTING_DECOMMISSION, slaveManager.getObject("slave1").get().getCurrentState().getState());
    Assert.assertTrue(slaveManager.getObject("slave1").get().getCurrentState().getUser().get().equals("user1"));

    saveAndSchedule(request.toBuilder().setInstances(Optional.of(3)));

    sms.resourceOffers(driver, Arrays.asList(createOffer(1, 129, "slave1", "host1", Optional.of("rack1"))));

    Assert.assertTrue(taskManager.getTasksOnSlave(taskManager.getActiveTaskIds(), slaveManager.getObject("slave1").get()).size() == 1);

    Assert.assertTrue(slaveManager.getObject("slave1").get().getCurrentState().getState() == MachineState.DECOMMISSIONING);
    Assert.assertTrue(slaveManager.getObject("slave1").get().getCurrentState().getUser().get().equals("user1"));

    cleaner.drainCleanupQueue();

    Assert.assertTrue(slaveManager.getObject("slave1").get().getCurrentState().getState() == MachineState.DECOMMISSIONING);
    Assert.assertTrue(slaveManager.getObject("slave1").get().getCurrentState().getUser().get().equals("user1"));

    sms.resourceOffers(driver, Arrays.asList(createOffer(1, 129, "slave4", "host4", Optional.of("rack2"))));
    sms.resourceOffers(driver, Arrays.asList(createOffer(1, 129, "slave3", "host3", Optional.of("rack2"))));

    for (SingularityTask task : taskManager.getTasksOnSlave(taskManager.getActiveTaskIds(), slaveManager.getObject("slave4").get())) {
      statusUpdate(task, TaskState.TASK_RUNNING);
    }
    for (SingularityTask task : taskManager.getTasksOnSlave(taskManager.getActiveTaskIds(), slaveManager.getObject("slave3").get())) {
      statusUpdate(task, TaskState.TASK_RUNNING);
    }

    // all task should have moved.

    cleaner.drainCleanupQueue();

    Assert.assertTrue(taskManager.getTasksOnSlave(taskManager.getActiveTaskIds(), slaveManager.getObject("slave4").get()).size() == 1);
    Assert.assertTrue(taskManager.getTasksOnSlave(taskManager.getActiveTaskIds(), slaveManager.getObject("slave3").get()).size() == 1);
    Assert.assertEquals(1, taskManager.getKilledTaskIdRecords().size());

    // kill the task
    statusUpdate(taskManager.getTasksOnSlave(taskManager.getActiveTaskIds(), slaveManager.getObject("slave1").get()).get(0), TaskState.TASK_KILLED);

    Assert.assertTrue(slaveManager.getObject("slave1").get().getCurrentState().getState() == MachineState.DECOMMISSIONED);
    Assert.assertTrue(slaveManager.getObject("slave1").get().getCurrentState().getUser().get().equals("user1"));

    // let's DECOMMission rack2
    Assert.assertEquals(StateChangeResult.SUCCESS, rackManager.changeState("rack2", MachineState.STARTING_DECOMMISSION, Optional.<String> absent(), Optional.of("user2")));

    // it shouldn't place any on here, since it's DECOMMissioned
    sms.resourceOffers(driver, Arrays.asList(createOffer(1, 129, "slave1", "host1", Optional.of("rack1"))));

    Assert.assertEquals(0, taskManager.getTasksOnSlave(taskManager.getActiveTaskIds(), slaveManager.getObject("slave1").get()).size());

    sms.resourceOffers(driver, Arrays.asList(createOffer(1, 129, "slave1", "host1", Optional.of("rack1"))));

    Assert.assertEquals(0, taskManager.getTasksOnSlave(taskManager.getActiveTaskIds(), slaveManager.getObject("slave1").get()).size());

    slaveResource.activateSlave("slave1", Optional.<SingularityMachineChangeRequest> absent());

    sms.resourceOffers(driver, Arrays.asList(createOffer(1, 129, "slave1", "host1", Optional.of("rack1"))));

    Assert.assertEquals(1, taskManager.getTasksOnSlave(taskManager.getActiveTaskIds(), slaveManager.getObject("slave1").get()).size());

    Assert.assertTrue(rackManager.getObject("rack2").get().getCurrentState().getState() == MachineState.DECOMMISSIONING);

    sms.resourceOffers(driver, Arrays.asList(createOffer(1, 129, "slave2", "host2", Optional.of("rack1"))));

    for (SingularityTask task : taskManager.getTasksOnSlave(taskManager.getActiveTaskIds(), slaveManager.getObject("slave1").get())) {
      statusUpdate(task, TaskState.TASK_RUNNING);
    }
    for (SingularityTask task : taskManager.getTasksOnSlave(taskManager.getActiveTaskIds(), slaveManager.getObject("slave2").get())) {
      statusUpdate(task, TaskState.TASK_RUNNING);
    }

    cleaner.drainCleanupQueue();

    // kill the tasks
    statusUpdate(taskManager.getTasksOnSlave(taskManager.getActiveTaskIds(), slaveManager.getObject("slave3").get()).get(0), TaskState.TASK_KILLED);

    Assert.assertTrue(rackManager.getObject("rack2").get().getCurrentState().getState() == MachineState.DECOMMISSIONING);

    statusUpdate(taskManager.getTasksOnSlave(taskManager.getActiveTaskIds(), slaveManager.getObject("slave4").get()).get(0), TaskState.TASK_KILLED);

    Assert.assertTrue(rackManager.getObject("rack2").get().getCurrentState().getState() == MachineState.DECOMMISSIONED);

  }

  @Test
  public void testTaskOddities() {
    // test unparseable status update
    TaskStatus.Builder bldr = TaskStatus.newBuilder()
        .setTaskId(TaskID.newBuilder().setValue("task"))
        .setSlaveId(SlaveID.newBuilder().setValue("slave1"))
        .setState(TaskState.TASK_RUNNING);

    // should not throw exception:
    sms.statusUpdate(driver, bldr.build());

    initRequest();
    initFirstDeploy();

    SingularityTask taskOne = launchTask(request, firstDeploy, 1, TaskState.TASK_STARTING);

    taskManager.deleteTaskHistory(taskOne.getTaskId());

    Assert.assertTrue(taskManager.isActiveTask(taskOne.getTaskId().getId()));

    statusUpdate(taskOne, TaskState.TASK_RUNNING);
    statusUpdate(taskOne, TaskState.TASK_FAILED);

    Assert.assertTrue(!taskManager.isActiveTask(taskOne.getTaskId().getId()));

    Assert.assertEquals(2, taskManager.getTaskHistoryUpdates(taskOne.getTaskId()).size());
  }

  @Test
  public void testOnDemandTasksPersist() {
    SingularityRequestBuilder bldr = new SingularityRequestBuilder(requestId, RequestType.ON_DEMAND);
    requestResource.postRequest(bldr.build());
    deploy("d2");
    deployChecker.checkDeploys();

    requestResource.scheduleImmediately(requestId);

    resourceOffers();

    requestResource.scheduleImmediately(requestId);

    resourceOffers();

    Assert.assertEquals(2, taskManager.getActiveTaskIds().size());

    requestResource.scheduleImmediately(requestId);

    scheduler.drainPendingQueue(stateCacheProvider.get());

    requestResource.scheduleImmediately(requestId);

    scheduler.drainPendingQueue(stateCacheProvider.get());

    Assert.assertEquals(2, taskManager.getPendingTaskIds().size());

    resourceOffers();

    Assert.assertEquals(4, taskManager.getActiveTaskIds().size());
  }

  @Test
  public void testEmptyDecommissioning() {
    sms.resourceOffers(driver, Arrays.asList(createOffer(1, 129, "slave1", "host1", Optional.of("rack1"))));

    Assert.assertEquals(StateChangeResult.SUCCESS, slaveManager.changeState("slave1", MachineState.STARTING_DECOMMISSION, Optional.<String> absent(), Optional.of("user1")));

    scheduler.drainPendingQueue(stateCacheProvider.get());
    sms.resourceOffers(driver, Arrays.asList(createOffer(1, 129, "slave1", "host1", Optional.of("rack1"))));

    Assert.assertEquals(MachineState.DECOMMISSIONED, slaveManager.getObject("slave1").get().getCurrentState().getState());
  }

  @Test
  public void testJobRescheduledWhenItFinishesDuringDecommission() {
    initScheduledRequest();
    initFirstDeploy();

    resourceOffers();

    SingularityTask task = launchTask(request, firstDeploy, 1, TaskState.TASK_RUNNING);

    slaveManager.changeState("slave1", MachineState.STARTING_DECOMMISSION, Optional.<String> absent(), Optional.of("user1"));

    cleaner.drainCleanupQueue();
    resourceOffers();
    cleaner.drainCleanupQueue();

    statusUpdate(task, TaskState.TASK_FINISHED);

    Assert.assertTrue(!taskManager.getPendingTaskIds().isEmpty());
  }

  @Test
  public void testScaleDownTakesHighestInstances() {
    initRequest();
    initFirstDeploy();

    saveAndSchedule(request.toBuilder().setInstances(Optional.of(5)));

    resourceOffers();

    Assert.assertEquals(5, taskManager.getActiveTaskIds().size());

    requestResource.scale(requestId, new SingularityScaleRequest(Optional.of(2), Optional.<Long> absent(), Optional.<Boolean> absent(),
        Optional.<String> absent(), Optional.<String>absent()));

    resourceOffers();
    cleaner.drainCleanupQueue();

    Assert.assertEquals(3, taskManager.getKilledTaskIdRecords().size());

    for (SingularityKilledTaskIdRecord taskId : taskManager.getKilledTaskIdRecords()) {
      Assert.assertTrue(taskId.getTaskId().getInstanceNo() > 2);

      scheduler.drainPendingQueue(stateCacheProvider.get());
    }

  }

  @Test
  public void testExpiringScale() {
    initRequest();
    initFirstDeploy();

    requestResource.scale(requestId, new SingularityScaleRequest(Optional.of(5), Optional.of(1L), Optional.<Boolean> absent(), Optional.<String> absent(), Optional.<String>absent()));

    try {
      Thread.sleep(2);
    } catch (InterruptedException e) {

    }

    expiringUserActionPoller.runActionOnPoll();

    resourceOffers();
    resourceOffers();
    resourceOffers();
    resourceOffers();

    Assert.assertEquals(1, taskManager.getNumActiveTasks());
  }

  @Test
  public void testExpiringSkipHealthchecks() {
    initRequest();
    initHCDeploy();

    SingularityTask firstTask = startTask(firstDeploy);

    Assert.assertTrue(healthchecker.cancelHealthcheck(firstTask.getTaskId().getId()));

    requestResource.skipHealthchecks(requestId, new SingularitySkipHealthchecksRequest(Optional.of(true), Optional.of(1L), Optional.<String> absent(), Optional.<String>absent()));

    statusUpdate(firstTask, TaskState.TASK_FAILED);

    SingularityTask secondTask = startTask(firstDeploy);

    Assert.assertFalse(healthchecker.cancelHealthcheck(secondTask.getTaskId().getId()));

    statusUpdate(secondTask, TaskState.TASK_FAILED);

    expiringUserActionPoller.runActionOnPoll();

    SingularityTask thirdTask = startTask(firstDeploy);

    Assert.assertTrue(healthchecker.cancelHealthcheck(thirdTask.getTaskId().getId()));
  }

  @Test
  public void testSkipHealthchecksEdgeCases() {
    configuration.setNewTaskCheckerBaseDelaySeconds(0);
    configuration.setHealthcheckIntervalSeconds(0);
    configuration.setDeployHealthyBySeconds(0);
    configuration.setKillAfterTasksDoNotRunDefaultSeconds(100);
    configuration.setHealthcheckMaxRetries(Optional.of(0));
    configuration.setCheckNewTasksEverySeconds(1);

    initRequest();
    initHCDeploy();

    requestResource.skipHealthchecks(requestId, new SingularitySkipHealthchecksRequest(Optional.of(Boolean.TRUE), Optional.<Long> absent(), Optional.<String> absent(), Optional.<String> absent()));

    SingularityTask firstTask = startTask(firstDeploy, 1);

    Assert.assertTrue(!taskManager.getLastHealthcheck(firstTask.getTaskId()).isPresent());

    finishHealthchecks();
    finishNewTaskChecksAndCleanup();

    Assert.assertEquals(1, taskManager.getNumActiveTasks());

    requestResource.skipHealthchecks(requestId, new SingularitySkipHealthchecksRequest(Optional.of(Boolean.FALSE), Optional.<Long> absent(), Optional.<String> absent(), Optional.<String> absent()));

    // run new task check ONLY.
    newTaskChecker.enqueueNewTaskCheck(firstTask, requestManager.getRequest(requestId), healthchecker);

    finishNewTaskChecks();
    finishHealthchecks();
    finishNewTaskChecksAndCleanup();

    // healthcheck will fail
    Assert.assertTrue(taskManager.getLastHealthcheck(firstTask.getTaskId()).isPresent());
    Assert.assertEquals(0, taskManager.getNumActiveTasks());
  }

  @Test
  public void testSkipHealthchecksDuringBounce() {
    initRequest();
    initHCDeploy();

    SingularityTask firstTask = startTask(firstDeploy, 1);

    requestResource.bounce(requestId, Optional.of(new SingularityBounceRequest(Optional.<Boolean> absent(), Optional.of(true), Optional.<Long> absent(), Optional.<String> absent(), Optional.<String>absent())));

    configuration.setNewTaskCheckerBaseDelaySeconds(0);
    configuration.setHealthcheckIntervalSeconds(0);
    configuration.setDeployHealthyBySeconds(0);
    configuration.setKillAfterTasksDoNotRunDefaultSeconds(1);
    configuration.setHealthcheckMaxRetries(Optional.of(0));

    cleaner.drainCleanupQueue();
    resourceOffers();

    List<SingularityTaskId> taskIds = taskManager.getAllTaskIds();
    taskIds.remove(firstTask.getTaskId());

    SingularityTaskId secondTaskId = taskIds.get(0);

    SingularityTask secondTask = taskManager.getTask(secondTaskId).get();

    statusUpdate(secondTask, TaskState.TASK_RUNNING);

    Assert.assertTrue(healthchecker.cancelHealthcheck(firstTask.getTaskId().getId()));

    newTaskChecker.cancelNewTaskCheck(firstTask.getTaskId().getId());

    finishHealthchecks();
    finishNewTaskChecks();

    Assert.assertTrue(!taskManager.getLastHealthcheck(secondTask.getTaskId()).isPresent());

    cleaner.drainCleanupQueue();
    killKilledTasks();

    Assert.assertEquals(0, taskManager.getNumCleanupTasks());
    Assert.assertEquals(1, taskManager.getNumActiveTasks());
  }

  @Test
  public void testHealthchecksDuringBounce() {
    initRequest();
    initHCDeploy();

    startTask(firstDeploy);

    requestResource.bounce(requestId);

    cleaner.drainCleanupQueue();

    SingularityTask secondTask = startTask(firstDeploy);

    cleaner.drainCleanupQueue();

    Assert.assertEquals(1, taskManager.getNumCleanupTasks());
    Assert.assertEquals(2, taskManager.getNumActiveTasks());

    taskManager.saveHealthcheckResult(new SingularityTaskHealthcheckResult(Optional.of(500), Optional.of(1000L), 1, Optional.<String> absent(), Optional.<String> absent(), secondTask.getTaskId()));

    cleaner.drainCleanupQueue();

    Assert.assertEquals(1, taskManager.getNumCleanupTasks());
    Assert.assertEquals(2, taskManager.getNumActiveTasks());

    taskManager.saveHealthcheckResult(new SingularityTaskHealthcheckResult(Optional.of(200), Optional.of(1000L), System.currentTimeMillis(), Optional.<String> absent(), Optional.<String> absent(), secondTask.getTaskId()));

    cleaner.drainCleanupQueue();
    killKilledTasks();

    Assert.assertEquals(0, taskManager.getNumCleanupTasks());
    Assert.assertEquals(1, taskManager.getNumActiveTasks());
  }

  @Test
  public void testWaitAfterTaskWorks() {
    initRequest();
    initFirstDeploy();

    SingularityTask task = launchTask(request, firstDeploy, 1, TaskState.TASK_RUNNING);

    statusUpdate(task, TaskState.TASK_FAILED);

    Assert.assertTrue(taskManager.getPendingTaskIds().get(0).getNextRunAt() - System.currentTimeMillis() < 1000L);

    resourceOffers();

    long extraWait = 100000L;

    saveAndSchedule(request.toBuilder().setWaitAtLeastMillisAfterTaskFinishesForReschedule(Optional.of(extraWait)).setInstances(Optional.of(2)));
    resourceOffers();

    statusUpdate(taskManager.getActiveTasks().get(0), TaskState.TASK_FAILED);

    Assert.assertTrue(taskManager.getPendingTaskIds().get(0).getNextRunAt() - System.currentTimeMillis() > 1000L);
    Assert.assertEquals(1, taskManager.getActiveTaskIds().size());
  }

  @Test
  public void testFrozenSlaveTransitions() {
    initRequest();
    initFirstDeploy();

    resourceOffers();

    // test transitions out of frozen
    Assert.assertEquals(StateChangeResult.SUCCESS, slaveManager.changeState("slave1", MachineState.FROZEN, Optional.<String> absent(), Optional.of("user1")));
    Assert.assertEquals(StateChangeResult.FAILURE_ALREADY_AT_STATE, slaveManager.changeState("slave1", MachineState.FROZEN, Optional.<String> absent(), Optional.of("user1")));
    Assert.assertEquals(StateChangeResult.FAILURE_ILLEGAL_TRANSITION, slaveManager.changeState("slave1", MachineState.DECOMMISSIONING, Optional.<String> absent(), Optional.of("user1")));
    Assert.assertEquals(StateChangeResult.FAILURE_ILLEGAL_TRANSITION, slaveManager.changeState("slave1", MachineState.DECOMMISSIONED, Optional.<String> absent(), Optional.of("user1")));
    Assert.assertEquals(StateChangeResult.SUCCESS, slaveManager.changeState("slave1", MachineState.ACTIVE, Optional.<String> absent(), Optional.of("user1")));

    // test transitions into frozen
    Assert.assertEquals(StateChangeResult.SUCCESS, slaveManager.changeState("slave2", MachineState.STARTING_DECOMMISSION, Optional.<String> absent(), Optional.of("user2")));
    Assert.assertEquals(StateChangeResult.FAILURE_ILLEGAL_TRANSITION, slaveManager.changeState("slave2", MachineState.FROZEN, Optional.<String> absent(), Optional.of("user2")));
    Assert.assertEquals(StateChangeResult.SUCCESS, slaveManager.changeState("slave2", MachineState.DECOMMISSIONING, Optional.<String> absent(), Optional.of("user2")));
    Assert.assertEquals(StateChangeResult.FAILURE_ILLEGAL_TRANSITION, slaveManager.changeState("slave2", MachineState.FROZEN, Optional.<String> absent(), Optional.of("user2")));
    Assert.assertEquals(StateChangeResult.SUCCESS, slaveManager.changeState("slave2", MachineState.DECOMMISSIONED, Optional.<String> absent(), Optional.of("user2")));
    Assert.assertEquals(StateChangeResult.FAILURE_ILLEGAL_TRANSITION, slaveManager.changeState("slave2", MachineState.FROZEN, Optional.<String> absent(), Optional.of("user2")));
    Assert.assertEquals(StateChangeResult.SUCCESS, slaveManager.changeState("slave2", MachineState.ACTIVE, Optional.<String> absent(), Optional.of("user2")));
    Assert.assertEquals(StateChangeResult.SUCCESS, slaveManager.changeState("slave2", MachineState.FROZEN, Optional.<String> absent(), Optional.of("user2")));
  }

  @Test
  public void testFrozenSlaveDoesntLaunchTasks() {
    initRequest();
    initFirstDeploy();

    resourceOffers();

    Assert.assertEquals(StateChangeResult.SUCCESS, slaveManager.changeState("slave1", MachineState.FROZEN, Optional.<String> absent(), Optional.of("user1")));

    saveAndSchedule(request.toBuilder().setInstances(Optional.of(2)));

    resourceOffers();

    Assert.assertEquals(0, taskManager.getTasksOnSlave(taskManager.getActiveTaskIds(), slaveManager.getObject("slave1").get()).size());
    Assert.assertEquals(2, taskManager.getTasksOnSlave(taskManager.getActiveTaskIds(), slaveManager.getObject("slave2").get()).size());
  }

  @Test
  public void testUnfrozenSlaveLaunchesTasks() {
    initRequest();
    initFirstDeploy();

    resourceOffers();

    Assert.assertEquals(StateChangeResult.SUCCESS, slaveManager.changeState("slave1", MachineState.FROZEN, Optional.<String> absent(), Optional.of("user1")));

    saveAndSchedule(request.toBuilder().setInstances(Optional.of(2)).setSlavePlacement(Optional.of(SlavePlacement.SEPARATE)));

    resourceOffers();

    Assert.assertEquals(0, taskManager.getTasksOnSlave(taskManager.getActiveTaskIds(), slaveManager.getObject("slave1").get()).size());
    Assert.assertEquals(1, taskManager.getTasksOnSlave(taskManager.getActiveTaskIds(), slaveManager.getObject("slave2").get()).size());

    Assert.assertEquals(StateChangeResult.SUCCESS, slaveManager.changeState("slave1", MachineState.ACTIVE, Optional.<String> absent(), Optional.of("user1")));

    resourceOffers();

    Assert.assertEquals(1, taskManager.getTasksOnSlave(taskManager.getActiveTaskIds(), slaveManager.getObject("slave1").get()).size());
    Assert.assertEquals(1, taskManager.getTasksOnSlave(taskManager.getActiveTaskIds(), slaveManager.getObject("slave2").get()).size());
  }

  @Test
  public void testFrozenSlaveCanBeDecommissioned() {
    initRequest();
    initFirstDeploy();

    saveAndSchedule(request.toBuilder().setInstances(Optional.of(2)));

    resourceOffers();

    // freeze slave1
    Assert.assertEquals(StateChangeResult.SUCCESS, slaveManager.changeState("slave1", MachineState.FROZEN, Optional.<String> absent(), Optional.of("user1")));

    // mark tasks as running
    for (SingularityTask task : taskManager.getTasksOnSlave(taskManager.getActiveTaskIds(), slaveManager.getObject("slave1").get())) {
      statusUpdate(task, TaskState.TASK_RUNNING);
    }
    for (SingularityTask task : taskManager.getTasksOnSlave(taskManager.getActiveTaskIds(), slaveManager.getObject("slave2").get())) {
      statusUpdate(task, TaskState.TASK_RUNNING);
    }

    // assert Request is spread over the two slaves
    Assert.assertEquals(1, taskManager.getTasksOnSlave(taskManager.getActiveTaskIds(), slaveManager.getObject("slave1").get()).size());
    Assert.assertEquals(1, taskManager.getTasksOnSlave(taskManager.getActiveTaskIds(), slaveManager.getObject("slave2").get()).size());

    // decommission frozen slave1
    Assert.assertEquals(StateChangeResult.SUCCESS, slaveManager.changeState("slave1", MachineState.STARTING_DECOMMISSION, Optional.<String> absent(), Optional.of("user1")));

    resourceOffers();
    cleaner.drainCleanupQueue();

    // assert slave1 is decommissioning
    Assert.assertTrue(slaveManager.getObject("slave1").get().getCurrentState().getState() == MachineState.DECOMMISSIONING);

    // mark tasks as running
    for (SingularityTask task : taskManager.getTasksOnSlave(taskManager.getActiveTaskIds(), slaveManager.getObject("slave2").get())) {
      statusUpdate(task, TaskState.TASK_RUNNING);
    }

    // all tasks should have moved
    cleaner.drainCleanupQueue();

    // kill decommissioned task
    statusUpdate(taskManager.getTasksOnSlave(taskManager.getActiveTaskIds(), slaveManager.getObject("slave1").get()).get(0), TaskState.TASK_KILLED);

    // assert all tasks on slave2 + slave1 is decommissioned
    Assert.assertEquals(0, taskManager.getTasksOnSlave(taskManager.getActiveTaskIds(), slaveManager.getObject("slave1").get()).size());
    Assert.assertEquals(2, taskManager.getTasksOnSlave(taskManager.getActiveTaskIds(), slaveManager.getObject("slave2").get()).size());
    Assert.assertTrue(slaveManager.getObject("slave1").get().getCurrentState().getState() == MachineState.DECOMMISSIONED);
  }

  @Test
  public void testDeployTimesOut() {
    initRequest();

    final long hourAgo = System.currentTimeMillis() - TimeUnit.HOURS.toMillis(1);

    final String deployId = "timeout_test";

    SingularityDeployBuilder db = new SingularityDeployBuilder(requestId, deployId);
    db.setDeployHealthTimeoutSeconds(Optional.of(TimeUnit.MINUTES.toSeconds(1)));

    initDeploy(db, hourAgo);

    deployChecker.checkDeploys();

    Assert.assertEquals(DeployState.OVERDUE, deployManager.getDeployResult(requestId, deployId).get().getDeployState());
  }

  @Test
  public void testHealthchecksTimeout() {
    initRequest();

    final long hourAgo = System.currentTimeMillis() - TimeUnit.HOURS.toMillis(1);

    final String deployId = "timeout_test";

    SingularityDeployBuilder db = new SingularityDeployBuilder(requestId, deployId);
    db.setHealthcheckMaxTotalTimeoutSeconds(Optional.of(30L));
    db.setHealthcheckUri(Optional.of("http://uri"));
    db.setDeployHealthTimeoutSeconds(Optional.of(TimeUnit.DAYS.toMillis(1)));

    SingularityDeploy deploy = initDeploy(db, hourAgo);

    deployChecker.checkDeploys();

    Assert.assertTrue(!deployManager.getDeployResult(requestId, deployId).isPresent());

    SingularityTask task = launchTask(request, deploy, hourAgo, hourAgo + 1, 1, TaskState.TASK_RUNNING);

    deployChecker.checkDeploys();

    Assert.assertTrue(!deployManager.getDeployResult(requestId, deployId).isPresent());

    taskManager.saveHealthcheckResult(new SingularityTaskHealthcheckResult(Optional.of(500), Optional.of(1000L), hourAgo + 1, Optional.<String> absent(), Optional.<String> absent(), task.getTaskId()));

    deployChecker.checkDeploys();

    Assert.assertEquals(DeployState.FAILED, deployManager.getDeployResult(requestId, deployId).get().getDeployState());
  }

  @Test
  public void testMaxHealthcheckRetries() {
    initRequest();

    final String deployId = "retry_test";

    SingularityDeployBuilder db = new SingularityDeployBuilder(requestId, deployId);
    db.setHealthcheckMaxRetries(Optional.of(2));
    db.setHealthcheckUri(Optional.of("http://uri"));

    SingularityDeploy deploy = initDeploy(db, System.currentTimeMillis());

    deployChecker.checkDeploys();

    Assert.assertTrue(!deployManager.getDeployResult(requestId, deployId).isPresent());

    SingularityTask task = launchTask(request, deploy, System.currentTimeMillis(), 1, TaskState.TASK_RUNNING);

    deployChecker.checkDeploys();

    Assert.assertTrue(!deployManager.getDeployResult(requestId, deployId).isPresent());

    taskManager.saveHealthcheckResult(new SingularityTaskHealthcheckResult(Optional.of(500), Optional.of(1000L), System.currentTimeMillis(), Optional.<String> absent(), Optional.<String> absent(), task.getTaskId()));
    taskManager.saveHealthcheckResult(new SingularityTaskHealthcheckResult(Optional.of(500), Optional.of(1000L), System.currentTimeMillis() + 1, Optional.<String> absent(), Optional.<String> absent(), task.getTaskId()));

    deployChecker.checkDeploys();

    Assert.assertTrue(!deployManager.getDeployResult(requestId, deployId).isPresent());

    taskManager.saveHealthcheckResult(new SingularityTaskHealthcheckResult(Optional.of(500), Optional.of(1000L), System.currentTimeMillis() + 1, Optional.<String> absent(), Optional.<String> absent(), task.getTaskId()));

    deployChecker.checkDeploys();

    Assert.assertEquals(DeployState.FAILED, deployManager.getDeployResult(requestId, deployId).get().getDeployState());
  }

  @Test
  public void testNewTaskCheckerRespectsDeployHealthcheckRetries() {
    initRequest();

    final String deployId = "new_task_healthcheck";

    SingularityDeployBuilder db = new SingularityDeployBuilder(requestId, deployId);
    db.setHealthcheckMaxRetries(Optional.of(1));
    db.setHealthcheckUri(Optional.of("http://uri"));

    SingularityDeploy deploy = initAndFinishDeploy(request, db);

    SingularityTask task = launchTask(request, deploy, System.currentTimeMillis(), 1, TaskState.TASK_RUNNING);

    Assert.assertEquals(CheckTaskState.CHECK_IF_OVERDUE, newTaskChecker.getTaskState(task, requestManager.getRequest(requestId), healthchecker));
    Assert.assertTrue(taskManager.getCleanupTaskIds().isEmpty());

    taskManager.saveHealthcheckResult(new SingularityTaskHealthcheckResult(Optional.of(500), Optional.of(1000L), System.currentTimeMillis() + 1, Optional.<String> absent(), Optional.<String> absent(), task.getTaskId()));

    Assert.assertEquals(CheckTaskState.CHECK_IF_OVERDUE, newTaskChecker.getTaskState(task, requestManager.getRequest(requestId), healthchecker));

    taskManager.saveHealthcheckResult(new SingularityTaskHealthcheckResult(Optional.of(500), Optional.of(1000L), System.currentTimeMillis() + 1, Optional.<String> absent(), Optional.<String> absent(), task.getTaskId()));

    Assert.assertEquals(CheckTaskState.UNHEALTHY_KILL_TASK, newTaskChecker.getTaskState(task, requestManager.getRequest(requestId), healthchecker));
  }

  @Test
  public void testHealthchecksSuccess() {
    initRequest();

    final String deployId = "hc_test";

    SingularityDeployBuilder db = new SingularityDeployBuilder(requestId, deployId);
    db.setHealthcheckMaxRetries(Optional.of(2));
    db.setHealthcheckMaxTotalTimeoutSeconds(Optional.of(30L));
    db.setHealthcheckUri(Optional.of("http://uri"));

    SingularityDeploy deploy = initDeploy(db, System.currentTimeMillis());

    deployChecker.checkDeploys();

    Assert.assertTrue(!deployManager.getDeployResult(requestId, deployId).isPresent());

    SingularityTask task = launchTask(request, deploy, System.currentTimeMillis(), 1, TaskState.TASK_RUNNING);

    deployChecker.checkDeploys();

    Assert.assertTrue(!deployManager.getDeployResult(requestId, deployId).isPresent());

    taskManager.saveHealthcheckResult(new SingularityTaskHealthcheckResult(Optional.of(500), Optional.of(1000L), System.currentTimeMillis(), Optional.<String>absent(), Optional.<String>absent(), task.getTaskId()));

    deployChecker.checkDeploys();

    Assert.assertTrue(!deployManager.getDeployResult(requestId, deployId).isPresent());

    taskManager.saveHealthcheckResult(new SingularityTaskHealthcheckResult(Optional.of(200), Optional.of(1000L), System.currentTimeMillis() + 1, Optional.<String>absent(), Optional.<String>absent(), task.getTaskId()));

    deployChecker.checkDeploys();

    Assert.assertEquals(DeployState.SUCCEEDED, deployManager.getDeployResult(requestId, deployId).get().getDeployState());
  }

  @Test
  public void testMaxTasksPerOffer() {
    configuration.setMaxTasksPerOffer(3);

    initRequest();
    initFirstDeploy();

    requestResource.postRequest(request.toBuilder().setInstances(Optional.of(20)).build());
    scheduler.drainPendingQueue(stateCacheProvider.get());

    sms.resourceOffers(driver, Arrays.asList(createOffer(36, 12024)));

    Assert.assertTrue(taskManager.getActiveTasks().size() == 3);

    sms.resourceOffers(driver, Arrays.asList(createOffer(20, 20000, "slave1", "host1"), createOffer(20, 20000, "slave2", "host2")));

    Assert.assertTrue(taskManager.getActiveTasks().size() == 9);

    configuration.setMaxTasksPerOffer(0);

    resourceOffers();

    Assert.assertTrue(taskManager.getActiveTasks().size() == 20);
  }

  @Test
  public void testRequestedPorts() {
    final SingularityDeployBuilder deployBuilder = dockerDeployWithPorts(3);

    initRequest();
    initAndFinishDeploy(request, deployBuilder);
    requestResource.postRequest(request.toBuilder().setInstances(Optional.of(2)).build());
    scheduler.drainPendingQueue(stateCacheProvider.get());

    String[] portRangeWithNoRequestedPorts = {"65:70"};
    sms.resourceOffers(driver, Arrays.asList(createOffer(20, 20000, "slave1", "host1", Optional.<String> absent(), Collections.<String, String>emptyMap(), portRangeWithNoRequestedPorts)));
    Assert.assertEquals(0, taskManager.getActiveTasks().size());

    String[] portRangeWithSomeRequestedPorts = {"80:82"};
    sms.resourceOffers(driver, Arrays.asList(createOffer(20, 20000, "slave1", "host1", Optional.<String> absent(), Collections.<String, String>emptyMap(), portRangeWithSomeRequestedPorts)));
    Assert.assertEquals(0, taskManager.getActiveTasks().size());

    String[] portRangeWithRequestedButNotEnoughPorts = {"80:80", "8080:8080"};
    sms.resourceOffers(driver, Arrays.asList(createOffer(20, 20000, "slave1", "host1", Optional.<String> absent(), Collections.<String, String>emptyMap(), portRangeWithRequestedButNotEnoughPorts)));
    Assert.assertEquals(0, taskManager.getActiveTasks().size());

    String[] portRangeWithNeededPorts = {"80:83", "8080:8080"};
    sms.resourceOffers(driver, Arrays.asList(createOffer(20, 20000, "slave1", "host1", Optional.<String> absent(), Collections.<String, String>emptyMap(), portRangeWithNeededPorts)));
    Assert.assertEquals(1, taskManager.getActiveTaskIds().size());
  }

  private SingularityDeployBuilder dockerDeployWithPorts(int numPorts) {
    final SingularityDockerPortMapping literalMapping = new SingularityDockerPortMapping(Optional.<SingularityPortMappingType>absent(), 80, Optional.of(SingularityPortMappingType.LITERAL), 8080, Optional.<String>absent());
    final SingularityDockerPortMapping offerMapping = new SingularityDockerPortMapping(Optional.<SingularityPortMappingType>absent(), 81, Optional.of(SingularityPortMappingType.FROM_OFFER), 0, Optional.of("udp"));
    final SingularityContainerInfo containerInfo = new SingularityContainerInfo(
      SingularityContainerType.DOCKER,
      Optional.<List<SingularityVolume>>absent(),
      Optional.of(
        new SingularityDockerInfo("docker-image",
          true,
          SingularityDockerNetworkType.BRIDGE,
          Optional.of(Arrays.asList(literalMapping, offerMapping)),
          Optional.of(false),
          Optional.<Map<String, String>>of(ImmutableMap.of("env", "var=value"))
        )));
    final SingularityDeployBuilder deployBuilder = new SingularityDeployBuilder(requestId, "test-docker-ports-deploy");
    deployBuilder.setContainerInfo(Optional.of(containerInfo)).setResources(Optional.of(new Resources(1, 64, numPorts, 0)));
    return deployBuilder;
  }

  @Test
  public void testPortIndices() {
    configuration.setNewTaskCheckerBaseDelaySeconds(0);
    configuration.setHealthcheckIntervalSeconds(0);
    configuration.setDeployHealthyBySeconds(0);
    configuration.setKillAfterTasksDoNotRunDefaultSeconds(1);
    configuration.setHealthcheckMaxRetries(Optional.of(0));

    initRequest();
    firstDeploy = initAndFinishDeploy(request, new SingularityDeployBuilder(request.getId(), firstDeployId)
      .setCommand(Optional.of("sleep 100"))
      .setHealthcheckUri(Optional.of("http://uri"))
      .setResources(Optional.of(new Resources(1, 64, 3, 0)))
      .setHealthcheckPortIndex(Optional.of(1)));

    requestResource.postRequest(request.toBuilder().setInstances(Optional.of(2)).build());
    scheduler.drainPendingQueue(stateCacheProvider.get());

    String[] portRange = {"80:82"};
    sms.resourceOffers(driver, Arrays.asList(createOffer(20, 20000, "slave1", "host1", Optional.<String> absent(), Collections.<String, String>emptyMap(), portRange)));

    SingularityTaskId firstTaskId = taskManager.getActiveTaskIdsForRequest(requestId).get(0);

    SingularityTask firstTask = taskManager.getTask(firstTaskId).get();
    statusUpdate(firstTask, TaskState.TASK_RUNNING);

    newTaskChecker.enqueueNewTaskCheck(firstTask, requestManager.getRequest(requestId), healthchecker);

    finishNewTaskChecks();
    finishHealthchecks();
    finishNewTaskChecksAndCleanup();

    Assert.assertTrue(taskManager.getLastHealthcheck(firstTask.getTaskId()).get().toString().contains("host1:81"));
  }

  @Test
  public void testQueueMultipleOneOffs() {
    SingularityRequestBuilder bldr = new SingularityRequestBuilder(requestId, RequestType.ON_DEMAND);
    requestResource.postRequest(bldr.build());
    deploy("on_demand_deploy");
    deployChecker.checkDeploys();


    requestManager.addToPendingQueue(new SingularityPendingRequest(requestId, "on_demand_deploy", System.currentTimeMillis(), Optional.<String>absent(), PendingType.ONEOFF,
        Optional.<List<String>>absent(), Optional.<String>absent(), Optional.<Boolean>absent(), Optional.<String>absent(), Optional.<String>absent()));
    requestManager.addToPendingQueue(new SingularityPendingRequest(requestId, "on_demand_deploy", System.currentTimeMillis(), Optional.<String>absent(), PendingType.ONEOFF,
        Optional.<List<String>>absent(), Optional.<String>absent(), Optional.<Boolean>absent(), Optional.<String>absent(), Optional.<String>absent()));

    scheduler.drainPendingQueue(stateCacheProvider.get());

    Assert.assertEquals(2, taskManager.getPendingTaskIds().size());
  }

  @Test
<<<<<<< HEAD
  public void testCronScheduleChanges() throws Exception {
    final String requestId = "test-change-cron";
    final String oldSchedule = "*/5 * * * *";
    final String oldScheduleQuartz = "0 */5 * * * ?";
    final String newSchedule = "*/30 * * * *";
    final String newScheduleQuartz = "0 */30 * * * ?";

    SingularityRequest request = new SingularityRequestBuilder(requestId, RequestType.SCHEDULED)
        .setSchedule(Optional.of(oldSchedule))
        .build();

    request = validator.checkSingularityRequest(request, Optional.<SingularityRequest>absent(), Optional.<SingularityDeploy>absent(), Optional.<SingularityDeploy>absent());

    saveRequest(request);

    Assert.assertEquals(oldScheduleQuartz, requestManager.getRequest(requestId).get().getRequest().getQuartzScheduleSafe());

    initAndFinishDeploy(request, "1");

    scheduler.drainPendingQueue(stateCacheProvider.get());

    final SingularityRequest newRequest = request.toBuilder()
        .setSchedule(Optional.of(newSchedule))
        .setQuartzSchedule(Optional.<String>absent())
        .build();

    final SingularityDeploy newDeploy = new SingularityDeployBuilder(request.getId(), "2").setCommand(Optional.of("sleep 100")).build();

    deployResource.deploy(new SingularityDeployRequest(newDeploy, Optional.<Boolean>absent(), Optional.<String>absent(), Optional.of(newRequest)));

    deployChecker.checkDeploys();

    scheduler.drainPendingQueue(stateCacheProvider.get());

    Assert.assertEquals(newScheduleQuartz, requestManager.getRequest(requestId).get().getRequest().getQuartzScheduleSafe());
  }

  @Test
  public void testUsesNewRequestDataFromPendingDeploy() {
    initRequest();
    initFirstDeploy();

    saveAndSchedule(request.toBuilder().setInstances(Optional.of(2)));

    scheduler.drainPendingQueue(stateCacheProvider.get());

    Assert.assertEquals(2, taskManager.getPendingTaskIds().size());
    Assert.assertEquals(2, requestManager.getRequest(requestId).get().getRequest().getInstancesSafe());

    SingularityRequest request = requestResource.getRequest(requestId).getRequest();
    SingularityRequest newRequest = request.toBuilder().setInstances(Optional.of(1)).build();

    String deployId = "test_new_request_data";
    SingularityDeploy deploy = new SingularityDeployBuilder(request.getId(), deployId).setCommand(Optional.of("sleep 100")).build();

    deployResource.deploy(new SingularityDeployRequest(deploy, Optional.<Boolean>absent(), Optional.<String>absent(), Optional.of(newRequest)));

    deployChecker.checkDeploys();
    scheduler.drainPendingQueue(stateCacheProvider.get());

    List<SingularityPendingTaskId> pendingTaskIdsForNewDeploy = new ArrayList<>();
    for (SingularityPendingTaskId pendingTaskId : taskManager.getPendingTaskIds()) {
      if (pendingTaskId.getDeployId().equals(deployId)) {
        pendingTaskIdsForNewDeploy.add(pendingTaskId);
      }
    }

    Assert.assertEquals(1, pendingTaskIdsForNewDeploy.size());
    Assert.assertEquals(2, requestManager.getRequest(requestId).get().getRequest().getInstancesSafe());

    resourceOffers();
    for (SingularityTaskId taskId : taskManager.getActiveTaskIdsForDeploy(requestId, deployId)) {
      statusUpdate(taskManager.getTask(taskId).get(), TaskState.TASK_RUNNING);
    }
    deployChecker.checkDeploys();

    Assert.assertEquals(1, requestManager.getRequest(requestId).get().getRequest().getInstancesSafe());
  }

  @Test(expected = ConflictException.class)
  public void testCannotUpdateRequestDuringPendingDeployWithNewData() {
    initRequest();
    SingularityRequest request = requestResource.getRequest(requestId).getRequest();
    SingularityRequest newRequest = request.toBuilder().setInstances(Optional.of(1)).build();

    String deployId = "test_new_request_data";
    SingularityDeploy deploy = new SingularityDeployBuilder(request.getId(), deployId).setCommand(Optional.of("sleep 100")).build();

    deployResource.deploy(new SingularityDeployRequest(deploy, Optional.<Boolean>absent(), Optional.<String>absent(), Optional.of(newRequest)));

    requestResource.postRequest(newRequest);
  }

=======
  public void testPriorityKill() {
    SingularityRequest request1 = new SingularityRequestBuilder("request1", RequestType.WORKER).setTaskPriorityLevel(Optional.of(.25)).build();
    saveRequest(request1);
    SingularityRequest request2 = new SingularityRequestBuilder("request2", RequestType.WORKER).setTaskPriorityLevel(Optional.of(.5)).build();
    saveRequest(request2);
    SingularityRequest request3 = new SingularityRequestBuilder("request3", RequestType.WORKER).setTaskPriorityLevel(Optional.of(.75)).build();
    saveRequest(request3);

    SingularityDeploy deploy1 = initAndFinishDeploy(request1, "r1d1");
    SingularityDeploy deploy2 = initAndFinishDeploy(request2, "r2d2");
    SingularityDeploy deploy3 = initAndFinishDeploy(request3, "r3d3");

    final SingularityTask task1 = launchTask(request1, deploy1, 2, 1, TaskState.TASK_RUNNING);
    final SingularityTask task2 = launchTask(request2, deploy2, 1, 1, TaskState.TASK_RUNNING);
    final SingularityTask task3 = launchTask(request3, deploy3, 10, 1, TaskState.TASK_RUNNING);

    // priority kill of .5 means that just request1 should have cleanups
    priorityManager.createPriorityKill(new SingularityPriorityKillRequestParent(new SingularityPriorityKillRequest(.5, Optional.of("test"), Optional.<String>absent()), System.currentTimeMillis(), Optional.<String>absent()));

    Assert.assertEquals(3, taskManager.getNumActiveTasks());

    priorityKillPoller.runActionOnPoll();

    // request1 should have a cleanup of type PRIORITY_KILL
    Assert.assertEquals(TaskCleanupType.PRIORITY_KILL, taskManager.getTaskCleanup(task1.getTaskId().getId()).get().getCleanupType());

    // request2 and request3 should not have cleanups
    Assert.assertEquals(false, taskManager.getTaskCleanup(task2.getTaskId().getId()).isPresent());
    Assert.assertEquals(false, taskManager.getTaskCleanup(task3.getTaskId().getId()).isPresent());

    // kill task(s) with cleanups
    cleaner.drainCleanupQueue();
    killKilledTasks();

    // task1 should be killed, task2 and task3 should be running
    Assert.assertEquals(ExtendedTaskState.TASK_KILLED, taskManager.getTaskHistory(task1.getTaskId()).get().getLastTaskUpdate().get().getTaskState());
    Assert.assertEquals(ExtendedTaskState.TASK_RUNNING, taskManager.getTaskHistory(task2.getTaskId()).get().getLastTaskUpdate().get().getTaskState());
    Assert.assertEquals(ExtendedTaskState.TASK_RUNNING, taskManager.getTaskHistory(task3.getTaskId()).get().getLastTaskUpdate().get().getTaskState());
  }
>>>>>>> 21f69a9a
}<|MERGE_RESOLUTION|>--- conflicted
+++ resolved
@@ -1,11 +1,8 @@
 package com.hubspot.singularity.scheduler;
 
-<<<<<<< HEAD
+import com.hubspot.singularity.data.SingularityValidator;
+
 import java.util.ArrayList;
-=======
-
-
->>>>>>> 21f69a9a
 import java.util.Arrays;
 import java.util.Collections;
 import java.util.HashMap;
@@ -3000,7 +2997,6 @@
   }
 
   @Test
-<<<<<<< HEAD
   public void testCronScheduleChanges() throws Exception {
     final String requestId = "test-change-cron";
     final String oldSchedule = "*/5 * * * *";
@@ -3094,7 +3090,7 @@
     requestResource.postRequest(newRequest);
   }
 
-=======
+  @Test
   public void testPriorityKill() {
     SingularityRequest request1 = new SingularityRequestBuilder("request1", RequestType.WORKER).setTaskPriorityLevel(Optional.of(.25)).build();
     saveRequest(request1);
@@ -3134,5 +3130,4 @@
     Assert.assertEquals(ExtendedTaskState.TASK_RUNNING, taskManager.getTaskHistory(task2.getTaskId()).get().getLastTaskUpdate().get().getTaskState());
     Assert.assertEquals(ExtendedTaskState.TASK_RUNNING, taskManager.getTaskHistory(task3.getTaskId()).get().getLastTaskUpdate().get().getTaskState());
   }
->>>>>>> 21f69a9a
 }