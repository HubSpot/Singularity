package com.hubspot.singularity.scheduler;

import com.hubspot.singularity.data.SingularityValidator;

import java.util.ArrayList;
import java.util.Arrays;
import java.util.Collections;
import java.util.HashMap;
import java.util.List;
import java.util.Map;
import java.util.Set;
import java.util.concurrent.TimeUnit;

import org.apache.mesos.Protos.Offer;
import org.apache.mesos.Protos.SlaveID;
import org.apache.mesos.Protos.TaskID;
import org.apache.mesos.Protos.TaskState;
import org.apache.mesos.Protos.TaskStatus;
import org.junit.Assert;
import org.junit.Test;
import org.mockito.Matchers;
import org.mockito.Mockito;

import com.google.common.base.Optional;
import com.google.common.collect.ImmutableMap;
import com.google.common.collect.Sets;
import com.google.inject.Inject;
import com.hubspot.baragon.models.BaragonRequestState;
import com.hubspot.mesos.Resources;
import com.hubspot.mesos.SingularityContainerInfo;
import com.hubspot.mesos.SingularityContainerType;
import com.hubspot.mesos.SingularityDockerInfo;
import com.hubspot.mesos.SingularityDockerNetworkType;
import com.hubspot.mesos.SingularityDockerPortMapping;
import com.hubspot.mesos.SingularityPortMappingType;
import com.hubspot.mesos.SingularityVolume;
import com.hubspot.singularity.DeployState;
import com.hubspot.singularity.ExtendedTaskState;
import com.hubspot.singularity.LoadBalancerRequestType;
import com.hubspot.singularity.MachineState;
import com.hubspot.singularity.RequestCleanupType;
import com.hubspot.singularity.RequestState;
import com.hubspot.singularity.RequestType;
import com.hubspot.singularity.SingularityDeleteResult;
import com.hubspot.singularity.SingularityDeploy;
import com.hubspot.singularity.SingularityDeployBuilder;
import com.hubspot.singularity.SingularityDeployProgress;
import com.hubspot.singularity.SingularityDeployStatistics;
import com.hubspot.singularity.SingularityKilledTaskIdRecord;
import com.hubspot.singularity.SingularityLoadBalancerUpdate;
import com.hubspot.singularity.SingularityPendingDeploy;
import com.hubspot.singularity.SingularityPendingRequest;
import com.hubspot.singularity.SingularityPendingRequest.PendingType;
import com.hubspot.singularity.SingularityPendingTask;
import com.hubspot.singularity.SingularityPendingTaskId;
import com.hubspot.singularity.SingularityPriorityFreezeParent;
import com.hubspot.singularity.SingularityRequest;
import com.hubspot.singularity.SingularityRequestBuilder;
import com.hubspot.singularity.SingularityRequestCleanup;
import com.hubspot.singularity.SingularityRequestHistory.RequestHistoryType;
import com.hubspot.singularity.SingularityRequestLbCleanup;
import com.hubspot.singularity.SingularityTask;
import com.hubspot.singularity.SingularityTaskHealthcheckResult;
import com.hubspot.singularity.SingularityTaskHistoryUpdate;
import com.hubspot.singularity.SingularityTaskId;
import com.hubspot.singularity.SingularityTaskRequest;
import com.hubspot.singularity.SingularityUpdatePendingDeployRequest;
import com.hubspot.singularity.SlavePlacement;
import com.hubspot.singularity.TaskCleanupType;
import com.hubspot.singularity.api.SingularityBounceRequest;
import com.hubspot.singularity.api.SingularityDeleteRequestRequest;
import com.hubspot.singularity.api.SingularityDeployRequest;
import com.hubspot.singularity.api.SingularityKillTaskRequest;
import com.hubspot.singularity.api.SingularityMachineChangeRequest;
import com.hubspot.singularity.api.SingularityPauseRequest;
import com.hubspot.singularity.api.SingularityPriorityFreeze;
import com.hubspot.singularity.api.SingularityScaleRequest;
import com.hubspot.singularity.api.SingularitySkipHealthchecksRequest;
import com.hubspot.singularity.api.SingularityUnpauseRequest;
import com.hubspot.singularity.data.AbstractMachineManager.StateChangeResult;
import com.hubspot.singularity.data.SingularityValidator;
import com.hubspot.singularity.scheduler.SingularityNewTaskChecker.CheckTaskState;
import com.hubspot.singularity.scheduler.SingularityTaskReconciliation.ReconciliationState;
import com.sun.jersey.api.ConflictException;

public class SingularitySchedulerTest extends SingularitySchedulerTestBase {
  @Inject
  private SingularityValidator validator;

  public SingularitySchedulerTest() {
    super(false);
  }

  private SingularityPendingTask pendingTask(String requestId, String deployId, PendingType pendingType) {
    return new SingularityPendingTask(new SingularityPendingTaskId(requestId, deployId, System.currentTimeMillis(), 1, pendingType, System.currentTimeMillis()),
        Optional.<List<String>> absent(), Optional.<String> absent(), Optional.<String> absent(), Optional.<Boolean> absent(), Optional.<String> absent());
  }

  @Test
  public void testSchedulerIsolatesPendingTasksBasedOnDeploy() {
    initRequest();
    initFirstDeploy();
    initSecondDeploy();

    SingularityPendingTask p1 = pendingTask(requestId, firstDeployId, PendingType.ONEOFF);
    SingularityPendingTask p2 = pendingTask(requestId, firstDeployId, PendingType.TASK_DONE);
    SingularityPendingTask p3 = pendingTask(requestId, secondDeployId, PendingType.TASK_DONE);

    taskManager.savePendingTask(p1);
    taskManager.savePendingTask(p2);
    taskManager.savePendingTask(p3);

    requestManager.addToPendingQueue(new SingularityPendingRequest(requestId, secondDeployId, System.currentTimeMillis(), Optional.<String> absent(), PendingType.NEW_DEPLOY,
        Optional.<Boolean> absent(), Optional.<String> absent()));

    scheduler.drainPendingQueue(stateCacheProvider.get());

    // we expect there to be 3 pending tasks :

    List<SingularityPendingTask> returnedScheduledTasks = taskManager.getPendingTasks();

    Assert.assertEquals(3, returnedScheduledTasks.size());
    Assert.assertTrue(returnedScheduledTasks.contains(p1));
    Assert.assertTrue(returnedScheduledTasks.contains(p2));
    Assert.assertTrue(!returnedScheduledTasks.contains(p3));

    boolean found = false;

    for (SingularityPendingTask pendingTask : returnedScheduledTasks) {
      if (pendingTask.getPendingTaskId().getDeployId().equals(secondDeployId)) {
        found = true;
        Assert.assertEquals(PendingType.NEW_DEPLOY, pendingTask.getPendingTaskId().getPendingType());
      }
    }

    Assert.assertTrue(found);
  }

  @Test
  public void testDeployManagerHandlesFailedLBTask() {
    initLoadBalancedRequest();
    initFirstDeploy();

    SingularityTask firstTask = startTask(firstDeploy);

    initSecondDeploy();

    SingularityTask secondTask = startTask(secondDeploy);

    // this should cause an LB call to happen:
    deployChecker.checkDeploys();

    Assert.assertTrue(taskManager.getLoadBalancerState(secondTask.getTaskId(), LoadBalancerRequestType.ADD).isPresent());
    Assert.assertTrue(!taskManager.getLoadBalancerState(secondTask.getTaskId(), LoadBalancerRequestType.DEPLOY).isPresent());
    Assert.assertTrue(!taskManager.getLoadBalancerState(secondTask.getTaskId(), LoadBalancerRequestType.REMOVE).isPresent());

    statusUpdate(secondTask, TaskState.TASK_FAILED);
    statusUpdate(firstTask, TaskState.TASK_FAILED);

    deployChecker.checkDeploys();

    Assert.assertTrue(deployManager.getDeployResult(requestId, secondDeployId).get().getDeployState() == DeployState.FAILED);

    List<SingularityPendingTask> pendingTasks = taskManager.getPendingTasks();

    Assert.assertTrue(pendingTasks.size() == 1);
    Assert.assertTrue(pendingTasks.get(0).getPendingTaskId().getDeployId().equals(firstDeployId));
  }

  @Test
  public void testDeployClearsObsoleteScheduledTasks() {
    initRequest();
    initFirstDeploy();
    initSecondDeploy();

    SingularityPendingTaskId taskIdOne = new SingularityPendingTaskId(requestId, firstDeployId, System.currentTimeMillis() + TimeUnit.DAYS.toMillis(3), 1, PendingType.IMMEDIATE, System.currentTimeMillis());
    SingularityPendingTask taskOne = new SingularityPendingTask(taskIdOne, Optional.<List<String>> absent(), Optional.<String> absent(), Optional.<String> absent(), Optional.<Boolean> absent(), Optional.<String> absent());

    SingularityPendingTaskId taskIdTwo = new SingularityPendingTaskId(requestId, firstDeployId, System.currentTimeMillis() + TimeUnit.DAYS.toMillis(1), 2, PendingType.IMMEDIATE, System.currentTimeMillis());
    SingularityPendingTask taskTwo = new SingularityPendingTask(taskIdTwo, Optional.<List<String>> absent(), Optional.<String> absent(), Optional.<String> absent(), Optional.<Boolean> absent(), Optional.<String> absent());

    SingularityPendingTaskId taskIdThree = new SingularityPendingTaskId(requestId, secondDeployId, System.currentTimeMillis() + TimeUnit.DAYS.toMillis(3), 1, PendingType.IMMEDIATE, System.currentTimeMillis());
    SingularityPendingTask taskThree = new SingularityPendingTask(taskIdThree, Optional.<List<String>> absent(), Optional.<String> absent(), Optional.<String> absent(), Optional.<Boolean> absent(), Optional.<String> absent());

    SingularityPendingTaskId taskIdFour = new SingularityPendingTaskId(requestId + "hi", firstDeployId, System.currentTimeMillis() + TimeUnit.DAYS.toMillis(3), 5, PendingType.IMMEDIATE, System.currentTimeMillis());
    SingularityPendingTask taskFour = new SingularityPendingTask(taskIdFour,Optional.<List<String>> absent(), Optional.<String> absent(), Optional.<String> absent(), Optional.<Boolean> absent(), Optional.<String> absent());

    taskManager.savePendingTask(taskOne);
    taskManager.savePendingTask(taskTwo);
    taskManager.savePendingTask(taskThree);
    taskManager.savePendingTask(taskFour);

    launchTask(request, secondDeploy, 1, TaskState.TASK_RUNNING);

    deployChecker.checkDeploys();

    List<SingularityPendingTaskId> pendingTaskIds = taskManager.getPendingTaskIds();

    Assert.assertTrue(!pendingTaskIds.contains(taskIdOne));
    Assert.assertTrue(!pendingTaskIds.contains(taskIdTwo));

    Assert.assertTrue(pendingTaskIds.contains(taskIdThree));
    Assert.assertTrue(pendingTaskIds.contains(taskIdFour));
  }

  @Test
  public void testDeployAllInstancesAtOnce() {
    initRequest();

    SingularityRequest request = requestResource.getRequest(requestId).getRequest();

    requestResource.postRequest(request.toBuilder().setInstances(Optional.of(2)).build());

    initFirstDeploy();

    launchTask(request, firstDeploy, 1, TaskState.TASK_RUNNING);
    launchTask(request, firstDeploy, 2, TaskState.TASK_RUNNING);

    deploy(secondDeployId);
    deployChecker.checkDeploys();
    scheduler.drainPendingQueue(stateCacheProvider.get());

    Assert.assertEquals(2, taskManager.getActiveTaskIds().size());
    Assert.assertEquals(2, taskManager.getPendingTaskIds().size());

    resourceOffers();

    Assert.assertEquals(2, taskManager.getActiveTaskIdsForDeploy(requestId, secondDeployId).size());

    for (SingularityTaskId taskId : taskManager.getActiveTaskIdsForDeploy(requestId, secondDeployId)) {
      statusUpdate(taskManager.getTask(taskId).get(), TaskState.TASK_RUNNING);
    }

    deployChecker.checkDeploys();
    Assert.assertEquals(2, taskManager.getCleanupTaskIds().size());
    Assert.assertEquals(DeployState.SUCCEEDED, deployManager.getDeployResult(requestId, secondDeployId).get().getDeployState());
    Assert.assertEquals(2, taskManager.getActiveTaskIdsForDeploy(requestId, secondDeployId).size());
  }

  @Test
  public void testDeployOneInstanceAtATime() {
    initRequest();

    SingularityRequest request = requestResource.getRequest(requestId).getRequest();

    requestResource.postRequest(request.toBuilder().setInstances(Optional.of(2)).build());

    initFirstDeploy();

    SingularityTask firstTask = launchTask(request, firstDeploy, 1, TaskState.TASK_RUNNING);
    SingularityTask secondTask = launchTask(request, firstDeploy, 2, TaskState.TASK_RUNNING);

    deploy(secondDeployId, Optional.<Boolean> absent(), Optional.of(1), Optional.<Boolean> absent(), false);
    deployChecker.checkDeploys();
    scheduler.drainPendingQueue(stateCacheProvider.get());
    Assert.assertEquals(1, taskManager.getPendingTaskIds().size());

    resourceOffers();
    Assert.assertEquals(1, taskManager.getActiveTaskIdsForDeploy(requestId, secondDeployId).size());

    SingularityTaskId firstNewTaskId = taskManager.getActiveTaskIdsForDeploy(requestId, secondDeployId).get(0);
    statusUpdate(taskManager.getTask(firstNewTaskId).get(), TaskState.TASK_RUNNING);
    deployChecker.checkDeploys();

    Assert.assertEquals(1, taskManager.getCleanupTaskIds().size());
    Assert.assertTrue(taskManager.getCleanupTaskIds().contains(firstTask.getTaskId()));
    SingularityDeployProgress deployProgressStepOne = deployManager.getPendingDeploys().get(0).getDeployProgress().get();
    Assert.assertTrue(deployProgressStepOne.isStepComplete());
    Assert.assertEquals(1, deployProgressStepOne.getTargetActiveInstances());

    cleaner.drainCleanupQueue();
    statusUpdate(firstTask, TaskState.TASK_KILLED);

    deployChecker.checkDeploys();

    SingularityDeployProgress deployProgressStepTwo = deployManager.getPendingDeploys().get(0).getDeployProgress().get();
    Assert.assertFalse(deployProgressStepTwo.isStepComplete());
    Assert.assertEquals(2, deployProgressStepTwo.getTargetActiveInstances());

    scheduler.drainPendingQueue(stateCacheProvider.get());
    Assert.assertEquals(1, taskManager.getPendingTaskIds().size());

    resourceOffers();
    Assert.assertEquals(2, taskManager.getActiveTaskIdsForDeploy(requestId, secondDeployId).size());

    for (SingularityTaskId taskId : taskManager.getActiveTaskIdsForDeploy(requestId, secondDeployId)) {
      statusUpdate(taskManager.getTask(taskId).get(), TaskState.TASK_RUNNING);
    }
    deployChecker.checkDeploys();

    Assert.assertEquals(2, taskManager.getActiveTaskIdsForDeploy(requestId, secondDeployId).size());
    Assert.assertEquals(DeployState.SUCCEEDED, deployManager.getDeployResult(requestId, secondDeployId).get().getDeployState());
  }

  @Test
  public void testScaleDownDuringDeploy() {
    initRequest();

    SingularityRequest request = requestResource.getRequest(requestId).getRequest();

    requestResource.postRequest(request.toBuilder().setInstances(Optional.of(2)).build());

    initFirstDeploy();

    launchTask(request, firstDeploy, 1, TaskState.TASK_RUNNING);
    launchTask(request, firstDeploy, 2, TaskState.TASK_RUNNING);

    deploy(secondDeployId);
    deployChecker.checkDeploys();
    scheduler.drainPendingQueue(stateCacheProvider.get());
    resourceOffers();

    Assert.assertEquals(2, taskManager.getActiveTaskIdsForDeploy(requestId, secondDeployId).size());

    for (SingularityTaskId taskId : taskManager.getActiveTaskIdsForDeploy(requestId, secondDeployId)) {
      statusUpdate(taskManager.getTask(taskId).get(), TaskState.TASK_RUNNING);
    }

    requestResource.postRequest(request.toBuilder().setInstances(Optional.of(1)).build());
    scheduler.drainPendingQueue(stateCacheProvider.get());

    Assert.assertEquals(1, taskManager.getCleanupTaskIds().size());

    deployChecker.checkDeploys();
    Assert.assertEquals(2, taskManager.getCleanupTaskIds().size());

    // Extra task from the new deploy should get cleaned up as well
    scheduler.drainPendingQueue(stateCacheProvider.get());
    Assert.assertEquals(3, taskManager.getCleanupTaskIds().size());
  }

  @Test
  public void testDeployWithManualStep() {
    initRequest();

    SingularityRequest request = requestResource.getRequest(requestId).getRequest();

    requestResource.postRequest(request.toBuilder().setInstances(Optional.of(2)).build());

    initFirstDeploy();

    SingularityTask firstTask = launchTask(request, firstDeploy, 1, TaskState.TASK_RUNNING);
    SingularityTask secondTask = launchTask(request, firstDeploy, 2, TaskState.TASK_RUNNING);

    deploy(secondDeployId, Optional.<Boolean>absent(), Optional.of(1), Optional.of(false), false);
    deployChecker.checkDeploys();
    scheduler.drainPendingQueue(stateCacheProvider.get());
    Assert.assertEquals(1, taskManager.getPendingTaskIds().size());

    resourceOffers();
    Assert.assertEquals(1, taskManager.getActiveTaskIdsForDeploy(requestId, secondDeployId).size());

    SingularityTaskId firstNewTaskId = taskManager.getActiveTaskIdsForDeploy(requestId, secondDeployId).get(0);
    statusUpdate(taskManager.getTask(firstNewTaskId).get(), TaskState.TASK_RUNNING);
    deployChecker.checkDeploys();

    Assert.assertEquals(1, taskManager.getCleanupTaskIds().size());
    Assert.assertTrue(taskManager.getCleanupTaskIds().contains(firstTask.getTaskId()));
    SingularityDeployProgress deployProgressStepOne = deployManager.getPendingDeploys().get(0).getDeployProgress().get();
    Assert.assertTrue(deployProgressStepOne.isStepComplete());
    Assert.assertEquals(1, deployProgressStepOne.getTargetActiveInstances());

    cleaner.drainCleanupQueue();
    statusUpdate(firstTask, TaskState.TASK_KILLED);

    deployChecker.checkDeploys();

    // Deploy should not have moved to next step even though instances are launched
    deployProgressStepOne = deployManager.getPendingDeploys().get(0).getDeployProgress().get();
    Assert.assertTrue(deployProgressStepOne.isStepComplete());
    Assert.assertEquals(1, deployProgressStepOne.getTargetActiveInstances());

    // Add the 'ok' to move to the next step
    deployResource.updatePendingDeploy(new SingularityUpdatePendingDeployRequest(requestId, secondDeployId, 2));

    deployChecker.checkDeploys();

    SingularityDeployProgress deployProgressStepTwo = deployManager.getPendingDeploys().get(0).getDeployProgress().get();
    Assert.assertFalse(deployProgressStepTwo.isStepComplete());
    Assert.assertEquals(2, deployProgressStepTwo.getTargetActiveInstances());

    scheduler.drainPendingQueue(stateCacheProvider.get());
    Assert.assertEquals(1, taskManager.getPendingTaskIds().size());

    resourceOffers();
    Assert.assertEquals(2, taskManager.getActiveTaskIdsForDeploy(requestId, secondDeployId).size());

    for (SingularityTaskId taskId : taskManager.getActiveTaskIdsForDeploy(requestId, secondDeployId)) {
      statusUpdate(taskManager.getTask(taskId).get(), TaskState.TASK_RUNNING);
    }
    deployChecker.checkDeploys();

    Assert.assertEquals(2, taskManager.getActiveTaskIdsForDeploy(requestId, secondDeployId).size());
    Assert.assertEquals(DeployState.SUCCEEDED, deployManager.getDeployResult(requestId, secondDeployId).get().getDeployState());
  }

  @Test
  public void testDeployMultipleInstancesAtOnce() {
    initRequest();

    SingularityRequest request = requestResource.getRequest(requestId).getRequest();

    requestResource.postRequest(request.toBuilder().setInstances(Optional.of(4)).build());

    initFirstDeploy();

    SingularityTask firstTask = launchTask(request, firstDeploy, 1, TaskState.TASK_RUNNING);
    SingularityTask secondTask = launchTask(request, firstDeploy, 2, TaskState.TASK_RUNNING);
    SingularityTask thirdTask = launchTask(request, firstDeploy, 3, TaskState.TASK_RUNNING);
    SingularityTask fourthTask = launchTask(request, firstDeploy, 4, TaskState.TASK_RUNNING);

    deploy(secondDeployId, Optional.<Boolean>absent(), Optional.of(2), Optional.<Boolean> absent(), false);
    deployChecker.checkDeploys();
    scheduler.drainPendingQueue(stateCacheProvider.get());
    Assert.assertEquals(2, taskManager.getPendingTaskIds().size());

    resourceOffers();
    Assert.assertEquals(2, taskManager.getActiveTaskIdsForDeploy(requestId, secondDeployId).size());

    for (SingularityTaskId taskId : taskManager.getActiveTaskIdsForDeploy(requestId, secondDeployId)) {
      statusUpdate(taskManager.getTask(taskId).get(), TaskState.TASK_RUNNING);
    }
    deployChecker.checkDeploys();

    Assert.assertEquals(2, taskManager.getCleanupTaskIds().size());
    List<SingularityTaskId> cleanupTaskIds = taskManager.getCleanupTaskIds();
    Assert.assertTrue(cleanupTaskIds.contains(firstTask.getTaskId()) && cleanupTaskIds.contains(secondTask.getTaskId()));
    SingularityDeployProgress deployProgressStepOne = deployManager.getPendingDeploys().get(0).getDeployProgress().get();
    Assert.assertTrue(deployProgressStepOne.isStepComplete());
    Assert.assertEquals(2, deployProgressStepOne.getTargetActiveInstances());

    cleaner.drainCleanupQueue();
    statusUpdate(firstTask, TaskState.TASK_KILLED);
    statusUpdate(secondTask, TaskState.TASK_KILLED);

    deployChecker.checkDeploys();

    SingularityDeployProgress deployProgressStepTwo = deployManager.getPendingDeploys().get(0).getDeployProgress().get();
    Assert.assertFalse(deployProgressStepTwo.isStepComplete());
    Assert.assertEquals(4, deployProgressStepTwo.getTargetActiveInstances());

    scheduler.drainPendingQueue(stateCacheProvider.get());
    Assert.assertEquals(2, taskManager.getPendingTaskIds().size());

    resourceOffers();
    Assert.assertEquals(4, taskManager.getActiveTaskIdsForDeploy(requestId, secondDeployId).size());

    for (SingularityTaskId taskId : taskManager.getActiveTaskIdsForDeploy(requestId, secondDeployId)) {
      statusUpdate(taskManager.getTask(taskId).get(), TaskState.TASK_RUNNING);
    }
    deployChecker.checkDeploys();

    Assert.assertEquals(4, taskManager.getActiveTaskIdsForDeploy(requestId, secondDeployId).size());
    Assert.assertEquals(DeployState.SUCCEEDED, deployManager.getDeployResult(requestId, secondDeployId).get().getDeployState());
  }

  @Test
  public void testCancelDeploy() {
    initRequest();

    SingularityRequest request = requestResource.getRequest(requestId).getRequest();

    initFirstDeploy();

    SingularityTask firstTask = launchTask(request, firstDeploy, 1, TaskState.TASK_RUNNING);

    deploy(secondDeployId, Optional.<Boolean>absent(), Optional.of(1), Optional.of(false), false);
    deployChecker.checkDeploys();
    scheduler.drainPendingQueue(stateCacheProvider.get());
    Assert.assertEquals(1, taskManager.getPendingTaskIds().size());

    resourceOffers();
    Assert.assertEquals(1, taskManager.getActiveTaskIdsForDeploy(requestId, secondDeployId).size());

    SingularityTaskId firstNewTaskId = taskManager.getActiveTaskIdsForDeploy(requestId, secondDeployId).get(0);
    statusUpdate(taskManager.getTask(firstNewTaskId).get(), TaskState.TASK_RUNNING);
    deployResource.cancelDeploy(requestId, secondDeployId);

    deployChecker.checkDeploys();

    Assert.assertTrue(taskManager.getCleanupTaskIds().contains(firstNewTaskId));
    Assert.assertFalse(taskManager.getCleanupTaskIds().contains(firstTask.getTaskId()));
    Assert.assertEquals(DeployState.CANCELED, deployManager.getDeployResult(requestId, secondDeployId).get().getDeployState());

  }

  @Test
  public void testDeployFails() {
    initRequest();

    SingularityRequest request = requestResource.getRequest(requestId).getRequest();

    initFirstDeploy();

    SingularityTask firstTask = launchTask(request, firstDeploy, 1, TaskState.TASK_RUNNING);

    deploy(secondDeployId, Optional.<Boolean>absent(), Optional.of(1), Optional.of(false), false);
    deployChecker.checkDeploys();
    scheduler.drainPendingQueue(stateCacheProvider.get());
    Assert.assertEquals(1, taskManager.getPendingTaskIds().size());

    resourceOffers();
    Assert.assertEquals(1, taskManager.getActiveTaskIdsForDeploy(requestId, secondDeployId).size());

    SingularityTaskId firstNewTaskId = taskManager.getActiveTaskIdsForDeploy(requestId, secondDeployId).get(0);
    statusUpdate(taskManager.getTask(firstNewTaskId).get(), TaskState.TASK_FAILED);

    deployChecker.checkDeploys();

    Assert.assertFalse(taskManager.getCleanupTaskIds().contains(firstTask.getTaskId()));
    Assert.assertEquals(DeployState.FAILED, deployManager.getDeployResult(requestId, secondDeployId).get().getDeployState());
  }

  @Test
  public void testDeployFailsAfterMaxTaskRetries() {
    initRequest();

    SingularityDeployBuilder db = new SingularityDeployBuilder(requestId, firstDeployId);
    db.setMaxTaskRetries(Optional.of(1));
    SingularityDeploy deploy = initDeploy(db, System.currentTimeMillis());

    deployChecker.checkDeploys();
    Assert.assertTrue(!deployManager.getDeployResult(requestId, firstDeployId).isPresent());

    SingularityTask task = launchTask(request, deploy, System.currentTimeMillis(), 1, TaskState.TASK_FAILED);

    deployChecker.checkDeploys();
    Assert.assertEquals(deployManager.getPendingDeploys().get(0).getCurrentDeployState(), DeployState.WAITING);

    SingularityTask taskTryTwo = launchTask(request, deploy, System.currentTimeMillis(), 1, TaskState.TASK_FAILED);

    deployChecker.checkDeploys();
    Assert.assertEquals(deployManager.getDeployResult(requestId, firstDeployId).get().getDeployState(), DeployState.FAILED);
  }

  @Test
  public void testDeploySucceedsWithTaskRetries() {
    initRequest();

    SingularityDeployBuilder db = new SingularityDeployBuilder(requestId, firstDeployId);
    db.setMaxTaskRetries(Optional.of(1));
    SingularityDeploy deploy = initDeploy(db, System.currentTimeMillis());

    deployChecker.checkDeploys();
    Assert.assertTrue(!deployManager.getDeployResult(requestId, firstDeployId).isPresent());

    SingularityTask task = launchTask(request, deploy, System.currentTimeMillis(), 1, TaskState.TASK_FAILED);

    deployChecker.checkDeploys();
    Assert.assertEquals(deployManager.getPendingDeploys().get(0).getCurrentDeployState(), DeployState.WAITING);

    SingularityTask taskTryTwo = launchTask(request, deploy, System.currentTimeMillis(), 1, TaskState.TASK_RUNNING);

    deployChecker.checkDeploys();
    Assert.assertEquals(deployManager.getDeployResult(requestId, firstDeployId).get().getDeployState(), DeployState.SUCCEEDED);
  }

  @Test
  public void testLbUpdatesAfterEachDeployStep() {
    initLoadBalancedRequest();

    SingularityRequest request = requestResource.getRequest(requestId).getRequest();
    requestResource.postRequest(request.toBuilder().setInstances(Optional.of(2)).build());
    initFirstDeploy();
    SingularityTask firstTask = launchTask(request, firstDeploy, 1, TaskState.TASK_RUNNING);
    SingularityTask secondTask = launchTask(request, firstDeploy, 2, TaskState.TASK_RUNNING);

    deploy(secondDeployId, Optional.<Boolean>absent(), Optional.of(1), Optional.<Boolean> absent(), true);
    deployChecker.checkDeploys();
    scheduler.drainPendingQueue(stateCacheProvider.get());
    Assert.assertEquals(1, taskManager.getPendingTaskIds().size());

    resourceOffers();
    Assert.assertEquals(1, taskManager.getActiveTaskIdsForDeploy(requestId, secondDeployId).size());
    SingularityTaskId firstNewTaskId = taskManager.getActiveTaskIdsForDeploy(requestId, secondDeployId).get(0);

    statusUpdate(taskManager.getTask(firstNewTaskId).get(), TaskState.TASK_RUNNING);
    deployChecker.checkDeploys();
    SingularityPendingDeploy pendingDeploy = deployManager.getPendingDeploy(requestId).get();
    Assert.assertEquals(DeployState.WAITING, pendingDeploy.getCurrentDeployState());

    testingLbClient.setNextBaragonRequestState(BaragonRequestState.WAITING);

    deployChecker.checkDeploys();
    pendingDeploy = deployManager.getPendingDeploy(requestId).get();
    Assert.assertEquals(DeployState.WAITING, pendingDeploy.getCurrentDeployState());

    testingLbClient.setNextBaragonRequestState(BaragonRequestState.SUCCESS);

    deployChecker.checkDeploys();
    Assert.assertTrue(taskManager.getCleanupTaskIds().contains(firstTask.getTaskId()));

    pendingDeploy = deployManager.getPendingDeploy(requestId).get();
    SingularityDeployProgress deployProgressStepOne = pendingDeploy.getDeployProgress().get();
    Assert.assertTrue(deployProgressStepOne.isStepComplete());
    Assert.assertEquals(1, deployProgressStepOne.getTargetActiveInstances());

    cleaner.drainCleanupQueue();
    statusUpdate(firstTask, TaskState.TASK_KILLED);

    deployChecker.checkDeploys();

    pendingDeploy = deployManager.getPendingDeploy(requestId).get();
    Assert.assertFalse(pendingDeploy.getDeployProgress().get().isStepComplete());
    Assert.assertEquals(2, pendingDeploy.getDeployProgress().get().getTargetActiveInstances());

    scheduler.drainPendingQueue(stateCacheProvider.get());
    Assert.assertEquals(1, taskManager.getPendingTaskIds().size());

    resourceOffers();
    Assert.assertEquals(2, taskManager.getActiveTaskIdsForDeploy(requestId, secondDeployId).size());

    SingularityTaskId secondNewTaskId = null;
    for (SingularityTaskId taskId : taskManager.getActiveTaskIdsForDeploy(requestId, secondDeployId)) {
      if (taskId.getInstanceNo() == 2) {
        secondNewTaskId = taskId;
      }
    }

    statusUpdate(taskManager.getTask(secondNewTaskId).get(), TaskState.TASK_RUNNING);
    testingLbClient.setNextBaragonRequestState(BaragonRequestState.WAITING);

    deployChecker.checkDeploys();
    pendingDeploy = deployManager.getPendingDeploy(requestId).get();
    Assert.assertEquals(DeployState.WAITING, pendingDeploy.getCurrentDeployState());

    testingLbClient.setNextBaragonRequestState(BaragonRequestState.SUCCESS);

    deployChecker.checkDeploys();

    Assert.assertEquals(2, taskManager.getActiveTaskIdsForDeploy(requestId, secondDeployId).size());
    Assert.assertEquals(DeployState.SUCCEEDED, deployManager.getDeployResult(requestId, secondDeployId).get().getDeployState());
  }

  @Test
  public void testCanceledDeployTasksStayActiveUntilReplaced() {
    initRequest();

    SingularityRequest request = requestResource.getRequest(requestId).getRequest();

    requestResource.postRequest(request.toBuilder().setInstances(Optional.of(2)).build());

    initFirstDeploy();

    SingularityTask firstTask = launchTask(request, firstDeploy, 1, TaskState.TASK_RUNNING);
    SingularityTask secondTask = launchTask(request, firstDeploy, 2, TaskState.TASK_RUNNING);

    deploy(secondDeployId, Optional.<Boolean> absent(), Optional.of(1), Optional.<Boolean> absent(), false);
    deployChecker.checkDeploys();
    scheduler.drainPendingQueue(stateCacheProvider.get());
    Assert.assertEquals(1, taskManager.getPendingTaskIds().size());

    resourceOffers();
    Assert.assertEquals(1, taskManager.getActiveTaskIdsForDeploy(requestId, secondDeployId).size());

    SingularityTaskId firstNewTaskId = taskManager.getActiveTaskIdsForDeploy(requestId, secondDeployId).get(0);
    statusUpdate(taskManager.getTask(firstNewTaskId).get(), TaskState.TASK_RUNNING);
    deployChecker.checkDeploys();

    Assert.assertEquals(1, taskManager.getCleanupTaskIds().size());
    Assert.assertTrue(taskManager.getCleanupTaskIds().contains(firstTask.getTaskId()));
    SingularityDeployProgress deployProgressStepOne = deployManager.getPendingDeploys().get(0).getDeployProgress().get();
    Assert.assertTrue(deployProgressStepOne.isStepComplete());
    Assert.assertEquals(1, deployProgressStepOne.getTargetActiveInstances());

    cleaner.drainCleanupQueue();
    statusUpdate(firstTask, TaskState.TASK_KILLED);

    deployChecker.checkDeploys();
    deployResource.cancelDeploy(requestId, secondDeployId);
    deployChecker.checkDeploys();

    scheduler.drainPendingQueue(stateCacheProvider.get());
    List<SingularityPendingTaskId> pendingTaskIds = taskManager.getPendingTaskIds();
    Assert.assertEquals(1, pendingTaskIds.size());
    Assert.assertEquals(firstDeployId, pendingTaskIds.get(0).getDeployId());

    cleaner.drainCleanupQueue();
    List<SingularityTaskId> cleanupTaskIds = taskManager.getCleanupTaskIds();
    Assert.assertEquals(1, cleanupTaskIds.size());
    Assert.assertEquals(secondDeployId, cleanupTaskIds.get(0).getDeployId());

    resourceOffers();
    for (SingularityTaskId taskId : taskManager.getActiveTaskIdsForDeploy(requestId, firstDeployId)) {
      statusUpdate(taskManager.getTask(taskId).get(), TaskState.TASK_RUNNING);
    }

    cleaner.drainCleanupQueue();

    Assert.assertEquals(0, taskManager.getCleanupTaskIds().size());
    Assert.assertEquals(2, taskManager.getActiveTaskIdsForDeploy(requestId, firstDeployId).size());
  }

  @Test
  public void testAfterDeployWaitsForScheduledTaskToFinish() {
    initScheduledRequest();
    initFirstDeploy();

    SingularityTask firstTask = launchTask(request, firstDeploy, 1, TaskState.TASK_RUNNING);

    Assert.assertTrue(taskManager.getPendingTasks().isEmpty());
    Assert.assertTrue(taskManager.getActiveTaskIds().contains(firstTask.getTaskId()));
    Assert.assertEquals(1, taskManager.getActiveTaskIds().size());
    Assert.assertTrue(taskManager.getCleanupTaskIds().isEmpty());

    deploy("nextDeployId");
    deployChecker.checkDeploys();
    scheduler.drainPendingQueue(stateCacheProvider.get());

    // no second task should be scheduled

    Assert.assertTrue(taskManager.getPendingTasks().isEmpty());
    Assert.assertTrue(taskManager.getActiveTaskIds().contains(firstTask.getTaskId()));
    Assert.assertEquals(1, taskManager.getActiveTaskIds().size());
    Assert.assertTrue(!taskManager.getCleanupTaskIds().isEmpty());

    statusUpdate(firstTask, TaskState.TASK_FINISHED);
    scheduler.drainPendingQueue(stateCacheProvider.get());
    cleaner.drainCleanupQueue();

    Assert.assertTrue(!taskManager.getPendingTasks().isEmpty());
    Assert.assertTrue(taskManager.getActiveTaskIds().isEmpty());
    Assert.assertTrue(taskManager.getCleanupTaskIds().isEmpty());

    SingularityPendingTaskId pendingTaskId = taskManager.getPendingTaskIds().get(0);

    Assert.assertEquals("nextDeployId", pendingTaskId.getDeployId());
    Assert.assertEquals(requestId, pendingTaskId.getRequestId());
  }

  @Test
  public void testCleanerLeavesPausedRequestTasksByDemand() {
    initScheduledRequest();
    initFirstDeploy();

    SingularityTask firstTask = launchTask(request, firstDeploy, 1, TaskState.TASK_RUNNING);
    createAndSchedulePendingTask(firstDeployId);

    requestResource.pause(requestId, Optional.of(new SingularityPauseRequest(Optional.of(false), Optional.<Long> absent(), Optional.<String> absent(), Optional.<String>absent())));

    cleaner.drainCleanupQueue();

    Assert.assertTrue(taskManager.getKilledTaskIdRecords().isEmpty());
    Assert.assertTrue(taskManager.getPendingTaskIds().isEmpty());
    Assert.assertTrue(requestManager.getCleanupRequests().isEmpty());

    statusUpdate(firstTask, TaskState.TASK_FINISHED);

    // make sure something new isn't scheduled!
    Assert.assertTrue(taskManager.getPendingTaskIds().isEmpty());
  }

  @Test
  public void testTaskKill() {
    initRequest();
    initFirstDeploy();

    SingularityTask firstTask = startTask(firstDeploy);

    taskResource.killTask(firstTask.getTaskId().getId());

    cleaner.drainCleanupQueue();
    killKilledTasks();

    Assert.assertEquals(0, taskManager.getNumCleanupTasks());
    Assert.assertEquals(0, taskManager.getNumActiveTasks());
  }

  @Test
  public void testTaskBounce() {
    initRequest();
    initFirstDeploy();

    SingularityTask firstTask = startTask(firstDeploy);

    taskResource.killTask(firstTask.getTaskId().getId(), Optional.of(
        new SingularityKillTaskRequest(Optional.<Boolean> absent(), Optional.of("msg"), Optional.<String> absent(), Optional.of(true))));

    cleaner.drainCleanupQueue();

    killKilledTasks();

    Assert.assertEquals(1, taskManager.getNumCleanupTasks());
    Assert.assertEquals(0, taskManager.getKilledTaskIdRecords().size());

    resourceOffers();
    runLaunchedTasks();

    Assert.assertEquals(1, taskManager.getNumCleanupTasks());
    Assert.assertEquals(0, taskManager.getKilledTaskIdRecords().size());
    Assert.assertEquals(2, taskManager.getNumActiveTasks());

    cleaner.drainCleanupQueue();
    killKilledTasks();

    Assert.assertEquals(0, taskManager.getNumCleanupTasks());
    Assert.assertEquals(1, taskManager.getNumActiveTasks());
  }

  @Test
  public void testBounceWithLoadBalancer() {
    initLoadBalancedRequest();
    initFirstDeploy();
    configuration.setNewTaskCheckerBaseDelaySeconds(1000000);

    SingularityTask taskOne = launchTask(request, firstDeploy, 1, TaskState.TASK_RUNNING);

    saveLoadBalancerState(BaragonRequestState.SUCCESS, taskOne.getTaskId(), LoadBalancerRequestType.ADD);

    requestResource.bounce(requestId, Optional.<SingularityBounceRequest> absent());

    cleaner.drainCleanupQueue();
    resourceOffers();

    Assert.assertEquals(2, taskManager.getNumActiveTasks());

    List<SingularityTaskId> tasks = taskManager.getActiveTaskIds();
    tasks.remove(taskOne.getTaskId());

    SingularityTaskId taskTwo = tasks.get(0);

    cleaner.drainCleanupQueue();

    runLaunchedTasks();

    cleaner.drainCleanupQueue();

    Assert.assertEquals(0, taskManager.getKilledTaskIdRecords().size());
    Assert.assertEquals(2, taskManager.getNumActiveTasks());

    // add to LB:
    saveLoadBalancerState(BaragonRequestState.SUCCESS, taskTwo, LoadBalancerRequestType.ADD);

    cleaner.drainCleanupQueue();

    Assert.assertEquals(0, taskManager.getKilledTaskIdRecords().size());
    Assert.assertEquals(2, taskManager.getNumActiveTasks());

    saveLoadBalancerState(BaragonRequestState.SUCCESS, taskOne.getTaskId(), LoadBalancerRequestType.REMOVE);

    cleaner.drainCleanupQueue();

    Assert.assertEquals(1, taskManager.getKilledTaskIdRecords().size());

    killKilledTasks();

    Assert.assertEquals(1, taskManager.getNumActiveTasks());
  }

  @Test
  public void testKilledTaskIdRecords() {
    initScheduledRequest();
    initFirstDeploy();

    SingularityTask firstTask = launchTask(request, firstDeploy, 1, TaskState.TASK_RUNNING);

    requestResource.deleteRequest(requestId, Optional.<SingularityDeleteRequestRequest> absent());

    Assert.assertTrue(requestManager.getCleanupRequests().size() == 1);

    cleaner.drainCleanupQueue();

    Assert.assertTrue(requestManager.getCleanupRequests().isEmpty());
    Assert.assertTrue(!taskManager.getKilledTaskIdRecords().isEmpty());

    cleaner.drainCleanupQueue();

    Assert.assertTrue(!taskManager.getKilledTaskIdRecords().isEmpty());

    statusUpdate(firstTask, TaskState.TASK_KILLED);

    Assert.assertTrue(taskManager.getKilledTaskIdRecords().isEmpty());
  }

  @Test
  public void testLongRunningTaskKills() {
    initScheduledRequest();
    initFirstDeploy();

    launchTask(request, firstDeploy, 1, TaskState.TASK_RUNNING);

    initSecondDeploy();
    deployChecker.checkDeploys();

    Assert.assertTrue(taskManager.getKilledTaskIdRecords().isEmpty());
    Assert.assertTrue(!taskManager.getCleanupTasks().isEmpty());

    cleaner.drainCleanupQueue();

    Assert.assertTrue(taskManager.getKilledTaskIdRecords().isEmpty());
    Assert.assertTrue(!taskManager.getCleanupTasks().isEmpty());

    requestManager.activate(request.toBuilder().setKillOldNonLongRunningTasksAfterMillis(Optional.<Long>of(0L)).build(), RequestHistoryType.CREATED, System.currentTimeMillis(), Optional.<String>absent(), Optional.<String>absent());

    cleaner.drainCleanupQueue();

    Assert.assertTrue(!taskManager.getKilledTaskIdRecords().isEmpty());
    Assert.assertTrue(taskManager.getCleanupTasks().isEmpty());
  }

  @Test
  public void testSchedulerCanBatchOnOffers() {
    initRequest();
    initFirstDeploy();

    requestResource.postRequest(request.toBuilder().setInstances(Optional.of(3)).build());
    scheduler.drainPendingQueue(stateCacheProvider.get());

    List<Offer> oneOffer = Arrays.asList(createOffer(12, 1024));
    sms.resourceOffers(driver, oneOffer);

    Assert.assertTrue(taskManager.getActiveTasks().size() == 3);
    Assert.assertTrue(taskManager.getPendingTaskIds().isEmpty());
    Assert.assertTrue(requestManager.getPendingRequests().isEmpty());
  }

  @Test
  public void testSchedulerExhaustsOffers() {
    initRequest();
    initFirstDeploy();

    requestResource.postRequest(request.toBuilder().setInstances(Optional.of(10)).build());
    scheduler.drainPendingQueue(stateCacheProvider.get());

    sms.resourceOffers(driver, Arrays.asList(createOffer(2, 1024), createOffer(1, 1024)));

    Assert.assertTrue(taskManager.getActiveTaskIds().size() == 3);
    Assert.assertTrue(taskManager.getPendingTaskIds().size() == 7);
  }

  @Test
  public void testSchedulerRandomizesOffers() {
    initRequest();
    initFirstDeploy();

    requestResource.postRequest(request.toBuilder().setInstances(Optional.of(15)).build());
    scheduler.drainPendingQueue(stateCacheProvider.get());

    sms.resourceOffers(driver, Arrays.asList(createOffer(20, 1024), createOffer(20, 1024)));

    Assert.assertTrue(taskManager.getActiveTaskIds().size() == 15);

    Set<String> offerIds = Sets.newHashSet();

    for (SingularityTask activeTask : taskManager.getActiveTasks()) {
      offerIds.add(activeTask.getOffer().getId().getValue());
    }

    Assert.assertTrue(offerIds.size() == 2);
  }

  @Test
  public void testSchedulerHandlesFinishedTasks() {
    initScheduledRequest();
    initFirstDeploy();

    schedule = "*/1 * * * * ? 1995";

    // cause it to be pending
    requestResource.postRequest(request.toBuilder().setQuartzSchedule(Optional.of(schedule)).build());
    scheduler.drainPendingQueue(stateCacheProvider.get());

    Assert.assertTrue(requestResource.getActiveRequests().isEmpty());
    Assert.assertTrue(requestManager.getRequest(requestId).get().getState() == RequestState.FINISHED);
    Assert.assertTrue(taskManager.getPendingTaskIds().isEmpty());

    schedule = "*/1 * * * * ?";
    requestResource.postRequest(request.toBuilder().setQuartzSchedule(Optional.of(schedule)).build());
    scheduler.drainPendingQueue(stateCacheProvider.get());

    Assert.assertTrue(!requestResource.getActiveRequests().isEmpty());
    Assert.assertTrue(requestManager.getRequest(requestId).get().getState() == RequestState.ACTIVE);

    Assert.assertTrue(!taskManager.getPendingTaskIds().isEmpty());
  }

  @Test
  public void testScheduledJobLivesThroughDeploy() {
    initScheduledRequest();
    initFirstDeploy();

    createAndSchedulePendingTask(firstDeployId);

    Assert.assertTrue(!taskManager.getPendingTaskIds().isEmpty());

    deploy("d2");
    scheduler.drainPendingQueue(stateCacheProvider.get());

    deployChecker.checkDeploys();

    scheduler.drainPendingQueue(stateCacheProvider.get());

    Assert.assertTrue(!taskManager.getPendingTaskIds().isEmpty());
  }

  @Test
  public void testOneOffsDontRunByThemselves() {
    SingularityRequestBuilder bldr = new SingularityRequestBuilder(requestId, RequestType.ON_DEMAND);
    requestResource.postRequest(bldr.build());
    Assert.assertTrue(requestManager.getPendingRequests().isEmpty());

    deploy("d2");
    Assert.assertTrue(requestManager.getPendingRequests().isEmpty());

    deployChecker.checkDeploys();

    Assert.assertTrue(requestManager.getPendingRequests().isEmpty());

    requestResource.scheduleImmediately(requestId);

    resourceOffers();

    Assert.assertEquals(1, taskManager.getActiveTaskIds().size());

    statusUpdate(taskManager.getActiveTasks().get(0), TaskState.TASK_FINISHED);

    resourceOffers();
    Assert.assertEquals(0, taskManager.getActiveTaskIds().size());
    Assert.assertEquals(0, taskManager.getPendingTaskIds().size());

    requestResource.scheduleImmediately(requestId);

    resourceOffers();

    Assert.assertEquals(1, taskManager.getActiveTaskIds().size());

    statusUpdate(taskManager.getActiveTasks().get(0), TaskState.TASK_LOST);

    resourceOffers();
    Assert.assertEquals(0, taskManager.getActiveTaskIds().size());
    Assert.assertEquals(0, taskManager.getPendingTaskIds().size());
  }

  @Test
  public void testOneOffsDontMoveDuringDecomission() {
    SingularityRequestBuilder bldr = new SingularityRequestBuilder(requestId, RequestType.ON_DEMAND);
    requestResource.postRequest(bldr.build());
    deploy("d2");

    requestResource.scheduleImmediately(requestId);

    validateTaskDoesntMoveDuringDecommission();
  }

  private void validateTaskDoesntMoveDuringDecommission() {
    sms.resourceOffers(driver, Arrays.asList(createOffer(1, 129, "slave1", "host1", Optional.of("rack1"))));
    sms.resourceOffers(driver, Arrays.asList(createOffer(1, 129, "slave2", "host2", Optional.of("rack1"))));

    Assert.assertEquals(1, taskManager.getActiveTaskIds().size());

    Assert.assertEquals("host1", taskManager.getActiveTaskIds().get(0).getSanitizedHost());

    Assert.assertEquals(StateChangeResult.SUCCESS, slaveManager.changeState("slave1", MachineState.STARTING_DECOMMISSION, Optional.<String> absent(), Optional.of("user1")));

    sms.resourceOffers(driver, Arrays.asList(createOffer(1, 129, "slave2", "host2", Optional.of("rack1"))));

    cleaner.drainCleanupQueue();

    sms.resourceOffers(driver, Arrays.asList(createOffer(1, 129, "slave2", "host2", Optional.of("rack1"))));

    cleaner.drainCleanupQueue();

    // task should not move!
    Assert.assertEquals(1, taskManager.getActiveTaskIds().size());
    Assert.assertEquals("host1", taskManager.getActiveTaskIds().get(0).getSanitizedHost());
    Assert.assertTrue(taskManager.getKilledTaskIdRecords().isEmpty());
    Assert.assertTrue(taskManager.getCleanupTaskIds().size() == 1);
  }

  @Test
  public void testRunOnceRunOnlyOnce() {
    SingularityRequestBuilder bldr = new SingularityRequestBuilder(requestId, RequestType.RUN_ONCE);
    request = bldr.build();
    saveRequest(request);

    deployResource.deploy(new SingularityDeployRequest(new SingularityDeployBuilder(requestId, "d1").setCommand(Optional.of("cmd")).build(), Optional.<Boolean> absent(), Optional.<String> absent()));

    scheduler.drainPendingQueue(stateCacheProvider.get());

    deployChecker.checkDeploys();

    resourceOffers();

    Assert.assertTrue(deployManager.getRequestDeployState(requestId).get().getActiveDeploy().isPresent());
    Assert.assertTrue(!deployManager.getRequestDeployState(requestId).get().getPendingDeploy().isPresent());

    Assert.assertEquals(1, taskManager.getActiveTaskIds().size());

    statusUpdate(taskManager.getActiveTasks().get(0), TaskState.TASK_LOST);

    resourceOffers();

    Assert.assertTrue(taskManager.getActiveTaskIds().isEmpty());

    deployResource.deploy(new SingularityDeployRequest(new SingularityDeployBuilder(requestId, "d2").setCommand(Optional.of("cmd")).build(), Optional.<Boolean>absent(), Optional.<String> absent()));

    scheduler.drainPendingQueue(stateCacheProvider.get());

    deployChecker.checkDeploys();

    resourceOffers();

    Assert.assertTrue(deployManager.getRequestDeployState(requestId).get().getActiveDeploy().isPresent());
    Assert.assertTrue(!deployManager.getRequestDeployState(requestId).get().getPendingDeploy().isPresent());

    Assert.assertEquals(1, taskManager.getActiveTaskIds().size());

    statusUpdate(taskManager.getActiveTasks().get(0), TaskState.TASK_FINISHED);

    resourceOffers();

    Assert.assertTrue(taskManager.getActiveTaskIds().isEmpty());
  }

  @Test
  public void testRunOnceDontMoveDuringDecomission() {
    SingularityRequestBuilder bldr = new SingularityRequestBuilder(requestId, RequestType.RUN_ONCE);
    request = bldr.build();
    saveRequest(request);

    deployResource.deploy(new SingularityDeployRequest(new SingularityDeployBuilder(requestId, "d1").setCommand(Optional.of("cmd")).build(), Optional.<Boolean> absent(), Optional.<String> absent()));

    scheduler.drainPendingQueue(stateCacheProvider.get());

    deployChecker.checkDeploys();

    validateTaskDoesntMoveDuringDecommission();
  }

  @Test
  public void testDecommissionDoesntKillPendingDeploy() {
    initRequest();

    deployResource.deploy(new SingularityDeployRequest(new SingularityDeployBuilder(requestId, "d1").setCommand(Optional.of("cmd")).build(), Optional.<Boolean> absent(), Optional.<String> absent()));

    scheduler.drainPendingQueue(stateCacheProvider.get());
    deployChecker.checkDeploys();
    resourceOffers();

    Assert.assertEquals(1, taskManager.getNumActiveTasks());

    slaveResource.decommissionSlave(taskManager.getActiveTasks().get(0).getOffer().getSlaveId().getValue(), Optional.<SingularityMachineChangeRequest> absent());

    scheduler.checkForDecomissions(stateCacheProvider.get());

    cleaner.drainCleanupQueue();
    killKilledTasks();

    Assert.assertEquals(1, taskManager.getNumActiveTasks());
    Assert.assertEquals(1, taskManager.getNumCleanupTasks());
    Assert.assertEquals(0, taskManager.getKilledTaskIdRecords().size());

    configuration.setPendingDeployHoldTaskDuringDecommissionMillis(1);

    try {
      Thread.sleep(2);
    } catch (InterruptedException e) {}

    cleaner.drainCleanupQueue();
    killKilledTasks();

    Assert.assertEquals(0, taskManager.getNumActiveTasks());
    Assert.assertEquals(0, taskManager.getNumCleanupTasks());
  }

  @Test
  public void testRetries() {
    SingularityRequestBuilder bldr = new SingularityRequestBuilder(requestId, RequestType.RUN_ONCE);
    request = bldr.setNumRetriesOnFailure(Optional.of(2)).build();
    saveRequest(request);

    deployResource.deploy(new SingularityDeployRequest(new SingularityDeployBuilder(requestId, "d1").setCommand(Optional.of("cmd")).build(), Optional.<Boolean> absent(), Optional.<String> absent()));

    scheduler.drainPendingQueue(stateCacheProvider.get());
    deployChecker.checkDeploys();
    resourceOffers();

    Assert.assertEquals(1, taskManager.getActiveTaskIds().size());

    statusUpdate(taskManager.getActiveTasks().get(0), TaskState.TASK_LOST);

    resourceOffers();

    Assert.assertEquals(1, taskManager.getActiveTaskIds().size());

    statusUpdate(taskManager.getActiveTasks().get(0), TaskState.TASK_LOST);

    resourceOffers();

    Assert.assertEquals(1, taskManager.getActiveTaskIds().size());

    statusUpdate(taskManager.getActiveTasks().get(0), TaskState.TASK_LOST);

    resourceOffers();

    Assert.assertTrue(taskManager.getActiveTaskIds().isEmpty());
  }

  @Test
  public void testCooldownAfterSequentialFailures() {
    initRequest();
    initFirstDeploy();

    Assert.assertTrue(requestManager.getRequest(requestId).get().getState() == RequestState.ACTIVE);

    configuration.setCooldownAfterFailures(2);

    SingularityTask firstTask = startTask(firstDeploy);
    SingularityTask secondTask = startTask(firstDeploy);

    statusUpdate(firstTask, TaskState.TASK_FAILED);

    Assert.assertTrue(requestManager.getRequest(requestId).get().getState() == RequestState.ACTIVE);

    statusUpdate(secondTask, TaskState.TASK_FAILED);

    Assert.assertTrue(requestManager.getRequest(requestId).get().getState() == RequestState.SYSTEM_COOLDOWN);

    cooldownChecker.checkCooldowns();

    Assert.assertTrue(requestManager.getRequest(requestId).get().getState() == RequestState.SYSTEM_COOLDOWN);

    SingularityTask thirdTask = startTask(firstDeploy);

    statusUpdate(thirdTask, TaskState.TASK_FINISHED);

    Assert.assertTrue(requestManager.getRequest(requestId).get().getState() == RequestState.ACTIVE);
  }

  @Test
  public void testCooldownOnlyWhenTasksRapidlyFail() {
    initRequest();
    initFirstDeploy();

    configuration.setCooldownAfterFailures(1);

    SingularityTask firstTask = startTask(firstDeploy);
    statusUpdate(firstTask, TaskState.TASK_FAILED, Optional.of(System.currentTimeMillis() - TimeUnit.HOURS.toMillis(5)));

    Assert.assertTrue(requestManager.getRequest(requestId).get().getState() == RequestState.ACTIVE);

    SingularityTask secondTask = startTask(firstDeploy);
    statusUpdate(secondTask, TaskState.TASK_FAILED);

    Assert.assertTrue(requestManager.getRequest(requestId).get().getState() == RequestState.SYSTEM_COOLDOWN);
  }

  @Test
  public void testCooldownScalesToInstances() {
    initRequest();
    initFirstDeploy();

    configuration.setCooldownAfterFailures(2);
    configuration.setCooldownAfterPctOfInstancesFail(.51);

    requestManager.activate(request.toBuilder().setInstances(Optional.of(4)).build(), RequestHistoryType.CREATED, System.currentTimeMillis(), Optional.<String> absent(), Optional.<String>absent());

    SingularityTask task1 = startTask(firstDeploy, 1);
    SingularityTask task2 = startTask(firstDeploy, 2);
    SingularityTask task3 = startTask(firstDeploy, 3);
    SingularityTask task4 = startTask(firstDeploy, 4);

    statusUpdate(task1, TaskState.TASK_FAILED);
    statusUpdate(task2, TaskState.TASK_FAILED);
    statusUpdate(task3, TaskState.TASK_FAILED);

    Assert.assertTrue(requestManager.getRequest(requestId).get().getState() == RequestState.ACTIVE);

    task1 = startTask(firstDeploy, 1);
    task2 = startTask(firstDeploy, 2);
    task3 = startTask(firstDeploy, 3);

    statusUpdate(task1, TaskState.TASK_FAILED);
    statusUpdate(task2, TaskState.TASK_FAILED);

    Assert.assertTrue(requestManager.getRequest(requestId).get().getState() == RequestState.ACTIVE);

    statusUpdate(task3, TaskState.TASK_FAILED);

    Assert.assertTrue(requestManager.getRequest(requestId).get().getState() == RequestState.SYSTEM_COOLDOWN);

    statusUpdate(task4, TaskState.TASK_FINISHED);

    Assert.assertTrue(requestManager.getRequest(requestId).get().getState() == RequestState.ACTIVE);
  }

  @Test
  public void testSlavePlacementSeparate() {
    initRequest();
    initFirstDeploy();

    saveAndSchedule(request.toBuilder().setInstances(Optional.of(2)).setSlavePlacement(Optional.of(SlavePlacement.SEPARATE)));

    sms.resourceOffers(driver, Arrays.asList(createOffer(20, 20000, "slave1", "host1"), createOffer(20, 20000, "slave1", "host1")));

    Assert.assertTrue(taskManager.getPendingTaskIds().size() == 1);
    Assert.assertTrue(taskManager.getActiveTaskIds().size() == 1);

    sms.resourceOffers(driver, Arrays.asList(createOffer(20, 20000, "slave1", "host1")));

    Assert.assertTrue(taskManager.getPendingTaskIds().size() == 1);
    Assert.assertTrue(taskManager.getActiveTaskIds().size() == 1);

    eventListener.taskHistoryUpdateEvent(new SingularityTaskHistoryUpdate(taskManager.getActiveTaskIds().get(0), System.currentTimeMillis(), ExtendedTaskState.TASK_CLEANING, Optional.<String>absent(), Optional.<String>absent()));

    sms.resourceOffers(driver, Arrays.asList(createOffer(20, 20000, "slave1", "host1")));

    Assert.assertTrue(taskManager.getPendingTaskIds().size() == 1);
    Assert.assertTrue(taskManager.getActiveTaskIds().size() == 1);

    sms.resourceOffers(driver, Arrays.asList(createOffer(20, 20000, "slave2", "host2")));

    Assert.assertTrue(taskManager.getPendingTaskIds().isEmpty());
    Assert.assertTrue(taskManager.getActiveTaskIds().size() == 2);
  }

  @Test
  public void testSlavePlacementOptimistic() {
    initRequest();
    initFirstDeploy();

    sms.resourceOffers(driver, Arrays.asList(createOffer(20, 20000, "slave1", "host1"), createOffer(20, 20000, "slave2", "host2")));

    saveAndSchedule(request.toBuilder().setInstances(Optional.of(3)).setSlavePlacement(Optional.of(SlavePlacement.OPTIMISTIC)));

    sms.resourceOffers(driver, Arrays.asList(createOffer(20, 20000, "slave1", "host1")));

    Assert.assertTrue(taskManager.getActiveTaskIds().size() < 3);

    sms.resourceOffers(driver, Arrays.asList(createOffer(20, 20000, "slave1", "host1")));

    Assert.assertTrue(taskManager.getActiveTaskIds().size() < 3);

    sms.resourceOffers(driver, Arrays.asList(createOffer(20, 20000, "slave2", "host2")));

    eventListener.taskHistoryUpdateEvent(new SingularityTaskHistoryUpdate(taskManager.getActiveTaskIds().get(0), System.currentTimeMillis(), ExtendedTaskState.TASK_CLEANING, Optional.<String>absent(), Optional.<String>absent()));

    Assert.assertTrue(taskManager.getPendingTaskIds().isEmpty());
    Assert.assertTrue(taskManager.getActiveTaskIds().size() == 3);
  }

  @Test
  public void testSlavePlacementOptimisticSingleOffer() {
    initRequest();
    initFirstDeploy();

    saveAndSchedule(request.toBuilder().setInstances(Optional.of(3)).setSlavePlacement(Optional.of(SlavePlacement.OPTIMISTIC)));

    sms.resourceOffers(driver, Arrays.asList(createOffer(20, 20000, "slave1", "host1"), createOffer(20, 20000, "slave2", "host2")));

    eventListener.taskHistoryUpdateEvent(new SingularityTaskHistoryUpdate(taskManager.getActiveTaskIds().get(0), System.currentTimeMillis(), ExtendedTaskState.TASK_CLEANING, Optional.<String>absent(), Optional.<String>absent()));

    Assert.assertTrue(taskManager.getPendingTaskIds().isEmpty());
    Assert.assertTrue(taskManager.getActiveTaskIds().size() == 3);
  }

  @Test
  public void testSlavePlacementGreedy() {
    initRequest();
    initFirstDeploy();

    saveAndSchedule(request.toBuilder().setInstances(Optional.of(3)).setSlavePlacement(Optional.of(SlavePlacement.GREEDY)));

    sms.resourceOffers(driver, Arrays.asList(createOffer(20, 20000, "slave1", "host1")));

    Assert.assertTrue(taskManager.getActiveTaskIds().size() == 3);
  }

  @Test
  public void testReservedSlaveAttribute() {
    Map<String, List<String>> reservedAttributes = new HashMap<>();
    reservedAttributes.put("reservedKey", Arrays.asList("reservedValue1"));
    configuration.setReserveSlavesWithAttributes(reservedAttributes);

    initRequest();
    initFirstDeploy();
    saveAndSchedule(request.toBuilder().setInstances(Optional.of(1)));

    sms.resourceOffers(driver, Arrays.asList(createOffer(20, 20000, "slave1", "host1", Optional.<String>absent(), ImmutableMap.of("reservedKey", "reservedValue1"))));

    Assert.assertTrue(taskManager.getActiveTaskIds().size() == 0);

    sms.resourceOffers(driver, Arrays.asList(createOffer(20, 20000, "slave2", "host2", Optional.<String>absent(), ImmutableMap.of("reservedKey", "notAReservedValue"))));

    Assert.assertTrue(taskManager.getActiveTaskIds().size() == 1);
  }

  @Test
  public void testReservedSlaveWithMatchinRequestAttribute() {
    Map<String, List<String>> reservedAttributes = new HashMap<>();
    reservedAttributes.put("reservedKey", Arrays.asList("reservedValue1"));
    configuration.setReserveSlavesWithAttributes(reservedAttributes);

    Map<String, String> reservedAttributesMap = ImmutableMap.of("reservedKey", "reservedValue1");
    initRequest();
    initFirstDeploy();
    saveAndSchedule(request.toBuilder().setInstances(Optional.of(1)));

    sms.resourceOffers(driver, Arrays.asList(createOffer(20, 20000, "slave1", "host1", Optional.<String>absent(), reservedAttributesMap)));

    Assert.assertTrue(taskManager.getActiveTaskIds().size() == 0);

    saveAndSchedule(request.toBuilder().setInstances(Optional.of(1)).setRequiredSlaveAttributes(Optional.of(reservedAttributesMap)));

    sms.resourceOffers(driver, Arrays.asList(createOffer(20, 20000, "slave1", "host1", Optional.<String>absent(), ImmutableMap.of("reservedKey", "reservedValue1"))));

    Assert.assertTrue(taskManager.getActiveTaskIds().size() == 1);
  }

  @Test
  public void testAllowedSlaveAttributes() {
    Map<String, List<String>> reservedAttributes = new HashMap<>();
    reservedAttributes.put("reservedKey", Arrays.asList("reservedValue1"));
    configuration.setReserveSlavesWithAttributes(reservedAttributes);

    Map<String, String> allowedAttributes = new HashMap<>();
    allowedAttributes.put("reservedKey", "reservedValue1");

    initRequest();
    initFirstDeploy();
    saveAndSchedule(request.toBuilder().setInstances(Optional.of(1)));

    sms.resourceOffers(driver, Arrays.asList(createOffer(20, 20000, "slave1", "host1", Optional.<String>absent(), ImmutableMap.of("reservedKey", "reservedValue1"))));

    Assert.assertTrue(taskManager.getActiveTaskIds().size() == 0);

    saveAndSchedule(request.toBuilder().setInstances(Optional.of(1)).setAllowedSlaveAttributes(Optional.of(allowedAttributes)));

    sms.resourceOffers(driver, Arrays.asList(createOffer(20, 20000, "slave1", "host1", Optional.<String>absent(), ImmutableMap.of("reservedKey", "reservedValue1"))));

    Assert.assertTrue(taskManager.getActiveTaskIds().size() == 1);
  }

  @Test
  public void testRequiredSlaveAttributesForRequest() {
    Map<String, String> requiredAttributes = new HashMap<>();
    requiredAttributes.put("requiredKey", "requiredValue1");

    initRequest();
    initFirstDeploy();
    saveAndSchedule(request.toBuilder().setInstances(Optional.of(1)).setRequiredSlaveAttributes(Optional.of(requiredAttributes)));

    sms.resourceOffers(driver, Arrays.asList(createOffer(20, 20000, "slave1", "host1", Optional.<String>absent(), ImmutableMap.of("requiredKey", "notTheRightValue"))));
    sms.resourceOffers(driver, Arrays.asList(createOffer(20, 20000, "slave2", "host2", Optional.<String>absent(), ImmutableMap.of("notTheRightKey", "requiredValue1"))));

    Assert.assertTrue(taskManager.getActiveTaskIds().size() == 0);

    sms.resourceOffers(driver, Arrays.asList(createOffer(20, 20000, "slave2", "host2", Optional.<String>absent(), requiredAttributes)));

    Assert.assertTrue(taskManager.getActiveTaskIds().size() == 1);
  }

  @Test
  public void testMultipleRequiredAttributes() {
    Map<String, String> requiredAttributes = new HashMap<>();
    requiredAttributes.put("requiredKey1", "requiredValue1");
    requiredAttributes.put("requiredKey2", "requiredValue2");

    initRequest();
    initFirstDeploy();
    saveAndSchedule(request.toBuilder().setInstances(Optional.of(1)).setRequiredSlaveAttributes(Optional.of(requiredAttributes)));

    sms.resourceOffers(driver, Arrays.asList(createOffer(20, 20000, "slave1", "host1", Optional.<String>absent(), ImmutableMap.of("requiredKey1", "requiredValue1"))));
    sms.resourceOffers(driver, Arrays.asList(createOffer(20, 20000, "slave2", "host2", Optional.<String>absent(), ImmutableMap.of("requiredKey1", "requiredValue1", "someotherkey", "someothervalue"))));

    Assert.assertTrue(taskManager.getActiveTaskIds().size() == 0);

    sms.resourceOffers(driver, Arrays.asList(createOffer(20, 20000, "slave2", "host2", Optional.<String>absent(), requiredAttributes)));

    Assert.assertTrue(taskManager.getActiveTaskIds().size() == 1);
  }

  @Test
  public void testLBCleanup() {
    initLoadBalancedRequest();
    initFirstDeploy();

    configuration.setLoadBalancerRemovalGracePeriodMillis(10000);

    SingularityTask task = launchTask(request, firstDeploy, 1, TaskState.TASK_RUNNING);

    saveLoadBalancerState(BaragonRequestState.SUCCESS, task.getTaskId(), LoadBalancerRequestType.ADD);

    statusUpdate(task, TaskState.TASK_FAILED);

    Assert.assertTrue(!taskManager.getLBCleanupTasks().isEmpty());

    testingLbClient.setNextBaragonRequestState(BaragonRequestState.WAITING);

    cleaner.drainCleanupQueue();
    Assert.assertTrue(!taskManager.getLBCleanupTasks().isEmpty());

    Optional<SingularityLoadBalancerUpdate> lbUpdate = taskManager.getLoadBalancerState(task.getTaskId(), LoadBalancerRequestType.REMOVE);

    Assert.assertTrue(lbUpdate.isPresent());
    Assert.assertTrue(lbUpdate.get().getLoadBalancerState() == BaragonRequestState.WAITING);

    testingLbClient.setNextBaragonRequestState(BaragonRequestState.FAILED);

    cleaner.drainCleanupQueue();
    Assert.assertTrue(!taskManager.getLBCleanupTasks().isEmpty());

    lbUpdate = taskManager.getLoadBalancerState(task.getTaskId(), LoadBalancerRequestType.REMOVE);

    Assert.assertTrue(lbUpdate.isPresent());
    Assert.assertTrue(lbUpdate.get().getLoadBalancerState() == BaragonRequestState.FAILED);

    testingLbClient.setNextBaragonRequestState(BaragonRequestState.SUCCESS);

    cleaner.drainCleanupQueue();

    Assert.assertTrue(!taskManager.getLBCleanupTasks().isEmpty());

    configuration.setLoadBalancerRemovalGracePeriodMillis(0);
    cleaner.drainCleanupQueue();

    Assert.assertTrue(taskManager.getLBCleanupTasks().isEmpty());
    lbUpdate = taskManager.getLoadBalancerState(task.getTaskId(), LoadBalancerRequestType.REMOVE);

    Assert.assertTrue(lbUpdate.isPresent());
    Assert.assertTrue(lbUpdate.get().getLoadBalancerState() == BaragonRequestState.SUCCESS);
    Assert.assertTrue(lbUpdate.get().getLoadBalancerRequestId().getAttemptNumber() == 2);
  }

  @Test
  public void testUnpauseOnDeploy() {
    initRequest();
    initFirstDeploy();

    requestManager.pause(request, System.currentTimeMillis(), Optional.<String>absent(), Optional.<String>absent());

    boolean exception = false;

    try {
      deploy("d2");
    } catch (Exception e) {
      exception = true;
    }

    Assert.assertTrue(exception);

    deploy("d3", Optional.of(true));

    Assert.assertTrue(requestManager.getRequest(requestId).get().getState() == RequestState.DEPLOYING_TO_UNPAUSE);

    scheduler.drainPendingQueue(stateCacheProvider.get());
    sms.resourceOffers(driver, Arrays.asList(createOffer(20, 20000, "slave1", "host1")));
    statusUpdate(taskManager.getActiveTasks().get(0), TaskState.TASK_FAILED);

    deployChecker.checkDeploys();

    Assert.assertTrue(requestManager.getRequest(requestId).get().getState() == RequestState.PAUSED);

    Assert.assertTrue(taskManager.getActiveTaskIds().isEmpty());
    Assert.assertTrue(taskManager.getPendingTaskIds().isEmpty());
    Assert.assertTrue(requestManager.getPendingRequests().isEmpty());

    deploy("d4", Optional.of(true));

    Assert.assertTrue(requestManager.getRequest(requestId).get().getState() == RequestState.DEPLOYING_TO_UNPAUSE);

    scheduler.drainPendingQueue(stateCacheProvider.get());
    sms.resourceOffers(driver, Arrays.asList(createOffer(20, 20000, "slave1", "host1")));

    statusUpdate(taskManager.getActiveTasks().get(0), TaskState.TASK_RUNNING);
    deployChecker.checkDeploys();

    RequestState requestState = requestManager.getRequest(requestId).get().getState();

    Assert.assertTrue(requestState == RequestState.ACTIVE);
  }

  @Test
  public void testSkipDeployHealthchecks() {
    initRequest();

    final String deployId = "deploy_test";

    SingularityDeployBuilder db = new SingularityDeployBuilder(requestId, deployId);
    db.setHealthcheckUri(Optional.of("http://uri"));
    db.setSkipHealthchecksOnDeploy(Optional.of(true));

    SingularityDeploy deploy = initDeploy(db, System.currentTimeMillis());

    deployChecker.checkDeploys();

    Assert.assertTrue(!deployManager.getDeployResult(requestId, deployId).isPresent());

    launchTask(request, deploy, System.currentTimeMillis(), 1, TaskState.TASK_RUNNING);

    deployChecker.checkDeploys();

    Assert.assertEquals(DeployState.SUCCEEDED, deployManager.getDeployResult(requestId, deployId).get().getDeployState());
  }

  @Test
  public void testReconciliation() {
    Assert.assertTrue(!taskReconciliation.isReconciliationRunning());

    configuration.setCheckReconcileWhenRunningEveryMillis(1);

    initRequest();
    initFirstDeploy();

    Assert.assertTrue(taskReconciliation.startReconciliation() == ReconciliationState.STARTED);
    sleep(50);
    Assert.assertTrue(!taskReconciliation.isReconciliationRunning());

    SingularityTask taskOne = launchTask(request, firstDeploy, 1, TaskState.TASK_STARTING);
    SingularityTask taskTwo = launchTask(request, firstDeploy, 2, TaskState.TASK_RUNNING);

    saveLastActiveTaskStatus(taskOne, Optional.<TaskStatus>absent(), -1000);

    Assert.assertTrue(taskReconciliation.startReconciliation() == ReconciliationState.STARTED);
    Assert.assertTrue(taskReconciliation.startReconciliation() == ReconciliationState.ALREADY_RUNNING);

    sleep(50);
    Assert.assertTrue(taskReconciliation.isReconciliationRunning());

    saveLastActiveTaskStatus(taskOne, Optional.of(buildTaskStatus(taskOne)), +1000);

    sleep(50);
    Assert.assertTrue(taskReconciliation.isReconciliationRunning());

    saveLastActiveTaskStatus(taskTwo, Optional.of(buildTaskStatus(taskTwo)), +1000);

    sleep(50);

    Assert.assertTrue(!taskReconciliation.isReconciliationRunning());
  }


  @Test
  public void testSchedulerPriority() {
    SingularityRequest request1 = buildRequest("request1");
    SingularityRequest request2 = buildRequest("request2");
    SingularityRequest request3 = buildRequest("request3");

    SingularityDeploy deploy1 = initAndFinishDeploy(request1, "r1d1");
    SingularityDeploy deploy2 = initAndFinishDeploy(request2, "r2d2");
    SingularityDeploy deploy3 = initAndFinishDeploy(request3, "r3d3");

    launchTask(request1, deploy1, 2, 1, TaskState.TASK_RUNNING);
    launchTask(request2, deploy2, 1, 1, TaskState.TASK_RUNNING);
    launchTask(request2, deploy2, 10, 1, TaskState.TASK_RUNNING);

    // r3 should have priority (never launched)
    // r1 last launch at 2
    // r2 last launch at 10

    List<SingularityTaskRequest> requests = Arrays.asList(buildTaskRequest(request1, deploy1, 100), buildTaskRequest(request2, deploy2, 101), buildTaskRequest(request3, deploy3, 95));
    schedulerPriority.sortTaskRequestsInPriorityOrder(requests);

    Assert.assertTrue(requests.get(0).getRequest().getId().equals(request3.getId()));
    Assert.assertTrue(requests.get(1).getRequest().getId().equals(request1.getId()));
    Assert.assertTrue(requests.get(2).getRequest().getId().equals(request2.getId()));

    schedulerPriority.notifyTaskLaunched(new SingularityTaskId(request3.getId(), deploy3.getId(), 500, 1, "host", "rack"));

    requests = Arrays.asList(buildTaskRequest(request1, deploy1, 100), buildTaskRequest(request2, deploy2, 101), buildTaskRequest(request3, deploy3, 95));
    schedulerPriority.sortTaskRequestsInPriorityOrder(requests);

    Assert.assertTrue(requests.get(0).getRequest().getId().equals(request1.getId()));
    Assert.assertTrue(requests.get(1).getRequest().getId().equals(request2.getId()));
    Assert.assertTrue(requests.get(2).getRequest().getId().equals(request3.getId()));
  }

  @Test
  public void badPauseExpires() {
    initRequest();

    requestManager.createCleanupRequest(new SingularityRequestCleanup(Optional.<String>absent(), RequestCleanupType.PAUSING, System.currentTimeMillis(),
        Optional.<Boolean>absent(), requestId, Optional.<String>absent(), Optional.<Boolean> absent(), Optional.<String>absent(), Optional.<String>absent()));

    cleaner.drainCleanupQueue();

    Assert.assertTrue(!requestManager.getCleanupRequests().isEmpty());
    configuration.setCleanupEverySeconds(0);

    sleep(1);
    cleaner.drainCleanupQueue();

    Assert.assertTrue(requestManager.getCleanupRequests().isEmpty());
  }

  @Test
  public void testPauseLbCleanup() {
    initLoadBalancedRequest();
    initFirstDeploy();

    requestManager.saveLbCleanupRequest(new SingularityRequestLbCleanup(requestId, Sets.newHashSet("test"), "/basepath", Collections.<String>emptyList(), Optional.<SingularityLoadBalancerUpdate>absent()));

    requestManager.pause(request, System.currentTimeMillis(), Optional.<String>absent(), Optional.<String>absent());

    testingLbClient.setNextBaragonRequestState(BaragonRequestState.WAITING);

    cleaner.drainCleanupQueue();
    Assert.assertTrue(!requestManager.getLbCleanupRequestIds().isEmpty());

    Optional<SingularityLoadBalancerUpdate> lbUpdate = requestManager.getLbCleanupRequest(requestId).get().getLoadBalancerUpdate();

    Assert.assertTrue(lbUpdate.isPresent());
    Assert.assertTrue(lbUpdate.get().getLoadBalancerState() == BaragonRequestState.WAITING);

    testingLbClient.setNextBaragonRequestState(BaragonRequestState.FAILED);

    cleaner.drainCleanupQueue();
    Assert.assertTrue(!requestManager.getLbCleanupRequestIds().isEmpty());

    lbUpdate = requestManager.getLbCleanupRequest(requestId).get().getLoadBalancerUpdate();

    Assert.assertTrue(lbUpdate.isPresent());
    Assert.assertTrue(lbUpdate.get().getLoadBalancerState() == BaragonRequestState.FAILED);

    testingLbClient.setNextBaragonRequestState(BaragonRequestState.SUCCESS);

    cleaner.drainCleanupQueue();
    Assert.assertTrue(requestManager.getLbCleanupRequestIds().isEmpty());
  }

  @Test
  public void testPause() {
    initRequest();
    initFirstDeploy();

    SingularityTask taskOne = startTask(firstDeploy);

    requestResource.pause(requestId, Optional.<SingularityPauseRequest> absent());

    cleaner.drainCleanupQueue();

    Assert.assertEquals(1, taskManager.getKilledTaskIdRecords().size());

    statusUpdate(taskOne, TaskState.TASK_KILLED);

    resourceOffers();

    Assert.assertEquals(0, taskManager.getActiveTaskIds().size());
    Assert.assertEquals(0, taskManager.getPendingTasks().size());
    Assert.assertEquals(RequestState.PAUSED, requestManager.getRequest(requestId).get().getState());
    Assert.assertEquals(requestId, requestManager.getPausedRequests().iterator().next().getRequest().getId());

    requestResource.unpause(requestId, Optional.<SingularityUnpauseRequest> absent());

    resourceOffers();

    Assert.assertEquals(1, taskManager.getActiveTaskIds().size());
    Assert.assertEquals(0, taskManager.getPendingTasks().size());

    Assert.assertEquals(RequestState.ACTIVE, requestManager.getRequest(requestId).get().getState());
    Assert.assertEquals(requestId, requestManager.getActiveRequests().iterator().next().getRequest().getId());
  }

  @Test
  public void testExpiringPause() {
    initRequest();
    initFirstDeploy();

    SingularityTask taskOne = startTask(firstDeploy);

    requestResource.pause(requestId, Optional.of(new SingularityPauseRequest(Optional.<Boolean> absent(), Optional.of(1L), Optional.<String> absent(), Optional.<String>absent())));

    cleaner.drainCleanupQueue();

    Assert.assertEquals(1, taskManager.getKilledTaskIdRecords().size());

    statusUpdate(taskOne, TaskState.TASK_KILLED);

    resourceOffers();

    Assert.assertEquals(0, taskManager.getActiveTaskIds().size());
    Assert.assertEquals(0, taskManager.getPendingTasks().size());
    Assert.assertEquals(RequestState.PAUSED, requestManager.getRequest(requestId).get().getState());
    Assert.assertEquals(requestId, requestManager.getPausedRequests().iterator().next().getRequest().getId());

    try {
      Thread.sleep(2);
    } catch (InterruptedException ie){
    }

    expiringUserActionPoller.runActionOnPoll();

    resourceOffers();

    Assert.assertEquals(1, taskManager.getActiveTaskIds().size());
    Assert.assertEquals(0, taskManager.getPendingTasks().size());

    Assert.assertEquals(RequestState.ACTIVE, requestManager.getRequest(requestId).get().getState());
    Assert.assertEquals(requestId, requestManager.getActiveRequests().iterator().next().getRequest().getId());
  }

  @Test
  public void testBounce() {
    initRequest();

    requestResource.scale(requestId, new SingularityScaleRequest(Optional.of(3), Optional.<Long> absent(), Optional.<Boolean> absent(), Optional.<String> absent(), Optional.<String>absent()));

    initFirstDeploy();

    SingularityTask taskOne = startTask(firstDeploy, 1);
    SingularityTask taskTwo = startTask(firstDeploy, 2);
    SingularityTask taskThree = startTask(firstDeploy, 3);

    requestResource.bounce(requestId, Optional.<SingularityBounceRequest> absent());

    Assert.assertTrue(requestManager.cleanupRequestExists(requestId));

    cleaner.drainCleanupQueue();

    Assert.assertTrue(!requestManager.cleanupRequestExists(requestId));
    Assert.assertTrue(taskManager.getCleanupTaskIds().size() == 3);

    cleaner.drainCleanupQueue();

    Assert.assertTrue(!requestManager.cleanupRequestExists(requestId));
    Assert.assertTrue(taskManager.getCleanupTaskIds().size() == 3);

    resourceOffers();

    Assert.assertTrue(taskManager.getActiveTaskIds().size() == 6);

    cleaner.drainCleanupQueue();

    Assert.assertTrue(taskManager.getCleanupTaskIds().size() == 3);

    for (SingularityTask task : taskManager.getActiveTasks()) {
      if (!task.getTaskId().equals(taskOne.getTaskId()) && !task.getTaskId().equals(taskTwo.getTaskId()) && !task.getTaskId().equals(taskThree.getTaskId())) {
        statusUpdate(task, TaskState.TASK_RUNNING, Optional.of(1L));
      }
    }

    cleaner.drainCleanupQueue();

    Assert.assertTrue(taskManager.getCleanupTaskIds().isEmpty());
    Assert.assertTrue(taskManager.getKilledTaskIdRecords().size() == 3);
  }

  @Test
  public void testExpiringBounceGoesAway() {
    initRequest();
    initFirstDeploy();

    startTask(firstDeploy, 1);

    requestResource.bounce(requestId,
        Optional.of(new SingularityBounceRequest(Optional.of(false), Optional.<Boolean> absent(), Optional.of(1L), Optional.<String> absent(), Optional.of("msg"))));

    cleaner.drainCleanupQueue();
    resourceOffers();
    runLaunchedTasks();
    cleaner.drainCleanupQueue();
    killKilledTasks();

    Assert.assertTrue(taskManager.getCleanupTaskIds().isEmpty());
    Assert.assertEquals(1, taskManager.getActiveTaskIds().size());

    Assert.assertTrue(!requestManager.getExpiringBounce(requestId).isPresent());
  }

  @Test
  public void testExpiringNonIncrementalBounce() {
    initWithTasks(3);

    requestResource.bounce(requestId,
        Optional.of(new SingularityBounceRequest(Optional.<Boolean> absent(), Optional.<Boolean> absent(), Optional.of(1L), Optional.of("aid"), Optional.<String> absent())));

    Assert.assertTrue(!requestManager.getCleanupRequests().get(0).getMessage().isPresent());
    Assert.assertEquals("aid", requestManager.getCleanupRequests().get(0).getActionId().get());

    // creates cleanup tasks:
    cleaner.drainCleanupQueue();

    Assert.assertEquals(1, requestManager.getPendingRequests().size());
    Assert.assertEquals(0, requestManager.getCleanupRequests().size());
    Assert.assertEquals(3, taskManager.getCleanupTaskIds().size());

    // should have 1 pending task and 2 launched

    resourceOffersByNumTasks(2);

    Assert.assertEquals(1, taskManager.getPendingTasks().size());
    Assert.assertEquals(5, taskManager.getActiveTaskIds().size());
    Assert.assertEquals(3, taskManager.getCleanupTaskIds().size());
    Assert.assertEquals(0, requestManager.getPendingRequests().size());
    Assert.assertEquals(0, requestManager.getCleanupRequests().size());

    try {
      Thread.sleep(1);
    } catch (InterruptedException ie) {
    }

    expiringUserActionPoller.runActionOnPoll();

    resourceOffers();
    cleaner.drainCleanupQueue();
    killKilledTasks();

    Assert.assertEquals(3, taskManager.getActiveTaskIds().size());
    Assert.assertEquals(0, taskManager.getPendingTasks().size());
    Assert.assertEquals(0, taskManager.getCleanupTaskIds().size());
    Assert.assertEquals(0, requestManager.getPendingRequests().size());
    Assert.assertEquals(0, requestManager.getCleanupRequests().size());
  }

  @Test
  public void testExpiringIncrementalBounce() {
    initRequest();

    requestResource.scale(requestId, new SingularityScaleRequest(Optional.of(3), Optional.<Long> absent(), Optional.<Boolean> absent(), Optional.<String> absent(), Optional.<String>absent()));

    initFirstDeploy();

    startTask(firstDeploy, 1);
    startTask(firstDeploy, 2);
    startTask(firstDeploy, 3);

    requestResource.bounce(requestId,
        Optional.of(new SingularityBounceRequest(Optional.of(true), Optional.<Boolean> absent(), Optional.of(1L), Optional.<String> absent(), Optional.of("msg"))));

    Assert.assertTrue(requestManager.cleanupRequestExists(requestId));
    Assert.assertEquals("msg", requestManager.getCleanupRequests().get(0).getMessage().get());
    Assert.assertTrue(requestManager.getCleanupRequests().get(0).getActionId().isPresent());

    String actionId = requestManager.getCleanupRequests().get(0).getActionId().get();

    cleaner.drainCleanupQueue();

    Assert.assertTrue(!requestManager.cleanupRequestExists(requestId));
    Assert.assertTrue(taskManager.getCleanupTaskIds().size() == 3);

    Assert.assertEquals("msg", taskManager.getCleanupTasks().get(0).getMessage().get());
    Assert.assertEquals(actionId, taskManager.getCleanupTasks().get(0).getActionId().get());

    startTask(firstDeploy, 4);
//    launchTask(request, firstDeploy, 5, TaskState.TASK_STARTING);

    cleaner.drainCleanupQueue();

    Assert.assertEquals(1, taskManager.getKilledTaskIdRecords().size());
    Assert.assertEquals(4, taskManager.getActiveTaskIds().size());

    try {
      Thread.sleep(2);
    } catch (InterruptedException ie) {}

    expiringUserActionPoller.runActionOnPoll();

    cleaner.drainCleanupQueue();

    resourceOffers();

    killKilledTasks();

    Assert.assertTrue(!requestManager.getExpiringBounce(requestId).isPresent());
    Assert.assertTrue(requestManager.getPendingRequests().isEmpty());
    Assert.assertTrue(taskManager.getPendingTaskIds().isEmpty());
    Assert.assertTrue(taskManager.getActiveTaskIds().size() == 3);
    Assert.assertTrue(!requestManager.cleanupRequestExists(requestId));
    Assert.assertTrue(taskManager.getCleanupTasks().isEmpty());
  }

  @Test
  public void testIncrementalBounceShutsDownOldTasksPerNewHealthyTask() {
    initRequest();

    requestResource.scale(requestId, new SingularityScaleRequest(Optional.of(3), Optional.<Long> absent(), Optional.<Boolean> absent(), Optional.<String> absent(), Optional.<String>absent()));

    initFirstDeploy();

    startTask(firstDeploy, 1);
    startTask(firstDeploy, 2);
    startTask(firstDeploy, 3);

    requestResource.bounce(requestId,
        Optional.of(new SingularityBounceRequest(Optional.of(true), Optional.<Boolean>absent(), Optional.of(1L), Optional.<String>absent(), Optional.of("msg"))));

    Assert.assertTrue(requestManager.cleanupRequestExists(requestId));

    cleaner.drainCleanupQueue();

    Assert.assertTrue(!requestManager.cleanupRequestExists(requestId));
    Assert.assertEquals(3, taskManager.getCleanupTaskIds().size());

    SingularityTask newTask = launchTask(request, firstDeploy, 5, TaskState.TASK_STARTING);

    cleaner.drainCleanupQueue();

    Assert.assertEquals(0, taskManager.getKilledTaskIdRecords().size());
    Assert.assertEquals(4, taskManager.getActiveTaskIds().size());

    statusUpdate(newTask, TaskState.TASK_RUNNING);

    cleaner.drainCleanupQueue();

    Assert.assertEquals(1, taskManager.getKilledTaskIdRecords().size());
    Assert.assertEquals(4, taskManager.getActiveTaskIds().size());
  }

  @Test
  public void testIncrementalBounce() {
    initRequest();

    SingularityRequest request = requestResource.getRequest(requestId).getRequest();

    requestResource.postRequest(request.toBuilder()
        .setSlavePlacement(Optional.of(SlavePlacement.SEPARATE_BY_REQUEST))
        .setInstances(Optional.of(2)).build()
        );

    initHCDeploy();

    SingularityTask taskOne = startSeparatePlacementTask(firstDeploy, 1);
    SingularityTask taskTwo = startSeparatePlacementTask(firstDeploy, 2);

    requestManager.createCleanupRequest(new SingularityRequestCleanup(user, RequestCleanupType.INCREMENTAL_BOUNCE, System.currentTimeMillis(),
        Optional.<Boolean>absent(), requestId, Optional.of(firstDeployId), Optional.<Boolean> absent(), Optional.<String>absent(), Optional.<String>absent()));

    Assert.assertTrue(requestManager.cleanupRequestExists(requestId));

    cleaner.drainCleanupQueue();

    Assert.assertTrue(!requestManager.cleanupRequestExists(requestId));
    Assert.assertEquals(2, taskManager.getCleanupTaskIds().size());

    resourceOffers(3);

    SingularityTask taskThree = null;

    for (SingularityTask task : taskManager.getActiveTasks()) {
      if (!task.getTaskId().equals(taskOne.getTaskId()) && !task.getTaskId().equals(taskTwo.getTaskId())) {
        taskThree = task;
      }
    }

    statusUpdate(taskThree, TaskState.TASK_RUNNING, Optional.of(1L));
    Assert.assertEquals(3, taskManager.getActiveTaskIds().size());

    cleaner.drainCleanupQueue();

    // No old tasks should be killed before new ones pass healthchecks
    Assert.assertEquals(2, taskManager.getCleanupTaskIds().size());
    taskManager.saveHealthcheckResult(new SingularityTaskHealthcheckResult(Optional.of(200), Optional.of(1000L), System.currentTimeMillis(), Optional.<String> absent(), Optional.<String> absent(), taskThree.getTaskId()));

    cleaner.drainCleanupQueue();
    Assert.assertEquals(1, taskManager.getCleanupTaskIds().size());

    statusUpdate(taskOne, TaskState.TASK_KILLED);

    resourceOffers(3);

    SingularityTask taskFour = null;

    for (SingularityTask task : taskManager.getActiveTasks()) {
      if (!task.getTaskId().equals(taskOne.getTaskId()) && !task.getTaskId().equals(taskTwo.getTaskId()) && !task.getTaskId().equals(taskThree.getTaskId())) {
        taskFour = task;
      }
    }

    statusUpdate(taskFour, TaskState.TASK_RUNNING, Optional.of(1L));
    taskManager.saveHealthcheckResult(new SingularityTaskHealthcheckResult(Optional.of(200), Optional.of(1000L), System.currentTimeMillis(), Optional.<String> absent(), Optional.<String> absent(), taskFour.getTaskId()));

    cleaner.drainCleanupQueue();

    Assert.assertTrue(taskManager.getCleanupTaskIds().isEmpty());
  }

  @Test
  public void testScheduledNotification() {
    schedule = "0 0 * * * ?"; // run every hour
    initScheduledRequest();
    initFirstDeploy();

    configuration.setWarnIfScheduledJobIsRunningForAtLeastMillis(Long.MAX_VALUE);
    configuration.setWarnIfScheduledJobIsRunningPastNextRunPct(200);

    final long now = System.currentTimeMillis();

    SingularityTask firstTask = launchTask(request, firstDeploy, now - TimeUnit.HOURS.toMillis(3), 1, TaskState.TASK_RUNNING);

    scheduledJobPoller.runActionOnPoll();

    Mockito.verify(mailer, Mockito.times(0)).sendTaskOverdueMail(Matchers.<Optional<SingularityTask>> any(), Matchers.<SingularityTaskId> any(), Matchers.<SingularityRequest> any(), Matchers.anyLong(), Matchers.anyLong());

    configuration.setWarnIfScheduledJobIsRunningForAtLeastMillis(TimeUnit.HOURS.toMillis(1));

    scheduledJobPoller.runActionOnPoll();

    Mockito.verify(mailer, Mockito.times(1)).sendTaskOverdueMail(Matchers.<Optional<SingularityTask>> any(), Matchers.<SingularityTaskId> any(), Matchers.<SingularityRequest> any(), Matchers.anyLong(), Matchers.anyLong());

    scheduledJobPoller.runActionOnPoll();

    Mockito.verify(mailer, Mockito.times(1)).sendTaskOverdueMail(Matchers.<Optional<SingularityTask>> any(), Matchers.<SingularityTaskId> any(), Matchers.<SingularityRequest> any(), Matchers.anyLong(), Matchers.anyLong());

    statusUpdate(firstTask, TaskState.TASK_FINISHED);

    Optional<SingularityDeployStatistics> deployStatistics = deployManager.getDeployStatistics(requestId, firstDeployId);

    long oldAvg = deployStatistics.get().getAverageRuntimeMillis().get();

    Assert.assertTrue(deployStatistics.get().getNumTasks() == 1);
    Assert.assertTrue(deployStatistics.get().getAverageRuntimeMillis().get() > 1 && deployStatistics.get().getAverageRuntimeMillis().get() < TimeUnit.DAYS.toMillis(1));

    configuration.setWarnIfScheduledJobIsRunningForAtLeastMillis(1);

    SingularityTask secondTask = launchTask(request, firstDeploy, now - 500, 1, TaskState.TASK_RUNNING);

    scheduledJobPoller.runActionOnPoll();

    Mockito.verify(mailer, Mockito.times(1)).sendTaskOverdueMail(Matchers.<Optional<SingularityTask>> any(), Matchers.<SingularityTaskId> any(), Matchers.<SingularityRequest> any(), Matchers.anyLong(), Matchers.anyLong());

    statusUpdate(secondTask, TaskState.TASK_FINISHED);

    deployStatistics = deployManager.getDeployStatistics(requestId, firstDeployId);

    Assert.assertTrue(deployStatistics.get().getNumTasks() == 2);
    Assert.assertTrue(deployStatistics.get().getAverageRuntimeMillis().get() > 1 && deployStatistics.get().getAverageRuntimeMillis().get() < oldAvg);

    saveRequest(request.toBuilder().setScheduledExpectedRuntimeMillis(Optional.of(1L)).build());

    SingularityTask thirdTask = launchTask(request, firstDeploy, now - 502, 1, TaskState.TASK_RUNNING);

    scheduledJobPoller.runActionOnPoll();

    Mockito.verify(mailer, Mockito.times(2)).sendTaskOverdueMail(Matchers.<Optional<SingularityTask>> any(), Matchers.<SingularityTaskId> any(), Matchers.<SingularityRequest> any(), Matchers.anyLong(), Matchers.anyLong());

    taskManager.deleteTaskHistory(thirdTask.getTaskId());

    scheduledJobPoller.runActionOnPoll();

    Mockito.verify(mailer, Mockito.times(3)).sendTaskOverdueMail(Matchers.<Optional<SingularityTask>> any(), Matchers.<SingularityTaskId> any(), Matchers.<SingularityRequest> any(), Matchers.anyLong(), Matchers.anyLong());
  }

  @Test
  public void testBasicSlaveAndRackState() {
    sms.resourceOffers(driver, Arrays.asList(createOffer(1, 1, "slave1", "host1", Optional.of("rack1"))));
    sms.resourceOffers(driver, Arrays.asList(createOffer(1, 1, "slave2", "host2", Optional.of("rack2"))));
    sms.resourceOffers(driver, Arrays.asList(createOffer(1, 1, "slave1", "host1", Optional.of("rack1"))));

    Assert.assertEquals(1, slaveManager.getHistory("slave1").size());
    Assert.assertTrue(slaveManager.getNumObjectsAtState(MachineState.ACTIVE) == 2);
    Assert.assertTrue(rackManager.getNumObjectsAtState(MachineState.ACTIVE) == 2);

    Assert.assertTrue(slaveManager.getObject("slave1").get().getCurrentState().equals(slaveManager.getHistory("slave1").get(0)));

    sms.slaveLost(driver, SlaveID.newBuilder().setValue("slave1").build());

    Assert.assertTrue(slaveManager.getNumObjectsAtState(MachineState.ACTIVE) == 1);
    Assert.assertTrue(rackManager.getNumObjectsAtState(MachineState.ACTIVE) == 1);

    Assert.assertTrue(slaveManager.getNumObjectsAtState(MachineState.DEAD) == 1);
    Assert.assertTrue(rackManager.getNumObjectsAtState(MachineState.DEAD) == 1);

    Assert.assertTrue(slaveManager.getObject("slave1").get().getCurrentState().getState() == MachineState.DEAD);
    Assert.assertTrue(rackManager.getObject("rack1").get().getCurrentState().getState() == MachineState.DEAD);

    sms.resourceOffers(driver, Arrays.asList(createOffer(1, 1, "slave3", "host3", Optional.of("rack1"))));

    Assert.assertTrue(slaveManager.getNumObjectsAtState(MachineState.ACTIVE) == 2);
    Assert.assertTrue(rackManager.getNumObjectsAtState(MachineState.ACTIVE) == 2);
    Assert.assertTrue(slaveManager.getNumObjectsAtState(MachineState.DEAD) == 1);

    Assert.assertTrue(rackManager.getHistory("rack1").size() == 3);

    sms.resourceOffers(driver, Arrays.asList(createOffer(1, 1, "slave1", "host1", Optional.of("rack1"))));

    Assert.assertTrue(slaveManager.getNumObjectsAtState(MachineState.ACTIVE) == 3);
    Assert.assertTrue(rackManager.getNumObjectsAtState(MachineState.ACTIVE) == 2);

    sms.slaveLost(driver, SlaveID.newBuilder().setValue("slave1").build());

    Assert.assertTrue(slaveManager.getNumObjectsAtState(MachineState.ACTIVE) == 2);
    Assert.assertTrue(rackManager.getNumObjectsAtState(MachineState.ACTIVE) == 2);
    Assert.assertTrue(slaveManager.getNumObjectsAtState(MachineState.DEAD) == 1);
    Assert.assertTrue(slaveManager.getHistory("slave1").size() == 4);

    sms.slaveLost(driver, SlaveID.newBuilder().setValue("slave1").build());

    Assert.assertTrue(slaveManager.getNumObjectsAtState(MachineState.ACTIVE) == 2);
    Assert.assertTrue(rackManager.getNumObjectsAtState(MachineState.ACTIVE) == 2);
    Assert.assertTrue(slaveManager.getNumObjectsAtState(MachineState.DEAD) == 1);
    Assert.assertTrue(slaveManager.getHistory("slave1").size() == 4);

    slaveManager.deleteObject("slave1");

    Assert.assertTrue(slaveManager.getNumObjectsAtState(MachineState.DEAD) == 0);
    Assert.assertTrue(slaveManager.getNumObjectsAtState(MachineState.ACTIVE) == 2);
    Assert.assertTrue(slaveManager.getHistory("slave1").isEmpty());
  }

  @Test
  public void testDecommissioning() {
    initRequest();
    initFirstDeploy();

    saveAndSchedule(request.toBuilder().setInstances(Optional.of(2)));

    scheduler.drainPendingQueue(stateCacheProvider.get());

    sms.resourceOffers(driver, Arrays.asList(createOffer(1, 129, "slave1", "host1", Optional.of("rack1"))));
    sms.resourceOffers(driver, Arrays.asList(createOffer(1, 129, "slave2", "host2", Optional.of("rack1"))));
    sms.resourceOffers(driver, Arrays.asList(createOffer(1, 129, "slave3", "host3", Optional.of("rack2"))));
    sms.resourceOffers(driver, Arrays.asList(createOffer(1, 129, "slave4", "host4", Optional.of("rack2"))));


    for (SingularityTask task : taskManager.getTasksOnSlave(taskManager.getActiveTaskIds(), slaveManager.getObject("slave1").get())) {
      statusUpdate(task, TaskState.TASK_RUNNING);
    }
    for (SingularityTask task : taskManager.getTasksOnSlave(taskManager.getActiveTaskIds(), slaveManager.getObject("slave2").get())) {
      statusUpdate(task, TaskState.TASK_RUNNING);
    }

    Assert.assertTrue(rackManager.getNumObjectsAtState(MachineState.ACTIVE) == 2);
    Assert.assertTrue(slaveManager.getNumObjectsAtState(MachineState.ACTIVE) == 4);

    Assert.assertTrue(taskManager.getTasksOnSlave(taskManager.getActiveTaskIds(), slaveManager.getObject("slave1").get()).size() == 1);
    Assert.assertTrue(taskManager.getTasksOnSlave(taskManager.getActiveTaskIds(), slaveManager.getObject("slave2").get()).size() == 1);
    Assert.assertTrue(taskManager.getTasksOnSlave(taskManager.getActiveTaskIds(), slaveManager.getObject("slave3").get()).isEmpty());
    Assert.assertTrue(taskManager.getTasksOnSlave(taskManager.getActiveTaskIds(), slaveManager.getObject("slave4").get()).isEmpty());

    Assert.assertEquals(StateChangeResult.SUCCESS, slaveManager.changeState("slave1", MachineState.STARTING_DECOMMISSION, Optional.<String> absent(), Optional.of("user1")));
    Assert.assertEquals(StateChangeResult.FAILURE_ALREADY_AT_STATE, slaveManager.changeState("slave1", MachineState.STARTING_DECOMMISSION, Optional.<String> absent(), Optional.of("user1")));
    Assert.assertEquals(StateChangeResult.FAILURE_NOT_FOUND, slaveManager.changeState("slave9231", MachineState.STARTING_DECOMMISSION, Optional.<String> absent(), Optional.of("user1")));

    Assert.assertEquals(MachineState.STARTING_DECOMMISSION, slaveManager.getObject("slave1").get().getCurrentState().getState());
    Assert.assertTrue(slaveManager.getObject("slave1").get().getCurrentState().getUser().get().equals("user1"));

    saveAndSchedule(request.toBuilder().setInstances(Optional.of(3)));

    sms.resourceOffers(driver, Arrays.asList(createOffer(1, 129, "slave1", "host1", Optional.of("rack1"))));

    Assert.assertTrue(taskManager.getTasksOnSlave(taskManager.getActiveTaskIds(), slaveManager.getObject("slave1").get()).size() == 1);

    Assert.assertTrue(slaveManager.getObject("slave1").get().getCurrentState().getState() == MachineState.DECOMMISSIONING);
    Assert.assertTrue(slaveManager.getObject("slave1").get().getCurrentState().getUser().get().equals("user1"));

    cleaner.drainCleanupQueue();

    Assert.assertTrue(slaveManager.getObject("slave1").get().getCurrentState().getState() == MachineState.DECOMMISSIONING);
    Assert.assertTrue(slaveManager.getObject("slave1").get().getCurrentState().getUser().get().equals("user1"));

    sms.resourceOffers(driver, Arrays.asList(createOffer(1, 129, "slave4", "host4", Optional.of("rack2"))));
    sms.resourceOffers(driver, Arrays.asList(createOffer(1, 129, "slave3", "host3", Optional.of("rack2"))));

    for (SingularityTask task : taskManager.getTasksOnSlave(taskManager.getActiveTaskIds(), slaveManager.getObject("slave4").get())) {
      statusUpdate(task, TaskState.TASK_RUNNING);
    }
    for (SingularityTask task : taskManager.getTasksOnSlave(taskManager.getActiveTaskIds(), slaveManager.getObject("slave3").get())) {
      statusUpdate(task, TaskState.TASK_RUNNING);
    }

    // all task should have moved.

    cleaner.drainCleanupQueue();

    Assert.assertTrue(taskManager.getTasksOnSlave(taskManager.getActiveTaskIds(), slaveManager.getObject("slave4").get()).size() == 1);
    Assert.assertTrue(taskManager.getTasksOnSlave(taskManager.getActiveTaskIds(), slaveManager.getObject("slave3").get()).size() == 1);
    Assert.assertEquals(1, taskManager.getKilledTaskIdRecords().size());

    // kill the task
    statusUpdate(taskManager.getTasksOnSlave(taskManager.getActiveTaskIds(), slaveManager.getObject("slave1").get()).get(0), TaskState.TASK_KILLED);

    Assert.assertTrue(slaveManager.getObject("slave1").get().getCurrentState().getState() == MachineState.DECOMMISSIONED);
    Assert.assertTrue(slaveManager.getObject("slave1").get().getCurrentState().getUser().get().equals("user1"));

    // let's DECOMMission rack2
    Assert.assertEquals(StateChangeResult.SUCCESS, rackManager.changeState("rack2", MachineState.STARTING_DECOMMISSION, Optional.<String> absent(), Optional.of("user2")));

    // it shouldn't place any on here, since it's DECOMMissioned
    sms.resourceOffers(driver, Arrays.asList(createOffer(1, 129, "slave1", "host1", Optional.of("rack1"))));

    Assert.assertEquals(0, taskManager.getTasksOnSlave(taskManager.getActiveTaskIds(), slaveManager.getObject("slave1").get()).size());

    sms.resourceOffers(driver, Arrays.asList(createOffer(1, 129, "slave1", "host1", Optional.of("rack1"))));

    Assert.assertEquals(0, taskManager.getTasksOnSlave(taskManager.getActiveTaskIds(), slaveManager.getObject("slave1").get()).size());

    slaveResource.activateSlave("slave1", Optional.<SingularityMachineChangeRequest> absent());

    sms.resourceOffers(driver, Arrays.asList(createOffer(1, 129, "slave1", "host1", Optional.of("rack1"))));

    Assert.assertEquals(1, taskManager.getTasksOnSlave(taskManager.getActiveTaskIds(), slaveManager.getObject("slave1").get()).size());

    Assert.assertTrue(rackManager.getObject("rack2").get().getCurrentState().getState() == MachineState.DECOMMISSIONING);

    sms.resourceOffers(driver, Arrays.asList(createOffer(1, 129, "slave2", "host2", Optional.of("rack1"))));

    for (SingularityTask task : taskManager.getTasksOnSlave(taskManager.getActiveTaskIds(), slaveManager.getObject("slave1").get())) {
      statusUpdate(task, TaskState.TASK_RUNNING);
    }
    for (SingularityTask task : taskManager.getTasksOnSlave(taskManager.getActiveTaskIds(), slaveManager.getObject("slave2").get())) {
      statusUpdate(task, TaskState.TASK_RUNNING);
    }

    cleaner.drainCleanupQueue();

    // kill the tasks
    statusUpdate(taskManager.getTasksOnSlave(taskManager.getActiveTaskIds(), slaveManager.getObject("slave3").get()).get(0), TaskState.TASK_KILLED);

    Assert.assertTrue(rackManager.getObject("rack2").get().getCurrentState().getState() == MachineState.DECOMMISSIONING);

    statusUpdate(taskManager.getTasksOnSlave(taskManager.getActiveTaskIds(), slaveManager.getObject("slave4").get()).get(0), TaskState.TASK_KILLED);

    Assert.assertTrue(rackManager.getObject("rack2").get().getCurrentState().getState() == MachineState.DECOMMISSIONED);

  }

  @Test
  public void testTaskOddities() {
    // test unparseable status update
    TaskStatus.Builder bldr = TaskStatus.newBuilder()
        .setTaskId(TaskID.newBuilder().setValue("task"))
        .setSlaveId(SlaveID.newBuilder().setValue("slave1"))
        .setState(TaskState.TASK_RUNNING);

    // should not throw exception:
    sms.statusUpdate(driver, bldr.build());

    initRequest();
    initFirstDeploy();

    SingularityTask taskOne = launchTask(request, firstDeploy, 1, TaskState.TASK_STARTING);

    taskManager.deleteTaskHistory(taskOne.getTaskId());

    Assert.assertTrue(taskManager.isActiveTask(taskOne.getTaskId().getId()));

    statusUpdate(taskOne, TaskState.TASK_RUNNING);
    statusUpdate(taskOne, TaskState.TASK_FAILED);

    Assert.assertTrue(!taskManager.isActiveTask(taskOne.getTaskId().getId()));

    Assert.assertEquals(2, taskManager.getTaskHistoryUpdates(taskOne.getTaskId()).size());
  }

  @Test
  public void testOnDemandTasksPersist() {
    SingularityRequestBuilder bldr = new SingularityRequestBuilder(requestId, RequestType.ON_DEMAND);
    requestResource.postRequest(bldr.build());
    deploy("d2");
    deployChecker.checkDeploys();

    requestResource.scheduleImmediately(requestId);

    resourceOffers();

    requestResource.scheduleImmediately(requestId);

    resourceOffers();

    Assert.assertEquals(2, taskManager.getActiveTaskIds().size());

    requestResource.scheduleImmediately(requestId);

    scheduler.drainPendingQueue(stateCacheProvider.get());

    requestResource.scheduleImmediately(requestId);

    scheduler.drainPendingQueue(stateCacheProvider.get());

    Assert.assertEquals(2, taskManager.getPendingTaskIds().size());

    resourceOffers();

    Assert.assertEquals(4, taskManager.getActiveTaskIds().size());
  }

  @Test
  public void testEmptyDecommissioning() {
    sms.resourceOffers(driver, Arrays.asList(createOffer(1, 129, "slave1", "host1", Optional.of("rack1"))));

    Assert.assertEquals(StateChangeResult.SUCCESS, slaveManager.changeState("slave1", MachineState.STARTING_DECOMMISSION, Optional.<String> absent(), Optional.of("user1")));

    scheduler.drainPendingQueue(stateCacheProvider.get());
    sms.resourceOffers(driver, Arrays.asList(createOffer(1, 129, "slave1", "host1", Optional.of("rack1"))));

    Assert.assertEquals(MachineState.DECOMMISSIONED, slaveManager.getObject("slave1").get().getCurrentState().getState());
  }

  @Test
  public void testJobRescheduledWhenItFinishesDuringDecommission() {
    initScheduledRequest();
    initFirstDeploy();

    resourceOffers();

    SingularityTask task = launchTask(request, firstDeploy, 1, TaskState.TASK_RUNNING);

    slaveManager.changeState("slave1", MachineState.STARTING_DECOMMISSION, Optional.<String> absent(), Optional.of("user1"));

    cleaner.drainCleanupQueue();
    resourceOffers();
    cleaner.drainCleanupQueue();

    statusUpdate(task, TaskState.TASK_FINISHED);

    Assert.assertTrue(!taskManager.getPendingTaskIds().isEmpty());
  }

  @Test
  public void testScaleDownTakesHighestInstances() {
    initRequest();
    initFirstDeploy();

    saveAndSchedule(request.toBuilder().setInstances(Optional.of(5)));

    resourceOffers();

    Assert.assertEquals(5, taskManager.getActiveTaskIds().size());

    requestResource.scale(requestId, new SingularityScaleRequest(Optional.of(2), Optional.<Long> absent(), Optional.<Boolean> absent(),
        Optional.<String> absent(), Optional.<String>absent()));

    resourceOffers();
    cleaner.drainCleanupQueue();

    Assert.assertEquals(3, taskManager.getKilledTaskIdRecords().size());

    for (SingularityKilledTaskIdRecord taskId : taskManager.getKilledTaskIdRecords()) {
      Assert.assertTrue(taskId.getTaskId().getInstanceNo() > 2);

      scheduler.drainPendingQueue(stateCacheProvider.get());
    }

  }

  @Test
  public void testExpiringScale() {
    initRequest();
    initFirstDeploy();

    requestResource.scale(requestId, new SingularityScaleRequest(Optional.of(5), Optional.of(1L), Optional.<Boolean> absent(), Optional.<String> absent(), Optional.<String>absent()));

    try {
      Thread.sleep(2);
    } catch (InterruptedException e) {

    }

    expiringUserActionPoller.runActionOnPoll();

    resourceOffers();
    resourceOffers();
    resourceOffers();
    resourceOffers();

    Assert.assertEquals(1, taskManager.getNumActiveTasks());
  }

  @Test
  public void testExpiringSkipHealthchecks() {
    initRequest();
    initHCDeploy();

    SingularityTask firstTask = startTask(firstDeploy);

    Assert.assertTrue(healthchecker.cancelHealthcheck(firstTask.getTaskId().getId()));

    requestResource.skipHealthchecks(requestId, new SingularitySkipHealthchecksRequest(Optional.of(true), Optional.of(1L), Optional.<String> absent(), Optional.<String>absent()));

    statusUpdate(firstTask, TaskState.TASK_FAILED);

    SingularityTask secondTask = startTask(firstDeploy);

    Assert.assertFalse(healthchecker.cancelHealthcheck(secondTask.getTaskId().getId()));

    statusUpdate(secondTask, TaskState.TASK_FAILED);

    expiringUserActionPoller.runActionOnPoll();

    SingularityTask thirdTask = startTask(firstDeploy);

    Assert.assertTrue(healthchecker.cancelHealthcheck(thirdTask.getTaskId().getId()));
  }

  @Test
  public void testSkipHealthchecksEdgeCases() {
    configuration.setNewTaskCheckerBaseDelaySeconds(0);
    configuration.setHealthcheckIntervalSeconds(0);
    configuration.setDeployHealthyBySeconds(0);
    configuration.setKillAfterTasksDoNotRunDefaultSeconds(100);
    configuration.setHealthcheckMaxRetries(Optional.of(0));
    configuration.setCheckNewTasksEverySeconds(1);

    initRequest();
    initHCDeploy();

    requestResource.skipHealthchecks(requestId, new SingularitySkipHealthchecksRequest(Optional.of(Boolean.TRUE), Optional.<Long> absent(), Optional.<String> absent(), Optional.<String> absent()));

    SingularityTask firstTask = startTask(firstDeploy, 1);

    Assert.assertTrue(!taskManager.getLastHealthcheck(firstTask.getTaskId()).isPresent());

    finishHealthchecks();
    finishNewTaskChecksAndCleanup();

    Assert.assertEquals(1, taskManager.getNumActiveTasks());

    requestResource.skipHealthchecks(requestId, new SingularitySkipHealthchecksRequest(Optional.of(Boolean.FALSE), Optional.<Long> absent(), Optional.<String> absent(), Optional.<String> absent()));

    // run new task check ONLY.
    newTaskChecker.enqueueNewTaskCheck(firstTask, requestManager.getRequest(requestId), healthchecker);

    finishNewTaskChecks();
    finishHealthchecks();
    finishNewTaskChecksAndCleanup();

    // healthcheck will fail
    Assert.assertTrue(taskManager.getLastHealthcheck(firstTask.getTaskId()).isPresent());
    Assert.assertEquals(0, taskManager.getNumActiveTasks());
  }

  @Test
  public void testSkipHealthchecksDuringBounce() {
    initRequest();
    initHCDeploy();

    SingularityTask firstTask = startTask(firstDeploy, 1);

    requestResource.bounce(requestId, Optional.of(new SingularityBounceRequest(Optional.<Boolean> absent(), Optional.of(true), Optional.<Long> absent(), Optional.<String> absent(), Optional.<String>absent())));

    configuration.setNewTaskCheckerBaseDelaySeconds(0);
    configuration.setHealthcheckIntervalSeconds(0);
    configuration.setDeployHealthyBySeconds(0);
    configuration.setKillAfterTasksDoNotRunDefaultSeconds(1);
    configuration.setHealthcheckMaxRetries(Optional.of(0));

    cleaner.drainCleanupQueue();
    resourceOffers();

    List<SingularityTaskId> taskIds = taskManager.getAllTaskIds();
    taskIds.remove(firstTask.getTaskId());

    SingularityTaskId secondTaskId = taskIds.get(0);

    SingularityTask secondTask = taskManager.getTask(secondTaskId).get();

    statusUpdate(secondTask, TaskState.TASK_RUNNING);

    Assert.assertTrue(healthchecker.cancelHealthcheck(firstTask.getTaskId().getId()));

    newTaskChecker.cancelNewTaskCheck(firstTask.getTaskId().getId());

    finishHealthchecks();
    finishNewTaskChecks();

    Assert.assertTrue(!taskManager.getLastHealthcheck(secondTask.getTaskId()).isPresent());

    cleaner.drainCleanupQueue();
    killKilledTasks();

    Assert.assertEquals(0, taskManager.getNumCleanupTasks());
    Assert.assertEquals(1, taskManager.getNumActiveTasks());
  }

  @Test
  public void testHealthchecksDuringBounce() {
    initRequest();
    initHCDeploy();

    startTask(firstDeploy);

    requestResource.bounce(requestId);

    cleaner.drainCleanupQueue();

    SingularityTask secondTask = startTask(firstDeploy);

    cleaner.drainCleanupQueue();

    Assert.assertEquals(1, taskManager.getNumCleanupTasks());
    Assert.assertEquals(2, taskManager.getNumActiveTasks());

    taskManager.saveHealthcheckResult(new SingularityTaskHealthcheckResult(Optional.of(500), Optional.of(1000L), 1, Optional.<String> absent(), Optional.<String> absent(), secondTask.getTaskId()));

    cleaner.drainCleanupQueue();

    Assert.assertEquals(1, taskManager.getNumCleanupTasks());
    Assert.assertEquals(2, taskManager.getNumActiveTasks());

    taskManager.saveHealthcheckResult(new SingularityTaskHealthcheckResult(Optional.of(200), Optional.of(1000L), System.currentTimeMillis(), Optional.<String> absent(), Optional.<String> absent(), secondTask.getTaskId()));

    cleaner.drainCleanupQueue();
    killKilledTasks();

    Assert.assertEquals(0, taskManager.getNumCleanupTasks());
    Assert.assertEquals(1, taskManager.getNumActiveTasks());
  }

  @Test
  public void testWaitAfterTaskWorks() {
    initRequest();
    initFirstDeploy();

    SingularityTask task = launchTask(request, firstDeploy, 1, TaskState.TASK_RUNNING);

    statusUpdate(task, TaskState.TASK_FAILED);

    Assert.assertTrue(taskManager.getPendingTaskIds().get(0).getNextRunAt() - System.currentTimeMillis() < 1000L);

    resourceOffers();

    long extraWait = 100000L;

    saveAndSchedule(request.toBuilder().setWaitAtLeastMillisAfterTaskFinishesForReschedule(Optional.of(extraWait)).setInstances(Optional.of(2)));
    resourceOffers();

    statusUpdate(taskManager.getActiveTasks().get(0), TaskState.TASK_FAILED);

    Assert.assertTrue(taskManager.getPendingTaskIds().get(0).getNextRunAt() - System.currentTimeMillis() > 1000L);
    Assert.assertEquals(1, taskManager.getActiveTaskIds().size());
  }

  @Test
  public void testFrozenSlaveTransitions() {
    initRequest();
    initFirstDeploy();

    resourceOffers();

    // test transitions out of frozen
    Assert.assertEquals(StateChangeResult.SUCCESS, slaveManager.changeState("slave1", MachineState.FROZEN, Optional.<String> absent(), Optional.of("user1")));
    Assert.assertEquals(StateChangeResult.FAILURE_ALREADY_AT_STATE, slaveManager.changeState("slave1", MachineState.FROZEN, Optional.<String> absent(), Optional.of("user1")));
    Assert.assertEquals(StateChangeResult.FAILURE_ILLEGAL_TRANSITION, slaveManager.changeState("slave1", MachineState.DECOMMISSIONING, Optional.<String> absent(), Optional.of("user1")));
    Assert.assertEquals(StateChangeResult.FAILURE_ILLEGAL_TRANSITION, slaveManager.changeState("slave1", MachineState.DECOMMISSIONED, Optional.<String> absent(), Optional.of("user1")));
    Assert.assertEquals(StateChangeResult.SUCCESS, slaveManager.changeState("slave1", MachineState.ACTIVE, Optional.<String> absent(), Optional.of("user1")));

    // test transitions into frozen
    Assert.assertEquals(StateChangeResult.SUCCESS, slaveManager.changeState("slave2", MachineState.STARTING_DECOMMISSION, Optional.<String> absent(), Optional.of("user2")));
    Assert.assertEquals(StateChangeResult.FAILURE_ILLEGAL_TRANSITION, slaveManager.changeState("slave2", MachineState.FROZEN, Optional.<String> absent(), Optional.of("user2")));
    Assert.assertEquals(StateChangeResult.SUCCESS, slaveManager.changeState("slave2", MachineState.DECOMMISSIONING, Optional.<String> absent(), Optional.of("user2")));
    Assert.assertEquals(StateChangeResult.FAILURE_ILLEGAL_TRANSITION, slaveManager.changeState("slave2", MachineState.FROZEN, Optional.<String> absent(), Optional.of("user2")));
    Assert.assertEquals(StateChangeResult.SUCCESS, slaveManager.changeState("slave2", MachineState.DECOMMISSIONED, Optional.<String> absent(), Optional.of("user2")));
    Assert.assertEquals(StateChangeResult.FAILURE_ILLEGAL_TRANSITION, slaveManager.changeState("slave2", MachineState.FROZEN, Optional.<String> absent(), Optional.of("user2")));
    Assert.assertEquals(StateChangeResult.SUCCESS, slaveManager.changeState("slave2", MachineState.ACTIVE, Optional.<String> absent(), Optional.of("user2")));
    Assert.assertEquals(StateChangeResult.SUCCESS, slaveManager.changeState("slave2", MachineState.FROZEN, Optional.<String> absent(), Optional.of("user2")));
  }

  @Test
  public void testFrozenSlaveDoesntLaunchTasks() {
    initRequest();
    initFirstDeploy();

    resourceOffers();

    Assert.assertEquals(StateChangeResult.SUCCESS, slaveManager.changeState("slave1", MachineState.FROZEN, Optional.<String> absent(), Optional.of("user1")));

    saveAndSchedule(request.toBuilder().setInstances(Optional.of(2)));

    resourceOffers();

    Assert.assertEquals(0, taskManager.getTasksOnSlave(taskManager.getActiveTaskIds(), slaveManager.getObject("slave1").get()).size());
    Assert.assertEquals(2, taskManager.getTasksOnSlave(taskManager.getActiveTaskIds(), slaveManager.getObject("slave2").get()).size());
  }

  @Test
  public void testUnfrozenSlaveLaunchesTasks() {
    initRequest();
    initFirstDeploy();

    resourceOffers();

    Assert.assertEquals(StateChangeResult.SUCCESS, slaveManager.changeState("slave1", MachineState.FROZEN, Optional.<String> absent(), Optional.of("user1")));

    saveAndSchedule(request.toBuilder().setInstances(Optional.of(2)).setSlavePlacement(Optional.of(SlavePlacement.SEPARATE)));

    resourceOffers();

    Assert.assertEquals(0, taskManager.getTasksOnSlave(taskManager.getActiveTaskIds(), slaveManager.getObject("slave1").get()).size());
    Assert.assertEquals(1, taskManager.getTasksOnSlave(taskManager.getActiveTaskIds(), slaveManager.getObject("slave2").get()).size());

    Assert.assertEquals(StateChangeResult.SUCCESS, slaveManager.changeState("slave1", MachineState.ACTIVE, Optional.<String> absent(), Optional.of("user1")));

    resourceOffers();

    Assert.assertEquals(1, taskManager.getTasksOnSlave(taskManager.getActiveTaskIds(), slaveManager.getObject("slave1").get()).size());
    Assert.assertEquals(1, taskManager.getTasksOnSlave(taskManager.getActiveTaskIds(), slaveManager.getObject("slave2").get()).size());
  }

  @Test
  public void testFrozenSlaveCanBeDecommissioned() {
    initRequest();
    initFirstDeploy();

    saveAndSchedule(request.toBuilder().setInstances(Optional.of(2)));

    resourceOffers();

    // freeze slave1
    Assert.assertEquals(StateChangeResult.SUCCESS, slaveManager.changeState("slave1", MachineState.FROZEN, Optional.<String> absent(), Optional.of("user1")));

    // mark tasks as running
    for (SingularityTask task : taskManager.getTasksOnSlave(taskManager.getActiveTaskIds(), slaveManager.getObject("slave1").get())) {
      statusUpdate(task, TaskState.TASK_RUNNING);
    }
    for (SingularityTask task : taskManager.getTasksOnSlave(taskManager.getActiveTaskIds(), slaveManager.getObject("slave2").get())) {
      statusUpdate(task, TaskState.TASK_RUNNING);
    }

    // assert Request is spread over the two slaves
    Assert.assertEquals(1, taskManager.getTasksOnSlave(taskManager.getActiveTaskIds(), slaveManager.getObject("slave1").get()).size());
    Assert.assertEquals(1, taskManager.getTasksOnSlave(taskManager.getActiveTaskIds(), slaveManager.getObject("slave2").get()).size());

    // decommission frozen slave1
    Assert.assertEquals(StateChangeResult.SUCCESS, slaveManager.changeState("slave1", MachineState.STARTING_DECOMMISSION, Optional.<String> absent(), Optional.of("user1")));

    resourceOffers();
    cleaner.drainCleanupQueue();

    // assert slave1 is decommissioning
    Assert.assertTrue(slaveManager.getObject("slave1").get().getCurrentState().getState() == MachineState.DECOMMISSIONING);

    // mark tasks as running
    for (SingularityTask task : taskManager.getTasksOnSlave(taskManager.getActiveTaskIds(), slaveManager.getObject("slave2").get())) {
      statusUpdate(task, TaskState.TASK_RUNNING);
    }

    // all tasks should have moved
    cleaner.drainCleanupQueue();

    // kill decommissioned task
    statusUpdate(taskManager.getTasksOnSlave(taskManager.getActiveTaskIds(), slaveManager.getObject("slave1").get()).get(0), TaskState.TASK_KILLED);

    // assert all tasks on slave2 + slave1 is decommissioned
    Assert.assertEquals(0, taskManager.getTasksOnSlave(taskManager.getActiveTaskIds(), slaveManager.getObject("slave1").get()).size());
    Assert.assertEquals(2, taskManager.getTasksOnSlave(taskManager.getActiveTaskIds(), slaveManager.getObject("slave2").get()).size());
    Assert.assertTrue(slaveManager.getObject("slave1").get().getCurrentState().getState() == MachineState.DECOMMISSIONED);
  }

  @Test
  public void testDeployTimesOut() {
    initRequest();

    final long hourAgo = System.currentTimeMillis() - TimeUnit.HOURS.toMillis(1);

    final String deployId = "timeout_test";

    SingularityDeployBuilder db = new SingularityDeployBuilder(requestId, deployId);
    db.setDeployHealthTimeoutSeconds(Optional.of(TimeUnit.MINUTES.toSeconds(1)));

    initDeploy(db, hourAgo);

    deployChecker.checkDeploys();

    Assert.assertEquals(DeployState.OVERDUE, deployManager.getDeployResult(requestId, deployId).get().getDeployState());
  }

  @Test
  public void testHealthchecksTimeout() {
    initRequest();

    final long hourAgo = System.currentTimeMillis() - TimeUnit.HOURS.toMillis(1);

    final String deployId = "timeout_test";

    SingularityDeployBuilder db = new SingularityDeployBuilder(requestId, deployId);
    db.setHealthcheckMaxTotalTimeoutSeconds(Optional.of(30L));
    db.setHealthcheckUri(Optional.of("http://uri"));
    db.setDeployHealthTimeoutSeconds(Optional.of(TimeUnit.DAYS.toMillis(1)));

    SingularityDeploy deploy = initDeploy(db, hourAgo);

    deployChecker.checkDeploys();

    Assert.assertTrue(!deployManager.getDeployResult(requestId, deployId).isPresent());

    SingularityTask task = launchTask(request, deploy, hourAgo, hourAgo + 1, 1, TaskState.TASK_RUNNING);

    deployChecker.checkDeploys();

    Assert.assertTrue(!deployManager.getDeployResult(requestId, deployId).isPresent());

    taskManager.saveHealthcheckResult(new SingularityTaskHealthcheckResult(Optional.of(500), Optional.of(1000L), hourAgo + 1, Optional.<String> absent(), Optional.<String> absent(), task.getTaskId()));

    deployChecker.checkDeploys();

    Assert.assertEquals(DeployState.FAILED, deployManager.getDeployResult(requestId, deployId).get().getDeployState());
  }

  @Test
  public void testMaxHealthcheckRetries() {
    initRequest();

    final String deployId = "retry_test";

    SingularityDeployBuilder db = new SingularityDeployBuilder(requestId, deployId);
    db.setHealthcheckMaxRetries(Optional.of(2));
    db.setHealthcheckUri(Optional.of("http://uri"));

    SingularityDeploy deploy = initDeploy(db, System.currentTimeMillis());

    deployChecker.checkDeploys();

    Assert.assertTrue(!deployManager.getDeployResult(requestId, deployId).isPresent());

    SingularityTask task = launchTask(request, deploy, System.currentTimeMillis(), 1, TaskState.TASK_RUNNING);

    deployChecker.checkDeploys();

    Assert.assertTrue(!deployManager.getDeployResult(requestId, deployId).isPresent());

    taskManager.saveHealthcheckResult(new SingularityTaskHealthcheckResult(Optional.of(500), Optional.of(1000L), System.currentTimeMillis(), Optional.<String> absent(), Optional.<String> absent(), task.getTaskId()));
    taskManager.saveHealthcheckResult(new SingularityTaskHealthcheckResult(Optional.of(500), Optional.of(1000L), System.currentTimeMillis() + 1, Optional.<String> absent(), Optional.<String> absent(), task.getTaskId()));

    deployChecker.checkDeploys();

    Assert.assertTrue(!deployManager.getDeployResult(requestId, deployId).isPresent());

    taskManager.saveHealthcheckResult(new SingularityTaskHealthcheckResult(Optional.of(500), Optional.of(1000L), System.currentTimeMillis() + 1, Optional.<String> absent(), Optional.<String> absent(), task.getTaskId()));

    deployChecker.checkDeploys();

    Assert.assertEquals(DeployState.FAILED, deployManager.getDeployResult(requestId, deployId).get().getDeployState());
  }

  @Test
  public void testNewTaskCheckerRespectsDeployHealthcheckRetries() {
    initRequest();

    final String deployId = "new_task_healthcheck";

    SingularityDeployBuilder db = new SingularityDeployBuilder(requestId, deployId);
    db.setHealthcheckMaxRetries(Optional.of(1));
    db.setHealthcheckUri(Optional.of("http://uri"));

    SingularityDeploy deploy = initAndFinishDeploy(request, db);

    SingularityTask task = launchTask(request, deploy, System.currentTimeMillis(), 1, TaskState.TASK_RUNNING);

    Assert.assertEquals(CheckTaskState.CHECK_IF_OVERDUE, newTaskChecker.getTaskState(task, requestManager.getRequest(requestId), healthchecker));
    Assert.assertTrue(taskManager.getCleanupTaskIds().isEmpty());

    taskManager.saveHealthcheckResult(new SingularityTaskHealthcheckResult(Optional.of(500), Optional.of(1000L), System.currentTimeMillis() + 1, Optional.<String> absent(), Optional.<String> absent(), task.getTaskId()));

    Assert.assertEquals(CheckTaskState.CHECK_IF_OVERDUE, newTaskChecker.getTaskState(task, requestManager.getRequest(requestId), healthchecker));

    taskManager.saveHealthcheckResult(new SingularityTaskHealthcheckResult(Optional.of(500), Optional.of(1000L), System.currentTimeMillis() + 1, Optional.<String> absent(), Optional.<String> absent(), task.getTaskId()));

    Assert.assertEquals(CheckTaskState.UNHEALTHY_KILL_TASK, newTaskChecker.getTaskState(task, requestManager.getRequest(requestId), healthchecker));
  }

  @Test
  public void testHealthchecksSuccess() {
    initRequest();

    final String deployId = "hc_test";

    SingularityDeployBuilder db = new SingularityDeployBuilder(requestId, deployId);
    db.setHealthcheckMaxRetries(Optional.of(2));
    db.setHealthcheckMaxTotalTimeoutSeconds(Optional.of(30L));
    db.setHealthcheckUri(Optional.of("http://uri"));

    SingularityDeploy deploy = initDeploy(db, System.currentTimeMillis());

    deployChecker.checkDeploys();

    Assert.assertTrue(!deployManager.getDeployResult(requestId, deployId).isPresent());

    SingularityTask task = launchTask(request, deploy, System.currentTimeMillis(), 1, TaskState.TASK_RUNNING);

    deployChecker.checkDeploys();

    Assert.assertTrue(!deployManager.getDeployResult(requestId, deployId).isPresent());

    taskManager.saveHealthcheckResult(new SingularityTaskHealthcheckResult(Optional.of(500), Optional.of(1000L), System.currentTimeMillis(), Optional.<String>absent(), Optional.<String>absent(), task.getTaskId()));

    deployChecker.checkDeploys();

    Assert.assertTrue(!deployManager.getDeployResult(requestId, deployId).isPresent());

    taskManager.saveHealthcheckResult(new SingularityTaskHealthcheckResult(Optional.of(200), Optional.of(1000L), System.currentTimeMillis() + 1, Optional.<String>absent(), Optional.<String>absent(), task.getTaskId()));

    deployChecker.checkDeploys();

    Assert.assertEquals(DeployState.SUCCEEDED, deployManager.getDeployResult(requestId, deployId).get().getDeployState());
  }

  @Test
  public void testMaxTasksPerOffer() {
    configuration.setMaxTasksPerOffer(3);

    initRequest();
    initFirstDeploy();

    requestResource.postRequest(request.toBuilder().setInstances(Optional.of(20)).build());
    scheduler.drainPendingQueue(stateCacheProvider.get());

    sms.resourceOffers(driver, Arrays.asList(createOffer(36, 12024)));

    Assert.assertTrue(taskManager.getActiveTasks().size() == 3);

    sms.resourceOffers(driver, Arrays.asList(createOffer(20, 20000, "slave1", "host1"), createOffer(20, 20000, "slave2", "host2")));

    Assert.assertTrue(taskManager.getActiveTasks().size() == 9);

    configuration.setMaxTasksPerOffer(0);

    resourceOffers();

    Assert.assertTrue(taskManager.getActiveTasks().size() == 20);
  }

  @Test
  public void testRequestedPorts() {
    final SingularityDeployBuilder deployBuilder = dockerDeployWithPorts(3);

    initRequest();
    initAndFinishDeploy(request, deployBuilder);
    requestResource.postRequest(request.toBuilder().setInstances(Optional.of(2)).build());
    scheduler.drainPendingQueue(stateCacheProvider.get());

    String[] portRangeWithNoRequestedPorts = {"65:70"};
    sms.resourceOffers(driver, Arrays.asList(createOffer(20, 20000, "slave1", "host1", Optional.<String> absent(), Collections.<String, String>emptyMap(), portRangeWithNoRequestedPorts)));
    Assert.assertEquals(0, taskManager.getActiveTasks().size());

    String[] portRangeWithSomeRequestedPorts = {"80:82"};
    sms.resourceOffers(driver, Arrays.asList(createOffer(20, 20000, "slave1", "host1", Optional.<String> absent(), Collections.<String, String>emptyMap(), portRangeWithSomeRequestedPorts)));
    Assert.assertEquals(0, taskManager.getActiveTasks().size());

    String[] portRangeWithRequestedButNotEnoughPorts = {"80:80", "8080:8080"};
    sms.resourceOffers(driver, Arrays.asList(createOffer(20, 20000, "slave1", "host1", Optional.<String> absent(), Collections.<String, String>emptyMap(), portRangeWithRequestedButNotEnoughPorts)));
    Assert.assertEquals(0, taskManager.getActiveTasks().size());

    String[] portRangeWithNeededPorts = {"80:83", "8080:8080"};
    sms.resourceOffers(driver, Arrays.asList(createOffer(20, 20000, "slave1", "host1", Optional.<String> absent(), Collections.<String, String>emptyMap(), portRangeWithNeededPorts)));
    Assert.assertEquals(1, taskManager.getActiveTaskIds().size());
  }

  private SingularityDeployBuilder dockerDeployWithPorts(int numPorts) {
    final SingularityDockerPortMapping literalMapping = new SingularityDockerPortMapping(Optional.<SingularityPortMappingType>absent(), 80, Optional.of(SingularityPortMappingType.LITERAL), 8080, Optional.<String>absent());
    final SingularityDockerPortMapping offerMapping = new SingularityDockerPortMapping(Optional.<SingularityPortMappingType>absent(), 81, Optional.of(SingularityPortMappingType.FROM_OFFER), 0, Optional.of("udp"));
    final SingularityContainerInfo containerInfo = new SingularityContainerInfo(
      SingularityContainerType.DOCKER,
      Optional.<List<SingularityVolume>>absent(),
      Optional.of(
        new SingularityDockerInfo("docker-image",
          true,
          SingularityDockerNetworkType.BRIDGE,
          Optional.of(Arrays.asList(literalMapping, offerMapping)),
          Optional.of(false),
          Optional.<Map<String, String>>of(ImmutableMap.of("env", "var=value"))
        )));
    final SingularityDeployBuilder deployBuilder = new SingularityDeployBuilder(requestId, "test-docker-ports-deploy");
    deployBuilder.setContainerInfo(Optional.of(containerInfo)).setResources(Optional.of(new Resources(1, 64, numPorts, 0)));
    return deployBuilder;
  }

  @Test
  public void testPortIndices() {
    configuration.setNewTaskCheckerBaseDelaySeconds(0);
    configuration.setHealthcheckIntervalSeconds(0);
    configuration.setDeployHealthyBySeconds(0);
    configuration.setKillAfterTasksDoNotRunDefaultSeconds(1);
    configuration.setHealthcheckMaxRetries(Optional.of(0));

    initRequest();
    firstDeploy = initAndFinishDeploy(request, new SingularityDeployBuilder(request.getId(), firstDeployId)
      .setCommand(Optional.of("sleep 100"))
      .setHealthcheckUri(Optional.of("http://uri"))
      .setResources(Optional.of(new Resources(1, 64, 3, 0)))
      .setHealthcheckPortIndex(Optional.of(1)));

    requestResource.postRequest(request.toBuilder().setInstances(Optional.of(2)).build());
    scheduler.drainPendingQueue(stateCacheProvider.get());

    String[] portRange = {"80:82"};
    sms.resourceOffers(driver, Arrays.asList(createOffer(20, 20000, "slave1", "host1", Optional.<String> absent(), Collections.<String, String>emptyMap(), portRange)));

    SingularityTaskId firstTaskId = taskManager.getActiveTaskIdsForRequest(requestId).get(0);

    SingularityTask firstTask = taskManager.getTask(firstTaskId).get();
    statusUpdate(firstTask, TaskState.TASK_RUNNING);

    newTaskChecker.enqueueNewTaskCheck(firstTask, requestManager.getRequest(requestId), healthchecker);

    finishNewTaskChecks();
    finishHealthchecks();
    finishNewTaskChecksAndCleanup();

    Assert.assertTrue(taskManager.getLastHealthcheck(firstTask.getTaskId()).get().toString().contains("host1:81"));
  }

  @Test
  public void testQueueMultipleOneOffs() {
    SingularityRequestBuilder bldr = new SingularityRequestBuilder(requestId, RequestType.ON_DEMAND);
    requestResource.postRequest(bldr.build());
    deploy("on_demand_deploy");
    deployChecker.checkDeploys();


    requestManager.addToPendingQueue(new SingularityPendingRequest(requestId, "on_demand_deploy", System.currentTimeMillis(), Optional.<String>absent(), PendingType.ONEOFF,
        Optional.<List<String>>absent(), Optional.<String>absent(), Optional.<Boolean>absent(), Optional.<String>absent(), Optional.<String>absent()));
    requestManager.addToPendingQueue(new SingularityPendingRequest(requestId, "on_demand_deploy", System.currentTimeMillis(), Optional.<String>absent(), PendingType.ONEOFF,
        Optional.<List<String>>absent(), Optional.<String>absent(), Optional.<Boolean>absent(), Optional.<String>absent(), Optional.<String>absent()));

    scheduler.drainPendingQueue(stateCacheProvider.get());

    Assert.assertEquals(2, taskManager.getPendingTaskIds().size());
  }

  @Test
<<<<<<< HEAD
  public void testCronScheduleChanges() throws Exception {
    final String requestId = "test-change-cron";
    final String oldSchedule = "*/5 * * * *";
    final String oldScheduleQuartz = "0 */5 * * * ?";
    final String newSchedule = "*/30 * * * *";
    final String newScheduleQuartz = "0 */30 * * * ?";

    SingularityRequest request = new SingularityRequestBuilder(requestId, RequestType.SCHEDULED)
        .setSchedule(Optional.of(oldSchedule))
        .build();

    request = validator.checkSingularityRequest(request, Optional.<SingularityRequest>absent(), Optional.<SingularityDeploy>absent(), Optional.<SingularityDeploy>absent());

    saveRequest(request);

    Assert.assertEquals(oldScheduleQuartz, requestManager.getRequest(requestId).get().getRequest().getQuartzScheduleSafe());

    initAndFinishDeploy(request, "1");

    scheduler.drainPendingQueue(stateCacheProvider.get());

    final SingularityRequest newRequest = request.toBuilder()
        .setSchedule(Optional.of(newSchedule))
        .setQuartzSchedule(Optional.<String>absent())
        .build();

    final SingularityDeploy newDeploy = new SingularityDeployBuilder(request.getId(), "2").setCommand(Optional.of("sleep 100")).build();

    deployResource.deploy(new SingularityDeployRequest(newDeploy, Optional.<Boolean>absent(), Optional.<String>absent(), Optional.of(newRequest)));

    deployChecker.checkDeploys();

    scheduler.drainPendingQueue(stateCacheProvider.get());

    Assert.assertEquals(newScheduleQuartz, requestManager.getRequest(requestId).get().getRequest().getQuartzScheduleSafe());
  }

  @Test
  public void testUsesNewRequestDataFromPendingDeploy() {
    initRequest();
    initFirstDeploy();

    saveAndSchedule(request.toBuilder().setInstances(Optional.of(2)));

    scheduler.drainPendingQueue(stateCacheProvider.get());

    Assert.assertEquals(2, taskManager.getPendingTaskIds().size());
    Assert.assertEquals(2, requestManager.getRequest(requestId).get().getRequest().getInstancesSafe());

    SingularityRequest request = requestResource.getRequest(requestId).getRequest();
    SingularityRequest newRequest = request.toBuilder().setInstances(Optional.of(1)).build();

    String deployId = "test_new_request_data";
    SingularityDeploy deploy = new SingularityDeployBuilder(request.getId(), deployId).setCommand(Optional.of("sleep 100")).build();

    deployResource.deploy(new SingularityDeployRequest(deploy, Optional.<Boolean>absent(), Optional.<String>absent(), Optional.of(newRequest)));

    deployChecker.checkDeploys();
    scheduler.drainPendingQueue(stateCacheProvider.get());

    List<SingularityPendingTaskId> pendingTaskIdsForNewDeploy = new ArrayList<>();
    for (SingularityPendingTaskId pendingTaskId : taskManager.getPendingTaskIds()) {
      if (pendingTaskId.getDeployId().equals(deployId)) {
        pendingTaskIdsForNewDeploy.add(pendingTaskId);
      }
    }

    Assert.assertEquals(1, pendingTaskIdsForNewDeploy.size());
    Assert.assertEquals(2, requestManager.getRequest(requestId).get().getRequest().getInstancesSafe());

    resourceOffers();
    for (SingularityTaskId taskId : taskManager.getActiveTaskIdsForDeploy(requestId, deployId)) {
      statusUpdate(taskManager.getTask(taskId).get(), TaskState.TASK_RUNNING);
    }
    deployChecker.checkDeploys();

    Assert.assertEquals(1, requestManager.getRequest(requestId).get().getRequest().getInstancesSafe());
  }

  @Test(expected = ConflictException.class)
  public void testCannotUpdateRequestDuringPendingDeployWithNewData() {
    initRequest();
    SingularityRequest request = requestResource.getRequest(requestId).getRequest();
    SingularityRequest newRequest = request.toBuilder().setInstances(Optional.of(1)).build();

    String deployId = "test_new_request_data";
    SingularityDeploy deploy = new SingularityDeployBuilder(request.getId(), deployId).setCommand(Optional.of("sleep 100")).build();

    deployResource.deploy(new SingularityDeployRequest(deploy, Optional.<Boolean>absent(), Optional.<String>absent(), Optional.of(newRequest)));

    requestResource.postRequest(newRequest);
  }

  @Test
  public void testPriorityFreezeKillsActiveTasksAndCancelsPendingTasks() {
    SingularityRequest request1 = new SingularityRequestBuilder("request1", RequestType.WORKER).setTaskPriorityLevel(Optional.of(.25)).build();
    saveRequest(request1);
    SingularityRequest request2 = new SingularityRequestBuilder("request2", RequestType.WORKER).setTaskPriorityLevel(Optional.of(.3)).build();
    saveRequest(request2);
    SingularityRequest request3 = new SingularityRequestBuilder("request3", RequestType.WORKER).setTaskPriorityLevel(Optional.of(.5)).build();
    saveRequest(request3);
    SingularityRequest request4 = new SingularityRequestBuilder("request4", RequestType.WORKER).setTaskPriorityLevel(Optional.of(.75)).build();
    saveRequest(request4);

    SingularityDeploy deploy1 = initAndFinishDeploy(request1, "r1d1");
    deployResource.deploy(new SingularityDeployRequest(new SingularityDeployBuilder(request2.getId(), "r2d1").setCommand(Optional.of("cmd")).build(), Optional.<Boolean> absent(), Optional.<String> absent()));
    SingularityDeploy deploy3 = initAndFinishDeploy(request3, "r2d1");
    SingularityDeploy deploy4 = initAndFinishDeploy(request4, "r3d1");


    final SingularityTask task1 = launchTask(request1, deploy1, 2, 1, TaskState.TASK_RUNNING);
    final SingularityTask task3 = launchTask(request3, deploy3, 1, 1, TaskState.TASK_RUNNING);
    final SingularityTask task4 = launchTask(request4, deploy4, 10, 1, TaskState.TASK_RUNNING);

    scheduler.drainPendingQueue(stateCacheProvider.get());

    // request2 should have a pending task,
    Assert.assertEquals(1, taskManager.getPendingTaskIds().size());
    Assert.assertEquals(request2.getId(), taskManager.getPendingTaskIds().get(0).getRequestId());
    Assert.assertEquals(task1.getTaskId(), taskManager.getActiveTaskIdsForRequest(request1.getId()).get(0));

    // priority freeze of .5 means that request1 should have a cleanup and request2's pending task should be deleted
    priorityResource.createPriorityFreeze(new SingularityPriorityFreeze(.5, true, Optional.of("test"), Optional.<String>absent()));

    // perform the killing
    priorityKillPoller.runActionOnPoll();

    // request1 should have a cleanup of type PRIORITY_KILL
    Assert.assertEquals(TaskCleanupType.PRIORITY_KILL, taskManager.getTaskCleanup(task1.getTaskId().getId()).get().getCleanupType());

    // request2 should not have a pending task
    Assert.assertTrue(taskManager.getPendingTaskIds().isEmpty());

    // request3 and request4 should not have cleanups
    Assert.assertEquals(false, taskManager.getTaskCleanup(task3.getTaskId().getId()).isPresent());
    Assert.assertEquals(false, taskManager.getTaskCleanup(task4.getTaskId().getId()).isPresent());

    // kill task(s) with cleanups
    cleaner.drainCleanupQueue();
    killKilledTasks();

    // task1 should be killed, task2 and task3 should be running
    Assert.assertEquals(ExtendedTaskState.TASK_KILLED, taskManager.getTaskHistory(task1.getTaskId()).get().getLastTaskUpdate().get().getTaskState());
    Assert.assertEquals(ExtendedTaskState.TASK_RUNNING, taskManager.getTaskHistory(task3.getTaskId()).get().getLastTaskUpdate().get().getTaskState());
    Assert.assertEquals(ExtendedTaskState.TASK_RUNNING, taskManager.getTaskHistory(task4.getTaskId()).get().getLastTaskUpdate().get().getTaskState());
  }

  @Test
  public void testPriorityFreeze() {
    // create priority freeze
    priorityManager.createPriorityFreeze(new SingularityPriorityFreezeParent(new SingularityPriorityFreeze(0.3, true, Optional.<String>absent(), Optional.<String>absent()), System.currentTimeMillis(), Optional.<String>absent()));

    // deploy 2 requests
    SingularityRequest request1 = new SingularityRequestBuilder("request1", RequestType.WORKER).setTaskPriorityLevel(Optional.of(.25)).build();
    saveRequest(request1);
    deployResource.deploy(new SingularityDeployRequest(new SingularityDeployBuilder(request1.getId(), "d1").setCommand(Optional.of("cmd")).build(), Optional.<Boolean> absent(), Optional.<String> absent()));
    SingularityRequest request2 = new SingularityRequestBuilder("request2", RequestType.WORKER).setTaskPriorityLevel(Optional.of(.5)).build();
    saveRequest(request2);
    deployResource.deploy(new SingularityDeployRequest(new SingularityDeployBuilder(request2.getId(), "d2").setCommand(Optional.of("cmd")).build(), Optional.<Boolean> absent(), Optional.<String> absent()));

    // drain pending queue
    scheduler.drainPendingQueue(stateCacheProvider.get());

    // check that only request2 has pending tasks
    Assert.assertEquals(1, taskManager.getPendingTaskIds().size());
    Assert.assertEquals(request2.getId(), taskManager.getPendingTaskIds().get(0).getRequestId());

    // delete priority freeze
    Assert.assertEquals(SingularityDeleteResult.DELETED, priorityManager.deleteActivePriorityFreeze());

    // drain pending
    scheduler.drainPendingQueue(stateCacheProvider.get());

    // check that both requests have active tasks
    Assert.assertEquals(2, taskManager.getPendingTaskIds().size());
  }
=======
  public void testObsoletePendingRequestsRemoved() {
    initRequest();
    initFirstDeploy();
    SingularityTask taskOne = startTask(firstDeploy);
    requestResource.pause(requestId, Optional.<SingularityPauseRequest> absent());
    requestManager.addToPendingQueue(new SingularityPendingRequest(requestId, firstDeployId, System.currentTimeMillis(), Optional.<String>absent(), PendingType.NEW_DEPLOY, Optional.<Boolean>absent(), Optional.<String>absent()));

    Assert.assertEquals(requestManager.getPendingRequests().size(), 1);
    scheduler.drainPendingQueue(stateCacheProvider.get());

    Assert.assertEquals(requestManager.getPendingRequests().size(), 0);
  }

>>>>>>> bb5534f5
}<|MERGE_RESOLUTION|>--- conflicted
+++ resolved
@@ -2998,7 +2998,6 @@
   }
 
   @Test
-<<<<<<< HEAD
   public void testCronScheduleChanges() throws Exception {
     final String requestId = "test-change-cron";
     final String oldSchedule = "*/5 * * * *";
@@ -3175,7 +3174,8 @@
     // check that both requests have active tasks
     Assert.assertEquals(2, taskManager.getPendingTaskIds().size());
   }
-=======
+
+  @Test
   public void testObsoletePendingRequestsRemoved() {
     initRequest();
     initFirstDeploy();
@@ -3188,6 +3188,4 @@
 
     Assert.assertEquals(requestManager.getPendingRequests().size(), 0);
   }
-
->>>>>>> bb5534f5
 }