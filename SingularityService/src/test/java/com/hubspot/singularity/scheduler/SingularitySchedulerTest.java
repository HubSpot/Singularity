--- conflicted
+++ resolved
@@ -963,7 +963,7 @@
 
     statusUpdate(firstTask, TaskState.TASK_FINISHED);
 
-    Optional<SingularityDeployStatistics> deployStatistics = deployManager.getDeployStatistics(requestId, firstDeployId);
+    Optional<SingularityDeployStatistics> deployStatistics = deployMan>ager.getDeployStatistics(requestId, firstDeployId);
 
     long oldAvg = deployStatistics.get().getAverageRuntimeMillis().get();
 
@@ -1283,7 +1283,6 @@
   }
 
   @Test
-<<<<<<< HEAD
   public void testMaxTasksPerOffer() {
     configuration.setMaxTasksPerOffer(3);
 
@@ -1308,7 +1307,6 @@
     Assert.assertTrue(taskManager.getActiveTasks().size() == 20);
   }
 
-=======
   public void testFrozenSlaveTransitions() {
     initRequest();
     initFirstDeploy();
@@ -1423,5 +1421,4 @@
     Assert.assertEquals(2, taskManager.getTasksOnSlave(taskManager.getActiveTaskIds(), slaveManager.getObject("slave2").get()).size());
     Assert.assertTrue(slaveManager.getObject("slave1").get().getCurrentState().getState() == MachineState.DECOMMISSIONED);
   }
->>>>>>> 8b886f9d
 }