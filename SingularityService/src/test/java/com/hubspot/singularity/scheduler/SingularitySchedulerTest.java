--- conflicted
+++ resolved
@@ -405,8 +405,6 @@
   }
 
   @Test
-<<<<<<< HEAD
-=======
   public void testDeployFailsAfterMaxTaskRetries() {
     initRequest();
 
@@ -451,7 +449,6 @@
   }
 
   @Test
->>>>>>> 022528d2
   public void testLbUpdatesAfterEachDeployStep() {
     initLoadBalancedRequest();
 
