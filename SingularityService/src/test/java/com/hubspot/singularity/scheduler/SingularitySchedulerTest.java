package com.hubspot.singularity.scheduler;

import java.util.ArrayList;
import java.util.Arrays;
import java.util.Collections;
import java.util.HashMap;
import java.util.List;
import java.util.Map;
import java.util.Set;
import java.util.concurrent.TimeUnit;

import org.apache.mesos.Protos.Offer;
import org.apache.mesos.Protos.SlaveID;
import org.apache.mesos.Protos.TaskID;
import org.apache.mesos.Protos.TaskState;
import org.apache.mesos.Protos.TaskStatus;
import org.junit.Assert;
import org.junit.Test;
import org.mockito.Matchers;
import org.mockito.Mockito;

import com.google.common.base.Optional;
import com.google.common.collect.ImmutableMap;
import com.google.common.collect.Sets;
import com.google.inject.Inject;
import com.hubspot.baragon.models.BaragonRequestState;
import com.hubspot.mesos.Resources;
import com.hubspot.mesos.SingularityContainerInfo;
import com.hubspot.mesos.SingularityContainerType;
import com.hubspot.mesos.SingularityDockerInfo;
import com.hubspot.mesos.SingularityDockerNetworkType;
import com.hubspot.mesos.SingularityDockerPortMapping;
import com.hubspot.mesos.SingularityPortMappingType;
import com.hubspot.mesos.SingularityVolume;
import com.hubspot.singularity.DeployState;
import com.hubspot.singularity.ExtendedTaskState;
import com.hubspot.singularity.LoadBalancerRequestType;
import com.hubspot.singularity.MachineState;
import com.hubspot.singularity.RequestCleanupType;
import com.hubspot.singularity.RequestState;
import com.hubspot.singularity.RequestType;
import com.hubspot.singularity.SingularityDeploy;
import com.hubspot.singularity.SingularityDeployBuilder;
import com.hubspot.singularity.SingularityDeployProgress;
import com.hubspot.singularity.SingularityDeployStatistics;
import com.hubspot.singularity.SingularityKilledTaskIdRecord;
import com.hubspot.singularity.SingularityLoadBalancerUpdate;
import com.hubspot.singularity.SingularityPendingDeploy;
import com.hubspot.singularity.SingularityPendingRequest;
import com.hubspot.singularity.SingularityPendingRequest.PendingType;
import com.hubspot.singularity.SingularityPendingTask;
import com.hubspot.singularity.SingularityPendingTaskId;
import com.hubspot.singularity.SingularityRequest;
import com.hubspot.singularity.SingularityRequestBuilder;
import com.hubspot.singularity.SingularityRequestCleanup;
import com.hubspot.singularity.SingularityRequestHistory.RequestHistoryType;
import com.hubspot.singularity.SingularityRequestLbCleanup;
import com.hubspot.singularity.SingularityTask;
import com.hubspot.singularity.SingularityTaskHealthcheckResult;
import com.hubspot.singularity.SingularityTaskHistoryUpdate;
import com.hubspot.singularity.SingularityTaskHistoryUpdate;
import com.hubspot.singularity.SingularityTaskId;
import com.hubspot.singularity.SingularityTaskRequest;
import com.hubspot.singularity.SingularityUpdatePendingDeployRequest;
import com.hubspot.singularity.SlavePlacement;
import com.hubspot.singularity.api.SingularityBounceRequest;
import com.hubspot.singularity.api.SingularityDeleteRequestRequest;
import com.hubspot.singularity.api.SingularityDeployRequest;
import com.hubspot.singularity.api.SingularityKillTaskRequest;
import com.hubspot.singularity.api.SingularityMachineChangeRequest;
import com.hubspot.singularity.api.SingularityPauseRequest;
import com.hubspot.singularity.api.SingularityScaleRequest;
import com.hubspot.singularity.api.SingularitySkipHealthchecksRequest;
import com.hubspot.singularity.api.SingularityUnpauseRequest;
import com.hubspot.singularity.data.AbstractMachineManager.StateChangeResult;
import com.hubspot.singularity.data.SingularityValidator;
import com.hubspot.singularity.scheduler.SingularityNewTaskChecker.CheckTaskState;
import com.hubspot.singularity.scheduler.SingularityTaskReconciliation.ReconciliationState;
import com.sun.jersey.api.ConflictException;

public class SingularitySchedulerTest extends SingularitySchedulerTestBase {
  @Inject
  private SingularityValidator validator;

  public SingularitySchedulerTest() {
    super(false);
  }

  private SingularityPendingTask pendingTask(String requestId, String deployId, PendingType pendingType) {
    return new SingularityPendingTask(new SingularityPendingTaskId(requestId, deployId, System.currentTimeMillis(), 1, pendingType, System.currentTimeMillis()),
        Optional.<List<String>> absent(), Optional.<String> absent(), Optional.<String> absent(), Optional.<Boolean> absent(), Optional.<String> absent());
  }

  @Test
  public void testSchedulerIsolatesPendingTasksBasedOnDeploy() {
    initRequest();
    initFirstDeploy();
    initSecondDeploy();

    SingularityPendingTask p1 = pendingTask(requestId, firstDeployId, PendingType.ONEOFF);
    SingularityPendingTask p2 = pendingTask(requestId, firstDeployId, PendingType.TASK_DONE);
    SingularityPendingTask p3 = pendingTask(requestId, secondDeployId, PendingType.TASK_DONE);

    taskManager.savePendingTask(p1);
    taskManager.savePendingTask(p2);
    taskManager.savePendingTask(p3);

    requestManager.addToPendingQueue(new SingularityPendingRequest(requestId, secondDeployId, System.currentTimeMillis(), Optional.<String> absent(), PendingType.NEW_DEPLOY,
        Optional.<Boolean> absent(), Optional.<String> absent()));

    scheduler.drainPendingQueue(stateCacheProvider.get());

    // we expect there to be 3 pending tasks :

    List<SingularityPendingTask> returnedScheduledTasks = taskManager.getPendingTasks();

    Assert.assertEquals(3, returnedScheduledTasks.size());
    Assert.assertTrue(returnedScheduledTasks.contains(p1));
    Assert.assertTrue(returnedScheduledTasks.contains(p2));
    Assert.assertTrue(!returnedScheduledTasks.contains(p3));

    boolean found = false;

    for (SingularityPendingTask pendingTask : returnedScheduledTasks) {
      if (pendingTask.getPendingTaskId().getDeployId().equals(secondDeployId)) {
        found = true;
        Assert.assertEquals(PendingType.NEW_DEPLOY, pendingTask.getPendingTaskId().getPendingType());
      }
    }

    Assert.assertTrue(found);
  }

  @Test
  public void testDeployManagerHandlesFailedLBTask() {
    initLoadBalancedRequest();
    initFirstDeploy();

    SingularityTask firstTask = startTask(firstDeploy);

    initSecondDeploy();

    SingularityTask secondTask = startTask(secondDeploy);

    // this should cause an LB call to happen:
    deployChecker.checkDeploys();

    Assert.assertTrue(taskManager.getLoadBalancerState(secondTask.getTaskId(), LoadBalancerRequestType.ADD).isPresent());
    Assert.assertTrue(!taskManager.getLoadBalancerState(secondTask.getTaskId(), LoadBalancerRequestType.DEPLOY).isPresent());
    Assert.assertTrue(!taskManager.getLoadBalancerState(secondTask.getTaskId(), LoadBalancerRequestType.REMOVE).isPresent());

    statusUpdate(secondTask, TaskState.TASK_FAILED);
    statusUpdate(firstTask, TaskState.TASK_FAILED);

    deployChecker.checkDeploys();

    Assert.assertTrue(deployManager.getDeployResult(requestId, secondDeployId).get().getDeployState() == DeployState.FAILED);

    List<SingularityPendingTask> pendingTasks = taskManager.getPendingTasks();

    Assert.assertTrue(pendingTasks.size() == 1);
    Assert.assertTrue(pendingTasks.get(0).getPendingTaskId().getDeployId().equals(firstDeployId));
  }

  @Test
  public void testDeployClearsObsoleteScheduledTasks() {
    initRequest();
    initFirstDeploy();
    initSecondDeploy();

    SingularityPendingTaskId taskIdOne = new SingularityPendingTaskId(requestId, firstDeployId, System.currentTimeMillis() + TimeUnit.DAYS.toMillis(3), 1, PendingType.IMMEDIATE, System.currentTimeMillis());
    SingularityPendingTask taskOne = new SingularityPendingTask(taskIdOne, Optional.<List<String>> absent(), Optional.<String> absent(), Optional.<String> absent(), Optional.<Boolean> absent(), Optional.<String> absent());

    SingularityPendingTaskId taskIdTwo = new SingularityPendingTaskId(requestId, firstDeployId, System.currentTimeMillis() + TimeUnit.DAYS.toMillis(1), 2, PendingType.IMMEDIATE, System.currentTimeMillis());
    SingularityPendingTask taskTwo = new SingularityPendingTask(taskIdTwo, Optional.<List<String>> absent(), Optional.<String> absent(), Optional.<String> absent(), Optional.<Boolean> absent(), Optional.<String> absent());

    SingularityPendingTaskId taskIdThree = new SingularityPendingTaskId(requestId, secondDeployId, System.currentTimeMillis() + TimeUnit.DAYS.toMillis(3), 1, PendingType.IMMEDIATE, System.currentTimeMillis());
    SingularityPendingTask taskThree = new SingularityPendingTask(taskIdThree, Optional.<List<String>> absent(), Optional.<String> absent(), Optional.<String> absent(), Optional.<Boolean> absent(), Optional.<String> absent());

    SingularityPendingTaskId taskIdFour = new SingularityPendingTaskId(requestId + "hi", firstDeployId, System.currentTimeMillis() + TimeUnit.DAYS.toMillis(3), 5, PendingType.IMMEDIATE, System.currentTimeMillis());
    SingularityPendingTask taskFour = new SingularityPendingTask(taskIdFour,Optional.<List<String>> absent(), Optional.<String> absent(), Optional.<String> absent(), Optional.<Boolean> absent(), Optional.<String> absent());

    taskManager.savePendingTask(taskOne);
    taskManager.savePendingTask(taskTwo);
    taskManager.savePendingTask(taskThree);
    taskManager.savePendingTask(taskFour);

    launchTask(request, secondDeploy, 1, TaskState.TASK_RUNNING);

    deployChecker.checkDeploys();

    List<SingularityPendingTaskId> pendingTaskIds = taskManager.getPendingTaskIds();

    Assert.assertTrue(!pendingTaskIds.contains(taskIdOne));
    Assert.assertTrue(!pendingTaskIds.contains(taskIdTwo));

    Assert.assertTrue(pendingTaskIds.contains(taskIdThree));
    Assert.assertTrue(pendingTaskIds.contains(taskIdFour));
  }

  @Test
  public void testDeployAllInstancesAtOnce() {
    initRequest();

    SingularityRequest request = requestResource.getRequest(requestId).getRequest();

    requestResource.postRequest(request.toBuilder().setInstances(Optional.of(2)).build());

    initFirstDeploy();

    launchTask(request, firstDeploy, 1, TaskState.TASK_RUNNING);
    launchTask(request, firstDeploy, 2, TaskState.TASK_RUNNING);

    deploy(secondDeployId);
    deployChecker.checkDeploys();
    scheduler.drainPendingQueue(stateCacheProvider.get());

    Assert.assertEquals(2, taskManager.getActiveTaskIds().size());
    Assert.assertEquals(2, taskManager.getPendingTaskIds().size());

    resourceOffers();

    Assert.assertEquals(2, taskManager.getActiveTaskIdsForDeploy(requestId, secondDeployId).size());

    for (SingularityTaskId taskId : taskManager.getActiveTaskIdsForDeploy(requestId, secondDeployId)) {
      statusUpdate(taskManager.getTask(taskId).get(), TaskState.TASK_RUNNING);
    }

    deployChecker.checkDeploys();
    Assert.assertEquals(2, taskManager.getCleanupTaskIds().size());
    Assert.assertEquals(DeployState.SUCCEEDED, deployManager.getDeployResult(requestId, secondDeployId).get().getDeployState());
    Assert.assertEquals(2, taskManager.getActiveTaskIdsForDeploy(requestId, secondDeployId).size());
  }

  @Test
  public void testDeployOneInstanceAtATime() {
    initRequest();

    SingularityRequest request = requestResource.getRequest(requestId).getRequest();

    requestResource.postRequest(request.toBuilder().setInstances(Optional.of(2)).build());

    initFirstDeploy();

    SingularityTask firstTask = launchTask(request, firstDeploy, 1, TaskState.TASK_RUNNING);
    SingularityTask secondTask = launchTask(request, firstDeploy, 2, TaskState.TASK_RUNNING);

    deploy(secondDeployId, Optional.<Boolean> absent(), Optional.of(1), Optional.<Boolean> absent(), false);
    deployChecker.checkDeploys();
    scheduler.drainPendingQueue(stateCacheProvider.get());
    Assert.assertEquals(1, taskManager.getPendingTaskIds().size());

    resourceOffers();
    Assert.assertEquals(1, taskManager.getActiveTaskIdsForDeploy(requestId, secondDeployId).size());

    SingularityTaskId firstNewTaskId = taskManager.getActiveTaskIdsForDeploy(requestId, secondDeployId).get(0);
    statusUpdate(taskManager.getTask(firstNewTaskId).get(), TaskState.TASK_RUNNING);
    deployChecker.checkDeploys();

    Assert.assertEquals(1, taskManager.getCleanupTaskIds().size());
    Assert.assertTrue(taskManager.getCleanupTaskIds().contains(firstTask.getTaskId()));
    SingularityDeployProgress deployProgressStepOne = deployManager.getPendingDeploys().get(0).getDeployProgress().get();
    Assert.assertTrue(deployProgressStepOne.isStepComplete());
    Assert.assertEquals(1, deployProgressStepOne.getTargetActiveInstances());

    cleaner.drainCleanupQueue();
    statusUpdate(firstTask, TaskState.TASK_KILLED);

    deployChecker.checkDeploys();

    SingularityDeployProgress deployProgressStepTwo = deployManager.getPendingDeploys().get(0).getDeployProgress().get();
    Assert.assertFalse(deployProgressStepTwo.isStepComplete());
    Assert.assertEquals(2, deployProgressStepTwo.getTargetActiveInstances());

    scheduler.drainPendingQueue(stateCacheProvider.get());
    Assert.assertEquals(1, taskManager.getPendingTaskIds().size());

    resourceOffers();
    Assert.assertEquals(2, taskManager.getActiveTaskIdsForDeploy(requestId, secondDeployId).size());

    for (SingularityTaskId taskId : taskManager.getActiveTaskIdsForDeploy(requestId, secondDeployId)) {
      statusUpdate(taskManager.getTask(taskId).get(), TaskState.TASK_RUNNING);
    }
    deployChecker.checkDeploys();

    Assert.assertEquals(2, taskManager.getActiveTaskIdsForDeploy(requestId, secondDeployId).size());
    Assert.assertEquals(DeployState.SUCCEEDED, deployManager.getDeployResult(requestId, secondDeployId).get().getDeployState());
  }

  @Test
  public void testScaleDownDuringDeploy() {
    initRequest();

    SingularityRequest request = requestResource.getRequest(requestId).getRequest();

    requestResource.postRequest(request.toBuilder().setInstances(Optional.of(2)).build());

    initFirstDeploy();

    launchTask(request, firstDeploy, 1, TaskState.TASK_RUNNING);
    launchTask(request, firstDeploy, 2, TaskState.TASK_RUNNING);

    deploy(secondDeployId);
    deployChecker.checkDeploys();
    scheduler.drainPendingQueue(stateCacheProvider.get());
    resourceOffers();

    Assert.assertEquals(2, taskManager.getActiveTaskIdsForDeploy(requestId, secondDeployId).size());

    for (SingularityTaskId taskId : taskManager.getActiveTaskIdsForDeploy(requestId, secondDeployId)) {
      statusUpdate(taskManager.getTask(taskId).get(), TaskState.TASK_RUNNING);
    }

    requestResource.postRequest(request.toBuilder().setInstances(Optional.of(1)).build());
    scheduler.drainPendingQueue(stateCacheProvider.get());

    Assert.assertEquals(1, taskManager.getCleanupTaskIds().size());

    deployChecker.checkDeploys();
    Assert.assertEquals(2, taskManager.getCleanupTaskIds().size());

    // Extra task from the new deploy should get cleaned up as well
    scheduler.drainPendingQueue(stateCacheProvider.get());
    Assert.assertEquals(3, taskManager.getCleanupTaskIds().size());
  }

  @Test
  public void testDeployWithManualStep() {
    initRequest();

    SingularityRequest request = requestResource.getRequest(requestId).getRequest();

    requestResource.postRequest(request.toBuilder().setInstances(Optional.of(2)).build());

    initFirstDeploy();

    SingularityTask firstTask = launchTask(request, firstDeploy, 1, TaskState.TASK_RUNNING);
    SingularityTask secondTask = launchTask(request, firstDeploy, 2, TaskState.TASK_RUNNING);

    deploy(secondDeployId, Optional.<Boolean>absent(), Optional.of(1), Optional.of(false), false);
    deployChecker.checkDeploys();
    scheduler.drainPendingQueue(stateCacheProvider.get());
    Assert.assertEquals(1, taskManager.getPendingTaskIds().size());

    resourceOffers();
    Assert.assertEquals(1, taskManager.getActiveTaskIdsForDeploy(requestId, secondDeployId).size());

    SingularityTaskId firstNewTaskId = taskManager.getActiveTaskIdsForDeploy(requestId, secondDeployId).get(0);
    statusUpdate(taskManager.getTask(firstNewTaskId).get(), TaskState.TASK_RUNNING);
    deployChecker.checkDeploys();

    Assert.assertEquals(1, taskManager.getCleanupTaskIds().size());
    Assert.assertTrue(taskManager.getCleanupTaskIds().contains(firstTask.getTaskId()));
    SingularityDeployProgress deployProgressStepOne = deployManager.getPendingDeploys().get(0).getDeployProgress().get();
    Assert.assertTrue(deployProgressStepOne.isStepComplete());
    Assert.assertEquals(1, deployProgressStepOne.getTargetActiveInstances());

    cleaner.drainCleanupQueue();
    statusUpdate(firstTask, TaskState.TASK_KILLED);

    deployChecker.checkDeploys();

    // Deploy should not have moved to next step even though instances are launched
    deployProgressStepOne = deployManager.getPendingDeploys().get(0).getDeployProgress().get();
    Assert.assertTrue(deployProgressStepOne.isStepComplete());
    Assert.assertEquals(1, deployProgressStepOne.getTargetActiveInstances());

    // Add the 'ok' to move to the next step
    deployResource.updatePendingDeploy(new SingularityUpdatePendingDeployRequest(requestId, secondDeployId, 2));

    deployChecker.checkDeploys();

    SingularityDeployProgress deployProgressStepTwo = deployManager.getPendingDeploys().get(0).getDeployProgress().get();
    Assert.assertFalse(deployProgressStepTwo.isStepComplete());
    Assert.assertEquals(2, deployProgressStepTwo.getTargetActiveInstances());

    scheduler.drainPendingQueue(stateCacheProvider.get());
    Assert.assertEquals(1, taskManager.getPendingTaskIds().size());

    resourceOffers();
    Assert.assertEquals(2, taskManager.getActiveTaskIdsForDeploy(requestId, secondDeployId).size());

    for (SingularityTaskId taskId : taskManager.getActiveTaskIdsForDeploy(requestId, secondDeployId)) {
      statusUpdate(taskManager.getTask(taskId).get(), TaskState.TASK_RUNNING);
    }
    deployChecker.checkDeploys();

    Assert.assertEquals(2, taskManager.getActiveTaskIdsForDeploy(requestId, secondDeployId).size());
    Assert.assertEquals(DeployState.SUCCEEDED, deployManager.getDeployResult(requestId, secondDeployId).get().getDeployState());
  }

  @Test
  public void testDeployMultipleInstancesAtOnce() {
    initRequest();

    SingularityRequest request = requestResource.getRequest(requestId).getRequest();

    requestResource.postRequest(request.toBuilder().setInstances(Optional.of(4)).build());

    initFirstDeploy();

    SingularityTask firstTask = launchTask(request, firstDeploy, 1, TaskState.TASK_RUNNING);
    SingularityTask secondTask = launchTask(request, firstDeploy, 2, TaskState.TASK_RUNNING);
    SingularityTask thirdTask = launchTask(request, firstDeploy, 3, TaskState.TASK_RUNNING);
    SingularityTask fourthTask = launchTask(request, firstDeploy, 4, TaskState.TASK_RUNNING);

    deploy(secondDeployId, Optional.<Boolean>absent(), Optional.of(2), Optional.<Boolean> absent(), false);
    deployChecker.checkDeploys();
    scheduler.drainPendingQueue(stateCacheProvider.get());
    Assert.assertEquals(2, taskManager.getPendingTaskIds().size());

    resourceOffers();
    Assert.assertEquals(2, taskManager.getActiveTaskIdsForDeploy(requestId, secondDeployId).size());

    for (SingularityTaskId taskId : taskManager.getActiveTaskIdsForDeploy(requestId, secondDeployId)) {
      statusUpdate(taskManager.getTask(taskId).get(), TaskState.TASK_RUNNING);
    }
    deployChecker.checkDeploys();

    Assert.assertEquals(2, taskManager.getCleanupTaskIds().size());
    List<SingularityTaskId> cleanupTaskIds = taskManager.getCleanupTaskIds();
    Assert.assertTrue(cleanupTaskIds.contains(firstTask.getTaskId()) && cleanupTaskIds.contains(secondTask.getTaskId()));
    SingularityDeployProgress deployProgressStepOne = deployManager.getPendingDeploys().get(0).getDeployProgress().get();
    Assert.assertTrue(deployProgressStepOne.isStepComplete());
    Assert.assertEquals(2, deployProgressStepOne.getTargetActiveInstances());

    cleaner.drainCleanupQueue();
    statusUpdate(firstTask, TaskState.TASK_KILLED);
    statusUpdate(secondTask, TaskState.TASK_KILLED);

    deployChecker.checkDeploys();

    SingularityDeployProgress deployProgressStepTwo = deployManager.getPendingDeploys().get(0).getDeployProgress().get();
    Assert.assertFalse(deployProgressStepTwo.isStepComplete());
    Assert.assertEquals(4, deployProgressStepTwo.getTargetActiveInstances());

    scheduler.drainPendingQueue(stateCacheProvider.get());
    Assert.assertEquals(2, taskManager.getPendingTaskIds().size());

    resourceOffers();
    Assert.assertEquals(4, taskManager.getActiveTaskIdsForDeploy(requestId, secondDeployId).size());

    for (SingularityTaskId taskId : taskManager.getActiveTaskIdsForDeploy(requestId, secondDeployId)) {
      statusUpdate(taskManager.getTask(taskId).get(), TaskState.TASK_RUNNING);
    }
    deployChecker.checkDeploys();

    Assert.assertEquals(4, taskManager.getActiveTaskIdsForDeploy(requestId, secondDeployId).size());
    Assert.assertEquals(DeployState.SUCCEEDED, deployManager.getDeployResult(requestId, secondDeployId).get().getDeployState());
  }

  @Test
  public void testCancelDeploy() {
    initRequest();

    SingularityRequest request = requestResource.getRequest(requestId).getRequest();

    initFirstDeploy();

    SingularityTask firstTask = launchTask(request, firstDeploy, 1, TaskState.TASK_RUNNING);

    deploy(secondDeployId, Optional.<Boolean>absent(), Optional.of(1), Optional.of(false), false);
    deployChecker.checkDeploys();
    scheduler.drainPendingQueue(stateCacheProvider.get());
    Assert.assertEquals(1, taskManager.getPendingTaskIds().size());

    resourceOffers();
    Assert.assertEquals(1, taskManager.getActiveTaskIdsForDeploy(requestId, secondDeployId).size());

    SingularityTaskId firstNewTaskId = taskManager.getActiveTaskIdsForDeploy(requestId, secondDeployId).get(0);
    statusUpdate(taskManager.getTask(firstNewTaskId).get(), TaskState.TASK_RUNNING);
    deployResource.cancelDeploy(requestId, secondDeployId);

    deployChecker.checkDeploys();

    Assert.assertTrue(taskManager.getCleanupTaskIds().contains(firstNewTaskId));
    Assert.assertFalse(taskManager.getCleanupTaskIds().contains(firstTask.getTaskId()));
    Assert.assertEquals(DeployState.CANCELED, deployManager.getDeployResult(requestId, secondDeployId).get().getDeployState());

  }

  @Test
  public void testDeployFails() {
    initRequest();

    SingularityRequest request = requestResource.getRequest(requestId).getRequest();

    initFirstDeploy();

    SingularityTask firstTask = launchTask(request, firstDeploy, 1, TaskState.TASK_RUNNING);

    deploy(secondDeployId, Optional.<Boolean>absent(), Optional.of(1), Optional.of(false), false);
    deployChecker.checkDeploys();
    scheduler.drainPendingQueue(stateCacheProvider.get());
    Assert.assertEquals(1, taskManager.getPendingTaskIds().size());

    resourceOffers();
    Assert.assertEquals(1, taskManager.getActiveTaskIdsForDeploy(requestId, secondDeployId).size());

    SingularityTaskId firstNewTaskId = taskManager.getActiveTaskIdsForDeploy(requestId, secondDeployId).get(0);
    statusUpdate(taskManager.getTask(firstNewTaskId).get(), TaskState.TASK_FAILED);

    deployChecker.checkDeploys();

    Assert.assertFalse(taskManager.getCleanupTaskIds().contains(firstTask.getTaskId()));
    Assert.assertEquals(DeployState.FAILED, deployManager.getDeployResult(requestId, secondDeployId).get().getDeployState());
  }

  @Test
  public void testDeployFailsAfterMaxTaskRetries() {
    initRequest();

    SingularityDeployBuilder db = new SingularityDeployBuilder(requestId, firstDeployId);
    db.setMaxTaskRetries(Optional.of(1));
    SingularityDeploy deploy = initDeploy(db, System.currentTimeMillis());

    deployChecker.checkDeploys();
    Assert.assertTrue(!deployManager.getDeployResult(requestId, firstDeployId).isPresent());

    SingularityTask task = launchTask(request, deploy, System.currentTimeMillis(), 1, TaskState.TASK_FAILED);

    deployChecker.checkDeploys();
    Assert.assertEquals(deployManager.getPendingDeploys().get(0).getCurrentDeployState(), DeployState.WAITING);

    SingularityTask taskTryTwo = launchTask(request, deploy, System.currentTimeMillis(), 1, TaskState.TASK_FAILED);

    deployChecker.checkDeploys();
    Assert.assertEquals(deployManager.getDeployResult(requestId, firstDeployId).get().getDeployState(), DeployState.FAILED);
  }

  @Test
  public void testDeploySucceedsWithTaskRetries() {
    initRequest();

    SingularityDeployBuilder db = new SingularityDeployBuilder(requestId, firstDeployId);
    db.setMaxTaskRetries(Optional.of(1));
    SingularityDeploy deploy = initDeploy(db, System.currentTimeMillis());

    deployChecker.checkDeploys();
    Assert.assertTrue(!deployManager.getDeployResult(requestId, firstDeployId).isPresent());

    SingularityTask task = launchTask(request, deploy, System.currentTimeMillis(), 1, TaskState.TASK_FAILED);

    deployChecker.checkDeploys();
    Assert.assertEquals(deployManager.getPendingDeploys().get(0).getCurrentDeployState(), DeployState.WAITING);

    SingularityTask taskTryTwo = launchTask(request, deploy, System.currentTimeMillis(), 1, TaskState.TASK_RUNNING);

    deployChecker.checkDeploys();
    Assert.assertEquals(deployManager.getDeployResult(requestId, firstDeployId).get().getDeployState(), DeployState.SUCCEEDED);
  }

  @Test
  public void testLbUpdatesAfterEachDeployStep() {
    initLoadBalancedRequest();

    SingularityRequest request = requestResource.getRequest(requestId).getRequest();
    requestResource.postRequest(request.toBuilder().setInstances(Optional.of(2)).build());
    initFirstDeploy();
    SingularityTask firstTask = launchTask(request, firstDeploy, 1, TaskState.TASK_RUNNING);
    SingularityTask secondTask = launchTask(request, firstDeploy, 2, TaskState.TASK_RUNNING);

    deploy(secondDeployId, Optional.<Boolean>absent(), Optional.of(1), Optional.<Boolean> absent(), true);
    deployChecker.checkDeploys();
    scheduler.drainPendingQueue(stateCacheProvider.get());
    Assert.assertEquals(1, taskManager.getPendingTaskIds().size());

    resourceOffers();
    Assert.assertEquals(1, taskManager.getActiveTaskIdsForDeploy(requestId, secondDeployId).size());
    SingularityTaskId firstNewTaskId = taskManager.getActiveTaskIdsForDeploy(requestId, secondDeployId).get(0);

    statusUpdate(taskManager.getTask(firstNewTaskId).get(), TaskState.TASK_RUNNING);
    deployChecker.checkDeploys();
    SingularityPendingDeploy pendingDeploy = deployManager.getPendingDeploy(requestId).get();
    Assert.assertEquals(DeployState.WAITING, pendingDeploy.getCurrentDeployState());

    testingLbClient.setNextBaragonRequestState(BaragonRequestState.WAITING);

    deployChecker.checkDeploys();
    pendingDeploy = deployManager.getPendingDeploy(requestId).get();
    Assert.assertEquals(DeployState.WAITING, pendingDeploy.getCurrentDeployState());

    testingLbClient.setNextBaragonRequestState(BaragonRequestState.SUCCESS);

    deployChecker.checkDeploys();
    Assert.assertTrue(taskManager.getCleanupTaskIds().contains(firstTask.getTaskId()));

    pendingDeploy = deployManager.getPendingDeploy(requestId).get();
    SingularityDeployProgress deployProgressStepOne = pendingDeploy.getDeployProgress().get();
    Assert.assertTrue(deployProgressStepOne.isStepComplete());
    Assert.assertEquals(1, deployProgressStepOne.getTargetActiveInstances());

    cleaner.drainCleanupQueue();
    statusUpdate(firstTask, TaskState.TASK_KILLED);

    deployChecker.checkDeploys();

    pendingDeploy = deployManager.getPendingDeploy(requestId).get();
    Assert.assertFalse(pendingDeploy.getDeployProgress().get().isStepComplete());
    Assert.assertEquals(2, pendingDeploy.getDeployProgress().get().getTargetActiveInstances());

    scheduler.drainPendingQueue(stateCacheProvider.get());
    Assert.assertEquals(1, taskManager.getPendingTaskIds().size());

    resourceOffers();
    Assert.assertEquals(2, taskManager.getActiveTaskIdsForDeploy(requestId, secondDeployId).size());

    SingularityTaskId secondNewTaskId = null;
    for (SingularityTaskId taskId : taskManager.getActiveTaskIdsForDeploy(requestId, secondDeployId)) {
      if (taskId.getInstanceNo() == 2) {
        secondNewTaskId = taskId;
      }
    }

    statusUpdate(taskManager.getTask(secondNewTaskId).get(), TaskState.TASK_RUNNING);
    testingLbClient.setNextBaragonRequestState(BaragonRequestState.WAITING);

    deployChecker.checkDeploys();
    pendingDeploy = deployManager.getPendingDeploy(requestId).get();
    Assert.assertEquals(DeployState.WAITING, pendingDeploy.getCurrentDeployState());

    testingLbClient.setNextBaragonRequestState(BaragonRequestState.SUCCESS);

    deployChecker.checkDeploys();

    Assert.assertEquals(2, taskManager.getActiveTaskIdsForDeploy(requestId, secondDeployId).size());
    Assert.assertEquals(DeployState.SUCCEEDED, deployManager.getDeployResult(requestId, secondDeployId).get().getDeployState());
  }

  @Test
  public void testCanceledDeployTasksStayActiveUntilReplaced() {
    initRequest();

    SingularityRequest request = requestResource.getRequest(requestId).getRequest();

    requestResource.postRequest(request.toBuilder().setInstances(Optional.of(2)).build());

    initFirstDeploy();

    SingularityTask firstTask = launchTask(request, firstDeploy, 1, TaskState.TASK_RUNNING);
    SingularityTask secondTask = launchTask(request, firstDeploy, 2, TaskState.TASK_RUNNING);

    deploy(secondDeployId, Optional.<Boolean> absent(), Optional.of(1), Optional.<Boolean> absent(), false);
    deployChecker.checkDeploys();
    scheduler.drainPendingQueue(stateCacheProvider.get());
    Assert.assertEquals(1, taskManager.getPendingTaskIds().size());

    resourceOffers();
    Assert.assertEquals(1, taskManager.getActiveTaskIdsForDeploy(requestId, secondDeployId).size());

    SingularityTaskId firstNewTaskId = taskManager.getActiveTaskIdsForDeploy(requestId, secondDeployId).get(0);
    statusUpdate(taskManager.getTask(firstNewTaskId).get(), TaskState.TASK_RUNNING);
    deployChecker.checkDeploys();

    Assert.assertEquals(1, taskManager.getCleanupTaskIds().size());
    Assert.assertTrue(taskManager.getCleanupTaskIds().contains(firstTask.getTaskId()));
    SingularityDeployProgress deployProgressStepOne = deployManager.getPendingDeploys().get(0).getDeployProgress().get();
    Assert.assertTrue(deployProgressStepOne.isStepComplete());
    Assert.assertEquals(1, deployProgressStepOne.getTargetActiveInstances());

    cleaner.drainCleanupQueue();
    statusUpdate(firstTask, TaskState.TASK_KILLED);

    deployChecker.checkDeploys();
    deployResource.cancelDeploy(requestId, secondDeployId);
    deployChecker.checkDeploys();

    scheduler.drainPendingQueue(stateCacheProvider.get());
    List<SingularityPendingTaskId> pendingTaskIds = taskManager.getPendingTaskIds();
    Assert.assertEquals(1, pendingTaskIds.size());
    Assert.assertEquals(firstDeployId, pendingTaskIds.get(0).getDeployId());

    cleaner.drainCleanupQueue();
    List<SingularityTaskId> cleanupTaskIds = taskManager.getCleanupTaskIds();
    Assert.assertEquals(1, cleanupTaskIds.size());
    Assert.assertEquals(secondDeployId, cleanupTaskIds.get(0).getDeployId());

    resourceOffers();
    for (SingularityTaskId taskId : taskManager.getActiveTaskIdsForDeploy(requestId, firstDeployId)) {
      statusUpdate(taskManager.getTask(taskId).get(), TaskState.TASK_RUNNING);
    }

    cleaner.drainCleanupQueue();

    Assert.assertEquals(0, taskManager.getCleanupTaskIds().size());
    Assert.assertEquals(2, taskManager.getActiveTaskIdsForDeploy(requestId, firstDeployId).size());
  }

  @Test
  public void testAfterDeployWaitsForScheduledTaskToFinish() {
    initScheduledRequest();
    initFirstDeploy();

    SingularityTask firstTask = launchTask(request, firstDeploy, 1, TaskState.TASK_RUNNING);

    Assert.assertTrue(taskManager.getPendingTasks().isEmpty());
    Assert.assertTrue(taskManager.getActiveTaskIds().contains(firstTask.getTaskId()));
    Assert.assertEquals(1, taskManager.getActiveTaskIds().size());
    Assert.assertTrue(taskManager.getCleanupTaskIds().isEmpty());

    deploy("nextDeployId");
    deployChecker.checkDeploys();
    scheduler.drainPendingQueue(stateCacheProvider.get());

    // no second task should be scheduled

    Assert.assertTrue(taskManager.getPendingTasks().isEmpty());
    Assert.assertTrue(taskManager.getActiveTaskIds().contains(firstTask.getTaskId()));
    Assert.assertEquals(1, taskManager.getActiveTaskIds().size());
    Assert.assertTrue(!taskManager.getCleanupTaskIds().isEmpty());

    statusUpdate(firstTask, TaskState.TASK_FINISHED);
    scheduler.drainPendingQueue(stateCacheProvider.get());
    cleaner.drainCleanupQueue();

    Assert.assertTrue(!taskManager.getPendingTasks().isEmpty());
    Assert.assertTrue(taskManager.getActiveTaskIds().isEmpty());
    Assert.assertTrue(taskManager.getCleanupTaskIds().isEmpty());

    SingularityPendingTaskId pendingTaskId = taskManager.getPendingTaskIds().get(0);

    Assert.assertEquals("nextDeployId", pendingTaskId.getDeployId());
    Assert.assertEquals(requestId, pendingTaskId.getRequestId());
  }

  @Test
  public void testCleanerLeavesPausedRequestTasksByDemand() {
    initScheduledRequest();
    initFirstDeploy();

    SingularityTask firstTask = launchTask(request, firstDeploy, 1, TaskState.TASK_RUNNING);
    createAndSchedulePendingTask(firstDeployId);

    requestResource.pause(requestId, Optional.of(new SingularityPauseRequest(Optional.of(false), Optional.<Long> absent(), Optional.<String> absent(), Optional.<String>absent())));

    cleaner.drainCleanupQueue();

    Assert.assertTrue(taskManager.getKilledTaskIdRecords().isEmpty());
    Assert.assertTrue(taskManager.getPendingTaskIds().isEmpty());
    Assert.assertTrue(requestManager.getCleanupRequests().isEmpty());

    statusUpdate(firstTask, TaskState.TASK_FINISHED);

    // make sure something new isn't scheduled!
    Assert.assertTrue(taskManager.getPendingTaskIds().isEmpty());
  }

  @Test
  public void testTaskKill() {
    initRequest();
    initFirstDeploy();

    SingularityTask firstTask = startTask(firstDeploy);

    taskResource.killTask(firstTask.getTaskId().getId());

    cleaner.drainCleanupQueue();
    killKilledTasks();

    Assert.assertEquals(0, taskManager.getNumCleanupTasks());
    Assert.assertEquals(0, taskManager.getNumActiveTasks());
  }

  @Test
  public void testTaskBounce() {
    initRequest();
    initFirstDeploy();

    SingularityTask firstTask = startTask(firstDeploy);

    taskResource.killTask(firstTask.getTaskId().getId(), Optional.of(
        new SingularityKillTaskRequest(Optional.<Boolean> absent(), Optional.of("msg"), Optional.<String> absent(), Optional.of(true))));

    cleaner.drainCleanupQueue();

    killKilledTasks();

    Assert.assertEquals(1, taskManager.getNumCleanupTasks());
    Assert.assertEquals(0, taskManager.getKilledTaskIdRecords().size());

    resourceOffers();
    runLaunchedTasks();

    Assert.assertEquals(1, taskManager.getNumCleanupTasks());
    Assert.assertEquals(0, taskManager.getKilledTaskIdRecords().size());
    Assert.assertEquals(2, taskManager.getNumActiveTasks());

    cleaner.drainCleanupQueue();
    killKilledTasks();

    Assert.assertEquals(0, taskManager.getNumCleanupTasks());
    Assert.assertEquals(1, taskManager.getNumActiveTasks());
  }

  @Test
  public void testBounceWithLoadBalancer() {
    initLoadBalancedRequest();
    initFirstDeploy();
    configuration.setNewTaskCheckerBaseDelaySeconds(1000000);

    SingularityTask taskOne = launchTask(request, firstDeploy, 1, TaskState.TASK_RUNNING);

    saveLoadBalancerState(BaragonRequestState.SUCCESS, taskOne.getTaskId(), LoadBalancerRequestType.ADD);

    requestResource.bounce(requestId, Optional.<SingularityBounceRequest> absent());

    cleaner.drainCleanupQueue();
    resourceOffers();

    Assert.assertEquals(2, taskManager.getNumActiveTasks());

    List<SingularityTaskId> tasks = taskManager.getActiveTaskIds();
    tasks.remove(taskOne.getTaskId());

    SingularityTaskId taskTwo = tasks.get(0);

    cleaner.drainCleanupQueue();

    runLaunchedTasks();

    cleaner.drainCleanupQueue();

    Assert.assertEquals(0, taskManager.getKilledTaskIdRecords().size());
    Assert.assertEquals(2, taskManager.getNumActiveTasks());

    // add to LB:
    saveLoadBalancerState(BaragonRequestState.SUCCESS, taskTwo, LoadBalancerRequestType.ADD);

    cleaner.drainCleanupQueue();

    Assert.assertEquals(0, taskManager.getKilledTaskIdRecords().size());
    Assert.assertEquals(2, taskManager.getNumActiveTasks());

    saveLoadBalancerState(BaragonRequestState.SUCCESS, taskOne.getTaskId(), LoadBalancerRequestType.REMOVE);

    cleaner.drainCleanupQueue();

    Assert.assertEquals(1, taskManager.getKilledTaskIdRecords().size());

    killKilledTasks();

    Assert.assertEquals(1, taskManager.getNumActiveTasks());
  }

  @Test
  public void testKilledTaskIdRecords() {
    initScheduledRequest();
    initFirstDeploy();

    SingularityTask firstTask = launchTask(request, firstDeploy, 1, TaskState.TASK_RUNNING);

    requestResource.deleteRequest(requestId, Optional.<SingularityDeleteRequestRequest> absent());

    Assert.assertTrue(requestManager.getCleanupRequests().size() == 1);

    cleaner.drainCleanupQueue();

    Assert.assertTrue(requestManager.getCleanupRequests().isEmpty());
    Assert.assertTrue(!taskManager.getKilledTaskIdRecords().isEmpty());

    cleaner.drainCleanupQueue();

    Assert.assertTrue(!taskManager.getKilledTaskIdRecords().isEmpty());

    statusUpdate(firstTask, TaskState.TASK_KILLED);

    Assert.assertTrue(taskManager.getKilledTaskIdRecords().isEmpty());
  }

  @Test
  public void testLongRunningTaskKills() {
    initScheduledRequest();
    initFirstDeploy();

    launchTask(request, firstDeploy, 1, TaskState.TASK_RUNNING);

    initSecondDeploy();
    deployChecker.checkDeploys();

    Assert.assertTrue(taskManager.getKilledTaskIdRecords().isEmpty());
    Assert.assertTrue(!taskManager.getCleanupTasks().isEmpty());

    cleaner.drainCleanupQueue();

    Assert.assertTrue(taskManager.getKilledTaskIdRecords().isEmpty());
    Assert.assertTrue(!taskManager.getCleanupTasks().isEmpty());

    requestManager.activate(request.toBuilder().setKillOldNonLongRunningTasksAfterMillis(Optional.<Long>of(0L)).build(), RequestHistoryType.CREATED, System.currentTimeMillis(), Optional.<String>absent(), Optional.<String>absent());

    cleaner.drainCleanupQueue();

    Assert.assertTrue(!taskManager.getKilledTaskIdRecords().isEmpty());
    Assert.assertTrue(taskManager.getCleanupTasks().isEmpty());
  }

  @Test
  public void testSchedulerCanBatchOnOffers() {
    initRequest();
    initFirstDeploy();

    requestResource.postRequest(request.toBuilder().setInstances(Optional.of(3)).build());
    scheduler.drainPendingQueue(stateCacheProvider.get());

    List<Offer> oneOffer = Arrays.asList(createOffer(12, 1024));
    sms.resourceOffers(driver, oneOffer);

    Assert.assertTrue(taskManager.getActiveTasks().size() == 3);
    Assert.assertTrue(taskManager.getPendingTaskIds().isEmpty());
    Assert.assertTrue(requestManager.getPendingRequests().isEmpty());
  }

  @Test
  public void testSchedulerExhaustsOffers() {
    initRequest();
    initFirstDeploy();

    requestResource.postRequest(request.toBuilder().setInstances(Optional.of(10)).build());
    scheduler.drainPendingQueue(stateCacheProvider.get());

    sms.resourceOffers(driver, Arrays.asList(createOffer(2, 1024), createOffer(1, 1024)));

    Assert.assertTrue(taskManager.getActiveTaskIds().size() == 3);
    Assert.assertTrue(taskManager.getPendingTaskIds().size() == 7);
  }

  @Test
  public void testSchedulerRandomizesOffers() {
    initRequest();
    initFirstDeploy();

    requestResource.postRequest(request.toBuilder().setInstances(Optional.of(15)).build());
    scheduler.drainPendingQueue(stateCacheProvider.get());

    sms.resourceOffers(driver, Arrays.asList(createOffer(20, 1024), createOffer(20, 1024)));

    Assert.assertTrue(taskManager.getActiveTaskIds().size() == 15);

    Set<String> offerIds = Sets.newHashSet();

    for (SingularityTask activeTask : taskManager.getActiveTasks()) {
      offerIds.add(activeTask.getOffer().getId().getValue());
    }

    Assert.assertTrue(offerIds.size() == 2);
  }

  @Test
  public void testSchedulerHandlesFinishedTasks() {
    initScheduledRequest();
    initFirstDeploy();

    schedule = "*/1 * * * * ? 1995";

    // cause it to be pending
    requestResource.postRequest(request.toBuilder().setQuartzSchedule(Optional.of(schedule)).build());
    scheduler.drainPendingQueue(stateCacheProvider.get());

    Assert.assertTrue(requestResource.getActiveRequests().isEmpty());
    Assert.assertTrue(requestManager.getRequest(requestId).get().getState() == RequestState.FINISHED);
    Assert.assertTrue(taskManager.getPendingTaskIds().isEmpty());

    schedule = "*/1 * * * * ?";
    requestResource.postRequest(request.toBuilder().setQuartzSchedule(Optional.of(schedule)).build());
    scheduler.drainPendingQueue(stateCacheProvider.get());

    Assert.assertTrue(!requestResource.getActiveRequests().isEmpty());
    Assert.assertTrue(requestManager.getRequest(requestId).get().getState() == RequestState.ACTIVE);

    Assert.assertTrue(!taskManager.getPendingTaskIds().isEmpty());
  }

  @Test
  public void testScheduledJobLivesThroughDeploy() {
    initScheduledRequest();
    initFirstDeploy();

    createAndSchedulePendingTask(firstDeployId);

    Assert.assertTrue(!taskManager.getPendingTaskIds().isEmpty());

    deploy("d2");
    scheduler.drainPendingQueue(stateCacheProvider.get());

    deployChecker.checkDeploys();

    scheduler.drainPendingQueue(stateCacheProvider.get());

    Assert.assertTrue(!taskManager.getPendingTaskIds().isEmpty());
  }

  @Test
  public void testOneOffsDontRunByThemselves() {
    SingularityRequestBuilder bldr = new SingularityRequestBuilder(requestId, RequestType.ON_DEMAND);
    requestResource.postRequest(bldr.build());
    Assert.assertTrue(requestManager.getPendingRequests().isEmpty());

    deploy("d2");
    Assert.assertTrue(requestManager.getPendingRequests().isEmpty());

    deployChecker.checkDeploys();

    Assert.assertTrue(requestManager.getPendingRequests().isEmpty());

    requestResource.scheduleImmediately(requestId);

    resourceOffers();

    Assert.assertEquals(1, taskManager.getActiveTaskIds().size());

    statusUpdate(taskManager.getActiveTasks().get(0), TaskState.TASK_FINISHED);

    resourceOffers();
    Assert.assertEquals(0, taskManager.getActiveTaskIds().size());
    Assert.assertEquals(0, taskManager.getPendingTaskIds().size());

    requestResource.scheduleImmediately(requestId);

    resourceOffers();

    Assert.assertEquals(1, taskManager.getActiveTaskIds().size());

    statusUpdate(taskManager.getActiveTasks().get(0), TaskState.TASK_LOST);

    resourceOffers();
    Assert.assertEquals(0, taskManager.getActiveTaskIds().size());
    Assert.assertEquals(0, taskManager.getPendingTaskIds().size());
  }

  @Test
  public void testOneOffsDontMoveDuringDecomission() {
    SingularityRequestBuilder bldr = new SingularityRequestBuilder(requestId, RequestType.ON_DEMAND);
    requestResource.postRequest(bldr.build());
    deploy("d2");

    requestResource.scheduleImmediately(requestId);

    validateTaskDoesntMoveDuringDecommission();
  }

  private void validateTaskDoesntMoveDuringDecommission() {
    sms.resourceOffers(driver, Arrays.asList(createOffer(1, 129, "slave1", "host1", Optional.of("rack1"))));
    sms.resourceOffers(driver, Arrays.asList(createOffer(1, 129, "slave2", "host2", Optional.of("rack1"))));

    Assert.assertEquals(1, taskManager.getActiveTaskIds().size());

    Assert.assertEquals("host1", taskManager.getActiveTaskIds().get(0).getSanitizedHost());

    Assert.assertEquals(StateChangeResult.SUCCESS, slaveManager.changeState("slave1", MachineState.STARTING_DECOMMISSION, Optional.<String> absent(), Optional.of("user1")));

    sms.resourceOffers(driver, Arrays.asList(createOffer(1, 129, "slave2", "host2", Optional.of("rack1"))));

    cleaner.drainCleanupQueue();

    sms.resourceOffers(driver, Arrays.asList(createOffer(1, 129, "slave2", "host2", Optional.of("rack1"))));

    cleaner.drainCleanupQueue();

    // task should not move!
    Assert.assertEquals(1, taskManager.getActiveTaskIds().size());
    Assert.assertEquals("host1", taskManager.getActiveTaskIds().get(0).getSanitizedHost());
    Assert.assertTrue(taskManager.getKilledTaskIdRecords().isEmpty());
    Assert.assertTrue(taskManager.getCleanupTaskIds().size() == 1);
  }

  @Test
  public void testRunOnceRunOnlyOnce() {
    SingularityRequestBuilder bldr = new SingularityRequestBuilder(requestId, RequestType.RUN_ONCE);
    request = bldr.build();
    saveRequest(request);

    deployResource.deploy(new SingularityDeployRequest(new SingularityDeployBuilder(requestId, "d1").setCommand(Optional.of("cmd")).build(), Optional.<Boolean> absent(), Optional.<String> absent()));

    scheduler.drainPendingQueue(stateCacheProvider.get());

    deployChecker.checkDeploys();

    resourceOffers();

    Assert.assertTrue(deployManager.getRequestDeployState(requestId).get().getActiveDeploy().isPresent());
    Assert.assertTrue(!deployManager.getRequestDeployState(requestId).get().getPendingDeploy().isPresent());

    Assert.assertEquals(1, taskManager.getActiveTaskIds().size());

    statusUpdate(taskManager.getActiveTasks().get(0), TaskState.TASK_LOST);

    resourceOffers();

    Assert.assertTrue(taskManager.getActiveTaskIds().isEmpty());

    deployResource.deploy(new SingularityDeployRequest(new SingularityDeployBuilder(requestId, "d2").setCommand(Optional.of("cmd")).build(), Optional.<Boolean>absent(), Optional.<String> absent()));

    scheduler.drainPendingQueue(stateCacheProvider.get());

    deployChecker.checkDeploys();

    resourceOffers();

    Assert.assertTrue(deployManager.getRequestDeployState(requestId).get().getActiveDeploy().isPresent());
    Assert.assertTrue(!deployManager.getRequestDeployState(requestId).get().getPendingDeploy().isPresent());

    Assert.assertEquals(1, taskManager.getActiveTaskIds().size());

    statusUpdate(taskManager.getActiveTasks().get(0), TaskState.TASK_FINISHED);

    resourceOffers();

    Assert.assertTrue(taskManager.getActiveTaskIds().isEmpty());
  }

  @Test
  public void testRunOnceDontMoveDuringDecomission() {
    SingularityRequestBuilder bldr = new SingularityRequestBuilder(requestId, RequestType.RUN_ONCE);
    request = bldr.build();
    saveRequest(request);

    deployResource.deploy(new SingularityDeployRequest(new SingularityDeployBuilder(requestId, "d1").setCommand(Optional.of("cmd")).build(), Optional.<Boolean> absent(), Optional.<String> absent()));

    scheduler.drainPendingQueue(stateCacheProvider.get());

    deployChecker.checkDeploys();

    validateTaskDoesntMoveDuringDecommission();
  }

  @Test
  public void testDecommissionDoesntKillPendingDeploy() {
    initRequest();

    deployResource.deploy(new SingularityDeployRequest(new SingularityDeployBuilder(requestId, "d1").setCommand(Optional.of("cmd")).build(), Optional.<Boolean> absent(), Optional.<String> absent()));

    scheduler.drainPendingQueue(stateCacheProvider.get());
    deployChecker.checkDeploys();
    resourceOffers();

    Assert.assertEquals(1, taskManager.getNumActiveTasks());

    slaveResource.decommissionSlave(taskManager.getActiveTasks().get(0).getOffer().getSlaveId().getValue(), Optional.<SingularityMachineChangeRequest> absent());

    scheduler.checkForDecomissions(stateCacheProvider.get());

    cleaner.drainCleanupQueue();
    killKilledTasks();

    Assert.assertEquals(1, taskManager.getNumActiveTasks());
    Assert.assertEquals(1, taskManager.getNumCleanupTasks());
    Assert.assertEquals(0, taskManager.getKilledTaskIdRecords().size());

    configuration.setPendingDeployHoldTaskDuringDecommissionMillis(1);

    try {
      Thread.sleep(2);
    } catch (InterruptedException e) {}

    cleaner.drainCleanupQueue();
    killKilledTasks();

    Assert.assertEquals(0, taskManager.getNumActiveTasks());
    Assert.assertEquals(0, taskManager.getNumCleanupTasks());
  }

  @Test
  public void testRetries() {
    SingularityRequestBuilder bldr = new SingularityRequestBuilder(requestId, RequestType.RUN_ONCE);
    request = bldr.setNumRetriesOnFailure(Optional.of(2)).build();
    saveRequest(request);

    deployResource.deploy(new SingularityDeployRequest(new SingularityDeployBuilder(requestId, "d1").setCommand(Optional.of("cmd")).build(), Optional.<Boolean> absent(), Optional.<String> absent()));

    scheduler.drainPendingQueue(stateCacheProvider.get());
    deployChecker.checkDeploys();
    resourceOffers();

    Assert.assertEquals(1, taskManager.getActiveTaskIds().size());

    statusUpdate(taskManager.getActiveTasks().get(0), TaskState.TASK_LOST);

    resourceOffers();

    Assert.assertEquals(1, taskManager.getActiveTaskIds().size());

    statusUpdate(taskManager.getActiveTasks().get(0), TaskState.TASK_LOST);

    resourceOffers();

    Assert.assertEquals(1, taskManager.getActiveTaskIds().size());

    statusUpdate(taskManager.getActiveTasks().get(0), TaskState.TASK_LOST);

    resourceOffers();

    Assert.assertTrue(taskManager.getActiveTaskIds().isEmpty());
  }

  @Test
  public void testCooldownAfterSequentialFailures() {
    initRequest();
    initFirstDeploy();

    Assert.assertTrue(requestManager.getRequest(requestId).get().getState() == RequestState.ACTIVE);

    configuration.setCooldownAfterFailures(2);

    SingularityTask firstTask = startTask(firstDeploy);
    SingularityTask secondTask = startTask(firstDeploy);

    statusUpdate(firstTask, TaskState.TASK_FAILED);

    Assert.assertTrue(requestManager.getRequest(requestId).get().getState() == RequestState.ACTIVE);

    statusUpdate(secondTask, TaskState.TASK_FAILED);

    Assert.assertTrue(requestManager.getRequest(requestId).get().getState() == RequestState.SYSTEM_COOLDOWN);

    cooldownChecker.checkCooldowns();

    Assert.assertTrue(requestManager.getRequest(requestId).get().getState() == RequestState.SYSTEM_COOLDOWN);

    SingularityTask thirdTask = startTask(firstDeploy);

    statusUpdate(thirdTask, TaskState.TASK_FINISHED);

    Assert.assertTrue(requestManager.getRequest(requestId).get().getState() == RequestState.ACTIVE);
  }

  @Test
  public void testCooldownOnlyWhenTasksRapidlyFail() {
    initRequest();
    initFirstDeploy();

    configuration.setCooldownAfterFailures(1);

    SingularityTask firstTask = startTask(firstDeploy);
    statusUpdate(firstTask, TaskState.TASK_FAILED, Optional.of(System.currentTimeMillis() - TimeUnit.HOURS.toMillis(5)));

    Assert.assertTrue(requestManager.getRequest(requestId).get().getState() == RequestState.ACTIVE);

    SingularityTask secondTask = startTask(firstDeploy);
    statusUpdate(secondTask, TaskState.TASK_FAILED);

    Assert.assertTrue(requestManager.getRequest(requestId).get().getState() == RequestState.SYSTEM_COOLDOWN);
  }

  @Test
  public void testCooldownScalesToInstances() {
    initRequest();
    initFirstDeploy();

    configuration.setCooldownAfterFailures(2);
    configuration.setCooldownAfterPctOfInstancesFail(.51);

    requestManager.activate(request.toBuilder().setInstances(Optional.of(4)).build(), RequestHistoryType.CREATED, System.currentTimeMillis(), Optional.<String> absent(), Optional.<String>absent());

    SingularityTask task1 = startTask(firstDeploy, 1);
    SingularityTask task2 = startTask(firstDeploy, 2);
    SingularityTask task3 = startTask(firstDeploy, 3);
    SingularityTask task4 = startTask(firstDeploy, 4);

    statusUpdate(task1, TaskState.TASK_FAILED);
    statusUpdate(task2, TaskState.TASK_FAILED);
    statusUpdate(task3, TaskState.TASK_FAILED);

    Assert.assertTrue(requestManager.getRequest(requestId).get().getState() == RequestState.ACTIVE);

    task1 = startTask(firstDeploy, 1);
    task2 = startTask(firstDeploy, 2);
    task3 = startTask(firstDeploy, 3);

    statusUpdate(task1, TaskState.TASK_FAILED);
    statusUpdate(task2, TaskState.TASK_FAILED);

    Assert.assertTrue(requestManager.getRequest(requestId).get().getState() == RequestState.ACTIVE);

    statusUpdate(task3, TaskState.TASK_FAILED);

    Assert.assertTrue(requestManager.getRequest(requestId).get().getState() == RequestState.SYSTEM_COOLDOWN);

    statusUpdate(task4, TaskState.TASK_FINISHED);

    Assert.assertTrue(requestManager.getRequest(requestId).get().getState() == RequestState.ACTIVE);
  }

  @Test
  public void testSlavePlacementSeparate() {
    initRequest();
    initFirstDeploy();

    saveAndSchedule(request.toBuilder().setInstances(Optional.of(2)).setSlavePlacement(Optional.of(SlavePlacement.SEPARATE)));

    sms.resourceOffers(driver, Arrays.asList(createOffer(20, 20000, "slave1", "host1"), createOffer(20, 20000, "slave1", "host1")));

    Assert.assertTrue(taskManager.getPendingTaskIds().size() == 1);
    Assert.assertTrue(taskManager.getActiveTaskIds().size() == 1);

    sms.resourceOffers(driver, Arrays.asList(createOffer(20, 20000, "slave1", "host1")));

    Assert.assertTrue(taskManager.getPendingTaskIds().size() == 1);
    Assert.assertTrue(taskManager.getActiveTaskIds().size() == 1);

    eventListener.taskHistoryUpdateEvent(new SingularityTaskHistoryUpdate(taskManager.getActiveTaskIds().get(0), System.currentTimeMillis(), ExtendedTaskState.TASK_CLEANING, Optional.<String>absent(), Optional.<String>absent()));

    sms.resourceOffers(driver, Arrays.asList(createOffer(20, 20000, "slave1", "host1")));

    Assert.assertTrue(taskManager.getPendingTaskIds().size() == 1);
    Assert.assertTrue(taskManager.getActiveTaskIds().size() == 1);

    sms.resourceOffers(driver, Arrays.asList(createOffer(20, 20000, "slave2", "host2")));

    Assert.assertTrue(taskManager.getPendingTaskIds().isEmpty());
    Assert.assertTrue(taskManager.getActiveTaskIds().size() == 2);
  }

  @Test
  public void testSlavePlacementOptimistic() {
    initRequest();
    initFirstDeploy();

    sms.resourceOffers(driver, Arrays.asList(createOffer(20, 20000, "slave1", "host1"), createOffer(20, 20000, "slave2", "host2")));

    saveAndSchedule(request.toBuilder().setInstances(Optional.of(3)).setSlavePlacement(Optional.of(SlavePlacement.OPTIMISTIC)));

    sms.resourceOffers(driver, Arrays.asList(createOffer(20, 20000, "slave1", "host1")));

    Assert.assertTrue(taskManager.getActiveTaskIds().size() < 3);

    sms.resourceOffers(driver, Arrays.asList(createOffer(20, 20000, "slave1", "host1")));

    Assert.assertTrue(taskManager.getActiveTaskIds().size() < 3);

    sms.resourceOffers(driver, Arrays.asList(createOffer(20, 20000, "slave2", "host2")));

    eventListener.taskHistoryUpdateEvent(new SingularityTaskHistoryUpdate(taskManager.getActiveTaskIds().get(0), System.currentTimeMillis(), ExtendedTaskState.TASK_CLEANING, Optional.<String>absent(), Optional.<String>absent()));

    Assert.assertTrue(taskManager.getPendingTaskIds().isEmpty());
    Assert.assertTrue(taskManager.getActiveTaskIds().size() == 3);
  }

  @Test
  public void testSlavePlacementOptimisticSingleOffer() {
    initRequest();
    initFirstDeploy();

    saveAndSchedule(request.toBuilder().setInstances(Optional.of(3)).setSlavePlacement(Optional.of(SlavePlacement.OPTIMISTIC)));

    sms.resourceOffers(driver, Arrays.asList(createOffer(20, 20000, "slave1", "host1"), createOffer(20, 20000, "slave2", "host2")));

    eventListener.taskHistoryUpdateEvent(new SingularityTaskHistoryUpdate(taskManager.getActiveTaskIds().get(0), System.currentTimeMillis(), ExtendedTaskState.TASK_CLEANING, Optional.<String>absent(), Optional.<String>absent()));

    Assert.assertTrue(taskManager.getPendingTaskIds().isEmpty());
    Assert.assertTrue(taskManager.getActiveTaskIds().size() == 3);
  }

  @Test
  public void testSlavePlacementGreedy() {
    initRequest();
    initFirstDeploy();

    saveAndSchedule(request.toBuilder().setInstances(Optional.of(3)).setSlavePlacement(Optional.of(SlavePlacement.GREEDY)));

    sms.resourceOffers(driver, Arrays.asList(createOffer(20, 20000, "slave1", "host1")));

    Assert.assertTrue(taskManager.getActiveTaskIds().size() == 3);
  }

  @Test
  public void testReservedSlaveAttribute() {
    Map<String, List<String>> reservedAttributes = new HashMap<>();
    reservedAttributes.put("reservedKey", Arrays.asList("reservedValue1"));
    configuration.setReserveSlavesWithAttributes(reservedAttributes);

    initRequest();
    initFirstDeploy();
    saveAndSchedule(request.toBuilder().setInstances(Optional.of(1)));

    sms.resourceOffers(driver, Arrays.asList(createOffer(20, 20000, "slave1", "host1", Optional.<String>absent(), ImmutableMap.of("reservedKey", "reservedValue1"))));

    Assert.assertTrue(taskManager.getActiveTaskIds().size() == 0);

    sms.resourceOffers(driver, Arrays.asList(createOffer(20, 20000, "slave2", "host2", Optional.<String>absent(), ImmutableMap.of("reservedKey", "notAReservedValue"))));

    Assert.assertTrue(taskManager.getActiveTaskIds().size() == 1);
  }

  @Test
  public void testReservedSlaveWithMatchinRequestAttribute() {
    Map<String, List<String>> reservedAttributes = new HashMap<>();
    reservedAttributes.put("reservedKey", Arrays.asList("reservedValue1"));
    configuration.setReserveSlavesWithAttributes(reservedAttributes);

    Map<String, String> reservedAttributesMap = ImmutableMap.of("reservedKey", "reservedValue1");
    initRequest();
    initFirstDeploy();
    saveAndSchedule(request.toBuilder().setInstances(Optional.of(1)));

    sms.resourceOffers(driver, Arrays.asList(createOffer(20, 20000, "slave1", "host1", Optional.<String>absent(), reservedAttributesMap)));

    Assert.assertTrue(taskManager.getActiveTaskIds().size() == 0);

    saveAndSchedule(request.toBuilder().setInstances(Optional.of(1)).setRequiredSlaveAttributes(Optional.of(reservedAttributesMap)));

    sms.resourceOffers(driver, Arrays.asList(createOffer(20, 20000, "slave1", "host1", Optional.<String>absent(), ImmutableMap.of("reservedKey", "reservedValue1"))));

    Assert.assertTrue(taskManager.getActiveTaskIds().size() == 1);
  }

  @Test
  public void testAllowedSlaveAttributes() {
    Map<String, List<String>> reservedAttributes = new HashMap<>();
    reservedAttributes.put("reservedKey", Arrays.asList("reservedValue1"));
    configuration.setReserveSlavesWithAttributes(reservedAttributes);

    Map<String, String> allowedAttributes = new HashMap<>();
    allowedAttributes.put("reservedKey", "reservedValue1");

    initRequest();
    initFirstDeploy();
    saveAndSchedule(request.toBuilder().setInstances(Optional.of(1)));

    sms.resourceOffers(driver, Arrays.asList(createOffer(20, 20000, "slave1", "host1", Optional.<String>absent(), ImmutableMap.of("reservedKey", "reservedValue1"))));

    Assert.assertTrue(taskManager.getActiveTaskIds().size() == 0);

    saveAndSchedule(request.toBuilder().setInstances(Optional.of(1)).setAllowedSlaveAttributes(Optional.of(allowedAttributes)));

    sms.resourceOffers(driver, Arrays.asList(createOffer(20, 20000, "slave1", "host1", Optional.<String>absent(), ImmutableMap.of("reservedKey", "reservedValue1"))));

    Assert.assertTrue(taskManager.getActiveTaskIds().size() == 1);
  }

  @Test
  public void testRequiredSlaveAttributesForRequest() {
    Map<String, String> requiredAttributes = new HashMap<>();
    requiredAttributes.put("requiredKey", "requiredValue1");

    initRequest();
    initFirstDeploy();
    saveAndSchedule(request.toBuilder().setInstances(Optional.of(1)).setRequiredSlaveAttributes(Optional.of(requiredAttributes)));

    sms.resourceOffers(driver, Arrays.asList(createOffer(20, 20000, "slave1", "host1", Optional.<String>absent(), ImmutableMap.of("requiredKey", "notTheRightValue"))));
    sms.resourceOffers(driver, Arrays.asList(createOffer(20, 20000, "slave2", "host2", Optional.<String>absent(), ImmutableMap.of("notTheRightKey", "requiredValue1"))));

    Assert.assertTrue(taskManager.getActiveTaskIds().size() == 0);

    sms.resourceOffers(driver, Arrays.asList(createOffer(20, 20000, "slave2", "host2", Optional.<String>absent(), requiredAttributes)));

    Assert.assertTrue(taskManager.getActiveTaskIds().size() == 1);
  }

  @Test
  public void testMultipleRequiredAttributes() {
    Map<String, String> requiredAttributes = new HashMap<>();
    requiredAttributes.put("requiredKey1", "requiredValue1");
    requiredAttributes.put("requiredKey2", "requiredValue2");

    initRequest();
    initFirstDeploy();
    saveAndSchedule(request.toBuilder().setInstances(Optional.of(1)).setRequiredSlaveAttributes(Optional.of(requiredAttributes)));

    sms.resourceOffers(driver, Arrays.asList(createOffer(20, 20000, "slave1", "host1", Optional.<String>absent(), ImmutableMap.of("requiredKey1", "requiredValue1"))));
    sms.resourceOffers(driver, Arrays.asList(createOffer(20, 20000, "slave2", "host2", Optional.<String>absent(), ImmutableMap.of("requiredKey1", "requiredValue1", "someotherkey", "someothervalue"))));

    Assert.assertTrue(taskManager.getActiveTaskIds().size() == 0);

    sms.resourceOffers(driver, Arrays.asList(createOffer(20, 20000, "slave2", "host2", Optional.<String>absent(), requiredAttributes)));

    Assert.assertTrue(taskManager.getActiveTaskIds().size() == 1);
  }

  @Test
  public void testLBCleanup() {
    initLoadBalancedRequest();
    initFirstDeploy();

    configuration.setLoadBalancerRemovalGracePeriodMillis(10000);

    SingularityTask task = launchTask(request, firstDeploy, 1, TaskState.TASK_RUNNING);

    saveLoadBalancerState(BaragonRequestState.SUCCESS, task.getTaskId(), LoadBalancerRequestType.ADD);

    statusUpdate(task, TaskState.TASK_FAILED);

    Assert.assertTrue(!taskManager.getLBCleanupTasks().isEmpty());

    testingLbClient.setNextBaragonRequestState(BaragonRequestState.WAITING);

    cleaner.drainCleanupQueue();
    Assert.assertTrue(!taskManager.getLBCleanupTasks().isEmpty());

    Optional<SingularityLoadBalancerUpdate> lbUpdate = taskManager.getLoadBalancerState(task.getTaskId(), LoadBalancerRequestType.REMOVE);

    Assert.assertTrue(lbUpdate.isPresent());
    Assert.assertTrue(lbUpdate.get().getLoadBalancerState() == BaragonRequestState.WAITING);

    testingLbClient.setNextBaragonRequestState(BaragonRequestState.FAILED);

    cleaner.drainCleanupQueue();
    Assert.assertTrue(!taskManager.getLBCleanupTasks().isEmpty());

    lbUpdate = taskManager.getLoadBalancerState(task.getTaskId(), LoadBalancerRequestType.REMOVE);

    Assert.assertTrue(lbUpdate.isPresent());
    Assert.assertTrue(lbUpdate.get().getLoadBalancerState() == BaragonRequestState.FAILED);

    testingLbClient.setNextBaragonRequestState(BaragonRequestState.SUCCESS);

    cleaner.drainCleanupQueue();

    Assert.assertTrue(!taskManager.getLBCleanupTasks().isEmpty());

    configuration.setLoadBalancerRemovalGracePeriodMillis(0);
    cleaner.drainCleanupQueue();

    Assert.assertTrue(taskManager.getLBCleanupTasks().isEmpty());
    lbUpdate = taskManager.getLoadBalancerState(task.getTaskId(), LoadBalancerRequestType.REMOVE);

    Assert.assertTrue(lbUpdate.isPresent());
    Assert.assertTrue(lbUpdate.get().getLoadBalancerState() == BaragonRequestState.SUCCESS);
    Assert.assertTrue(lbUpdate.get().getLoadBalancerRequestId().getAttemptNumber() == 2);
  }

  @Test
  public void testUnpauseOnDeploy() {
    initRequest();
    initFirstDeploy();

    requestManager.pause(request, System.currentTimeMillis(), Optional.<String>absent(), Optional.<String>absent());

    boolean exception = false;

    try {
      deploy("d2");
    } catch (Exception e) {
      exception = true;
    }

    Assert.assertTrue(exception);

    deploy("d3", Optional.of(true));

    Assert.assertTrue(requestManager.getRequest(requestId).get().getState() == RequestState.DEPLOYING_TO_UNPAUSE);

    scheduler.drainPendingQueue(stateCacheProvider.get());
    sms.resourceOffers(driver, Arrays.asList(createOffer(20, 20000, "slave1", "host1")));
    statusUpdate(taskManager.getActiveTasks().get(0), TaskState.TASK_FAILED);

    deployChecker.checkDeploys();

    Assert.assertTrue(requestManager.getRequest(requestId).get().getState() == RequestState.PAUSED);

    Assert.assertTrue(taskManager.getActiveTaskIds().isEmpty());
    Assert.assertTrue(taskManager.getPendingTaskIds().isEmpty());
    Assert.assertTrue(requestManager.getPendingRequests().isEmpty());

    deploy("d4", Optional.of(true));

    Assert.assertTrue(requestManager.getRequest(requestId).get().getState() == RequestState.DEPLOYING_TO_UNPAUSE);

    scheduler.drainPendingQueue(stateCacheProvider.get());
    sms.resourceOffers(driver, Arrays.asList(createOffer(20, 20000, "slave1", "host1")));

    statusUpdate(taskManager.getActiveTasks().get(0), TaskState.TASK_RUNNING);
    deployChecker.checkDeploys();

    RequestState requestState = requestManager.getRequest(requestId).get().getState();

    Assert.assertTrue(requestState == RequestState.ACTIVE);
  }

  @Test
  public void testSkipDeployHealthchecks() {
    initRequest();

    final String deployId = "deploy_test";

    SingularityDeployBuilder db = new SingularityDeployBuilder(requestId, deployId);
    db.setHealthcheckUri(Optional.of("http://uri"));
    db.setSkipHealthchecksOnDeploy(Optional.of(true));

    SingularityDeploy deploy = initDeploy(db, System.currentTimeMillis());

    deployChecker.checkDeploys();

    Assert.assertTrue(!deployManager.getDeployResult(requestId, deployId).isPresent());

    launchTask(request, deploy, System.currentTimeMillis(), 1, TaskState.TASK_RUNNING);

    deployChecker.checkDeploys();

    Assert.assertEquals(DeployState.SUCCEEDED, deployManager.getDeployResult(requestId, deployId).get().getDeployState());
  }

  @Test
  public void testReconciliation() {
    Assert.assertTrue(!taskReconciliation.isReconciliationRunning());

    configuration.setCheckReconcileWhenRunningEveryMillis(1);

    initRequest();
    initFirstDeploy();

    Assert.assertTrue(taskReconciliation.startReconciliation() == ReconciliationState.STARTED);
    sleep(50);
    Assert.assertTrue(!taskReconciliation.isReconciliationRunning());

    SingularityTask taskOne = launchTask(request, firstDeploy, 1, TaskState.TASK_STARTING);
    SingularityTask taskTwo = launchTask(request, firstDeploy, 2, TaskState.TASK_RUNNING);

    saveLastActiveTaskStatus(taskOne, Optional.<TaskStatus>absent(), -1000);

    Assert.assertTrue(taskReconciliation.startReconciliation() == ReconciliationState.STARTED);
    Assert.assertTrue(taskReconciliation.startReconciliation() == ReconciliationState.ALREADY_RUNNING);

    sleep(50);
    Assert.assertTrue(taskReconciliation.isReconciliationRunning());

    saveLastActiveTaskStatus(taskOne, Optional.of(buildTaskStatus(taskOne)), +1000);

    sleep(50);
    Assert.assertTrue(taskReconciliation.isReconciliationRunning());

    saveLastActiveTaskStatus(taskTwo, Optional.of(buildTaskStatus(taskTwo)), +1000);

    sleep(50);

    Assert.assertTrue(!taskReconciliation.isReconciliationRunning());
  }


  @Test
  public void testSchedulerPriority() {
    SingularityRequest request1 = buildRequest("request1");
    SingularityRequest request2 = buildRequest("request2");
    SingularityRequest request3 = buildRequest("request3");

    SingularityDeploy deploy1 = initAndFinishDeploy(request1, "r1d1");
    SingularityDeploy deploy2 = initAndFinishDeploy(request2, "r2d2");
    SingularityDeploy deploy3 = initAndFinishDeploy(request3, "r3d3");

    launchTask(request1, deploy1, 2, 1, TaskState.TASK_RUNNING);
    launchTask(request2, deploy2, 1, 1, TaskState.TASK_RUNNING);
    launchTask(request2, deploy2, 10, 1, TaskState.TASK_RUNNING);

    // r3 should have priority (never launched)
    // r1 last launch at 2
    // r2 last launch at 10

    List<SingularityTaskRequest> requests = Arrays.asList(buildTaskRequest(request1, deploy1, 100), buildTaskRequest(request2, deploy2, 101), buildTaskRequest(request3, deploy3, 95));
    schedulerPriority.sortTaskRequestsInPriorityOrder(requests);

    Assert.assertTrue(requests.get(0).getRequest().getId().equals(request3.getId()));
    Assert.assertTrue(requests.get(1).getRequest().getId().equals(request1.getId()));
    Assert.assertTrue(requests.get(2).getRequest().getId().equals(request2.getId()));

    schedulerPriority.notifyTaskLaunched(new SingularityTaskId(request3.getId(), deploy3.getId(), 500, 1, "host", "rack"));

    requests = Arrays.asList(buildTaskRequest(request1, deploy1, 100), buildTaskRequest(request2, deploy2, 101), buildTaskRequest(request3, deploy3, 95));
    schedulerPriority.sortTaskRequestsInPriorityOrder(requests);

    Assert.assertTrue(requests.get(0).getRequest().getId().equals(request1.getId()));
    Assert.assertTrue(requests.get(1).getRequest().getId().equals(request2.getId()));
    Assert.assertTrue(requests.get(2).getRequest().getId().equals(request3.getId()));
  }

  @Test
  public void badPauseExpires() {
    initRequest();

    requestManager.createCleanupRequest(new SingularityRequestCleanup(Optional.<String>absent(), RequestCleanupType.PAUSING, System.currentTimeMillis(),
        Optional.<Boolean>absent(), requestId, Optional.<String>absent(), Optional.<Boolean> absent(), Optional.<String>absent(), Optional.<String>absent()));

    cleaner.drainCleanupQueue();

    Assert.assertTrue(!requestManager.getCleanupRequests().isEmpty());
    configuration.setCleanupEverySeconds(0);

    sleep(1);
    cleaner.drainCleanupQueue();

    Assert.assertTrue(requestManager.getCleanupRequests().isEmpty());
  }

  @Test
  public void testPauseLbCleanup() {
    initLoadBalancedRequest();
    initFirstDeploy();

    requestManager.saveLbCleanupRequest(new SingularityRequestLbCleanup(requestId, Sets.newHashSet("test"), "/basepath", Collections.<String>emptyList(), Optional.<SingularityLoadBalancerUpdate>absent()));

    requestManager.pause(request, System.currentTimeMillis(), Optional.<String>absent(), Optional.<String>absent());

    testingLbClient.setNextBaragonRequestState(BaragonRequestState.WAITING);

    cleaner.drainCleanupQueue();
    Assert.assertTrue(!requestManager.getLbCleanupRequestIds().isEmpty());

    Optional<SingularityLoadBalancerUpdate> lbUpdate = requestManager.getLbCleanupRequest(requestId).get().getLoadBalancerUpdate();

    Assert.assertTrue(lbUpdate.isPresent());
    Assert.assertTrue(lbUpdate.get().getLoadBalancerState() == BaragonRequestState.WAITING);

    testingLbClient.setNextBaragonRequestState(BaragonRequestState.FAILED);

    cleaner.drainCleanupQueue();
    Assert.assertTrue(!requestManager.getLbCleanupRequestIds().isEmpty());

    lbUpdate = requestManager.getLbCleanupRequest(requestId).get().getLoadBalancerUpdate();

    Assert.assertTrue(lbUpdate.isPresent());
    Assert.assertTrue(lbUpdate.get().getLoadBalancerState() == BaragonRequestState.FAILED);

    testingLbClient.setNextBaragonRequestState(BaragonRequestState.SUCCESS);

    cleaner.drainCleanupQueue();
    Assert.assertTrue(requestManager.getLbCleanupRequestIds().isEmpty());
  }

  @Test
  public void testPause() {
    initRequest();
    initFirstDeploy();

    SingularityTask taskOne = startTask(firstDeploy);

    requestResource.pause(requestId, Optional.<SingularityPauseRequest> absent());

    cleaner.drainCleanupQueue();

    Assert.assertEquals(1, taskManager.getKilledTaskIdRecords().size());

    statusUpdate(taskOne, TaskState.TASK_KILLED);

    resourceOffers();

    Assert.assertEquals(0, taskManager.getActiveTaskIds().size());
    Assert.assertEquals(0, taskManager.getPendingTasks().size());
    Assert.assertEquals(RequestState.PAUSED, requestManager.getRequest(requestId).get().getState());
    Assert.assertEquals(requestId, requestManager.getPausedRequests().iterator().next().getRequest().getId());

    requestResource.unpause(requestId, Optional.<SingularityUnpauseRequest> absent());

    resourceOffers();

    Assert.assertEquals(1, taskManager.getActiveTaskIds().size());
    Assert.assertEquals(0, taskManager.getPendingTasks().size());

    Assert.assertEquals(RequestState.ACTIVE, requestManager.getRequest(requestId).get().getState());
    Assert.assertEquals(requestId, requestManager.getActiveRequests().iterator().next().getRequest().getId());
  }

  @Test
  public void testExpiringPause() {
    initRequest();
    initFirstDeploy();

    SingularityTask taskOne = startTask(firstDeploy);

    requestResource.pause(requestId, Optional.of(new SingularityPauseRequest(Optional.<Boolean> absent(), Optional.of(1L), Optional.<String> absent(), Optional.<String>absent())));

    cleaner.drainCleanupQueue();

    Assert.assertEquals(1, taskManager.getKilledTaskIdRecords().size());

    statusUpdate(taskOne, TaskState.TASK_KILLED);

    resourceOffers();

    Assert.assertEquals(0, taskManager.getActiveTaskIds().size());
    Assert.assertEquals(0, taskManager.getPendingTasks().size());
    Assert.assertEquals(RequestState.PAUSED, requestManager.getRequest(requestId).get().getState());
    Assert.assertEquals(requestId, requestManager.getPausedRequests().iterator().next().getRequest().getId());

    try {
      Thread.sleep(2);
    } catch (InterruptedException ie){
    }

    expiringUserActionPoller.runActionOnPoll();

    resourceOffers();

    Assert.assertEquals(1, taskManager.getActiveTaskIds().size());
    Assert.assertEquals(0, taskManager.getPendingTasks().size());

    Assert.assertEquals(RequestState.ACTIVE, requestManager.getRequest(requestId).get().getState());
    Assert.assertEquals(requestId, requestManager.getActiveRequests().iterator().next().getRequest().getId());
  }

  @Test
  public void testBounce() {
    initRequest();

    requestResource.scale(requestId, new SingularityScaleRequest(Optional.of(3), Optional.<Long> absent(), Optional.<Boolean> absent(), Optional.<String> absent(), Optional.<String>absent()));

    initFirstDeploy();

    SingularityTask taskOne = startTask(firstDeploy, 1);
    SingularityTask taskTwo = startTask(firstDeploy, 2);
    SingularityTask taskThree = startTask(firstDeploy, 3);

    requestResource.bounce(requestId, Optional.<SingularityBounceRequest> absent());

    Assert.assertTrue(requestManager.cleanupRequestExists(requestId));

    cleaner.drainCleanupQueue();

    Assert.assertTrue(!requestManager.cleanupRequestExists(requestId));
    Assert.assertTrue(taskManager.getCleanupTaskIds().size() == 3);

    cleaner.drainCleanupQueue();

    Assert.assertTrue(!requestManager.cleanupRequestExists(requestId));
    Assert.assertTrue(taskManager.getCleanupTaskIds().size() == 3);

    resourceOffers();

    Assert.assertTrue(taskManager.getActiveTaskIds().size() == 6);

    cleaner.drainCleanupQueue();

    Assert.assertTrue(taskManager.getCleanupTaskIds().size() == 3);

    for (SingularityTask task : taskManager.getActiveTasks()) {
      if (!task.getTaskId().equals(taskOne.getTaskId()) && !task.getTaskId().equals(taskTwo.getTaskId()) && !task.getTaskId().equals(taskThree.getTaskId())) {
        statusUpdate(task, TaskState.TASK_RUNNING, Optional.of(1L));
      }
    }

    cleaner.drainCleanupQueue();

    Assert.assertTrue(taskManager.getCleanupTaskIds().isEmpty());
    Assert.assertTrue(taskManager.getKilledTaskIdRecords().size() == 3);
  }

  @Test
  public void testExpiringBounceGoesAway() {
    initRequest();
    initFirstDeploy();

    startTask(firstDeploy, 1);

    requestResource.bounce(requestId,
        Optional.of(new SingularityBounceRequest(Optional.of(false), Optional.<Boolean> absent(), Optional.of(1L), Optional.<String> absent(), Optional.of("msg"))));

    cleaner.drainCleanupQueue();
    resourceOffers();
    runLaunchedTasks();
    cleaner.drainCleanupQueue();
    killKilledTasks();

    Assert.assertTrue(taskManager.getCleanupTaskIds().isEmpty());
    Assert.assertEquals(1, taskManager.getActiveTaskIds().size());

    Assert.assertTrue(!requestManager.getExpiringBounce(requestId).isPresent());
  }

  @Test
  public void testExpiringNonIncrementalBounce() {
    initWithTasks(3);

    requestResource.bounce(requestId,
        Optional.of(new SingularityBounceRequest(Optional.<Boolean> absent(), Optional.<Boolean> absent(), Optional.of(1L), Optional.of("aid"), Optional.<String> absent())));

    Assert.assertTrue(!requestManager.getCleanupRequests().get(0).getMessage().isPresent());
    Assert.assertEquals("aid", requestManager.getCleanupRequests().get(0).getActionId().get());

    // creates cleanup tasks:
    cleaner.drainCleanupQueue();

    Assert.assertEquals(1, requestManager.getPendingRequests().size());
    Assert.assertEquals(0, requestManager.getCleanupRequests().size());
    Assert.assertEquals(3, taskManager.getCleanupTaskIds().size());

    // should have 1 pending task and 2 launched

    resourceOffersByNumTasks(2);

    Assert.assertEquals(1, taskManager.getPendingTasks().size());
    Assert.assertEquals(5, taskManager.getActiveTaskIds().size());
    Assert.assertEquals(3, taskManager.getCleanupTaskIds().size());
    Assert.assertEquals(0, requestManager.getPendingRequests().size());
    Assert.assertEquals(0, requestManager.getCleanupRequests().size());

    try {
      Thread.sleep(1);
    } catch (InterruptedException ie) {
    }

    expiringUserActionPoller.runActionOnPoll();

    resourceOffers();
    cleaner.drainCleanupQueue();
    killKilledTasks();

    Assert.assertEquals(3, taskManager.getActiveTaskIds().size());
    Assert.assertEquals(0, taskManager.getPendingTasks().size());
    Assert.assertEquals(0, taskManager.getCleanupTaskIds().size());
    Assert.assertEquals(0, requestManager.getPendingRequests().size());
    Assert.assertEquals(0, requestManager.getCleanupRequests().size());
  }

  @Test
  public void testExpiringIncrementalBounce() {
    initRequest();

    requestResource.scale(requestId, new SingularityScaleRequest(Optional.of(3), Optional.<Long> absent(), Optional.<Boolean> absent(), Optional.<String> absent(), Optional.<String>absent()));

    initFirstDeploy();

    startTask(firstDeploy, 1);
    startTask(firstDeploy, 2);
    startTask(firstDeploy, 3);

    requestResource.bounce(requestId,
        Optional.of(new SingularityBounceRequest(Optional.of(true), Optional.<Boolean> absent(), Optional.of(1L), Optional.<String> absent(), Optional.of("msg"))));

    Assert.assertTrue(requestManager.cleanupRequestExists(requestId));
    Assert.assertEquals("msg", requestManager.getCleanupRequests().get(0).getMessage().get());
    Assert.assertTrue(requestManager.getCleanupRequests().get(0).getActionId().isPresent());

    String actionId = requestManager.getCleanupRequests().get(0).getActionId().get();

    cleaner.drainCleanupQueue();

    Assert.assertTrue(!requestManager.cleanupRequestExists(requestId));
    Assert.assertTrue(taskManager.getCleanupTaskIds().size() == 3);

    Assert.assertEquals("msg", taskManager.getCleanupTasks().get(0).getMessage().get());
    Assert.assertEquals(actionId, taskManager.getCleanupTasks().get(0).getActionId().get());

    startTask(firstDeploy, 4);
//    launchTask(request, firstDeploy, 5, TaskState.TASK_STARTING);

    cleaner.drainCleanupQueue();

    Assert.assertEquals(1, taskManager.getKilledTaskIdRecords().size());
    Assert.assertEquals(4, taskManager.getActiveTaskIds().size());

    try {
      Thread.sleep(2);
    } catch (InterruptedException ie) {}

    expiringUserActionPoller.runActionOnPoll();

    cleaner.drainCleanupQueue();

    resourceOffers();

    killKilledTasks();

    Assert.assertTrue(!requestManager.getExpiringBounce(requestId).isPresent());
    Assert.assertTrue(requestManager.getPendingRequests().isEmpty());
    Assert.assertTrue(taskManager.getPendingTaskIds().isEmpty());
    Assert.assertTrue(taskManager.getActiveTaskIds().size() == 3);
    Assert.assertTrue(!requestManager.cleanupRequestExists(requestId));
    Assert.assertTrue(taskManager.getCleanupTasks().isEmpty());
  }

  @Test
  public void testIncrementalBounceShutsDownOldTasksPerNewHealthyTask() {
    initRequest();

    requestResource.scale(requestId, new SingularityScaleRequest(Optional.of(3), Optional.<Long> absent(), Optional.<Boolean> absent(), Optional.<String> absent(), Optional.<String>absent()));

    initFirstDeploy();

    startTask(firstDeploy, 1);
    startTask(firstDeploy, 2);
    startTask(firstDeploy, 3);

    requestResource.bounce(requestId,
        Optional.of(new SingularityBounceRequest(Optional.of(true), Optional.<Boolean>absent(), Optional.of(1L), Optional.<String>absent(), Optional.of("msg"))));

    Assert.assertTrue(requestManager.cleanupRequestExists(requestId));

    cleaner.drainCleanupQueue();

    Assert.assertTrue(!requestManager.cleanupRequestExists(requestId));
    Assert.assertEquals(3, taskManager.getCleanupTaskIds().size());

    SingularityTask newTask = launchTask(request, firstDeploy, 5, TaskState.TASK_STARTING);

    cleaner.drainCleanupQueue();

    Assert.assertEquals(0, taskManager.getKilledTaskIdRecords().size());
    Assert.assertEquals(4, taskManager.getActiveTaskIds().size());

    statusUpdate(newTask, TaskState.TASK_RUNNING);

    cleaner.drainCleanupQueue();

    Assert.assertEquals(1, taskManager.getKilledTaskIdRecords().size());
    Assert.assertEquals(4, taskManager.getActiveTaskIds().size());
  }

  @Test
  public void testIncrementalBounce() {
    initRequest();

    SingularityRequest request = requestResource.getRequest(requestId).getRequest();

    requestResource.postRequest(request.toBuilder()
        .setSlavePlacement(Optional.of(SlavePlacement.SEPARATE_BY_REQUEST))
        .setInstances(Optional.of(2)).build()
        );

    initHCDeploy();

    SingularityTask taskOne = startSeparatePlacementTask(firstDeploy, 1);
    SingularityTask taskTwo = startSeparatePlacementTask(firstDeploy, 2);

    requestManager.createCleanupRequest(new SingularityRequestCleanup(user, RequestCleanupType.INCREMENTAL_BOUNCE, System.currentTimeMillis(),
        Optional.<Boolean>absent(), requestId, Optional.of(firstDeployId), Optional.<Boolean> absent(), Optional.<String>absent(), Optional.<String>absent()));

    Assert.assertTrue(requestManager.cleanupRequestExists(requestId));

    cleaner.drainCleanupQueue();

    Assert.assertTrue(!requestManager.cleanupRequestExists(requestId));
    Assert.assertEquals(2, taskManager.getCleanupTaskIds().size());

    resourceOffers(3);

    SingularityTask taskThree = null;

    for (SingularityTask task : taskManager.getActiveTasks()) {
      if (!task.getTaskId().equals(taskOne.getTaskId()) && !task.getTaskId().equals(taskTwo.getTaskId())) {
        taskThree = task;
      }
    }

    statusUpdate(taskThree, TaskState.TASK_RUNNING, Optional.of(1L));
    Assert.assertEquals(3, taskManager.getActiveTaskIds().size());

    cleaner.drainCleanupQueue();

    // No old tasks should be killed before new ones pass healthchecks
    Assert.assertEquals(2, taskManager.getCleanupTaskIds().size());
    taskManager.saveHealthcheckResult(new SingularityTaskHealthcheckResult(Optional.of(200), Optional.of(1000L), System.currentTimeMillis(), Optional.<String> absent(), Optional.<String> absent(), taskThree.getTaskId()));

    cleaner.drainCleanupQueue();
    Assert.assertEquals(1, taskManager.getCleanupTaskIds().size());

    statusUpdate(taskOne, TaskState.TASK_KILLED);

    resourceOffers(3);

    SingularityTask taskFour = null;

    for (SingularityTask task : taskManager.getActiveTasks()) {
      if (!task.getTaskId().equals(taskOne.getTaskId()) && !task.getTaskId().equals(taskTwo.getTaskId()) && !task.getTaskId().equals(taskThree.getTaskId())) {
        taskFour = task;
      }
    }

    statusUpdate(taskFour, TaskState.TASK_RUNNING, Optional.of(1L));
    taskManager.saveHealthcheckResult(new SingularityTaskHealthcheckResult(Optional.of(200), Optional.of(1000L), System.currentTimeMillis(), Optional.<String> absent(), Optional.<String> absent(), taskFour.getTaskId()));

    cleaner.drainCleanupQueue();

    Assert.assertTrue(taskManager.getCleanupTaskIds().isEmpty());
  }

  @Test
  public void testScheduledNotification() {
    schedule = "0 0 * * * ?"; // run every hour
    initScheduledRequest();
    initFirstDeploy();

    configuration.setWarnIfScheduledJobIsRunningForAtLeastMillis(Long.MAX_VALUE);
    configuration.setWarnIfScheduledJobIsRunningPastNextRunPct(200);

    final long now = System.currentTimeMillis();

    SingularityTask firstTask = launchTask(request, firstDeploy, now - TimeUnit.HOURS.toMillis(3), 1, TaskState.TASK_RUNNING);

    scheduledJobPoller.runActionOnPoll();

    Mockito.verify(mailer, Mockito.times(0)).sendTaskOverdueMail(Matchers.<Optional<SingularityTask>> any(), Matchers.<SingularityTaskId> any(), Matchers.<SingularityRequest> any(), Matchers.anyLong(), Matchers.anyLong());

    configuration.setWarnIfScheduledJobIsRunningForAtLeastMillis(TimeUnit.HOURS.toMillis(1));

    scheduledJobPoller.runActionOnPoll();

    Mockito.verify(mailer, Mockito.times(1)).sendTaskOverdueMail(Matchers.<Optional<SingularityTask>> any(), Matchers.<SingularityTaskId> any(), Matchers.<SingularityRequest> any(),
      Matchers.anyLong(), Matchers.anyLong());

    scheduledJobPoller.runActionOnPoll();

    Mockito.verify(mailer, Mockito.times(1)).sendTaskOverdueMail(Matchers.<Optional<SingularityTask>> any(), Matchers.<SingularityTaskId> any(), Matchers.<SingularityRequest> any(),
      Matchers.anyLong(), Matchers.anyLong());

    statusUpdate(firstTask, TaskState.TASK_FINISHED);

    Optional<SingularityDeployStatistics> deployStatistics = deployManager.getDeployStatistics(requestId, firstDeployId);

    long oldAvg = deployStatistics.get().getAverageRuntimeMillis().get();

    Assert.assertTrue(deployStatistics.get().getNumTasks() == 1);
    Assert.assertTrue(deployStatistics.get().getAverageRuntimeMillis().get() > 1 && deployStatistics.get().getAverageRuntimeMillis().get() < TimeUnit.DAYS.toMillis(1));

    configuration.setWarnIfScheduledJobIsRunningForAtLeastMillis(1);

    SingularityTask secondTask = launchTask(request, firstDeploy, now - 500, 1, TaskState.TASK_RUNNING);

    scheduledJobPoller.runActionOnPoll();

    Mockito.verify(mailer, Mockito.times(1)).sendTaskOverdueMail(Matchers.<Optional<SingularityTask>> any(), Matchers.<SingularityTaskId> any(), Matchers.<SingularityRequest> any(),
      Matchers.anyLong(), Matchers.anyLong());

    statusUpdate(secondTask, TaskState.TASK_FINISHED);

    deployStatistics = deployManager.getDeployStatistics(requestId, firstDeployId);

    Assert.assertTrue(deployStatistics.get().getNumTasks() == 2);
    Assert.assertTrue(deployStatistics.get().getAverageRuntimeMillis().get() > 1 && deployStatistics.get().getAverageRuntimeMillis().get() < oldAvg);

    saveRequest(request.toBuilder().setScheduledExpectedRuntimeMillis(Optional.of(1L)).build());

    SingularityTask thirdTask = launchTask(request, firstDeploy, now - 502, 1, TaskState.TASK_RUNNING);

    scheduledJobPoller.runActionOnPoll();

    Mockito.verify(mailer, Mockito.times(2)).sendTaskOverdueMail(Matchers.<Optional<SingularityTask>> any(), Matchers.<SingularityTaskId> any(), Matchers.<SingularityRequest> any(),
      Matchers.anyLong(), Matchers.anyLong());

    taskManager.deleteTaskHistory(thirdTask.getTaskId());

    scheduledJobPoller.runActionOnPoll();

    Mockito.verify(mailer, Mockito.times(3)).sendTaskOverdueMail(Matchers.<Optional<SingularityTask>> any(), Matchers.<SingularityTaskId> any(), Matchers.<SingularityRequest> any(),
      Matchers.anyLong(), Matchers.anyLong());
  }

  @Test
  public void testBasicSlaveAndRackState() {
    sms.resourceOffers(driver, Arrays.asList(createOffer(1, 1, "slave1", "host1", Optional.of("rack1"))));
    sms.resourceOffers(driver, Arrays.asList(createOffer(1, 1, "slave2", "host2", Optional.of("rack2"))));
    sms.resourceOffers(driver, Arrays.asList(createOffer(1, 1, "slave1", "host1", Optional.of("rack1"))));

    Assert.assertEquals(1, slaveManager.getHistory("slave1").size());
    Assert.assertTrue(slaveManager.getNumObjectsAtState(MachineState.ACTIVE) == 2);
    Assert.assertTrue(rackManager.getNumObjectsAtState(MachineState.ACTIVE) == 2);

    Assert.assertTrue(slaveManager.getObject("slave1").get().getCurrentState().equals(slaveManager.getHistory("slave1").get(0)));

    sms.slaveLost(driver, SlaveID.newBuilder().setValue("slave1").build());

    Assert.assertTrue(slaveManager.getNumObjectsAtState(MachineState.ACTIVE) == 1);
    Assert.assertTrue(rackManager.getNumObjectsAtState(MachineState.ACTIVE) == 1);

    Assert.assertTrue(slaveManager.getNumObjectsAtState(MachineState.DEAD) == 1);
    Assert.assertTrue(rackManager.getNumObjectsAtState(MachineState.DEAD) == 1);

    Assert.assertTrue(slaveManager.getObject("slave1").get().getCurrentState().getState() == MachineState.DEAD);
    Assert.assertTrue(rackManager.getObject("rack1").get().getCurrentState().getState() == MachineState.DEAD);

    sms.resourceOffers(driver, Arrays.asList(createOffer(1, 1, "slave3", "host3", Optional.of("rack1"))));

    Assert.assertTrue(slaveManager.getNumObjectsAtState(MachineState.ACTIVE) == 2);
    Assert.assertTrue(rackManager.getNumObjectsAtState(MachineState.ACTIVE) == 2);
    Assert.assertTrue(slaveManager.getNumObjectsAtState(MachineState.DEAD) == 1);

    Assert.assertTrue(rackManager.getHistory("rack1").size() == 3);

    sms.resourceOffers(driver, Arrays.asList(createOffer(1, 1, "slave1", "host1", Optional.of("rack1"))));

    Assert.assertTrue(slaveManager.getNumObjectsAtState(MachineState.ACTIVE) == 3);
    Assert.assertTrue(rackManager.getNumObjectsAtState(MachineState.ACTIVE) == 2);

    sms.slaveLost(driver, SlaveID.newBuilder().setValue("slave1").build());

    Assert.assertTrue(slaveManager.getNumObjectsAtState(MachineState.ACTIVE) == 2);
    Assert.assertTrue(rackManager.getNumObjectsAtState(MachineState.ACTIVE) == 2);
    Assert.assertTrue(slaveManager.getNumObjectsAtState(MachineState.DEAD) == 1);
    Assert.assertTrue(slaveManager.getHistory("slave1").size() == 4);

    sms.slaveLost(driver, SlaveID.newBuilder().setValue("slave1").build());

    Assert.assertTrue(slaveManager.getNumObjectsAtState(MachineState.ACTIVE) == 2);
    Assert.assertTrue(rackManager.getNumObjectsAtState(MachineState.ACTIVE) == 2);
    Assert.assertTrue(slaveManager.getNumObjectsAtState(MachineState.DEAD) == 1);
    Assert.assertTrue(slaveManager.getHistory("slave1").size() == 4);

    slaveManager.deleteObject("slave1");

    Assert.assertTrue(slaveManager.getNumObjectsAtState(MachineState.DEAD) == 0);
    Assert.assertTrue(slaveManager.getNumObjectsAtState(MachineState.ACTIVE) == 2);
    Assert.assertTrue(slaveManager.getHistory("slave1").isEmpty());
  }

  @Test
  public void testDecommissioning() {
    initRequest();
    initFirstDeploy();

    saveAndSchedule(request.toBuilder().setInstances(Optional.of(2)));

    scheduler.drainPendingQueue(stateCacheProvider.get());

    sms.resourceOffers(driver, Arrays.asList(createOffer(1, 129, "slave1", "host1", Optional.of("rack1"))));
    sms.resourceOffers(driver, Arrays.asList(createOffer(1, 129, "slave2", "host2", Optional.of("rack1"))));
    sms.resourceOffers(driver, Arrays.asList(createOffer(1, 129, "slave3", "host3", Optional.of("rack2"))));
    sms.resourceOffers(driver, Arrays.asList(createOffer(1, 129, "slave4", "host4", Optional.of("rack2"))));


    for (SingularityTask task : taskManager.getTasksOnSlave(taskManager.getActiveTaskIds(), slaveManager.getObject("slave1").get())) {
      statusUpdate(task, TaskState.TASK_RUNNING);
    }
    for (SingularityTask task : taskManager.getTasksOnSlave(taskManager.getActiveTaskIds(), slaveManager.getObject("slave2").get())) {
      statusUpdate(task, TaskState.TASK_RUNNING);
    }

    Assert.assertTrue(rackManager.getNumObjectsAtState(MachineState.ACTIVE) == 2);
    Assert.assertTrue(slaveManager.getNumObjectsAtState(MachineState.ACTIVE) == 4);

    Assert.assertTrue(taskManager.getTasksOnSlave(taskManager.getActiveTaskIds(), slaveManager.getObject("slave1").get()).size() == 1);
    Assert.assertTrue(taskManager.getTasksOnSlave(taskManager.getActiveTaskIds(), slaveManager.getObject("slave2").get()).size() == 1);
    Assert.assertTrue(taskManager.getTasksOnSlave(taskManager.getActiveTaskIds(), slaveManager.getObject("slave3").get()).isEmpty());
    Assert.assertTrue(taskManager.getTasksOnSlave(taskManager.getActiveTaskIds(), slaveManager.getObject("slave4").get()).isEmpty());

    Assert.assertEquals(StateChangeResult.SUCCESS, slaveManager.changeState("slave1", MachineState.STARTING_DECOMMISSION, Optional.<String> absent(), Optional.of("user1")));
    Assert.assertEquals(StateChangeResult.FAILURE_ALREADY_AT_STATE, slaveManager.changeState("slave1", MachineState.STARTING_DECOMMISSION, Optional.<String> absent(), Optional.of("user1")));
    Assert.assertEquals(StateChangeResult.FAILURE_NOT_FOUND, slaveManager.changeState("slave9231", MachineState.STARTING_DECOMMISSION, Optional.<String> absent(), Optional.of("user1")));

    Assert.assertEquals(MachineState.STARTING_DECOMMISSION, slaveManager.getObject("slave1").get().getCurrentState().getState());
    Assert.assertTrue(slaveManager.getObject("slave1").get().getCurrentState().getUser().get().equals("user1"));

    saveAndSchedule(request.toBuilder().setInstances(Optional.of(3)));

    sms.resourceOffers(driver, Arrays.asList(createOffer(1, 129, "slave1", "host1", Optional.of("rack1"))));

    Assert.assertTrue(taskManager.getTasksOnSlave(taskManager.getActiveTaskIds(), slaveManager.getObject("slave1").get()).size() == 1);

    Assert.assertTrue(slaveManager.getObject("slave1").get().getCurrentState().getState() == MachineState.DECOMMISSIONING);
    Assert.assertTrue(slaveManager.getObject("slave1").get().getCurrentState().getUser().get().equals("user1"));

    cleaner.drainCleanupQueue();

    Assert.assertTrue(slaveManager.getObject("slave1").get().getCurrentState().getState() == MachineState.DECOMMISSIONING);
    Assert.assertTrue(slaveManager.getObject("slave1").get().getCurrentState().getUser().get().equals("user1"));

    sms.resourceOffers(driver, Arrays.asList(createOffer(1, 129, "slave4", "host4", Optional.of("rack2"))));
    sms.resourceOffers(driver, Arrays.asList(createOffer(1, 129, "slave3", "host3", Optional.of("rack2"))));

    for (SingularityTask task : taskManager.getTasksOnSlave(taskManager.getActiveTaskIds(), slaveManager.getObject("slave4").get())) {
      statusUpdate(task, TaskState.TASK_RUNNING);
    }
    for (SingularityTask task : taskManager.getTasksOnSlave(taskManager.getActiveTaskIds(), slaveManager.getObject("slave3").get())) {
      statusUpdate(task, TaskState.TASK_RUNNING);
    }

    // all task should have moved.

    cleaner.drainCleanupQueue();

    Assert.assertTrue(taskManager.getTasksOnSlave(taskManager.getActiveTaskIds(), slaveManager.getObject("slave4").get()).size() == 1);
    Assert.assertTrue(taskManager.getTasksOnSlave(taskManager.getActiveTaskIds(), slaveManager.getObject("slave3").get()).size() == 1);
    Assert.assertEquals(1, taskManager.getKilledTaskIdRecords().size());

    // kill the task
    statusUpdate(taskManager.getTasksOnSlave(taskManager.getActiveTaskIds(), slaveManager.getObject("slave1").get()).get(0), TaskState.TASK_KILLED);

    Assert.assertTrue(slaveManager.getObject("slave1").get().getCurrentState().getState() == MachineState.DECOMMISSIONED);
    Assert.assertTrue(slaveManager.getObject("slave1").get().getCurrentState().getUser().get().equals("user1"));

    // let's DECOMMission rack2
    Assert.assertEquals(StateChangeResult.SUCCESS, rackManager.changeState("rack2", MachineState.STARTING_DECOMMISSION, Optional.<String> absent(), Optional.of("user2")));

    // it shouldn't place any on here, since it's DECOMMissioned
    sms.resourceOffers(driver, Arrays.asList(createOffer(1, 129, "slave1", "host1", Optional.of("rack1"))));

    Assert.assertEquals(0, taskManager.getTasksOnSlave(taskManager.getActiveTaskIds(), slaveManager.getObject("slave1").get()).size());

    sms.resourceOffers(driver, Arrays.asList(createOffer(1, 129, "slave1", "host1", Optional.of("rack1"))));

    Assert.assertEquals(0, taskManager.getTasksOnSlave(taskManager.getActiveTaskIds(), slaveManager.getObject("slave1").get()).size());

    slaveResource.activateSlave("slave1", Optional.<SingularityMachineChangeRequest> absent());

    sms.resourceOffers(driver, Arrays.asList(createOffer(1, 129, "slave1", "host1", Optional.of("rack1"))));

    Assert.assertEquals(1, taskManager.getTasksOnSlave(taskManager.getActiveTaskIds(), slaveManager.getObject("slave1").get()).size());

    Assert.assertTrue(rackManager.getObject("rack2").get().getCurrentState().getState() == MachineState.DECOMMISSIONING);

    sms.resourceOffers(driver, Arrays.asList(createOffer(1, 129, "slave2", "host2", Optional.of("rack1"))));

    for (SingularityTask task : taskManager.getTasksOnSlave(taskManager.getActiveTaskIds(), slaveManager.getObject("slave1").get())) {
      statusUpdate(task, TaskState.TASK_RUNNING);
    }
    for (SingularityTask task : taskManager.getTasksOnSlave(taskManager.getActiveTaskIds(), slaveManager.getObject("slave2").get())) {
      statusUpdate(task, TaskState.TASK_RUNNING);
    }

    cleaner.drainCleanupQueue();

    // kill the tasks
    statusUpdate(taskManager.getTasksOnSlave(taskManager.getActiveTaskIds(), slaveManager.getObject("slave3").get()).get(0), TaskState.TASK_KILLED);

    Assert.assertTrue(rackManager.getObject("rack2").get().getCurrentState().getState() == MachineState.DECOMMISSIONING);

    statusUpdate(taskManager.getTasksOnSlave(taskManager.getActiveTaskIds(), slaveManager.getObject("slave4").get()).get(0), TaskState.TASK_KILLED);

    Assert.assertTrue(rackManager.getObject("rack2").get().getCurrentState().getState() == MachineState.DECOMMISSIONED);

  }

  @Test
  public void testTaskOddities() {
    // test unparseable status update
    TaskStatus.Builder bldr = TaskStatus.newBuilder()
        .setTaskId(TaskID.newBuilder().setValue("task"))
        .setSlaveId(SlaveID.newBuilder().setValue("slave1"))
        .setState(TaskState.TASK_RUNNING);

    // should not throw exception:
    sms.statusUpdate(driver, bldr.build());

    initRequest();
    initFirstDeploy();

    SingularityTask taskOne = launchTask(request, firstDeploy, 1, TaskState.TASK_STARTING);

    taskManager.deleteTaskHistory(taskOne.getTaskId());

    Assert.assertTrue(taskManager.isActiveTask(taskOne.getTaskId().getId()));

    statusUpdate(taskOne, TaskState.TASK_RUNNING);
    statusUpdate(taskOne, TaskState.TASK_FAILED);

    Assert.assertTrue(!taskManager.isActiveTask(taskOne.getTaskId().getId()));

    Assert.assertEquals(2, taskManager.getTaskHistoryUpdates(taskOne.getTaskId()).size());
  }

  @Test
  public void testOnDemandTasksPersist() {
    SingularityRequestBuilder bldr = new SingularityRequestBuilder(requestId, RequestType.ON_DEMAND);
    requestResource.postRequest(bldr.build());
    deploy("d2");
    deployChecker.checkDeploys();

    requestResource.scheduleImmediately(requestId);

    resourceOffers();

    requestResource.scheduleImmediately(requestId);

    resourceOffers();

    Assert.assertEquals(2, taskManager.getActiveTaskIds().size());

    requestResource.scheduleImmediately(requestId);

    scheduler.drainPendingQueue(stateCacheProvider.get());

    requestResource.scheduleImmediately(requestId);

    scheduler.drainPendingQueue(stateCacheProvider.get());

    Assert.assertEquals(2, taskManager.getPendingTaskIds().size());

    resourceOffers();

    Assert.assertEquals(4, taskManager.getActiveTaskIds().size());
  }

  @Test
  public void testEmptyDecommissioning() {
    sms.resourceOffers(driver, Arrays.asList(createOffer(1, 129, "slave1", "host1", Optional.of("rack1"))));

    Assert.assertEquals(StateChangeResult.SUCCESS, slaveManager.changeState("slave1", MachineState.STARTING_DECOMMISSION, Optional.<String> absent(), Optional.of("user1")));

    scheduler.drainPendingQueue(stateCacheProvider.get());
    sms.resourceOffers(driver, Arrays.asList(createOffer(1, 129, "slave1", "host1", Optional.of("rack1"))));

    Assert.assertEquals(MachineState.DECOMMISSIONED, slaveManager.getObject("slave1").get().getCurrentState().getState());
  }

  @Test
  public void testJobRescheduledWhenItFinishesDuringDecommission() {
    initScheduledRequest();
    initFirstDeploy();

    resourceOffers();

    SingularityTask task = launchTask(request, firstDeploy, 1, TaskState.TASK_RUNNING);

    slaveManager.changeState("slave1", MachineState.STARTING_DECOMMISSION, Optional.<String> absent(), Optional.of("user1"));

    cleaner.drainCleanupQueue();
    resourceOffers();
    cleaner.drainCleanupQueue();

    statusUpdate(task, TaskState.TASK_FINISHED);

    Assert.assertTrue(!taskManager.getPendingTaskIds().isEmpty());
  }

  @Test
  public void testScaleDownTakesHighestInstances() {
    initRequest();
    initFirstDeploy();

    saveAndSchedule(request.toBuilder().setInstances(Optional.of(5)));

    resourceOffers();

    Assert.assertEquals(5, taskManager.getActiveTaskIds().size());

    requestResource.scale(requestId, new SingularityScaleRequest(Optional.of(2), Optional.<Long> absent(), Optional.<Boolean> absent(),
      Optional.<String> absent(), Optional.<String> absent()));

    resourceOffers();
    cleaner.drainCleanupQueue();

    Assert.assertEquals(3, taskManager.getKilledTaskIdRecords().size());

    for (SingularityKilledTaskIdRecord taskId : taskManager.getKilledTaskIdRecords()) {
      Assert.assertTrue(taskId.getTaskId().getInstanceNo() > 2);

      scheduler.drainPendingQueue(stateCacheProvider.get());
    }

  }

  @Test
  public void testExpiringScale() {
    initRequest();
    initFirstDeploy();

    requestResource.scale(requestId, new SingularityScaleRequest(Optional.of(5), Optional.of(1L), Optional.<Boolean> absent(), Optional.<String> absent(), Optional.<String> absent()));

    try {
      Thread.sleep(2);
    } catch (InterruptedException e) {

    }

    expiringUserActionPoller.runActionOnPoll();

    resourceOffers();
    resourceOffers();
    resourceOffers();
    resourceOffers();

    Assert.assertEquals(1, taskManager.getNumActiveTasks());
  }

  @Test
  public void testExpiringSkipHealthchecks() {
    initRequest();
    initHCDeploy();

    SingularityTask firstTask = startTask(firstDeploy);

    Assert.assertTrue(healthchecker.cancelHealthcheck(firstTask.getTaskId().getId()));

    requestResource.skipHealthchecks(requestId, new SingularitySkipHealthchecksRequest(Optional.of(true), Optional.of(1L), Optional.<String> absent(), Optional.<String> absent()));

    statusUpdate(firstTask, TaskState.TASK_FAILED);

    SingularityTask secondTask = startTask(firstDeploy);

    Assert.assertFalse(healthchecker.cancelHealthcheck(secondTask.getTaskId().getId()));

    statusUpdate(secondTask, TaskState.TASK_FAILED);

    expiringUserActionPoller.runActionOnPoll();

    SingularityTask thirdTask = startTask(firstDeploy);

    Assert.assertTrue(healthchecker.cancelHealthcheck(thirdTask.getTaskId().getId()));
  }

  @Test
  public void testSkipHealthchecksEdgeCases() {
    configuration.setNewTaskCheckerBaseDelaySeconds(0);
    configuration.setHealthcheckIntervalSeconds(0);
    configuration.setDeployHealthyBySeconds(0);
    configuration.setKillAfterTasksDoNotRunDefaultSeconds(100);
    configuration.setHealthcheckMaxRetries(Optional.of(0));
    configuration.setCheckNewTasksEverySeconds(1);

    initRequest();
    initHCDeploy();

    requestResource.skipHealthchecks(requestId, new SingularitySkipHealthchecksRequest(Optional.of(Boolean.TRUE), Optional.<Long> absent(), Optional.<String> absent(), Optional.<String> absent()));

    SingularityTask firstTask = startTask(firstDeploy, 1);

    Assert.assertTrue(!taskManager.getLastHealthcheck(firstTask.getTaskId()).isPresent());

    finishHealthchecks();
    finishNewTaskChecksAndCleanup();

    Assert.assertEquals(1, taskManager.getNumActiveTasks());

    requestResource.skipHealthchecks(requestId, new SingularitySkipHealthchecksRequest(Optional.of(Boolean.FALSE), Optional.<Long> absent(), Optional.<String> absent(), Optional.<String> absent()));

    // run new task check ONLY.
    newTaskChecker.enqueueNewTaskCheck(firstTask, requestManager.getRequest(requestId), healthchecker);

    finishNewTaskChecks();
    finishHealthchecks();
    finishNewTaskChecksAndCleanup();

    // healthcheck will fail
    Assert.assertTrue(taskManager.getLastHealthcheck(firstTask.getTaskId()).isPresent());
    Assert.assertEquals(0, taskManager.getNumActiveTasks());
  }

  @Test
  public void testSkipHealthchecksDuringBounce() {
    initRequest();
    initHCDeploy();

    SingularityTask firstTask = startTask(firstDeploy, 1);

    requestResource.bounce(requestId, Optional.of(new SingularityBounceRequest(Optional.<Boolean> absent(), Optional.of(true), Optional.<Long> absent(), Optional.<String> absent(), Optional.<String>absent())));

    configuration.setNewTaskCheckerBaseDelaySeconds(0);
    configuration.setHealthcheckIntervalSeconds(0);
    configuration.setDeployHealthyBySeconds(0);
    configuration.setKillAfterTasksDoNotRunDefaultSeconds(1);
    configuration.setHealthcheckMaxRetries(Optional.of(0));

    cleaner.drainCleanupQueue();
    resourceOffers();

    List<SingularityTaskId> taskIds = taskManager.getAllTaskIds();
    taskIds.remove(firstTask.getTaskId());

    SingularityTaskId secondTaskId = taskIds.get(0);

    SingularityTask secondTask = taskManager.getTask(secondTaskId).get();

    statusUpdate(secondTask, TaskState.TASK_RUNNING);

    Assert.assertTrue(healthchecker.cancelHealthcheck(firstTask.getTaskId().getId()));

    newTaskChecker.cancelNewTaskCheck(firstTask.getTaskId().getId());

    finishHealthchecks();
    finishNewTaskChecks();

    Assert.assertTrue(!taskManager.getLastHealthcheck(secondTask.getTaskId()).isPresent());

    cleaner.drainCleanupQueue();
    killKilledTasks();

    Assert.assertEquals(0, taskManager.getNumCleanupTasks());
    Assert.assertEquals(1, taskManager.getNumActiveTasks());
  }

  @Test
  public void testHealthchecksDuringBounce() {
    initRequest();
    initHCDeploy();

    startTask(firstDeploy);

    requestResource.bounce(requestId);

    cleaner.drainCleanupQueue();

    SingularityTask secondTask = startTask(firstDeploy);

    cleaner.drainCleanupQueue();

    Assert.assertEquals(1, taskManager.getNumCleanupTasks());
    Assert.assertEquals(2, taskManager.getNumActiveTasks());

    taskManager.saveHealthcheckResult(new SingularityTaskHealthcheckResult(Optional.of(500), Optional.of(1000L), 1, Optional.<String> absent(), Optional.<String> absent(), secondTask.getTaskId()));

    cleaner.drainCleanupQueue();

    Assert.assertEquals(1, taskManager.getNumCleanupTasks());
    Assert.assertEquals(2, taskManager.getNumActiveTasks());

    taskManager.saveHealthcheckResult(
      new SingularityTaskHealthcheckResult(Optional.of(200), Optional.of(1000L), System.currentTimeMillis(), Optional.<String> absent(), Optional.<String> absent(), secondTask.getTaskId()));

    cleaner.drainCleanupQueue();
    killKilledTasks();

    Assert.assertEquals(0, taskManager.getNumCleanupTasks());
    Assert.assertEquals(1, taskManager.getNumActiveTasks());
  }

  @Test
  public void testWaitAfterTaskWorks() {
    initRequest();
    initFirstDeploy();

    SingularityTask task = launchTask(request, firstDeploy, 1, TaskState.TASK_RUNNING);

    statusUpdate(task, TaskState.TASK_FAILED);

    Assert.assertTrue(taskManager.getPendingTaskIds().get(0).getNextRunAt() - System.currentTimeMillis() < 1000L);

    resourceOffers();

    long extraWait = 100000L;

    saveAndSchedule(request.toBuilder().setWaitAtLeastMillisAfterTaskFinishesForReschedule(Optional.of(extraWait)).setInstances(Optional.of(2)));
    resourceOffers();

    statusUpdate(taskManager.getActiveTasks().get(0), TaskState.TASK_FAILED);

    Assert.assertTrue(taskManager.getPendingTaskIds().get(0).getNextRunAt() - System.currentTimeMillis() > 1000L);
    Assert.assertEquals(1, taskManager.getActiveTaskIds().size());
  }

  @Test
  public void testFrozenSlaveTransitions() {
    initRequest();
    initFirstDeploy();

    resourceOffers();

    // test transitions out of frozen
    Assert.assertEquals(StateChangeResult.SUCCESS, slaveManager.changeState("slave1", MachineState.FROZEN, Optional.<String> absent(), Optional.of("user1")));
    Assert.assertEquals(StateChangeResult.FAILURE_ALREADY_AT_STATE, slaveManager.changeState("slave1", MachineState.FROZEN, Optional.<String> absent(), Optional.of("user1")));
    Assert.assertEquals(StateChangeResult.FAILURE_ILLEGAL_TRANSITION, slaveManager.changeState("slave1", MachineState.DECOMMISSIONING, Optional.<String> absent(), Optional.of("user1")));
    Assert.assertEquals(StateChangeResult.FAILURE_ILLEGAL_TRANSITION, slaveManager.changeState("slave1", MachineState.DECOMMISSIONED, Optional.<String> absent(), Optional.of("user1")));
    Assert.assertEquals(StateChangeResult.SUCCESS, slaveManager.changeState("slave1", MachineState.ACTIVE, Optional.<String> absent(), Optional.of("user1")));

    // test transitions into frozen
    Assert.assertEquals(StateChangeResult.SUCCESS, slaveManager.changeState("slave2", MachineState.STARTING_DECOMMISSION, Optional.<String> absent(), Optional.of("user2")));
    Assert.assertEquals(StateChangeResult.FAILURE_ILLEGAL_TRANSITION, slaveManager.changeState("slave2", MachineState.FROZEN, Optional.<String> absent(), Optional.of("user2")));
    Assert.assertEquals(StateChangeResult.SUCCESS, slaveManager.changeState("slave2", MachineState.DECOMMISSIONING, Optional.<String> absent(), Optional.of("user2")));
    Assert.assertEquals(StateChangeResult.FAILURE_ILLEGAL_TRANSITION, slaveManager.changeState("slave2", MachineState.FROZEN, Optional.<String> absent(), Optional.of("user2")));
    Assert.assertEquals(StateChangeResult.SUCCESS, slaveManager.changeState("slave2", MachineState.DECOMMISSIONED, Optional.<String> absent(), Optional.of("user2")));
    Assert.assertEquals(StateChangeResult.FAILURE_ILLEGAL_TRANSITION, slaveManager.changeState("slave2", MachineState.FROZEN, Optional.<String> absent(), Optional.of("user2")));
    Assert.assertEquals(StateChangeResult.SUCCESS, slaveManager.changeState("slave2", MachineState.ACTIVE, Optional.<String> absent(), Optional.of("user2")));
    Assert.assertEquals(StateChangeResult.SUCCESS, slaveManager.changeState("slave2", MachineState.FROZEN, Optional.<String> absent(), Optional.of("user2")));
  }

  @Test
  public void testFrozenSlaveDoesntLaunchTasks() {
    initRequest();
    initFirstDeploy();

    resourceOffers();

    Assert.assertEquals(StateChangeResult.SUCCESS, slaveManager.changeState("slave1", MachineState.FROZEN, Optional.<String> absent(), Optional.of("user1")));

    saveAndSchedule(request.toBuilder().setInstances(Optional.of(2)));

    resourceOffers();

    Assert.assertEquals(0, taskManager.getTasksOnSlave(taskManager.getActiveTaskIds(), slaveManager.getObject("slave1").get()).size());
    Assert.assertEquals(2, taskManager.getTasksOnSlave(taskManager.getActiveTaskIds(), slaveManager.getObject("slave2").get()).size());
  }

  @Test
  public void testUnfrozenSlaveLaunchesTasks() {
    initRequest();
    initFirstDeploy();

    resourceOffers();

    Assert.assertEquals(StateChangeResult.SUCCESS, slaveManager.changeState("slave1", MachineState.FROZEN, Optional.<String> absent(), Optional.of("user1")));

    saveAndSchedule(request.toBuilder().setInstances(Optional.of(2)).setSlavePlacement(Optional.of(SlavePlacement.SEPARATE)));

    resourceOffers();

    Assert.assertEquals(0, taskManager.getTasksOnSlave(taskManager.getActiveTaskIds(), slaveManager.getObject("slave1").get()).size());
    Assert.assertEquals(1, taskManager.getTasksOnSlave(taskManager.getActiveTaskIds(), slaveManager.getObject("slave2").get()).size());

    Assert.assertEquals(StateChangeResult.SUCCESS, slaveManager.changeState("slave1", MachineState.ACTIVE, Optional.<String> absent(), Optional.of("user1")));

    resourceOffers();

    Assert.assertEquals(1, taskManager.getTasksOnSlave(taskManager.getActiveTaskIds(), slaveManager.getObject("slave1").get()).size());
    Assert.assertEquals(1, taskManager.getTasksOnSlave(taskManager.getActiveTaskIds(), slaveManager.getObject("slave2").get()).size());
  }

  @Test
  public void testFrozenSlaveCanBeDecommissioned() {
    initRequest();
    initFirstDeploy();

    saveAndSchedule(request.toBuilder().setInstances(Optional.of(2)));

    resourceOffers();

    // freeze slave1
    Assert.assertEquals(StateChangeResult.SUCCESS, slaveManager.changeState("slave1", MachineState.FROZEN, Optional.<String> absent(), Optional.of("user1")));

    // mark tasks as running
    for (SingularityTask task : taskManager.getTasksOnSlave(taskManager.getActiveTaskIds(), slaveManager.getObject("slave1").get())) {
      statusUpdate(task, TaskState.TASK_RUNNING);
    }
    for (SingularityTask task : taskManager.getTasksOnSlave(taskManager.getActiveTaskIds(), slaveManager.getObject("slave2").get())) {
      statusUpdate(task, TaskState.TASK_RUNNING);
    }

    // assert Request is spread over the two slaves
    Assert.assertEquals(1, taskManager.getTasksOnSlave(taskManager.getActiveTaskIds(), slaveManager.getObject("slave1").get()).size());
    Assert.assertEquals(1, taskManager.getTasksOnSlave(taskManager.getActiveTaskIds(), slaveManager.getObject("slave2").get()).size());

    // decommission frozen slave1
    Assert.assertEquals(StateChangeResult.SUCCESS, slaveManager.changeState("slave1", MachineState.STARTING_DECOMMISSION, Optional.<String> absent(), Optional.of("user1")));

    resourceOffers();
    cleaner.drainCleanupQueue();

    // assert slave1 is decommissioning
    Assert.assertTrue(slaveManager.getObject("slave1").get().getCurrentState().getState() == MachineState.DECOMMISSIONING);

    // mark tasks as running
    for (SingularityTask task : taskManager.getTasksOnSlave(taskManager.getActiveTaskIds(), slaveManager.getObject("slave2").get())) {
      statusUpdate(task, TaskState.TASK_RUNNING);
    }

    // all tasks should have moved
    cleaner.drainCleanupQueue();

    // kill decommissioned task
    statusUpdate(taskManager.getTasksOnSlave(taskManager.getActiveTaskIds(), slaveManager.getObject("slave1").get()).get(0), TaskState.TASK_KILLED);

    // assert all tasks on slave2 + slave1 is decommissioned
    Assert.assertEquals(0, taskManager.getTasksOnSlave(taskManager.getActiveTaskIds(), slaveManager.getObject("slave1").get()).size());
    Assert.assertEquals(2, taskManager.getTasksOnSlave(taskManager.getActiveTaskIds(), slaveManager.getObject("slave2").get()).size());
    Assert.assertTrue(slaveManager.getObject("slave1").get().getCurrentState().getState() == MachineState.DECOMMISSIONED);
  }

  @Test
  public void testDeployTimesOut() {
    initRequest();

    final long hourAgo = System.currentTimeMillis() - TimeUnit.HOURS.toMillis(1);

    final String deployId = "timeout_test";

    SingularityDeployBuilder db = new SingularityDeployBuilder(requestId, deployId);
    db.setDeployHealthTimeoutSeconds(Optional.of(TimeUnit.MINUTES.toSeconds(1)));

    initDeploy(db, hourAgo);

    deployChecker.checkDeploys();

    Assert.assertEquals(DeployState.OVERDUE, deployManager.getDeployResult(requestId, deployId).get().getDeployState());
  }

  @Test
  public void testHealthchecksTimeout() {
    initRequest();

    final long hourAgo = System.currentTimeMillis() - TimeUnit.HOURS.toMillis(1);

    final String deployId = "timeout_test";

    SingularityDeployBuilder db = new SingularityDeployBuilder(requestId, deployId);
    db.setHealthcheckMaxTotalTimeoutSeconds(Optional.of(30L));
    db.setHealthcheckUri(Optional.of("http://uri"));
    db.setDeployHealthTimeoutSeconds(Optional.of(TimeUnit.DAYS.toMillis(1)));

    SingularityDeploy deploy = initDeploy(db, hourAgo);

    deployChecker.checkDeploys();

    Assert.assertTrue(!deployManager.getDeployResult(requestId, deployId).isPresent());

    SingularityTask task = launchTask(request, deploy, hourAgo, hourAgo + 1, 1, TaskState.TASK_RUNNING);

    deployChecker.checkDeploys();

    Assert.assertTrue(!deployManager.getDeployResult(requestId, deployId).isPresent());

    taskManager.saveHealthcheckResult(new SingularityTaskHealthcheckResult(Optional.of(500), Optional.of(1000L), hourAgo + 1, Optional.<String> absent(), Optional.<String> absent(), task.getTaskId()));

    deployChecker.checkDeploys();

    Assert.assertEquals(DeployState.FAILED, deployManager.getDeployResult(requestId, deployId).get().getDeployState());
  }

  @Test
  public void testMaxHealthcheckRetries() {
    initRequest();

    final String deployId = "retry_test";

    SingularityDeployBuilder db = new SingularityDeployBuilder(requestId, deployId);
    db.setHealthcheckMaxRetries(Optional.of(2));
    db.setHealthcheckUri(Optional.of("http://uri"));

    SingularityDeploy deploy = initDeploy(db, System.currentTimeMillis());

    deployChecker.checkDeploys();

    Assert.assertTrue(!deployManager.getDeployResult(requestId, deployId).isPresent());

    SingularityTask task = launchTask(request, deploy, System.currentTimeMillis(), 1, TaskState.TASK_RUNNING);

    deployChecker.checkDeploys();

    Assert.assertTrue(!deployManager.getDeployResult(requestId, deployId).isPresent());

    taskManager.saveHealthcheckResult(
      new SingularityTaskHealthcheckResult(Optional.of(500), Optional.of(1000L), System.currentTimeMillis(), Optional.<String> absent(), Optional.<String> absent(), task.getTaskId()));
    taskManager.saveHealthcheckResult(
      new SingularityTaskHealthcheckResult(Optional.of(500), Optional.of(1000L), System.currentTimeMillis() + 1, Optional.<String> absent(), Optional.<String> absent(), task.getTaskId()));

    deployChecker.checkDeploys();

    Assert.assertTrue(!deployManager.getDeployResult(requestId, deployId).isPresent());

    taskManager.saveHealthcheckResult(new SingularityTaskHealthcheckResult(Optional.of(500), Optional.of(1000L), System.currentTimeMillis() + 1, Optional.<String> absent(), Optional.<String> absent(), task.getTaskId()));

    deployChecker.checkDeploys();

    Assert.assertEquals(DeployState.FAILED, deployManager.getDeployResult(requestId, deployId).get().getDeployState());
  }

  @Test
  public void testNewTaskCheckerRespectsDeployHealthcheckRetries() {
    initRequest();

    final String deployId = "new_task_healthcheck";

    SingularityDeployBuilder db = new SingularityDeployBuilder(requestId, deployId);
    db.setHealthcheckMaxRetries(Optional.of(1));
    db.setHealthcheckUri(Optional.of("http://uri"));

    SingularityDeploy deploy = initAndFinishDeploy(request, db);

    SingularityTask task = launchTask(request, deploy, System.currentTimeMillis(), 1, TaskState.TASK_RUNNING);

    Assert.assertEquals(CheckTaskState.CHECK_IF_OVERDUE, newTaskChecker.getTaskState(task, requestManager.getRequest(requestId), healthchecker));
    Assert.assertTrue(taskManager.getCleanupTaskIds().isEmpty());

    taskManager.saveHealthcheckResult(new SingularityTaskHealthcheckResult(Optional.of(500), Optional.of(1000L), System.currentTimeMillis() + 1, Optional.<String> absent(), Optional.<String> absent(), task.getTaskId()));

    Assert.assertEquals(CheckTaskState.CHECK_IF_OVERDUE, newTaskChecker.getTaskState(task, requestManager.getRequest(requestId), healthchecker));

    taskManager.saveHealthcheckResult(new SingularityTaskHealthcheckResult(Optional.of(500), Optional.of(1000L), System.currentTimeMillis() + 1, Optional.<String> absent(), Optional.<String> absent(), task.getTaskId()));

    Assert.assertEquals(CheckTaskState.UNHEALTHY_KILL_TASK, newTaskChecker.getTaskState(task, requestManager.getRequest(requestId), healthchecker));
  }

  @Test
  public void testHealthchecksSuccess() {
    initRequest();

    final String deployId = "hc_test";

    SingularityDeployBuilder db = new SingularityDeployBuilder(requestId, deployId);
    db.setHealthcheckMaxRetries(Optional.of(2));
    db.setHealthcheckMaxTotalTimeoutSeconds(Optional.of(30L));
    db.setHealthcheckUri(Optional.of("http://uri"));

    SingularityDeploy deploy = initDeploy(db, System.currentTimeMillis());

    deployChecker.checkDeploys();

    Assert.assertTrue(!deployManager.getDeployResult(requestId, deployId).isPresent());

    SingularityTask task = launchTask(request, deploy, System.currentTimeMillis(), 1, TaskState.TASK_RUNNING);

    deployChecker.checkDeploys();

    Assert.assertTrue(!deployManager.getDeployResult(requestId, deployId).isPresent());

    taskManager.saveHealthcheckResult(new SingularityTaskHealthcheckResult(Optional.of(500), Optional.of(1000L), System.currentTimeMillis(), Optional.<String>absent(), Optional.<String>absent(), task.getTaskId()));

    deployChecker.checkDeploys();

    Assert.assertTrue(!deployManager.getDeployResult(requestId, deployId).isPresent());

    taskManager.saveHealthcheckResult(new SingularityTaskHealthcheckResult(Optional.of(200), Optional.of(1000L), System.currentTimeMillis() + 1, Optional.<String>absent(), Optional.<String>absent(), task.getTaskId()));

    deployChecker.checkDeploys();

    Assert.assertEquals(DeployState.SUCCEEDED, deployManager.getDeployResult(requestId, deployId).get().getDeployState());
  }

  @Test
  public void testMaxTasksPerOffer() {
    configuration.setMaxTasksPerOffer(3);

    initRequest();
    initFirstDeploy();

    requestResource.postRequest(request.toBuilder().setInstances(Optional.of(20)).build());
    scheduler.drainPendingQueue(stateCacheProvider.get());

    sms.resourceOffers(driver, Arrays.asList(createOffer(36, 12024)));

    Assert.assertTrue(taskManager.getActiveTasks().size() == 3);

    sms.resourceOffers(driver, Arrays.asList(createOffer(20, 20000, "slave1", "host1"), createOffer(20, 20000, "slave2", "host2")));

    Assert.assertTrue(taskManager.getActiveTasks().size() == 9);

    configuration.setMaxTasksPerOffer(0);

    resourceOffers();

    Assert.assertTrue(taskManager.getActiveTasks().size() == 20);
  }

  @Test
  public void testRequestedPorts() {
    final SingularityDeployBuilder deployBuilder = dockerDeployWithPorts(3);

    initRequest();
    initAndFinishDeploy(request, deployBuilder);
    requestResource.postRequest(request.toBuilder().setInstances(Optional.of(2)).build());
    scheduler.drainPendingQueue(stateCacheProvider.get());

    String[] portRangeWithNoRequestedPorts = {"65:70"};
    sms.resourceOffers(driver, Arrays.asList(createOffer(20, 20000, "slave1", "host1", Optional.<String> absent(), Collections.<String, String>emptyMap(), portRangeWithNoRequestedPorts)));
    Assert.assertEquals(0, taskManager.getActiveTasks().size());

    String[] portRangeWithSomeRequestedPorts = {"80:82"};
    sms.resourceOffers(driver, Arrays.asList(createOffer(20, 20000, "slave1", "host1", Optional.<String> absent(), Collections.<String, String>emptyMap(), portRangeWithSomeRequestedPorts)));
    Assert.assertEquals(0, taskManager.getActiveTasks().size());

    String[] portRangeWithRequestedButNotEnoughPorts = {"80:80", "8080:8080"};
    sms.resourceOffers(driver, Arrays.asList(createOffer(20, 20000, "slave1", "host1", Optional.<String> absent(), Collections.<String, String>emptyMap(), portRangeWithRequestedButNotEnoughPorts)));
    Assert.assertEquals(0, taskManager.getActiveTasks().size());

    String[] portRangeWithNeededPorts = {"80:83", "8080:8080"};
    sms.resourceOffers(driver, Arrays.asList(createOffer(20, 20000, "slave1", "host1", Optional.<String> absent(), Collections.<String, String>emptyMap(), portRangeWithNeededPorts)));
    Assert.assertEquals(1, taskManager.getActiveTaskIds().size());
  }

  private SingularityDeployBuilder dockerDeployWithPorts(int numPorts) {
    final SingularityDockerPortMapping literalMapping = new SingularityDockerPortMapping(Optional.<SingularityPortMappingType>absent(), 80, Optional.of(SingularityPortMappingType.LITERAL), 8080, Optional.<String>absent());
    final SingularityDockerPortMapping offerMapping = new SingularityDockerPortMapping(Optional.<SingularityPortMappingType>absent(), 81, Optional.of(SingularityPortMappingType.FROM_OFFER), 0, Optional.of("udp"));
    final SingularityContainerInfo containerInfo = new SingularityContainerInfo(
      SingularityContainerType.DOCKER,
      Optional.<List<SingularityVolume>>absent(),
      Optional.of(
        new SingularityDockerInfo("docker-image",
          true,
          SingularityDockerNetworkType.BRIDGE,
          Optional.of(Arrays.asList(literalMapping, offerMapping)),
          Optional.of(false),
          Optional.<Map<String, String>>of(ImmutableMap.of("env", "var=value"))
        )));
    final SingularityDeployBuilder deployBuilder = new SingularityDeployBuilder(requestId, "test-docker-ports-deploy");
    deployBuilder.setContainerInfo(Optional.of(containerInfo)).setResources(Optional.of(new Resources(1, 64, numPorts, 0)));
    return deployBuilder;
  }

  @Test
  public void testPortIndices() {
    configuration.setNewTaskCheckerBaseDelaySeconds(0);
    configuration.setHealthcheckIntervalSeconds(0);
    configuration.setDeployHealthyBySeconds(0);
    configuration.setKillAfterTasksDoNotRunDefaultSeconds(1);
    configuration.setHealthcheckMaxRetries(Optional.of(0));

    initRequest();
    firstDeploy = initAndFinishDeploy(request, new SingularityDeployBuilder(request.getId(), firstDeployId)
      .setCommand(Optional.of("sleep 100"))
      .setHealthcheckUri(Optional.of("http://uri"))
      .setResources(Optional.of(new Resources(1, 64, 3, 0)))
      .setHealthcheckPortIndex(Optional.of(1)));

    requestResource.postRequest(request.toBuilder().setInstances(Optional.of(2)).build());
    scheduler.drainPendingQueue(stateCacheProvider.get());

    String[] portRange = {"80:82"};
    sms.resourceOffers(driver, Arrays.asList(createOffer(20, 20000, "slave1", "host1", Optional.<String> absent(), Collections.<String, String>emptyMap(), portRange)));

    SingularityTaskId firstTaskId = taskManager.getActiveTaskIdsForRequest(requestId).get(0);

    SingularityTask firstTask = taskManager.getTask(firstTaskId).get();
    statusUpdate(firstTask, TaskState.TASK_RUNNING);

    newTaskChecker.enqueueNewTaskCheck(firstTask, requestManager.getRequest(requestId), healthchecker);

    finishNewTaskChecks();
    finishHealthchecks();
    finishNewTaskChecksAndCleanup();

    Assert.assertTrue(taskManager.getLastHealthcheck(firstTask.getTaskId()).get().toString().contains("host1:81"));
  }

  @Test
  public void testQueueMultipleOneOffs() {
    SingularityRequestBuilder bldr = new SingularityRequestBuilder(requestId, RequestType.ON_DEMAND);
    requestResource.postRequest(bldr.build());
    deploy("on_demand_deploy");
    deployChecker.checkDeploys();


    requestManager.addToPendingQueue(new SingularityPendingRequest(requestId, "on_demand_deploy", System.currentTimeMillis(), Optional.<String>absent(), PendingType.ONEOFF,
        Optional.<List<String>>absent(), Optional.<String>absent(), Optional.<Boolean>absent(), Optional.<String>absent(), Optional.<String>absent()));
    requestManager.addToPendingQueue(new SingularityPendingRequest(requestId, "on_demand_deploy", System.currentTimeMillis(), Optional.<String>absent(), PendingType.ONEOFF,
        Optional.<List<String>>absent(), Optional.<String>absent(), Optional.<Boolean>absent(), Optional.<String>absent(), Optional.<String>absent()));

    scheduler.drainPendingQueue(stateCacheProvider.get());

    Assert.assertEquals(2, taskManager.getPendingTaskIds().size());
  }

  @Test
<<<<<<< HEAD
  public void testCronScheduleChanges() throws Exception {
    final String requestId = "test-change-cron";
    final String oldSchedule = "*/5 * * * *";
    final String oldScheduleQuartz = "0 */5 * * * ?";
    final String newSchedule = "*/30 * * * *";
    final String newScheduleQuartz = "0 */30 * * * ?";

    SingularityRequest request = new SingularityRequestBuilder(requestId, RequestType.SCHEDULED)
        .setSchedule(Optional.of(oldSchedule))
        .build();

    request = validator.checkSingularityRequest(request, Optional.<SingularityRequest>absent(), Optional.<SingularityDeploy>absent(), Optional.<SingularityDeploy>absent());

    saveRequest(request);

    Assert.assertEquals(oldScheduleQuartz, requestManager.getRequest(requestId).get().getRequest().getQuartzScheduleSafe());

    initAndFinishDeploy(request, "1");

    scheduler.drainPendingQueue(stateCacheProvider.get());

    final SingularityRequest newRequest = request.toBuilder()
        .setSchedule(Optional.of(newSchedule))
        .setQuartzSchedule(Optional.<String>absent())
        .build();

    final SingularityDeploy newDeploy = new SingularityDeployBuilder(request.getId(), "2").setCommand(Optional.of("sleep 100")).build();

    deployResource.deploy(new SingularityDeployRequest(newDeploy, Optional.<Boolean>absent(), Optional.<String>absent(), Optional.of(newRequest)));

    deployChecker.checkDeploys();

    scheduler.drainPendingQueue(stateCacheProvider.get());

    Assert.assertEquals(newScheduleQuartz, requestManager.getRequest(requestId).get().getRequest().getQuartzScheduleSafe());
  }

  @Test
  public void testUsesNewRequestDataFromPendingDeploy() {
    initRequest();
    initFirstDeploy();

    saveAndSchedule(request.toBuilder().setInstances(Optional.of(2)));

    scheduler.drainPendingQueue(stateCacheProvider.get());

    Assert.assertEquals(2, taskManager.getPendingTaskIds().size());
    Assert.assertEquals(2, requestManager.getRequest(requestId).get().getRequest().getInstancesSafe());

    SingularityRequest request = requestResource.getRequest(requestId).getRequest();
    SingularityRequest newRequest = request.toBuilder().setInstances(Optional.of(1)).build();

    String deployId = "test_new_request_data";
    SingularityDeploy deploy = new SingularityDeployBuilder(request.getId(), deployId).setCommand(Optional.of("sleep 100")).build();

    deployResource.deploy(new SingularityDeployRequest(deploy, Optional.<Boolean>absent(), Optional.<String>absent(), Optional.of(newRequest)));

    deployChecker.checkDeploys();
    scheduler.drainPendingQueue(stateCacheProvider.get());

    List<SingularityPendingTaskId> pendingTaskIdsForNewDeploy = new ArrayList<>();
    for (SingularityPendingTaskId pendingTaskId : taskManager.getPendingTaskIds()) {
      if (pendingTaskId.getDeployId().equals(deployId)) {
        pendingTaskIdsForNewDeploy.add(pendingTaskId);
      }
    }

    Assert.assertEquals(1, pendingTaskIdsForNewDeploy.size());
    Assert.assertEquals(2, requestManager.getRequest(requestId).get().getRequest().getInstancesSafe());

    resourceOffers();
    for (SingularityTaskId taskId : taskManager.getActiveTaskIdsForDeploy(requestId, deployId)) {
      statusUpdate(taskManager.getTask(taskId).get(), TaskState.TASK_RUNNING);
    }
    deployChecker.checkDeploys();

    Assert.assertEquals(1, requestManager.getRequest(requestId).get().getRequest().getInstancesSafe());
  }

  @Test(expected = ConflictException.class)
  public void testCannotUpdateRequestDuringPendingDeployWithNewData() {
    initRequest();
    SingularityRequest request = requestResource.getRequest(requestId).getRequest();
    SingularityRequest newRequest = request.toBuilder().setInstances(Optional.of(1)).build();

    String deployId = "test_new_request_data";
    SingularityDeploy deploy = new SingularityDeployBuilder(request.getId(), deployId).setCommand(Optional.of("sleep 100")).build();

    deployResource.deploy(new SingularityDeployRequest(deploy, Optional.<Boolean>absent(), Optional.<String>absent(), Optional.of(newRequest)));

    requestResource.postRequest(newRequest);
=======
  public void testObsoletePendingRequestsRemoved() {
    initRequest();
    initFirstDeploy();
    SingularityTask taskOne = startTask(firstDeploy);
    requestResource.pause(requestId, Optional.<SingularityPauseRequest> absent());
    requestManager.addToPendingQueue(new SingularityPendingRequest(requestId, firstDeployId, System.currentTimeMillis(), Optional.<String>absent(), PendingType.NEW_DEPLOY, Optional.<Boolean>absent(), Optional.<String>absent()));

    Assert.assertEquals(requestManager.getPendingRequests().size(), 1);
    scheduler.drainPendingQueue(stateCacheProvider.get());

    Assert.assertEquals(requestManager.getPendingRequests().size(), 0);
>>>>>>> bb5534f5
  }

}<|MERGE_RESOLUTION|>--- conflicted
+++ resolved
@@ -3001,7 +3001,6 @@
   }
 
   @Test
-<<<<<<< HEAD
   public void testCronScheduleChanges() throws Exception {
     final String requestId = "test-change-cron";
     final String oldSchedule = "*/5 * * * *";
@@ -3090,10 +3089,12 @@
     String deployId = "test_new_request_data";
     SingularityDeploy deploy = new SingularityDeployBuilder(request.getId(), deployId).setCommand(Optional.of("sleep 100")).build();
 
-    deployResource.deploy(new SingularityDeployRequest(deploy, Optional.<Boolean>absent(), Optional.<String>absent(), Optional.of(newRequest)));
+    deployResource.deploy(new SingularityDeployRequest(deploy, Optional.<Boolean> absent(), Optional.<String> absent(), Optional.of(newRequest)));
 
     requestResource.postRequest(newRequest);
-=======
+  }
+
+  @Test
   public void testObsoletePendingRequestsRemoved() {
     initRequest();
     initFirstDeploy();
@@ -3105,7 +3106,6 @@
     scheduler.drainPendingQueue(stateCacheProvider.get());
 
     Assert.assertEquals(requestManager.getPendingRequests().size(), 0);
->>>>>>> bb5534f5
   }
 
 }