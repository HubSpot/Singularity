package com.hubspot.singularity.scheduler;

import java.util.Arrays;
import java.util.Collections;
import java.util.List;
import java.util.Set;
import java.util.concurrent.TimeUnit;

import org.apache.mesos.Protos.Offer;
import org.apache.mesos.Protos.SlaveID;
import org.apache.mesos.Protos.TaskID;
import org.apache.mesos.Protos.TaskState;
import org.apache.mesos.Protos.TaskStatus;
import org.junit.Assert;
import org.junit.Test;
import org.mockito.Matchers;
import org.mockito.Mockito;

import com.google.common.base.Optional;
import com.google.common.collect.Sets;
import com.hubspot.baragon.models.BaragonRequestState;
import com.hubspot.singularity.DeployState;
import com.hubspot.singularity.ExtendedTaskState;
import com.hubspot.singularity.LoadBalancerRequestType;
import com.hubspot.singularity.MachineState;
import com.hubspot.singularity.RequestState;
import com.hubspot.singularity.RequestType;
import com.hubspot.singularity.SingularityDeploy;
import com.hubspot.singularity.SingularityDeployBuilder;
import com.hubspot.singularity.SingularityDeployStatistics;
import com.hubspot.singularity.SingularityKilledTaskIdRecord;
import com.hubspot.singularity.SingularityLoadBalancerUpdate;
import com.hubspot.singularity.SingularityPendingRequest;
import com.hubspot.singularity.SingularityPendingRequest.PendingType;
import com.hubspot.singularity.SingularityPendingTask;
import com.hubspot.singularity.SingularityPendingTaskId;
import com.hubspot.singularity.SingularityRequest;
import com.hubspot.singularity.SingularityRequestBuilder;
import com.hubspot.singularity.SingularityRequestCleanup;
import com.hubspot.singularity.SingularityRequestCleanup.RequestCleanupType;
import com.hubspot.singularity.SingularityRequestHistory.RequestHistoryType;
import com.hubspot.singularity.SingularityRequestInstances;
import com.hubspot.singularity.SingularityRequestLbCleanup;
import com.hubspot.singularity.SingularitySchedulerTestBase;
import com.hubspot.singularity.SingularityTask;
import com.hubspot.singularity.SingularityTaskHealthcheckResult;
import com.hubspot.singularity.SingularityTaskHistoryUpdate;
import com.hubspot.singularity.SingularityTaskId;
import com.hubspot.singularity.SingularityTaskRequest;
import com.hubspot.singularity.SlavePlacement;
import com.hubspot.singularity.api.SingularityDeployRequest;
import com.hubspot.singularity.api.SingularityPauseRequest;
import com.hubspot.singularity.data.AbstractMachineManager.StateChangeResult;
import com.hubspot.singularity.scheduler.SingularityTaskReconciliation.ReconciliationState;

public class SingularitySchedulerTest extends SingularitySchedulerTestBase {

  public SingularitySchedulerTest() {
    super(false);
  }

  @Test
  public void testSchedulerIsolatesPendingTasksBasedOnDeploy() {
    initRequest();
    initFirstDeploy();
    initSecondDeploy();

    SingularityPendingTask p1 = new SingularityPendingTask(new SingularityPendingTaskId(requestId, firstDeployId, System.currentTimeMillis(), 1, PendingType.ONEOFF, System.currentTimeMillis()), Collections.<String> emptyList(), Optional.<String> absent(), Optional.<String> absent());
    SingularityPendingTask p2 = new SingularityPendingTask(new SingularityPendingTaskId(requestId, firstDeployId, System.currentTimeMillis(), 1, PendingType.TASK_DONE, System.currentTimeMillis()), Collections.<String> emptyList(), Optional.<String> absent(), Optional.<String> absent());
    SingularityPendingTask p3 = new SingularityPendingTask(new SingularityPendingTaskId(requestId, secondDeployId, System.currentTimeMillis(), 1, PendingType.TASK_DONE, System.currentTimeMillis()),Collections.<String> emptyList(), Optional.<String> absent(), Optional.<String> absent());

    taskManager.savePendingTask(p1);
    taskManager.savePendingTask(p2);
    taskManager.savePendingTask(p3);

    requestManager.addToPendingQueue(new SingularityPendingRequest(requestId, secondDeployId, System.currentTimeMillis(), PendingType.NEW_DEPLOY));

    scheduler.drainPendingQueue(stateCacheProvider.get());

    // we expect there to be 3 pending tasks :

    List<SingularityPendingTask> returnedScheduledTasks = taskManager.getPendingTasks();

    Assert.assertEquals(3, returnedScheduledTasks.size());
    Assert.assertTrue(returnedScheduledTasks.contains(p1));
    Assert.assertTrue(returnedScheduledTasks.contains(p2));
    Assert.assertTrue(!returnedScheduledTasks.contains(p3));

    boolean found = false;

    for (SingularityPendingTask pendingTask : returnedScheduledTasks) {
      if (pendingTask.getPendingTaskId().getDeployId().equals(secondDeployId)) {
        found = true;
        Assert.assertEquals(PendingType.NEW_DEPLOY, pendingTask.getPendingTaskId().getPendingType());
      }
    }

    Assert.assertTrue(found);
  }

  @Test
  public void testDeployManagerHandlesFailedLBTask() {
    initLoadBalancedRequest();
    initFirstDeploy();

    SingularityTask firstTask = startTask(firstDeploy);

    initSecondDeploy();

    SingularityTask secondTask = startTask(secondDeploy);

    // this should cause an LB call to happen:
    deployChecker.checkDeploys();

    Assert.assertTrue(taskManager.getLoadBalancerState(secondTask.getTaskId(), LoadBalancerRequestType.ADD).isPresent());
    Assert.assertTrue(!taskManager.getLoadBalancerState(secondTask.getTaskId(), LoadBalancerRequestType.DEPLOY).isPresent());
    Assert.assertTrue(!taskManager.getLoadBalancerState(secondTask.getTaskId(), LoadBalancerRequestType.REMOVE).isPresent());

    statusUpdate(secondTask, TaskState.TASK_FAILED);
    statusUpdate(firstTask, TaskState.TASK_FAILED);

    deployChecker.checkDeploys();

    Assert.assertTrue(deployManager.getDeployResult(requestId, secondDeployId).get().getDeployState() == DeployState.FAILED);

    List<SingularityPendingTask> pendingTasks = taskManager.getPendingTasks();

    Assert.assertTrue(pendingTasks.size() == 1);
    Assert.assertTrue(pendingTasks.get(0).getPendingTaskId().getDeployId().equals(firstDeployId));
  }

  @Test
  public void testDeployClearsObsoleteScheduledTasks() {
    initRequest();
    initFirstDeploy();
    initSecondDeploy();

    SingularityPendingTaskId taskIdOne = new SingularityPendingTaskId(requestId, firstDeployId, System.currentTimeMillis() + TimeUnit.DAYS.toMillis(3), 1, PendingType.IMMEDIATE, System.currentTimeMillis());
    SingularityPendingTask taskOne = new SingularityPendingTask(taskIdOne, Collections.<String> emptyList(), Optional.<String> absent(), Optional.<String> absent());

    SingularityPendingTaskId taskIdTwo = new SingularityPendingTaskId(requestId, firstDeployId, System.currentTimeMillis() + TimeUnit.DAYS.toMillis(1), 2, PendingType.IMMEDIATE, System.currentTimeMillis());
    SingularityPendingTask taskTwo = new SingularityPendingTask(taskIdTwo, Collections.<String> emptyList(), Optional.<String> absent(), Optional.<String> absent());

    SingularityPendingTaskId taskIdThree = new SingularityPendingTaskId(requestId, secondDeployId, System.currentTimeMillis() + TimeUnit.DAYS.toMillis(3), 1, PendingType.IMMEDIATE, System.currentTimeMillis());
    SingularityPendingTask taskThree = new SingularityPendingTask(taskIdThree, Collections.<String> emptyList(), Optional.<String> absent(), Optional.<String> absent());

    SingularityPendingTaskId taskIdFour = new SingularityPendingTaskId(requestId + "hi", firstDeployId, System.currentTimeMillis() + TimeUnit.DAYS.toMillis(3), 5, PendingType.IMMEDIATE, System.currentTimeMillis());
    SingularityPendingTask taskFour = new SingularityPendingTask(taskIdFour,Collections.<String> emptyList(), Optional.<String> absent(), Optional.<String> absent());

    taskManager.savePendingTask(taskOne);
    taskManager.savePendingTask(taskTwo);
    taskManager.savePendingTask(taskThree);
    taskManager.savePendingTask(taskFour);

    launchTask(request, secondDeploy, 1, TaskState.TASK_RUNNING);

    deployChecker.checkDeploys();

    List<SingularityPendingTaskId> pendingTaskIds = taskManager.getPendingTaskIds();

    Assert.assertTrue(!pendingTaskIds.contains(taskIdOne));
    Assert.assertTrue(!pendingTaskIds.contains(taskIdTwo));

    Assert.assertTrue(pendingTaskIds.contains(taskIdThree));
    Assert.assertTrue(pendingTaskIds.contains(taskIdFour));
  }

  @Test
  public void testAfterDeployWaitsForScheduledTaskToFinish() {
    initScheduledRequest();
    initFirstDeploy();

    SingularityTask firstTask = launchTask(request, firstDeploy, 1, TaskState.TASK_RUNNING);

    Assert.assertTrue(taskManager.getPendingTasks().isEmpty());
    Assert.assertTrue(taskManager.getActiveTaskIds().contains(firstTask.getTaskId()));
    Assert.assertEquals(1, taskManager.getActiveTaskIds().size());
    Assert.assertTrue(taskManager.getCleanupTaskIds().isEmpty());

    deploy("nextDeployId");
    deployChecker.checkDeploys();
    scheduler.drainPendingQueue(stateCacheProvider.get());

    // no second task should be scheduled

    Assert.assertTrue(taskManager.getPendingTasks().isEmpty());
    Assert.assertTrue(taskManager.getActiveTaskIds().contains(firstTask.getTaskId()));
    Assert.assertEquals(1, taskManager.getActiveTaskIds().size());
    Assert.assertTrue(!taskManager.getCleanupTaskIds().isEmpty());

    statusUpdate(firstTask, TaskState.TASK_FINISHED);
    scheduler.drainPendingQueue(stateCacheProvider.get());
    cleaner.drainCleanupQueue();

    Assert.assertTrue(!taskManager.getPendingTasks().isEmpty());
    Assert.assertTrue(taskManager.getActiveTaskIds().isEmpty());
    Assert.assertTrue(taskManager.getCleanupTaskIds().isEmpty());

    SingularityPendingTaskId pendingTaskId = taskManager.getPendingTaskIds().get(0);

    Assert.assertEquals("nextDeployId", pendingTaskId.getDeployId());
    Assert.assertEquals(requestId, pendingTaskId.getRequestId());
  }

  @Test
  public void testCleanerLeavesPausedRequestTasksByDemand() {
    initScheduledRequest();
    initFirstDeploy();

    SingularityTask firstTask = launchTask(request, firstDeploy, 1, TaskState.TASK_RUNNING);
    createAndSchedulePendingTask(firstDeployId);

    requestResource.pause(requestId, Optional.of(new SingularityPauseRequest(Optional.of("testuser"), Optional.of(false))));

    cleaner.drainCleanupQueue();

    Assert.assertTrue(taskManager.getKilledTaskIdRecords().isEmpty());
    Assert.assertTrue(taskManager.getPendingTaskIds().isEmpty());
    Assert.assertTrue(requestManager.getCleanupRequests().isEmpty());

    statusUpdate(firstTask, TaskState.TASK_FINISHED);

    // make sure something new isn't scheduled!
    Assert.assertTrue(taskManager.getPendingTaskIds().isEmpty());
  }

  @Test
  public void testKilledTaskIdRecords() {
    initScheduledRequest();
    initFirstDeploy();

    SingularityTask firstTask = launchTask(request, firstDeploy, 1, TaskState.TASK_RUNNING);

    requestResource.deleteRequest(requestId);

    Assert.assertTrue(requestManager.getCleanupRequests().size() == 1);

    cleaner.drainCleanupQueue();

    Assert.assertTrue(requestManager.getCleanupRequests().isEmpty());
    Assert.assertTrue(!taskManager.getKilledTaskIdRecords().isEmpty());

    cleaner.drainCleanupQueue();

    Assert.assertTrue(!taskManager.getKilledTaskIdRecords().isEmpty());

    statusUpdate(firstTask, TaskState.TASK_KILLED);

    Assert.assertTrue(taskManager.getKilledTaskIdRecords().isEmpty());
  }

  @Test
  public void testLongRunningTaskKills() {
    initScheduledRequest();
    initFirstDeploy();

    launchTask(request, firstDeploy, 1, TaskState.TASK_RUNNING);

    initSecondDeploy();
    deployChecker.checkDeploys();

    Assert.assertTrue(taskManager.getKilledTaskIdRecords().isEmpty());
    Assert.assertTrue(!taskManager.getCleanupTasks().isEmpty());

    cleaner.drainCleanupQueue();

    Assert.assertTrue(taskManager.getKilledTaskIdRecords().isEmpty());
    Assert.assertTrue(!taskManager.getCleanupTasks().isEmpty());

    requestManager.activate(request.toBuilder().setKillOldNonLongRunningTasksAfterMillis(Optional.<Long>of(0L)).build(), RequestHistoryType.CREATED, System.currentTimeMillis(), Optional.<String>absent());

    cleaner.drainCleanupQueue();

    Assert.assertTrue(!taskManager.getKilledTaskIdRecords().isEmpty());
    Assert.assertTrue(taskManager.getCleanupTasks().isEmpty());
  }

  @Test
  public void testSchedulerCanBatchOnOffers() {
    initRequest();
    initFirstDeploy();

    requestResource.submit(request.toBuilder().setInstances(Optional.of(3)).build());
    scheduler.drainPendingQueue(stateCacheProvider.get());

    List<Offer> oneOffer = Arrays.asList(createOffer(12, 1024));
    sms.resourceOffers(driver, oneOffer);

    Assert.assertTrue(taskManager.getActiveTasks().size() == 3);
    Assert.assertTrue(taskManager.getPendingTaskIds().isEmpty());
    Assert.assertTrue(requestManager.getPendingRequests().isEmpty());
  }

  @Test
  public void testSchedulerExhaustsOffers() {
    initRequest();
    initFirstDeploy();

    requestResource.submit(request.toBuilder().setInstances(Optional.of(10)).build());
    scheduler.drainPendingQueue(stateCacheProvider.get());

    sms.resourceOffers(driver, Arrays.asList(createOffer(2, 1024), createOffer(1, 1024)));

    Assert.assertTrue(taskManager.getActiveTaskIds().size() == 3);
    Assert.assertTrue(taskManager.getPendingTaskIds().size() == 7);
  }

  @Test
  public void testSchedulerRandomizesOffers() {
    initRequest();
    initFirstDeploy();

    requestResource.submit(request.toBuilder().setInstances(Optional.of(15)).build());
    scheduler.drainPendingQueue(stateCacheProvider.get());

    sms.resourceOffers(driver, Arrays.asList(createOffer(20, 1024), createOffer(20, 1024)));

    Assert.assertTrue(taskManager.getActiveTaskIds().size() == 15);

    Set<String> offerIds = Sets.newHashSet();

    for (SingularityTask activeTask : taskManager.getActiveTasks()) {
      offerIds.add(activeTask.getOffer().getId().getValue());
    }

    Assert.assertTrue(offerIds.size() == 2);
  }

  @Test
  public void testSchedulerHandlesFinishedTasks() {
    initScheduledRequest();
    initFirstDeploy();

    schedule = "*/1 * * * * ? 1995";

    // cause it to be pending
    requestResource.submit(request.toBuilder().setQuartzSchedule(Optional.of(schedule)).build());
    scheduler.drainPendingQueue(stateCacheProvider.get());

    Assert.assertTrue(requestResource.getActiveRequests().isEmpty());
    Assert.assertTrue(requestManager.getRequest(requestId).get().getState() == RequestState.FINISHED);
    Assert.assertTrue(taskManager.getPendingTaskIds().isEmpty());

    schedule = "*/1 * * * * ?";
    requestResource.submit(request.toBuilder().setQuartzSchedule(Optional.of(schedule)).build());
    scheduler.drainPendingQueue(stateCacheProvider.get());

    Assert.assertTrue(!requestResource.getActiveRequests().isEmpty());
    Assert.assertTrue(requestManager.getRequest(requestId).get().getState() == RequestState.ACTIVE);

    Assert.assertTrue(!taskManager.getPendingTaskIds().isEmpty());
  }

  @Test
  public void testScheduledJobLivesThroughDeploy() {
    initScheduledRequest();
    initFirstDeploy();

    createAndSchedulePendingTask(firstDeployId);

    Assert.assertTrue(!taskManager.getPendingTaskIds().isEmpty());

    deploy("d2");
    scheduler.drainPendingQueue(stateCacheProvider.get());

    deployChecker.checkDeploys();

    scheduler.drainPendingQueue(stateCacheProvider.get());

    Assert.assertTrue(!taskManager.getPendingTaskIds().isEmpty());
  }

  @Test
  public void testOneOffsDontRunByThemselves() {
    SingularityRequestBuilder bldr = new SingularityRequestBuilder(requestId, RequestType.ON_DEMAND);
    requestResource.submit(bldr.build());
    Assert.assertTrue(requestManager.getPendingRequests().isEmpty());

    deploy("d2");
    Assert.assertTrue(requestManager.getPendingRequests().isEmpty());

    deployChecker.checkDeploys();

    Assert.assertTrue(requestManager.getPendingRequests().isEmpty());

    requestResource.scheduleImmediately(requestId, Optional.<String> absent(), Collections.<String> emptyList());

    resourceOffers();

    Assert.assertEquals(1, taskManager.getActiveTaskIds().size());

    statusUpdate(taskManager.getActiveTasks().get(0), TaskState.TASK_FINISHED);

    resourceOffers();
    Assert.assertEquals(0, taskManager.getActiveTaskIds().size());
    Assert.assertEquals(0, taskManager.getPendingTaskIds().size());

    requestResource.scheduleImmediately(requestId, Optional.<String> absent(), Collections.<String> emptyList());

    resourceOffers();

    Assert.assertEquals(1, taskManager.getActiveTaskIds().size());

    statusUpdate(taskManager.getActiveTasks().get(0), TaskState.TASK_LOST);

    resourceOffers();
    Assert.assertEquals(0, taskManager.getActiveTaskIds().size());
    Assert.assertEquals(0, taskManager.getPendingTaskIds().size());
  }

  @Test
  public void testOneOffsDontMoveDuringDecomission() {
    SingularityRequestBuilder bldr = new SingularityRequestBuilder(requestId, RequestType.ON_DEMAND);
    requestResource.submit(bldr.build());
    deploy("d2");

    requestResource.scheduleImmediately(requestId, Optional.<String> absent(), Collections.<String> emptyList());

    validateTaskDoesntMoveDuringDecommission();
  }

  private void validateTaskDoesntMoveDuringDecommission() {
    sms.resourceOffers(driver, Arrays.asList(createOffer(1, 129, "slave1", "host1", Optional.of("rack1"))));
    sms.resourceOffers(driver, Arrays.asList(createOffer(1, 129, "slave2", "host2", Optional.of("rack1"))));

    Assert.assertEquals(1, taskManager.getActiveTaskIds().size());

    Assert.assertEquals("host1", taskManager.getActiveTaskIds().get(0).getSanitizedHost());

    Assert.assertEquals(StateChangeResult.SUCCESS, slaveManager.changeState("slave1", MachineState.STARTING_DECOMMISSION, Optional.of("user1")));

    sms.resourceOffers(driver, Arrays.asList(createOffer(1, 129, "slave2", "host2", Optional.of("rack1"))));

    cleaner.drainCleanupQueue();

    sms.resourceOffers(driver, Arrays.asList(createOffer(1, 129, "slave2", "host2", Optional.of("rack1"))));

    cleaner.drainCleanupQueue();

    // task should not move!
    Assert.assertEquals(1, taskManager.getActiveTaskIds().size());
    Assert.assertEquals("host1", taskManager.getActiveTaskIds().get(0).getSanitizedHost());
    Assert.assertTrue(taskManager.getKilledTaskIdRecords().isEmpty());
    Assert.assertTrue(taskManager.getCleanupTaskIds().size() == 1);
  }

  @Test
  public void testRunOnceRunOnlyOnce() {
    SingularityRequestBuilder bldr = new SingularityRequestBuilder(requestId, RequestType.RUN_ONCE);
    request = bldr.build();
    saveRequest(request);

    deployResource.deploy(new SingularityDeployRequest(new SingularityDeployBuilder(requestId, "d1").setCommand(Optional.of("cmd")).build(), Optional.<String> absent(), Optional.<Boolean> absent()));

    scheduler.drainPendingQueue(stateCacheProvider.get());

    deployChecker.checkDeploys();

    resourceOffers();

    Assert.assertTrue(deployManager.getRequestDeployState(requestId).get().getActiveDeploy().isPresent());
    Assert.assertTrue(!deployManager.getRequestDeployState(requestId).get().getPendingDeploy().isPresent());

    Assert.assertEquals(1, taskManager.getActiveTaskIds().size());

    statusUpdate(taskManager.getActiveTasks().get(0), TaskState.TASK_LOST);

    resourceOffers();

    Assert.assertTrue(taskManager.getActiveTaskIds().isEmpty());

    deployResource.deploy(new SingularityDeployRequest(new SingularityDeployBuilder(requestId, "d2").setCommand(Optional.of("cmd")).build(), Optional.<String>absent(), Optional.<Boolean>absent()));

    scheduler.drainPendingQueue(stateCacheProvider.get());

    deployChecker.checkDeploys();

    resourceOffers();

    Assert.assertTrue(deployManager.getRequestDeployState(requestId).get().getActiveDeploy().isPresent());
    Assert.assertTrue(!deployManager.getRequestDeployState(requestId).get().getPendingDeploy().isPresent());

    Assert.assertEquals(1, taskManager.getActiveTaskIds().size());

    statusUpdate(taskManager.getActiveTasks().get(0), TaskState.TASK_FINISHED);

    resourceOffers();

    Assert.assertTrue(taskManager.getActiveTaskIds().isEmpty());
  }

  @Test
  public void testRunOnceDontMoveDuringDecomission() {
    SingularityRequestBuilder bldr = new SingularityRequestBuilder(requestId, RequestType.RUN_ONCE);
    request = bldr.build();
    saveRequest(request);

    deployResource.deploy(new SingularityDeployRequest(new SingularityDeployBuilder(requestId, "d1").setCommand(Optional.of("cmd")).build(), Optional.<String> absent(), Optional.<Boolean> absent()));

    scheduler.drainPendingQueue(stateCacheProvider.get());

    deployChecker.checkDeploys();

    validateTaskDoesntMoveDuringDecommission();
  }

  @Test
  public void testRetries() {
    SingularityRequestBuilder bldr = new SingularityRequestBuilder(requestId, RequestType.RUN_ONCE);
    request = bldr.setNumRetriesOnFailure(Optional.of(2)).build();
    saveRequest(request);

    deployResource.deploy(new SingularityDeployRequest(new SingularityDeployBuilder(requestId, "d1").setCommand(Optional.of("cmd")).build(), Optional.<String> absent(), Optional.<Boolean> absent()));

    scheduler.drainPendingQueue(stateCacheProvider.get());
    deployChecker.checkDeploys();
    resourceOffers();

    Assert.assertEquals(1, taskManager.getActiveTaskIds().size());

    statusUpdate(taskManager.getActiveTasks().get(0), TaskState.TASK_LOST);

    resourceOffers();

    Assert.assertEquals(1, taskManager.getActiveTaskIds().size());

    statusUpdate(taskManager.getActiveTasks().get(0), TaskState.TASK_LOST);

    resourceOffers();

    Assert.assertEquals(1, taskManager.getActiveTaskIds().size());

    statusUpdate(taskManager.getActiveTasks().get(0), TaskState.TASK_LOST);

    resourceOffers();

    Assert.assertTrue(taskManager.getActiveTaskIds().isEmpty());
  }

  @Test
  public void testCooldownAfterSequentialFailures() {
    initRequest();
    initFirstDeploy();

    Assert.assertTrue(requestManager.getRequest(requestId).get().getState() == RequestState.ACTIVE);

    configuration.setCooldownAfterFailures(2);

    SingularityTask firstTask = startTask(firstDeploy);
    SingularityTask secondTask = startTask(firstDeploy);

    statusUpdate(firstTask, TaskState.TASK_FAILED);

    Assert.assertTrue(requestManager.getRequest(requestId).get().getState() == RequestState.ACTIVE);

    statusUpdate(secondTask, TaskState.TASK_FAILED);

    Assert.assertTrue(requestManager.getRequest(requestId).get().getState() == RequestState.SYSTEM_COOLDOWN);

    cooldownChecker.checkCooldowns();

    Assert.assertTrue(requestManager.getRequest(requestId).get().getState() == RequestState.SYSTEM_COOLDOWN);

    SingularityTask thirdTask = startTask(firstDeploy);

    statusUpdate(thirdTask, TaskState.TASK_FINISHED);

    Assert.assertTrue(requestManager.getRequest(requestId).get().getState() == RequestState.ACTIVE);
  }

  @Test
  public void testCooldownOnlyWhenTasksRapidlyFail() {
    initRequest();
    initFirstDeploy();

    configuration.setCooldownAfterFailures(1);

    SingularityTask firstTask = startTask(firstDeploy);
    statusUpdate(firstTask, TaskState.TASK_FAILED, Optional.of(System.currentTimeMillis() - TimeUnit.HOURS.toMillis(5)));

    Assert.assertTrue(requestManager.getRequest(requestId).get().getState() == RequestState.ACTIVE);

    SingularityTask secondTask = startTask(firstDeploy);
    statusUpdate(secondTask, TaskState.TASK_FAILED);

    Assert.assertTrue(requestManager.getRequest(requestId).get().getState() == RequestState.SYSTEM_COOLDOWN);
  }

  @Test
  public void testCooldownScalesToInstances() {
    initRequest();
    initFirstDeploy();

    configuration.setCooldownAfterFailures(2);
    configuration.setCooldownAfterPctOfInstancesFail(.51);

    requestManager.activate(request.toBuilder().setInstances(Optional.of(4)).build(), RequestHistoryType.CREATED, System.currentTimeMillis(), Optional.<String> absent());

    SingularityTask task1 = startTask(firstDeploy, 1);
    SingularityTask task2 = startTask(firstDeploy, 2);
    SingularityTask task3 = startTask(firstDeploy, 3);
    SingularityTask task4 = startTask(firstDeploy, 4);

    statusUpdate(task1, TaskState.TASK_FAILED);
    statusUpdate(task2, TaskState.TASK_FAILED);
    statusUpdate(task3, TaskState.TASK_FAILED);

    Assert.assertTrue(requestManager.getRequest(requestId).get().getState() == RequestState.ACTIVE);

    task1 = startTask(firstDeploy, 1);
    task2 = startTask(firstDeploy, 2);
    task3 = startTask(firstDeploy, 3);

    statusUpdate(task1, TaskState.TASK_FAILED);
    statusUpdate(task2, TaskState.TASK_FAILED);

    Assert.assertTrue(requestManager.getRequest(requestId).get().getState() == RequestState.ACTIVE);

    statusUpdate(task3, TaskState.TASK_FAILED);

    Assert.assertTrue(requestManager.getRequest(requestId).get().getState() == RequestState.SYSTEM_COOLDOWN);

    statusUpdate(task4, TaskState.TASK_FINISHED);

    Assert.assertTrue(requestManager.getRequest(requestId).get().getState() == RequestState.ACTIVE);
  }

  @Test
  public void testSlavePlacementSeparate() {
    initRequest();
    initFirstDeploy();

    saveAndSchedule(request.toBuilder().setInstances(Optional.of(2)).setSlavePlacement(Optional.of(SlavePlacement.SEPARATE)));

    sms.resourceOffers(driver, Arrays.asList(createOffer(20, 20000, "slave1", "host1"), createOffer(20, 20000, "slave1", "host1")));

    Assert.assertTrue(taskManager.getPendingTaskIds().size() == 1);
    Assert.assertTrue(taskManager.getActiveTaskIds().size() == 1);

    sms.resourceOffers(driver, Arrays.asList(createOffer(20, 20000, "slave1", "host1")));

    Assert.assertTrue(taskManager.getPendingTaskIds().size() == 1);
    Assert.assertTrue(taskManager.getActiveTaskIds().size() == 1);

    eventListener.taskHistoryUpdateEvent(new SingularityTaskHistoryUpdate(taskManager.getActiveTaskIds().get(0), System.currentTimeMillis(), ExtendedTaskState.TASK_CLEANING, Optional.<String>absent()));

    sms.resourceOffers(driver, Arrays.asList(createOffer(20, 20000, "slave1", "host1")));

    Assert.assertTrue(taskManager.getPendingTaskIds().size() == 1);
    Assert.assertTrue(taskManager.getActiveTaskIds().size() == 1);

    sms.resourceOffers(driver, Arrays.asList(createOffer(20, 20000, "slave2", "host2")));

    Assert.assertTrue(taskManager.getPendingTaskIds().isEmpty());
    Assert.assertTrue(taskManager.getActiveTaskIds().size() == 2);
  }

  @Test
  public void testSlavePlacementOptimistic() {
    initRequest();
    initFirstDeploy();

    sms.resourceOffers(driver, Arrays.asList(createOffer(20, 20000, "slave1", "host1"), createOffer(20, 20000, "slave2", "host2")));

    saveAndSchedule(request.toBuilder().setInstances(Optional.of(3)).setSlavePlacement(Optional.of(SlavePlacement.OPTIMISTIC)));

    sms.resourceOffers(driver, Arrays.asList(createOffer(20, 20000, "slave1", "host1")));

    Assert.assertTrue(taskManager.getActiveTaskIds().size() < 3);

    sms.resourceOffers(driver, Arrays.asList(createOffer(20, 20000, "slave1", "host1")));

    Assert.assertTrue(taskManager.getActiveTaskIds().size() < 3);

    sms.resourceOffers(driver, Arrays.asList(createOffer(20, 20000, "slave2", "host2")));

    eventListener.taskHistoryUpdateEvent(new SingularityTaskHistoryUpdate(taskManager.getActiveTaskIds().get(0), System.currentTimeMillis(), ExtendedTaskState.TASK_CLEANING, Optional.<String>absent()));

    Assert.assertTrue(taskManager.getPendingTaskIds().isEmpty());
    Assert.assertTrue(taskManager.getActiveTaskIds().size() == 3);
  }

  @Test
  public void testSlavePlacementOptimisticSingleOffer() {
    initRequest();
    initFirstDeploy();

    saveAndSchedule(request.toBuilder().setInstances(Optional.of(3)).setSlavePlacement(Optional.of(SlavePlacement.OPTIMISTIC)));

    sms.resourceOffers(driver, Arrays.asList(createOffer(20, 20000, "slave1", "host1"), createOffer(20, 20000, "slave2", "host2")));

    eventListener.taskHistoryUpdateEvent(new SingularityTaskHistoryUpdate(taskManager.getActiveTaskIds().get(0), System.currentTimeMillis(), ExtendedTaskState.TASK_CLEANING, Optional.<String>absent()));

    Assert.assertTrue(taskManager.getPendingTaskIds().isEmpty());
    Assert.assertTrue(taskManager.getActiveTaskIds().size() == 3);
  }

  @Test
  public void testSlavePlacementGreedy() {
    initRequest();
    initFirstDeploy();

    saveAndSchedule(request.toBuilder().setInstances(Optional.of(3)).setSlavePlacement(Optional.of(SlavePlacement.GREEDY)));

    sms.resourceOffers(driver, Arrays.asList(createOffer(20, 20000, "slave1", "host1")));

    Assert.assertTrue(taskManager.getActiveTaskIds().size() == 3);
  }


  @Test
  public void testLBCleanup() {
    initLoadBalancedRequest();
    initFirstDeploy();

    configuration.setLoadBalancerRemovalGracePeriodMillis(10000);

    SingularityTask task = launchTask(request, firstDeploy, 1, TaskState.TASK_RUNNING);

    saveLoadBalancerState(BaragonRequestState.SUCCESS, task.getTaskId(), LoadBalancerRequestType.ADD);

    statusUpdate(task, TaskState.TASK_FAILED);

    Assert.assertTrue(!taskManager.getLBCleanupTasks().isEmpty());

    testingLbClient.setNextBaragonRequestState(BaragonRequestState.WAITING);

    cleaner.drainCleanupQueue();
    Assert.assertTrue(!taskManager.getLBCleanupTasks().isEmpty());

    Optional<SingularityLoadBalancerUpdate> lbUpdate = taskManager.getLoadBalancerState(task.getTaskId(), LoadBalancerRequestType.REMOVE);

    Assert.assertTrue(lbUpdate.isPresent());
    Assert.assertTrue(lbUpdate.get().getLoadBalancerState() == BaragonRequestState.WAITING);

    testingLbClient.setNextBaragonRequestState(BaragonRequestState.FAILED);

    cleaner.drainCleanupQueue();
    Assert.assertTrue(!taskManager.getLBCleanupTasks().isEmpty());

    lbUpdate = taskManager.getLoadBalancerState(task.getTaskId(), LoadBalancerRequestType.REMOVE);

    Assert.assertTrue(lbUpdate.isPresent());
    Assert.assertTrue(lbUpdate.get().getLoadBalancerState() == BaragonRequestState.FAILED);

    testingLbClient.setNextBaragonRequestState(BaragonRequestState.SUCCESS);

    cleaner.drainCleanupQueue();

    Assert.assertTrue(!taskManager.getLBCleanupTasks().isEmpty());

    configuration.setLoadBalancerRemovalGracePeriodMillis(0);
    cleaner.drainCleanupQueue();

    Assert.assertTrue(taskManager.getLBCleanupTasks().isEmpty());
    lbUpdate = taskManager.getLoadBalancerState(task.getTaskId(), LoadBalancerRequestType.REMOVE);

    Assert.assertTrue(lbUpdate.isPresent());
    Assert.assertTrue(lbUpdate.get().getLoadBalancerState() == BaragonRequestState.SUCCESS);
    Assert.assertTrue(lbUpdate.get().getLoadBalancerRequestId().getAttemptNumber() == 2);
  }

  @Test
  public void testUnpauseOnDeploy() {
    initRequest();
    initFirstDeploy();

    requestManager.pause(request, System.currentTimeMillis(), Optional.<String>absent());

    boolean exception = false;

    try {
      deploy("d2");
    } catch (Exception e) {
      exception = true;
    }

    Assert.assertTrue(exception);

    deploy("d3", Optional.of(true));

    Assert.assertTrue(requestManager.getRequest(requestId).get().getState() == RequestState.DEPLOYING_TO_UNPAUSE);

    scheduler.drainPendingQueue(stateCacheProvider.get());
    sms.resourceOffers(driver, Arrays.asList(createOffer(20, 20000, "slave1", "host1")));
    statusUpdate(taskManager.getActiveTasks().get(0), TaskState.TASK_FAILED);

    deployChecker.checkDeploys();

    Assert.assertTrue(requestManager.getRequest(requestId).get().getState() == RequestState.PAUSED);

    Assert.assertTrue(taskManager.getActiveTaskIds().isEmpty());
    Assert.assertTrue(taskManager.getPendingTaskIds().isEmpty());
    Assert.assertTrue(requestManager.getPendingRequests().isEmpty());

    deploy("d4", Optional.of(true));

    Assert.assertTrue(requestManager.getRequest(requestId).get().getState() == RequestState.DEPLOYING_TO_UNPAUSE);

    scheduler.drainPendingQueue(stateCacheProvider.get());
    sms.resourceOffers(driver, Arrays.asList(createOffer(20, 20000, "slave1", "host1")));

    statusUpdate(taskManager.getActiveTasks().get(0), TaskState.TASK_RUNNING);
    deployChecker.checkDeploys();

    RequestState requestState = requestManager.getRequest(requestId).get().getState();

    Assert.assertTrue(requestState == RequestState.ACTIVE);
  }

  @Test
  public void testReconciliation() {
    Assert.assertTrue(!taskReconciliation.isReconciliationRunning());

    configuration.setCheckReconcileWhenRunningEveryMillis(1);

    initRequest();
    initFirstDeploy();

    Assert.assertTrue(taskReconciliation.startReconciliation() == ReconciliationState.STARTED);
    sleep(50);
    Assert.assertTrue(!taskReconciliation.isReconciliationRunning());

    SingularityTask taskOne = launchTask(request, firstDeploy, 1, TaskState.TASK_STARTING);
    SingularityTask taskTwo = launchTask(request, firstDeploy, 2, TaskState.TASK_RUNNING);

    saveLastActiveTaskStatus(taskOne, Optional.<TaskStatus>absent(), -1000);

    Assert.assertTrue(taskReconciliation.startReconciliation() == ReconciliationState.STARTED);
    Assert.assertTrue(taskReconciliation.startReconciliation() == ReconciliationState.ALREADY_RUNNING);

    sleep(50);
    Assert.assertTrue(taskReconciliation.isReconciliationRunning());

    saveLastActiveTaskStatus(taskOne, Optional.of(buildTaskStatus(taskOne)), +1000);

    sleep(50);
    Assert.assertTrue(taskReconciliation.isReconciliationRunning());

    saveLastActiveTaskStatus(taskTwo, Optional.of(buildTaskStatus(taskTwo)), +1000);

    sleep(50);

    Assert.assertTrue(!taskReconciliation.isReconciliationRunning());
  }


  @Test
  public void testSchedulerPriority() {
    SingularityRequest request1 = buildRequest("request1");
    SingularityRequest request2 = buildRequest("request2");
    SingularityRequest request3 = buildRequest("request3");

    SingularityDeploy deploy1 = initDeploy(request1, "r1d1");
    SingularityDeploy deploy2 = initDeploy(request2, "r2d2");
    SingularityDeploy deploy3 = initDeploy(request3, "r3d3");

    launchTask(request1, deploy1, 2, 1, TaskState.TASK_RUNNING);
    launchTask(request2, deploy2, 1, 1, TaskState.TASK_RUNNING);
    launchTask(request2, deploy2, 10, 1, TaskState.TASK_RUNNING);

    // r3 should have priority (never launched)
    // r1 last launch at 2
    // r2 last launch at 10

    List<SingularityTaskRequest> requests = Arrays.asList(buildTaskRequest(request1, deploy1, 100), buildTaskRequest(request2, deploy2, 101), buildTaskRequest(request3, deploy3, 95));
    schedulerPriority.sortTaskRequestsInPriorityOrder(requests);

    Assert.assertTrue(requests.get(0).getRequest().getId().equals(request3.getId()));
    Assert.assertTrue(requests.get(1).getRequest().getId().equals(request1.getId()));
    Assert.assertTrue(requests.get(2).getRequest().getId().equals(request2.getId()));

    schedulerPriority.notifyTaskLaunched(new SingularityTaskId(request3.getId(), deploy3.getId(), 500, 1, "host", "rack"));

    requests = Arrays.asList(buildTaskRequest(request1, deploy1, 100), buildTaskRequest(request2, deploy2, 101), buildTaskRequest(request3, deploy3, 95));
    schedulerPriority.sortTaskRequestsInPriorityOrder(requests);

    Assert.assertTrue(requests.get(0).getRequest().getId().equals(request1.getId()));
    Assert.assertTrue(requests.get(1).getRequest().getId().equals(request2.getId()));
    Assert.assertTrue(requests.get(2).getRequest().getId().equals(request3.getId()));
  }

  @Test
  public void badPauseExpires() {
    initRequest();

    requestManager.createCleanupRequest(new SingularityRequestCleanup(Optional.<String>absent(), RequestCleanupType.PAUSING, System.currentTimeMillis(), Optional.<Boolean>absent(), requestId, Optional.<String>absent()));

    cleaner.drainCleanupQueue();

    Assert.assertTrue(!requestManager.getCleanupRequests().isEmpty());
    configuration.setCleanupEverySeconds(0);

    sleep(1);
    cleaner.drainCleanupQueue();

    Assert.assertTrue(requestManager.getCleanupRequests().isEmpty());
  }

  @Test
  public void testPauseLbCleanup() {
    initLoadBalancedRequest();
    initFirstDeploy();

    requestManager.saveLBCleanupRequest(new SingularityRequestLbCleanup(requestId, Sets.newHashSet("test"), "/basepath", Collections.<String>emptyList(), Optional.<SingularityLoadBalancerUpdate>absent()));

    requestManager.pause(request, System.currentTimeMillis(), Optional.<String>absent());

    testingLbClient.setNextBaragonRequestState(BaragonRequestState.WAITING);

    cleaner.drainCleanupQueue();
    Assert.assertTrue(!requestManager.getLBCleanupRequestIds().isEmpty());

    Optional<SingularityLoadBalancerUpdate> lbUpdate = requestManager.getLbCleanupRequest(requestId).get().getLoadBalancerUpdate();

    Assert.assertTrue(lbUpdate.isPresent());
    Assert.assertTrue(lbUpdate.get().getLoadBalancerState() == BaragonRequestState.WAITING);

    testingLbClient.setNextBaragonRequestState(BaragonRequestState.FAILED);

    cleaner.drainCleanupQueue();
    Assert.assertTrue(!requestManager.getLBCleanupRequestIds().isEmpty());

    lbUpdate = requestManager.getLbCleanupRequest(requestId).get().getLoadBalancerUpdate();

    Assert.assertTrue(lbUpdate.isPresent());
    Assert.assertTrue(lbUpdate.get().getLoadBalancerState() == BaragonRequestState.FAILED);

    testingLbClient.setNextBaragonRequestState(BaragonRequestState.SUCCESS);

    cleaner.drainCleanupQueue();
    Assert.assertTrue(requestManager.getLBCleanupRequestIds().isEmpty());
  }

  @Test
  public void testBounce() {
    initRequest();

    requestResource.updateInstances(requestId, new SingularityRequestInstances(requestId, Optional.of(3)));

    initFirstDeploy();

    SingularityTask taskOne = startTask(firstDeploy, 1);
    SingularityTask taskTwo = startTask(firstDeploy, 2);
    SingularityTask taskThree = startTask(firstDeploy, 3);

<<<<<<< HEAD
    requestResource.bounce(requestId, user, Optional.of(false));
=======
    requestResource.bounce(requestId);
>>>>>>> 2f58f997

    Assert.assertTrue(requestManager.cleanupRequestExists(requestId));

    cleaner.drainCleanupQueue();

    Assert.assertTrue(!requestManager.cleanupRequestExists(requestId));
    Assert.assertTrue(taskManager.getCleanupTaskIds().size() == 3);

    cleaner.drainCleanupQueue();

    Assert.assertTrue(!requestManager.cleanupRequestExists(requestId));
    Assert.assertTrue(taskManager.getCleanupTaskIds().size() == 3);

    resourceOffers();

    Assert.assertTrue(taskManager.getActiveTaskIds().size() == 6);

    cleaner.drainCleanupQueue();

    Assert.assertTrue(taskManager.getCleanupTaskIds().size() == 3);

    for (SingularityTask task : taskManager.getActiveTasks()) {
      if (!task.getTaskId().equals(taskOne.getTaskId()) && !task.getTaskId().equals(taskTwo.getTaskId()) && !task.getTaskId().equals(taskThree.getTaskId())) {
        statusUpdate(task, TaskState.TASK_RUNNING, Optional.of(1L));
      }
    }

    cleaner.drainCleanupQueue();

    Assert.assertTrue(taskManager.getCleanupTaskIds().isEmpty());
    Assert.assertTrue(taskManager.getKilledTaskIdRecords().size() == 3);
  }

  @Test
  public void testScheduledNotification() {
    schedule = "0 0 * * * ?"; // run every hour
    initScheduledRequest();
    initFirstDeploy();

    configuration.setWarnIfScheduledJobIsRunningForAtLeastMillis(Long.MAX_VALUE);
    configuration.setWarnIfScheduledJobIsRunningPastNextRunPct(200);

    final long now = System.currentTimeMillis();

    SingularityTask firstTask = launchTask(request, firstDeploy, now - TimeUnit.HOURS.toMillis(3), 1, TaskState.TASK_RUNNING);

    scheduledJobPoller.runActionOnPoll();

    Mockito.verify(mailer, Mockito.times(0)).sendTaskOverdueMail(Matchers.<Optional<SingularityTask>> any(), Matchers.<SingularityTaskId> any(), Matchers.<SingularityRequest> any(), Matchers.anyLong(), Matchers.anyLong());

    configuration.setWarnIfScheduledJobIsRunningForAtLeastMillis(TimeUnit.HOURS.toMillis(1));

    scheduledJobPoller.runActionOnPoll();

    Mockito.verify(mailer, Mockito.times(1)).sendTaskOverdueMail(Matchers.<Optional<SingularityTask>> any(), Matchers.<SingularityTaskId> any(), Matchers.<SingularityRequest> any(), Matchers.anyLong(), Matchers.anyLong());

    scheduledJobPoller.runActionOnPoll();

    Mockito.verify(mailer, Mockito.times(1)).sendTaskOverdueMail(Matchers.<Optional<SingularityTask>> any(), Matchers.<SingularityTaskId> any(), Matchers.<SingularityRequest> any(), Matchers.anyLong(), Matchers.anyLong());

    statusUpdate(firstTask, TaskState.TASK_FINISHED);

    Optional<SingularityDeployStatistics> deployStatistics = deployManager.getDeployStatistics(requestId, firstDeployId);

    long oldAvg = deployStatistics.get().getAverageRuntimeMillis().get();

    Assert.assertTrue(deployStatistics.get().getNumTasks() == 1);
    Assert.assertTrue(deployStatistics.get().getAverageRuntimeMillis().get() > 1 && deployStatistics.get().getAverageRuntimeMillis().get() < TimeUnit.DAYS.toMillis(1));

    configuration.setWarnIfScheduledJobIsRunningForAtLeastMillis(1);

    SingularityTask secondTask = launchTask(request, firstDeploy, now - 500, 1, TaskState.TASK_RUNNING);

    scheduledJobPoller.runActionOnPoll();

    Mockito.verify(mailer, Mockito.times(1)).sendTaskOverdueMail(Matchers.<Optional<SingularityTask>> any(), Matchers.<SingularityTaskId> any(), Matchers.<SingularityRequest> any(), Matchers.anyLong(), Matchers.anyLong());

    statusUpdate(secondTask, TaskState.TASK_FINISHED);

    deployStatistics = deployManager.getDeployStatistics(requestId, firstDeployId);

    Assert.assertTrue(deployStatistics.get().getNumTasks() == 2);
    Assert.assertTrue(deployStatistics.get().getAverageRuntimeMillis().get() > 1 && deployStatistics.get().getAverageRuntimeMillis().get() < oldAvg);

    saveRequest(request.toBuilder().setScheduledExpectedRuntimeMillis(Optional.of(1L)).build());

    SingularityTask thirdTask = launchTask(request, firstDeploy, now - 502, 1, TaskState.TASK_RUNNING);

    scheduledJobPoller.runActionOnPoll();

    Mockito.verify(mailer, Mockito.times(2)).sendTaskOverdueMail(Matchers.<Optional<SingularityTask>> any(), Matchers.<SingularityTaskId> any(), Matchers.<SingularityRequest> any(), Matchers.anyLong(), Matchers.anyLong());

    taskManager.deleteTaskHistory(thirdTask.getTaskId());

    scheduledJobPoller.runActionOnPoll();

    Mockito.verify(mailer, Mockito.times(3)).sendTaskOverdueMail(Matchers.<Optional<SingularityTask>> any(), Matchers.<SingularityTaskId> any(), Matchers.<SingularityRequest> any(), Matchers.anyLong(), Matchers.anyLong());
  }

  @Test
  public void testBasicSlaveAndRackState() {
    sms.resourceOffers(driver, Arrays.asList(createOffer(1, 1, "slave1", "host1", Optional.of("rack1"))));
    sms.resourceOffers(driver, Arrays.asList(createOffer(1, 1, "slave2", "host2", Optional.of("rack2"))));
    sms.resourceOffers(driver, Arrays.asList(createOffer(1, 1, "slave1", "host1", Optional.of("rack1"))));

    Assert.assertEquals(1, slaveManager.getHistory("slave1").size());
    Assert.assertTrue(slaveManager.getNumObjectsAtState(MachineState.ACTIVE) == 2);
    Assert.assertTrue(rackManager.getNumObjectsAtState(MachineState.ACTIVE) == 2);

    Assert.assertTrue(slaveManager.getObject("slave1").get().getCurrentState().equals(slaveManager.getHistory("slave1").get(0)));

    sms.slaveLost(driver, SlaveID.newBuilder().setValue("slave1").build());

    Assert.assertTrue(slaveManager.getNumObjectsAtState(MachineState.ACTIVE) == 1);
    Assert.assertTrue(rackManager.getNumObjectsAtState(MachineState.ACTIVE) == 1);

    Assert.assertTrue(slaveManager.getNumObjectsAtState(MachineState.DEAD) == 1);
    Assert.assertTrue(rackManager.getNumObjectsAtState(MachineState.DEAD) == 1);

    Assert.assertTrue(slaveManager.getObject("slave1").get().getCurrentState().getState() == MachineState.DEAD);
    Assert.assertTrue(rackManager.getObject("rack1").get().getCurrentState().getState() == MachineState.DEAD);

    sms.resourceOffers(driver, Arrays.asList(createOffer(1, 1, "slave3", "host3", Optional.of("rack1"))));

    Assert.assertTrue(slaveManager.getNumObjectsAtState(MachineState.ACTIVE) == 2);
    Assert.assertTrue(rackManager.getNumObjectsAtState(MachineState.ACTIVE) == 2);
    Assert.assertTrue(slaveManager.getNumObjectsAtState(MachineState.DEAD) == 1);

    Assert.assertTrue(rackManager.getHistory("rack1").size() == 3);

    sms.resourceOffers(driver, Arrays.asList(createOffer(1, 1, "slave1", "host1", Optional.of("rack1"))));

    Assert.assertTrue(slaveManager.getNumObjectsAtState(MachineState.ACTIVE) == 3);
    Assert.assertTrue(rackManager.getNumObjectsAtState(MachineState.ACTIVE) == 2);

    sms.slaveLost(driver, SlaveID.newBuilder().setValue("slave1").build());

    Assert.assertTrue(slaveManager.getNumObjectsAtState(MachineState.ACTIVE) == 2);
    Assert.assertTrue(rackManager.getNumObjectsAtState(MachineState.ACTIVE) == 2);
    Assert.assertTrue(slaveManager.getNumObjectsAtState(MachineState.DEAD) == 1);
    Assert.assertTrue(slaveManager.getHistory("slave1").size() == 4);

    sms.slaveLost(driver, SlaveID.newBuilder().setValue("slave1").build());

    Assert.assertTrue(slaveManager.getNumObjectsAtState(MachineState.ACTIVE) == 2);
    Assert.assertTrue(rackManager.getNumObjectsAtState(MachineState.ACTIVE) == 2);
    Assert.assertTrue(slaveManager.getNumObjectsAtState(MachineState.DEAD) == 1);
    Assert.assertTrue(slaveManager.getHistory("slave1").size() == 4);

    slaveManager.deleteObject("slave1");

    Assert.assertTrue(slaveManager.getNumObjectsAtState(MachineState.DEAD) == 0);
    Assert.assertTrue(slaveManager.getNumObjectsAtState(MachineState.ACTIVE) == 2);
    Assert.assertTrue(slaveManager.getHistory("slave1").isEmpty());
  }

  @Test
  public void testDecommissioning() {
    initRequest();
    initFirstDeploy();

    saveAndSchedule(request.toBuilder().setInstances(Optional.of(2)));

    scheduler.drainPendingQueue(stateCacheProvider.get());

    sms.resourceOffers(driver, Arrays.asList(createOffer(1, 129, "slave1", "host1", Optional.of("rack1"))));
    sms.resourceOffers(driver, Arrays.asList(createOffer(1, 129, "slave2", "host2", Optional.of("rack1"))));
    sms.resourceOffers(driver, Arrays.asList(createOffer(1, 129, "slave3", "host3", Optional.of("rack2"))));
    sms.resourceOffers(driver, Arrays.asList(createOffer(1, 129, "slave4", "host4", Optional.of("rack2"))));


    for (SingularityTask task : taskManager.getTasksOnSlave(taskManager.getActiveTaskIds(), slaveManager.getObject("slave1").get())) {
      statusUpdate(task, TaskState.TASK_RUNNING);
    }
    for (SingularityTask task : taskManager.getTasksOnSlave(taskManager.getActiveTaskIds(), slaveManager.getObject("slave2").get())) {
      statusUpdate(task, TaskState.TASK_RUNNING);
    }

    Assert.assertTrue(rackManager.getNumObjectsAtState(MachineState.ACTIVE) == 2);
    Assert.assertTrue(slaveManager.getNumObjectsAtState(MachineState.ACTIVE) == 4);

    Assert.assertTrue(taskManager.getTasksOnSlave(taskManager.getActiveTaskIds(), slaveManager.getObject("slave1").get()).size() == 1);
    Assert.assertTrue(taskManager.getTasksOnSlave(taskManager.getActiveTaskIds(), slaveManager.getObject("slave2").get()).size() == 1);
    Assert.assertTrue(taskManager.getTasksOnSlave(taskManager.getActiveTaskIds(), slaveManager.getObject("slave3").get()).isEmpty());
    Assert.assertTrue(taskManager.getTasksOnSlave(taskManager.getActiveTaskIds(), slaveManager.getObject("slave4").get()).isEmpty());

    Assert.assertEquals(StateChangeResult.SUCCESS, slaveManager.changeState("slave1", MachineState.STARTING_DECOMMISSION, Optional.of("user1")));
    Assert.assertEquals(StateChangeResult.FAILURE_ALREADY_AT_STATE, slaveManager.changeState("slave1", MachineState.STARTING_DECOMMISSION, Optional.of("user1")));
    Assert.assertEquals(StateChangeResult.FAILURE_NOT_FOUND, slaveManager.changeState("slave9231", MachineState.STARTING_DECOMMISSION, Optional.of("user1")));

    Assert.assertEquals(MachineState.STARTING_DECOMMISSION, slaveManager.getObject("slave1").get().getCurrentState().getState());
    Assert.assertTrue(slaveManager.getObject("slave1").get().getCurrentState().getUser().get().equals("user1"));

    saveAndSchedule(request.toBuilder().setInstances(Optional.of(3)));

    sms.resourceOffers(driver, Arrays.asList(createOffer(1, 129, "slave1", "host1", Optional.of("rack1"))));

    Assert.assertTrue(taskManager.getTasksOnSlave(taskManager.getActiveTaskIds(), slaveManager.getObject("slave1").get()).size() == 1);

    Assert.assertTrue(slaveManager.getObject("slave1").get().getCurrentState().getState() == MachineState.DECOMMISSIONING);
    Assert.assertTrue(slaveManager.getObject("slave1").get().getCurrentState().getUser().get().equals("user1"));

    cleaner.drainCleanupQueue();

    Assert.assertTrue(slaveManager.getObject("slave1").get().getCurrentState().getState() == MachineState.DECOMMISSIONING);
    Assert.assertTrue(slaveManager.getObject("slave1").get().getCurrentState().getUser().get().equals("user1"));

    sms.resourceOffers(driver, Arrays.asList(createOffer(1, 129, "slave4", "host4", Optional.of("rack2"))));
    sms.resourceOffers(driver, Arrays.asList(createOffer(1, 129, "slave3", "host3", Optional.of("rack2"))));

    for (SingularityTask task : taskManager.getTasksOnSlave(taskManager.getActiveTaskIds(), slaveManager.getObject("slave4").get())) {
      statusUpdate(task, TaskState.TASK_RUNNING);
    }
    for (SingularityTask task : taskManager.getTasksOnSlave(taskManager.getActiveTaskIds(), slaveManager.getObject("slave3").get())) {
      statusUpdate(task, TaskState.TASK_RUNNING);
    }

    // all task should have moved.

    cleaner.drainCleanupQueue();

    Assert.assertTrue(taskManager.getTasksOnSlave(taskManager.getActiveTaskIds(), slaveManager.getObject("slave4").get()).size() == 1);
    Assert.assertTrue(taskManager.getTasksOnSlave(taskManager.getActiveTaskIds(), slaveManager.getObject("slave3").get()).size() == 1);
    Assert.assertEquals(1, taskManager.getKilledTaskIdRecords().size());

    // kill the task
    statusUpdate(taskManager.getTasksOnSlave(taskManager.getActiveTaskIds(), slaveManager.getObject("slave1").get()).get(0), TaskState.TASK_KILLED);

    Assert.assertTrue(slaveManager.getObject("slave1").get().getCurrentState().getState() == MachineState.DECOMMISSIONED);
    Assert.assertTrue(slaveManager.getObject("slave1").get().getCurrentState().getUser().get().equals("user1"));

    // let's DECOMMission rack2
    Assert.assertEquals(StateChangeResult.SUCCESS, rackManager.changeState("rack2", MachineState.STARTING_DECOMMISSION, Optional.of("user2")));

    // it shouldn't place any on here, since it's DECOMMissioned
    sms.resourceOffers(driver, Arrays.asList(createOffer(1, 129, "slave1", "host1", Optional.of("rack1"))));

    Assert.assertEquals(0, taskManager.getTasksOnSlave(taskManager.getActiveTaskIds(), slaveManager.getObject("slave1").get()).size());

    sms.resourceOffers(driver, Arrays.asList(createOffer(1, 129, "slave1", "host1", Optional.of("rack1"))));

    Assert.assertEquals(0, taskManager.getTasksOnSlave(taskManager.getActiveTaskIds(), slaveManager.getObject("slave1").get()).size());

    slaveResource.activateSlave("slave1");

    sms.resourceOffers(driver, Arrays.asList(createOffer(1, 129, "slave1", "host1", Optional.of("rack1"))));

    Assert.assertEquals(1, taskManager.getTasksOnSlave(taskManager.getActiveTaskIds(), slaveManager.getObject("slave1").get()).size());

    Assert.assertTrue(rackManager.getObject("rack2").get().getCurrentState().getState() == MachineState.DECOMMISSIONING);

    sms.resourceOffers(driver, Arrays.asList(createOffer(1, 129, "slave2", "host2", Optional.of("rack1"))));

    for (SingularityTask task : taskManager.getTasksOnSlave(taskManager.getActiveTaskIds(), slaveManager.getObject("slave1").get())) {
      statusUpdate(task, TaskState.TASK_RUNNING);
    }
    for (SingularityTask task : taskManager.getTasksOnSlave(taskManager.getActiveTaskIds(), slaveManager.getObject("slave2").get())) {
      statusUpdate(task, TaskState.TASK_RUNNING);
    }

    cleaner.drainCleanupQueue();

    // kill the tasks
    statusUpdate(taskManager.getTasksOnSlave(taskManager.getActiveTaskIds(), slaveManager.getObject("slave3").get()).get(0), TaskState.TASK_KILLED);

    Assert.assertTrue(rackManager.getObject("rack2").get().getCurrentState().getState() == MachineState.DECOMMISSIONING);

    statusUpdate(taskManager.getTasksOnSlave(taskManager.getActiveTaskIds(), slaveManager.getObject("slave4").get()).get(0), TaskState.TASK_KILLED);

    Assert.assertTrue(rackManager.getObject("rack2").get().getCurrentState().getState() == MachineState.DECOMMISSIONED);

  }

  @Test
  public void testTaskOddities() {
    // test unparseable status update
    TaskStatus.Builder bldr = TaskStatus.newBuilder()
        .setTaskId(TaskID.newBuilder().setValue("task"))
        .setSlaveId(SlaveID.newBuilder().setValue("slave1"))
        .setState(TaskState.TASK_RUNNING);

    // should not throw exception:
    sms.statusUpdate(driver, bldr.build());

    initRequest();
    initFirstDeploy();

    SingularityTask taskOne = launchTask(request, firstDeploy, 1, TaskState.TASK_STARTING);

    taskManager.deleteTaskHistory(taskOne.getTaskId());

    Assert.assertTrue(taskManager.isActiveTask(taskOne.getTaskId().getId()));

    statusUpdate(taskOne, TaskState.TASK_RUNNING);
    statusUpdate(taskOne, TaskState.TASK_FAILED);

    Assert.assertTrue(!taskManager.isActiveTask(taskOne.getTaskId().getId()));

    Assert.assertEquals(2, taskManager.getTaskHistoryUpdates(taskOne.getTaskId()).size());
  }

  @Test
  public void testOnDemandTasksPersist() {
    SingularityRequestBuilder bldr = new SingularityRequestBuilder(requestId, RequestType.ON_DEMAND);
    requestResource.submit(bldr.build());
    deploy("d2");
    deployChecker.checkDeploys();

    requestResource.scheduleImmediately(requestId, Optional.<String> absent(), Collections.<String> emptyList());

    resourceOffers();

    requestResource.scheduleImmediately(requestId, Optional.<String> absent(), Collections.<String> emptyList());

    resourceOffers();

    Assert.assertEquals(2, taskManager.getActiveTaskIds().size());

    requestResource.scheduleImmediately(requestId, Optional.<String> absent(), Collections.<String> emptyList());

    scheduler.drainPendingQueue(stateCacheProvider.get());

    requestResource.scheduleImmediately(requestId, Optional.<String> absent(), Collections.<String> emptyList());

    scheduler.drainPendingQueue(stateCacheProvider.get());

    Assert.assertEquals(2, taskManager.getPendingTaskIds().size());

    resourceOffers();

    Assert.assertEquals(4, taskManager.getActiveTaskIds().size());
  }

  @Test
  public void testEmptyDecommissioning() {
    sms.resourceOffers(driver, Arrays.asList(createOffer(1, 129, "slave1", "host1", Optional.of("rack1"))));

    Assert.assertEquals(StateChangeResult.SUCCESS, slaveManager.changeState("slave1", MachineState.STARTING_DECOMMISSION, Optional.of("user1")));

    scheduler.drainPendingQueue(stateCacheProvider.get());
    sms.resourceOffers(driver, Arrays.asList(createOffer(1, 129, "slave1", "host1", Optional.of("rack1"))));

    Assert.assertEquals(MachineState.DECOMMISSIONED, slaveManager.getObject("slave1").get().getCurrentState().getState());
  }

  @Test
  public void testJobRescheduledWhenItFinishesDuringDecommission() {
    initScheduledRequest();
    initFirstDeploy();

    resourceOffers();

    SingularityTask task = launchTask(request, firstDeploy, 1, TaskState.TASK_RUNNING);

    slaveManager.changeState("slave1", MachineState.STARTING_DECOMMISSION, Optional.of("user1"));

    cleaner.drainCleanupQueue();
    resourceOffers();
    cleaner.drainCleanupQueue();

    statusUpdate(task, TaskState.TASK_FINISHED);

    Assert.assertTrue(!taskManager.getPendingTaskIds().isEmpty());
  }

  @Test
  public void testScaleDownTakesHighestInstances() {
    initRequest();
    initFirstDeploy();

    saveAndSchedule(request.toBuilder().setInstances(Optional.of(5)));

    resourceOffers();

    Assert.assertEquals(5, taskManager.getActiveTaskIds().size());

    requestResource.updateInstances(requestId, new SingularityRequestInstances(requestId, Optional.of(2)));

    resourceOffers();
    cleaner.drainCleanupQueue();

    Assert.assertEquals(3, taskManager.getKilledTaskIdRecords().size());

    for (SingularityKilledTaskIdRecord taskId : taskManager.getKilledTaskIdRecords()) {
      Assert.assertTrue(taskId.getTaskId().getInstanceNo() > 2);

      scheduler.drainPendingQueue(stateCacheProvider.get());
    }

  }

  @Test
  public void testWaitAfterTaskWorks() {
    initRequest();
    initFirstDeploy();

    SingularityTask task = launchTask(request, firstDeploy, 1, TaskState.TASK_RUNNING);

    statusUpdate(task, TaskState.TASK_FAILED);

    Assert.assertTrue(taskManager.getPendingTaskIds().get(0).getNextRunAt() - System.currentTimeMillis() < 1000L);

    resourceOffers();

    long extraWait = 100000L;

    saveAndSchedule(request.toBuilder().setWaitAtLeastMillisAfterTaskFinishesForReschedule(Optional.of(extraWait)).setInstances(Optional.of(2)));
    resourceOffers();

    statusUpdate(taskManager.getActiveTasks().get(0), TaskState.TASK_FAILED);

    Assert.assertTrue(taskManager.getPendingTaskIds().get(0).getNextRunAt() - System.currentTimeMillis() > 1000L);
    Assert.assertEquals(1, taskManager.getActiveTaskIds().size());
  }

  @Test
  public void testFrozenSlaveTransitions() {
    initRequest();
    initFirstDeploy();

    resourceOffers();

    // test transitions out of frozen
    Assert.assertEquals(StateChangeResult.SUCCESS, slaveManager.changeState("slave1", MachineState.FROZEN, Optional.of("user1")));
    Assert.assertEquals(StateChangeResult.FAILURE_ALREADY_AT_STATE, slaveManager.changeState("slave1", MachineState.FROZEN, Optional.of("user1")));
    Assert.assertEquals(StateChangeResult.FAILURE_ILLEGAL_TRANSITION, slaveManager.changeState("slave1", MachineState.DECOMMISSIONING, Optional.of("user1")));
    Assert.assertEquals(StateChangeResult.FAILURE_ILLEGAL_TRANSITION, slaveManager.changeState("slave1", MachineState.DECOMMISSIONED, Optional.of("user1")));
    Assert.assertEquals(StateChangeResult.SUCCESS, slaveManager.changeState("slave1", MachineState.ACTIVE, Optional.of("user1")));

    // test transitions into frozen
    Assert.assertEquals(StateChangeResult.SUCCESS, slaveManager.changeState("slave2", MachineState.STARTING_DECOMMISSION, Optional.of("user2")));
    Assert.assertEquals(StateChangeResult.FAILURE_ILLEGAL_TRANSITION, slaveManager.changeState("slave2", MachineState.FROZEN, Optional.of("user2")));
    Assert.assertEquals(StateChangeResult.SUCCESS, slaveManager.changeState("slave2", MachineState.DECOMMISSIONING, Optional.of("user2")));
    Assert.assertEquals(StateChangeResult.FAILURE_ILLEGAL_TRANSITION, slaveManager.changeState("slave2", MachineState.FROZEN, Optional.of("user2")));
    Assert.assertEquals(StateChangeResult.SUCCESS, slaveManager.changeState("slave2", MachineState.DECOMMISSIONED, Optional.of("user2")));
    Assert.assertEquals(StateChangeResult.FAILURE_ILLEGAL_TRANSITION, slaveManager.changeState("slave2", MachineState.FROZEN, Optional.of("user2")));
    Assert.assertEquals(StateChangeResult.SUCCESS, slaveManager.changeState("slave2", MachineState.ACTIVE, Optional.of("user2")));
    Assert.assertEquals(StateChangeResult.SUCCESS, slaveManager.changeState("slave2", MachineState.FROZEN, Optional.of("user2")));
  }

  @Test
  public void testFrozenSlaveDoesntLaunchTasks() {
    initRequest();
    initFirstDeploy();

    resourceOffers();

    Assert.assertEquals(StateChangeResult.SUCCESS, slaveManager.changeState("slave1", MachineState.FROZEN, Optional.of("user1")));

    saveAndSchedule(request.toBuilder().setInstances(Optional.of(2)));

    resourceOffers();

    Assert.assertEquals(0, taskManager.getTasksOnSlave(taskManager.getActiveTaskIds(), slaveManager.getObject("slave1").get()).size());
    Assert.assertEquals(2, taskManager.getTasksOnSlave(taskManager.getActiveTaskIds(), slaveManager.getObject("slave2").get()).size());
  }

  @Test
  public void testUnfrozenSlaveLaunchesTasks() {
    initRequest();
    initFirstDeploy();

    resourceOffers();

    Assert.assertEquals(StateChangeResult.SUCCESS, slaveManager.changeState("slave1", MachineState.FROZEN, Optional.of("user1")));

    saveAndSchedule(request.toBuilder().setInstances(Optional.of(2)).setSlavePlacement(Optional.of(SlavePlacement.SEPARATE)));

    resourceOffers();

    Assert.assertEquals(0, taskManager.getTasksOnSlave(taskManager.getActiveTaskIds(), slaveManager.getObject("slave1").get()).size());
    Assert.assertEquals(1, taskManager.getTasksOnSlave(taskManager.getActiveTaskIds(), slaveManager.getObject("slave2").get()).size());

    Assert.assertEquals(StateChangeResult.SUCCESS, slaveManager.changeState("slave1", MachineState.ACTIVE, Optional.of("user1")));

    resourceOffers();

    Assert.assertEquals(1, taskManager.getTasksOnSlave(taskManager.getActiveTaskIds(), slaveManager.getObject("slave1").get()).size());
    Assert.assertEquals(1, taskManager.getTasksOnSlave(taskManager.getActiveTaskIds(), slaveManager.getObject("slave2").get()).size());
  }

  @Test
  public void testFrozenSlaveCanBeDecommissioned() {
    initRequest();
    initFirstDeploy();

    saveAndSchedule(request.toBuilder().setInstances(Optional.of(2)));

    resourceOffers();

    // freeze slave1
    Assert.assertEquals(StateChangeResult.SUCCESS, slaveManager.changeState("slave1", MachineState.FROZEN, Optional.of("user1")));

    // mark tasks as running
    for (SingularityTask task : taskManager.getTasksOnSlave(taskManager.getActiveTaskIds(), slaveManager.getObject("slave1").get())) {
      statusUpdate(task, TaskState.TASK_RUNNING);
    }
    for (SingularityTask task : taskManager.getTasksOnSlave(taskManager.getActiveTaskIds(), slaveManager.getObject("slave2").get())) {
      statusUpdate(task, TaskState.TASK_RUNNING);
    }

    // assert Request is spread over the two slaves
    Assert.assertEquals(1, taskManager.getTasksOnSlave(taskManager.getActiveTaskIds(), slaveManager.getObject("slave1").get()).size());
    Assert.assertEquals(1, taskManager.getTasksOnSlave(taskManager.getActiveTaskIds(), slaveManager.getObject("slave2").get()).size());

    // decommission frozen slave1
    Assert.assertEquals(StateChangeResult.SUCCESS, slaveManager.changeState("slave1", MachineState.STARTING_DECOMMISSION, Optional.of("user1")));

    resourceOffers();
    cleaner.drainCleanupQueue();

    // assert slave1 is decommissioning
    Assert.assertTrue(slaveManager.getObject("slave1").get().getCurrentState().getState() == MachineState.DECOMMISSIONING);

    // mark tasks as running
    for (SingularityTask task : taskManager.getTasksOnSlave(taskManager.getActiveTaskIds(), slaveManager.getObject("slave2").get())) {
      statusUpdate(task, TaskState.TASK_RUNNING);
    }

    // all tasks should have moved
    cleaner.drainCleanupQueue();

    // kill decommissioned task
    statusUpdate(taskManager.getTasksOnSlave(taskManager.getActiveTaskIds(), slaveManager.getObject("slave1").get()).get(0), TaskState.TASK_KILLED);

    // assert all tasks on slave2 + slave1 is decommissioned
    Assert.assertEquals(0, taskManager.getTasksOnSlave(taskManager.getActiveTaskIds(), slaveManager.getObject("slave1").get()).size());
    Assert.assertEquals(2, taskManager.getTasksOnSlave(taskManager.getActiveTaskIds(), slaveManager.getObject("slave2").get()).size());
    Assert.assertTrue(slaveManager.getObject("slave1").get().getCurrentState().getState() == MachineState.DECOMMISSIONED);
  }

  @Test
  public void testDeployTimesOut() {
    initRequest();

    final long hourAgo = System.currentTimeMillis() - TimeUnit.HOURS.toMillis(1);

    final String deployId = "timeout_test";

    SingularityDeployBuilder db = new SingularityDeployBuilder(requestId, deployId);
    db.setDeployHealthTimeoutSeconds(Optional.of(TimeUnit.MINUTES.toSeconds(1)));

    initDeploy(db, hourAgo);

    deployChecker.checkDeploys();

    Assert.assertEquals(DeployState.OVERDUE, deployManager.getDeployResult(requestId, deployId).get().getDeployState());
  }

  @Test
  public void testHealthchecksTimeout() {
    initRequest();

    final long hourAgo = System.currentTimeMillis() - TimeUnit.HOURS.toMillis(1);

    final String deployId = "timeout_test";

    SingularityDeployBuilder db = new SingularityDeployBuilder(requestId, deployId);
    db.setHealthcheckMaxTotalTimeoutSeconds(Optional.of(30L));
    db.setHealthcheckUri(Optional.of("http://uri"));
    db.setDeployHealthTimeoutSeconds(Optional.of(TimeUnit.DAYS.toMillis(1)));

    SingularityDeploy deploy = initDeploy(db, hourAgo);

    deployChecker.checkDeploys();

    Assert.assertTrue(!deployManager.getDeployResult(requestId, deployId).isPresent());

    SingularityTask task = launchTask(request, deploy, hourAgo, hourAgo + 1, 1, TaskState.TASK_RUNNING);

    deployChecker.checkDeploys();

    Assert.assertTrue(!deployManager.getDeployResult(requestId, deployId).isPresent());

    taskManager.saveHealthcheckResult(new SingularityTaskHealthcheckResult(Optional.of(500), Optional.of(1000L), hourAgo + 1, Optional.<String> absent(), Optional.<String> absent(), task.getTaskId()));

    deployChecker.checkDeploys();

    Assert.assertEquals(DeployState.FAILED, deployManager.getDeployResult(requestId, deployId).get().getDeployState());
  }

  @Test
  public void testMaxHealthcheckRetries() {
    initRequest();

    final String deployId = "retry_test";

    SingularityDeployBuilder db = new SingularityDeployBuilder(requestId, deployId);
    db.setHealthcheckMaxRetries(Optional.of(2));
    db.setHealthcheckUri(Optional.of("http://uri"));

    SingularityDeploy deploy = initDeploy(db, System.currentTimeMillis());

    deployChecker.checkDeploys();

    Assert.assertTrue(!deployManager.getDeployResult(requestId, deployId).isPresent());

    SingularityTask task = launchTask(request, deploy, System.currentTimeMillis(), 1, TaskState.TASK_RUNNING);

    deployChecker.checkDeploys();

    Assert.assertTrue(!deployManager.getDeployResult(requestId, deployId).isPresent());

    taskManager.saveHealthcheckResult(new SingularityTaskHealthcheckResult(Optional.of(500), Optional.of(1000L), System.currentTimeMillis(), Optional.<String> absent(), Optional.<String> absent(), task.getTaskId()));
    taskManager.saveHealthcheckResult(new SingularityTaskHealthcheckResult(Optional.of(500), Optional.of(1000L), System.currentTimeMillis() + 1, Optional.<String> absent(), Optional.<String> absent(), task.getTaskId()));

    deployChecker.checkDeploys();

    Assert.assertTrue(!deployManager.getDeployResult(requestId, deployId).isPresent());

    taskManager.saveHealthcheckResult(new SingularityTaskHealthcheckResult(Optional.of(500), Optional.of(1000L), System.currentTimeMillis() + 1, Optional.<String> absent(), Optional.<String> absent(), task.getTaskId()));

    deployChecker.checkDeploys();

    Assert.assertEquals(DeployState.FAILED, deployManager.getDeployResult(requestId, deployId).get().getDeployState());
  }

  @Test
  public void testHealthchecksSuccess() {
    initRequest();

    final String deployId = "hc_test";

    SingularityDeployBuilder db = new SingularityDeployBuilder(requestId, deployId);
    db.setHealthcheckMaxRetries(Optional.of(2));
    db.setHealthcheckMaxTotalTimeoutSeconds(Optional.of(30L));
    db.setHealthcheckUri(Optional.of("http://uri"));

    SingularityDeploy deploy = initDeploy(db, System.currentTimeMillis());

    deployChecker.checkDeploys();

    Assert.assertTrue(!deployManager.getDeployResult(requestId, deployId).isPresent());

    SingularityTask task = launchTask(request, deploy, System.currentTimeMillis(), 1, TaskState.TASK_RUNNING);

    deployChecker.checkDeploys();

    Assert.assertTrue(!deployManager.getDeployResult(requestId, deployId).isPresent());

    taskManager.saveHealthcheckResult(new SingularityTaskHealthcheckResult(Optional.of(500), Optional.of(1000L), System.currentTimeMillis(), Optional.<String>absent(), Optional.<String>absent(), task.getTaskId()));

    deployChecker.checkDeploys();

    Assert.assertTrue(!deployManager.getDeployResult(requestId, deployId).isPresent());

    taskManager.saveHealthcheckResult(new SingularityTaskHealthcheckResult(Optional.of(200), Optional.of(1000L), System.currentTimeMillis() + 1, Optional.<String>absent(), Optional.<String>absent(), task.getTaskId()));

    deployChecker.checkDeploys();

    Assert.assertEquals(DeployState.SUCCEEDED, deployManager.getDeployResult(requestId, deployId).get().getDeployState());
  }

  @Test
  public void testMaxTasksPerOffer() {
    configuration.setMaxTasksPerOffer(3);

    initRequest();
    initFirstDeploy();

    requestResource.submit(request.toBuilder().setInstances(Optional.of(20)).build());
    scheduler.drainPendingQueue(stateCacheProvider.get());

    sms.resourceOffers(driver, Arrays.asList(createOffer(36, 12024)));

    Assert.assertTrue(taskManager.getActiveTasks().size() == 3);

    sms.resourceOffers(driver, Arrays.asList(createOffer(20, 20000, "slave1", "host1"), createOffer(20, 20000, "slave2", "host2")));

    Assert.assertTrue(taskManager.getActiveTasks().size() == 9);

    configuration.setMaxTasksPerOffer(0);

    resourceOffers();

    Assert.assertTrue(taskManager.getActiveTasks().size() == 20);
  }

}<|MERGE_RESOLUTION|>--- conflicted
+++ resolved
@@ -5,6 +5,8 @@
 import java.util.List;
 import java.util.Set;
 import java.util.concurrent.TimeUnit;
+
+import javax.ws.rs.HEAD;
 
 import org.apache.mesos.Protos.Offer;
 import org.apache.mesos.Protos.SlaveID;
@@ -944,11 +946,7 @@
     SingularityTask taskTwo = startTask(firstDeploy, 2);
     SingularityTask taskThree = startTask(firstDeploy, 3);
 
-<<<<<<< HEAD
-    requestResource.bounce(requestId, user, Optional.of(false));
-=======
-    requestResource.bounce(requestId);
->>>>>>> 2f58f997
+    requestResource.bounce(requestId, Optional.of(false));
 
     Assert.assertTrue(requestManager.cleanupRequestExists(requestId));
 
