--- conflicted
+++ resolved
@@ -2998,7 +2998,6 @@
   }
 
   @Test
-<<<<<<< HEAD
   public void testCronScheduleChanges() throws Exception {
     final String requestId = "test-change-cron";
     final String oldSchedule = "*/5 * * * *";
@@ -3093,10 +3092,7 @@
   }
 
   @Test
-  public void testPriorityKill() {
-=======
   public void testPriorityFreezeKillsActiveTasksAndCancelsPendingTasks() {
->>>>>>> 441b1591
     SingularityRequest request1 = new SingularityRequestBuilder("request1", RequestType.WORKER).setTaskPriorityLevel(Optional.of(.25)).build();
     saveRequest(request1);
     SingularityRequest request2 = new SingularityRequestBuilder("request2", RequestType.WORKER).setTaskPriorityLevel(Optional.of(.3)).build();
