package com.hubspot.singularity.scheduler;

import java.util.ArrayList;
import java.util.Arrays;
import java.util.Collections;
import java.util.HashMap;
import java.util.List;
import java.util.Map;
import java.util.Set;
import java.util.concurrent.TimeUnit;

import org.apache.mesos.Protos.Offer;
import org.apache.mesos.Protos.SlaveID;
import org.apache.mesos.Protos.TaskID;
import org.apache.mesos.Protos.TaskState;
import org.apache.mesos.Protos.TaskStatus;
import org.junit.Assert;
import org.junit.Test;
import org.mockito.Matchers;
import org.mockito.Mockito;

import com.google.common.base.Optional;
import com.google.common.collect.ImmutableMap;
import com.google.common.collect.Sets;
import com.hubspot.baragon.models.BaragonRequestState;
import com.hubspot.mesos.Resources;
import com.hubspot.mesos.SingularityContainerInfo;
import com.hubspot.mesos.SingularityContainerType;
import com.hubspot.mesos.SingularityDockerInfo;
import com.hubspot.mesos.SingularityDockerNetworkType;
import com.hubspot.mesos.SingularityDockerPortMapping;
import com.hubspot.mesos.SingularityPortMappingType;
import com.hubspot.mesos.SingularityVolume;
import com.hubspot.singularity.DeployState;
import com.hubspot.singularity.ExtendedTaskState;
import com.hubspot.singularity.LoadBalancerRequestType;
import com.hubspot.singularity.MachineState;
import com.hubspot.singularity.RequestCleanupType;
import com.hubspot.singularity.RequestState;
import com.hubspot.singularity.RequestType;
import com.hubspot.singularity.SingularityDeploy;
import com.hubspot.singularity.SingularityDeployBuilder;
import com.hubspot.singularity.SingularityDeployProgress;
import com.hubspot.singularity.SingularityDeployStatistics;
import com.hubspot.singularity.SingularityKilledTaskIdRecord;
import com.hubspot.singularity.SingularityLoadBalancerUpdate;
import com.hubspot.singularity.SingularityPendingDeploy;
import com.hubspot.singularity.SingularityPendingRequest;
import com.hubspot.singularity.SingularityPendingRequest.PendingType;
import com.hubspot.singularity.SingularityPendingTask;
import com.hubspot.singularity.SingularityPendingTaskId;
import com.hubspot.singularity.SingularityRequest;
import com.hubspot.singularity.SingularityRequestBuilder;
import com.hubspot.singularity.SingularityRequestCleanup;
import com.hubspot.singularity.SingularityRequestHistory.RequestHistoryType;
import com.hubspot.singularity.SingularityRequestLbCleanup;
import com.hubspot.singularity.SingularityTask;
import com.hubspot.singularity.SingularityTaskHealthcheckResult;
import com.hubspot.singularity.SingularityTaskHistoryUpdate;
import com.hubspot.singularity.SingularityTaskHistoryUpdate;
import com.hubspot.singularity.SingularityTaskId;
import com.hubspot.singularity.SingularityTaskRequest;
import com.hubspot.singularity.SingularityUpdatePendingDeployRequest;
import com.hubspot.singularity.SlavePlacement;
import com.hubspot.singularity.api.SingularityBounceRequest;
import com.hubspot.singularity.api.SingularityDeleteRequestRequest;
import com.hubspot.singularity.api.SingularityDeployRequest;
import com.hubspot.singularity.api.SingularityKillTaskRequest;
import com.hubspot.singularity.api.SingularityMachineChangeRequest;
import com.hubspot.singularity.api.SingularityPauseRequest;
import com.hubspot.singularity.api.SingularityScaleRequest;
import com.hubspot.singularity.api.SingularitySkipHealthchecksRequest;
import com.hubspot.singularity.api.SingularityUnpauseRequest;
import com.hubspot.singularity.data.AbstractMachineManager.StateChangeResult;
import com.hubspot.singularity.scheduler.SingularityNewTaskChecker.CheckTaskState;
import com.hubspot.singularity.scheduler.SingularityTaskReconciliation.ReconciliationState;
import com.sun.jersey.api.ConflictException;

public class SingularitySchedulerTest extends SingularitySchedulerTestBase {

  public SingularitySchedulerTest() {
    super(false);
  }

  private SingularityPendingTask pendingTask(String requestId, String deployId, PendingType pendingType) {
    return new SingularityPendingTask(new SingularityPendingTaskId(requestId, deployId, System.currentTimeMillis(), 1, pendingType, System.currentTimeMillis()),
        Optional.<List<String>> absent(), Optional.<String> absent(), Optional.<String> absent(), Optional.<Boolean> absent(), Optional.<String> absent());
  }

  @Test
  public void testSchedulerIsolatesPendingTasksBasedOnDeploy() {
    initRequest();
    initFirstDeploy();
    initSecondDeploy();

    SingularityPendingTask p1 = pendingTask(requestId, firstDeployId, PendingType.ONEOFF);
    SingularityPendingTask p2 = pendingTask(requestId, firstDeployId, PendingType.TASK_DONE);
    SingularityPendingTask p3 = pendingTask(requestId, secondDeployId, PendingType.TASK_DONE);

    taskManager.savePendingTask(p1);
    taskManager.savePendingTask(p2);
    taskManager.savePendingTask(p3);

    requestManager.addToPendingQueue(new SingularityPendingRequest(requestId, secondDeployId, System.currentTimeMillis(), Optional.<String> absent(), PendingType.NEW_DEPLOY,
        Optional.<Boolean> absent(), Optional.<String> absent()));

    scheduler.drainPendingQueue(stateCacheProvider.get());

    // we expect there to be 3 pending tasks :

    List<SingularityPendingTask> returnedScheduledTasks = taskManager.getPendingTasks();

    Assert.assertEquals(3, returnedScheduledTasks.size());
    Assert.assertTrue(returnedScheduledTasks.contains(p1));
    Assert.assertTrue(returnedScheduledTasks.contains(p2));
    Assert.assertTrue(!returnedScheduledTasks.contains(p3));

    boolean found = false;

    for (SingularityPendingTask pendingTask : returnedScheduledTasks) {
      if (pendingTask.getPendingTaskId().getDeployId().equals(secondDeployId)) {
        found = true;
        Assert.assertEquals(PendingType.NEW_DEPLOY, pendingTask.getPendingTaskId().getPendingType());
      }
    }

    Assert.assertTrue(found);
  }

  @Test
  public void testDeployManagerHandlesFailedLBTask() {
    initLoadBalancedRequest();
    initFirstDeploy();

    SingularityTask firstTask = startTask(firstDeploy);

    initSecondDeploy();

    SingularityTask secondTask = startTask(secondDeploy);

    // this should cause an LB call to happen:
    deployChecker.checkDeploys();

    Assert.assertTrue(taskManager.getLoadBalancerState(secondTask.getTaskId(), LoadBalancerRequestType.ADD).isPresent());
    Assert.assertTrue(!taskManager.getLoadBalancerState(secondTask.getTaskId(), LoadBalancerRequestType.DEPLOY).isPresent());
    Assert.assertTrue(!taskManager.getLoadBalancerState(secondTask.getTaskId(), LoadBalancerRequestType.REMOVE).isPresent());

    statusUpdate(secondTask, TaskState.TASK_FAILED);
    statusUpdate(firstTask, TaskState.TASK_FAILED);

    deployChecker.checkDeploys();

    Assert.assertTrue(deployManager.getDeployResult(requestId, secondDeployId).get().getDeployState() == DeployState.FAILED);

    List<SingularityPendingTask> pendingTasks = taskManager.getPendingTasks();

    Assert.assertTrue(pendingTasks.size() == 1);
    Assert.assertTrue(pendingTasks.get(0).getPendingTaskId().getDeployId().equals(firstDeployId));
  }

  @Test
  public void testDeployClearsObsoleteScheduledTasks() {
    initRequest();
    initFirstDeploy();
    initSecondDeploy();

    SingularityPendingTaskId taskIdOne = new SingularityPendingTaskId(requestId, firstDeployId, System.currentTimeMillis() + TimeUnit.DAYS.toMillis(3), 1, PendingType.IMMEDIATE, System.currentTimeMillis());
    SingularityPendingTask taskOne = new SingularityPendingTask(taskIdOne, Optional.<List<String>> absent(), Optional.<String> absent(), Optional.<String> absent(), Optional.<Boolean> absent(), Optional.<String> absent());

    SingularityPendingTaskId taskIdTwo = new SingularityPendingTaskId(requestId, firstDeployId, System.currentTimeMillis() + TimeUnit.DAYS.toMillis(1), 2, PendingType.IMMEDIATE, System.currentTimeMillis());
    SingularityPendingTask taskTwo = new SingularityPendingTask(taskIdTwo, Optional.<List<String>> absent(), Optional.<String> absent(), Optional.<String> absent(), Optional.<Boolean> absent(), Optional.<String> absent());

    SingularityPendingTaskId taskIdThree = new SingularityPendingTaskId(requestId, secondDeployId, System.currentTimeMillis() + TimeUnit.DAYS.toMillis(3), 1, PendingType.IMMEDIATE, System.currentTimeMillis());
    SingularityPendingTask taskThree = new SingularityPendingTask(taskIdThree, Optional.<List<String>> absent(), Optional.<String> absent(), Optional.<String> absent(), Optional.<Boolean> absent(), Optional.<String> absent());

    SingularityPendingTaskId taskIdFour = new SingularityPendingTaskId(requestId + "hi", firstDeployId, System.currentTimeMillis() + TimeUnit.DAYS.toMillis(3), 5, PendingType.IMMEDIATE, System.currentTimeMillis());
    SingularityPendingTask taskFour = new SingularityPendingTask(taskIdFour,Optional.<List<String>> absent(), Optional.<String> absent(), Optional.<String> absent(), Optional.<Boolean> absent(), Optional.<String> absent());

    taskManager.savePendingTask(taskOne);
    taskManager.savePendingTask(taskTwo);
    taskManager.savePendingTask(taskThree);
    taskManager.savePendingTask(taskFour);

    launchTask(request, secondDeploy, 1, TaskState.TASK_RUNNING);

    deployChecker.checkDeploys();

    List<SingularityPendingTaskId> pendingTaskIds = taskManager.getPendingTaskIds();

    Assert.assertTrue(!pendingTaskIds.contains(taskIdOne));
    Assert.assertTrue(!pendingTaskIds.contains(taskIdTwo));

    Assert.assertTrue(pendingTaskIds.contains(taskIdThree));
    Assert.assertTrue(pendingTaskIds.contains(taskIdFour));
  }

  @Test
  public void testDeployAllInstancesAtOnce() {
    initRequest();

    SingularityRequest request = requestResource.getRequest(requestId).getRequest();

    requestResource.postRequest(request.toBuilder().setInstances(Optional.of(2)).build());

    initFirstDeploy();

    launchTask(request, firstDeploy, 1, TaskState.TASK_RUNNING);
    launchTask(request, firstDeploy, 2, TaskState.TASK_RUNNING);

    deploy(secondDeployId);
    deployChecker.checkDeploys();
    scheduler.drainPendingQueue(stateCacheProvider.get());

    Assert.assertEquals(2, taskManager.getActiveTaskIds().size());
    Assert.assertEquals(2, taskManager.getPendingTaskIds().size());

    resourceOffers();

    Assert.assertEquals(2, taskManager.getActiveTaskIdsForDeploy(requestId, secondDeployId).size());

    for (SingularityTaskId taskId : taskManager.getActiveTaskIdsForDeploy(requestId, secondDeployId)) {
      statusUpdate(taskManager.getTask(taskId).get(), TaskState.TASK_RUNNING);
    }

    deployChecker.checkDeploys();
    Assert.assertEquals(2, taskManager.getCleanupTaskIds().size());
    Assert.assertEquals(DeployState.SUCCEEDED, deployManager.getDeployResult(requestId, secondDeployId).get().getDeployState());
    Assert.assertEquals(2, taskManager.getActiveTaskIdsForDeploy(requestId, secondDeployId).size());
  }

  @Test
  public void testDeployOneInstanceAtATime() {
    initRequest();

    SingularityRequest request = requestResource.getRequest(requestId).getRequest();

    requestResource.postRequest(request.toBuilder().setInstances(Optional.of(2)).build());

    initFirstDeploy();

    SingularityTask firstTask = launchTask(request, firstDeploy, 1, TaskState.TASK_RUNNING);
    SingularityTask secondTask = launchTask(request, firstDeploy, 2, TaskState.TASK_RUNNING);

    deploy(secondDeployId, Optional.<Boolean> absent(), Optional.of(1), Optional.<Boolean> absent(), false);
    deployChecker.checkDeploys();
    scheduler.drainPendingQueue(stateCacheProvider.get());
    Assert.assertEquals(1, taskManager.getPendingTaskIds().size());

    resourceOffers();
    Assert.assertEquals(1, taskManager.getActiveTaskIdsForDeploy(requestId, secondDeployId).size());

    SingularityTaskId firstNewTaskId = taskManager.getActiveTaskIdsForDeploy(requestId, secondDeployId).get(0);
    statusUpdate(taskManager.getTask(firstNewTaskId).get(), TaskState.TASK_RUNNING);
    deployChecker.checkDeploys();

    Assert.assertEquals(1, taskManager.getCleanupTaskIds().size());
    Assert.assertTrue(taskManager.getCleanupTaskIds().contains(firstTask.getTaskId()));
    SingularityDeployProgress deployProgressStepOne = deployManager.getPendingDeploys().get(0).getDeployProgress().get();
    Assert.assertTrue(deployProgressStepOne.isStepComplete());
    Assert.assertEquals(1, deployProgressStepOne.getTargetActiveInstances());

    cleaner.drainCleanupQueue();
    statusUpdate(firstTask, TaskState.TASK_KILLED);

    deployChecker.checkDeploys();

    SingularityDeployProgress deployProgressStepTwo = deployManager.getPendingDeploys().get(0).getDeployProgress().get();
    Assert.assertFalse(deployProgressStepTwo.isStepComplete());
    Assert.assertEquals(2, deployProgressStepTwo.getTargetActiveInstances());

    scheduler.drainPendingQueue(stateCacheProvider.get());
    Assert.assertEquals(1, taskManager.getPendingTaskIds().size());

    resourceOffers();
    Assert.assertEquals(2, taskManager.getActiveTaskIdsForDeploy(requestId, secondDeployId).size());

    for (SingularityTaskId taskId : taskManager.getActiveTaskIdsForDeploy(requestId, secondDeployId)) {
      statusUpdate(taskManager.getTask(taskId).get(), TaskState.TASK_RUNNING);
    }
    deployChecker.checkDeploys();

    Assert.assertEquals(2, taskManager.getActiveTaskIdsForDeploy(requestId, secondDeployId).size());
    Assert.assertEquals(DeployState.SUCCEEDED, deployManager.getDeployResult(requestId, secondDeployId).get().getDeployState());
  }

  @Test
  public void testDeployWithManualStep() {
    initRequest();

    SingularityRequest request = requestResource.getRequest(requestId).getRequest();

    requestResource.postRequest(request.toBuilder().setInstances(Optional.of(2)).build());

    initFirstDeploy();

    SingularityTask firstTask = launchTask(request, firstDeploy, 1, TaskState.TASK_RUNNING);
    SingularityTask secondTask = launchTask(request, firstDeploy, 2, TaskState.TASK_RUNNING);

    deploy(secondDeployId, Optional.<Boolean>absent(), Optional.of(1), Optional.of(false), false);
    deployChecker.checkDeploys();
    scheduler.drainPendingQueue(stateCacheProvider.get());
    Assert.assertEquals(1, taskManager.getPendingTaskIds().size());

    resourceOffers();
    Assert.assertEquals(1, taskManager.getActiveTaskIdsForDeploy(requestId, secondDeployId).size());

    SingularityTaskId firstNewTaskId = taskManager.getActiveTaskIdsForDeploy(requestId, secondDeployId).get(0);
    statusUpdate(taskManager.getTask(firstNewTaskId).get(), TaskState.TASK_RUNNING);
    deployChecker.checkDeploys();

    Assert.assertEquals(1, taskManager.getCleanupTaskIds().size());
    Assert.assertTrue(taskManager.getCleanupTaskIds().contains(firstTask.getTaskId()));
    SingularityDeployProgress deployProgressStepOne = deployManager.getPendingDeploys().get(0).getDeployProgress().get();
    Assert.assertTrue(deployProgressStepOne.isStepComplete());
    Assert.assertEquals(1, deployProgressStepOne.getTargetActiveInstances());

    cleaner.drainCleanupQueue();
    statusUpdate(firstTask, TaskState.TASK_KILLED);

    deployChecker.checkDeploys();

    // Deploy should not have moved to next step even though instances are launched
    deployProgressStepOne = deployManager.getPendingDeploys().get(0).getDeployProgress().get();
    Assert.assertTrue(deployProgressStepOne.isStepComplete());
    Assert.assertEquals(1, deployProgressStepOne.getTargetActiveInstances());

    // Add the 'ok' to move to the next step
    deployResource.updatePendingDeploy(new SingularityUpdatePendingDeployRequest(requestId, secondDeployId, 2));

    deployChecker.checkDeploys();

    SingularityDeployProgress deployProgressStepTwo = deployManager.getPendingDeploys().get(0).getDeployProgress().get();
    Assert.assertFalse(deployProgressStepTwo.isStepComplete());
    Assert.assertEquals(2, deployProgressStepTwo.getTargetActiveInstances());

    scheduler.drainPendingQueue(stateCacheProvider.get());
    Assert.assertEquals(1, taskManager.getPendingTaskIds().size());

    resourceOffers();
    Assert.assertEquals(2, taskManager.getActiveTaskIdsForDeploy(requestId, secondDeployId).size());

    for (SingularityTaskId taskId : taskManager.getActiveTaskIdsForDeploy(requestId, secondDeployId)) {
      statusUpdate(taskManager.getTask(taskId).get(), TaskState.TASK_RUNNING);
    }
    deployChecker.checkDeploys();

    Assert.assertEquals(2, taskManager.getActiveTaskIdsForDeploy(requestId, secondDeployId).size());
    Assert.assertEquals(DeployState.SUCCEEDED, deployManager.getDeployResult(requestId, secondDeployId).get().getDeployState());
  }

  @Test
  public void testDeployMultipleInstancesAtOnce() {
    initRequest();

    SingularityRequest request = requestResource.getRequest(requestId).getRequest();

    requestResource.postRequest(request.toBuilder().setInstances(Optional.of(4)).build());

    initFirstDeploy();

    SingularityTask firstTask = launchTask(request, firstDeploy, 1, TaskState.TASK_RUNNING);
    SingularityTask secondTask = launchTask(request, firstDeploy, 2, TaskState.TASK_RUNNING);
    SingularityTask thirdTask = launchTask(request, firstDeploy, 3, TaskState.TASK_RUNNING);
    SingularityTask fourthTask = launchTask(request, firstDeploy, 4, TaskState.TASK_RUNNING);

    deploy(secondDeployId, Optional.<Boolean>absent(), Optional.of(2), Optional.<Boolean> absent(), false);
    deployChecker.checkDeploys();
    scheduler.drainPendingQueue(stateCacheProvider.get());
    Assert.assertEquals(2, taskManager.getPendingTaskIds().size());

    resourceOffers();
    Assert.assertEquals(2, taskManager.getActiveTaskIdsForDeploy(requestId, secondDeployId).size());

    for (SingularityTaskId taskId : taskManager.getActiveTaskIdsForDeploy(requestId, secondDeployId)) {
      statusUpdate(taskManager.getTask(taskId).get(), TaskState.TASK_RUNNING);
    }
    deployChecker.checkDeploys();

    Assert.assertEquals(2, taskManager.getCleanupTaskIds().size());
    List<SingularityTaskId> cleanupTaskIds = taskManager.getCleanupTaskIds();
    Assert.assertTrue(cleanupTaskIds.contains(firstTask.getTaskId()) && cleanupTaskIds.contains(secondTask.getTaskId()));
    SingularityDeployProgress deployProgressStepOne = deployManager.getPendingDeploys().get(0).getDeployProgress().get();
    Assert.assertTrue(deployProgressStepOne.isStepComplete());
    Assert.assertEquals(2, deployProgressStepOne.getTargetActiveInstances());

    cleaner.drainCleanupQueue();
    statusUpdate(firstTask, TaskState.TASK_KILLED);
    statusUpdate(secondTask, TaskState.TASK_KILLED);

    deployChecker.checkDeploys();

    SingularityDeployProgress deployProgressStepTwo = deployManager.getPendingDeploys().get(0).getDeployProgress().get();
    Assert.assertFalse(deployProgressStepTwo.isStepComplete());
    Assert.assertEquals(4, deployProgressStepTwo.getTargetActiveInstances());

    scheduler.drainPendingQueue(stateCacheProvider.get());
    Assert.assertEquals(2, taskManager.getPendingTaskIds().size());

    resourceOffers();
    Assert.assertEquals(4, taskManager.getActiveTaskIdsForDeploy(requestId, secondDeployId).size());

    for (SingularityTaskId taskId : taskManager.getActiveTaskIdsForDeploy(requestId, secondDeployId)) {
      statusUpdate(taskManager.getTask(taskId).get(), TaskState.TASK_RUNNING);
    }
    deployChecker.checkDeploys();

    Assert.assertEquals(4, taskManager.getActiveTaskIdsForDeploy(requestId, secondDeployId).size());
    Assert.assertEquals(DeployState.SUCCEEDED, deployManager.getDeployResult(requestId, secondDeployId).get().getDeployState());
  }

  @Test
  public void testCancelDeploy() {
    initRequest();

    SingularityRequest request = requestResource.getRequest(requestId).getRequest();

    initFirstDeploy();

    SingularityTask firstTask = launchTask(request, firstDeploy, 1, TaskState.TASK_RUNNING);

    deploy(secondDeployId, Optional.<Boolean>absent(), Optional.of(1), Optional.of(false), false);
    deployChecker.checkDeploys();
    scheduler.drainPendingQueue(stateCacheProvider.get());
    Assert.assertEquals(1, taskManager.getPendingTaskIds().size());

    resourceOffers();
    Assert.assertEquals(1, taskManager.getActiveTaskIdsForDeploy(requestId, secondDeployId).size());

    SingularityTaskId firstNewTaskId = taskManager.getActiveTaskIdsForDeploy(requestId, secondDeployId).get(0);
    statusUpdate(taskManager.getTask(firstNewTaskId).get(), TaskState.TASK_RUNNING);
    deployResource.cancelDeploy(requestId, secondDeployId);

    deployChecker.checkDeploys();

    Assert.assertTrue(taskManager.getCleanupTaskIds().contains(firstNewTaskId));
    Assert.assertFalse(taskManager.getCleanupTaskIds().contains(firstTask.getTaskId()));
    Assert.assertEquals(DeployState.CANCELED, deployManager.getDeployResult(requestId, secondDeployId).get().getDeployState());

  }

  @Test
  public void testDeployFails() {
    initRequest();

    SingularityRequest request = requestResource.getRequest(requestId).getRequest();

    initFirstDeploy();

    SingularityTask firstTask = launchTask(request, firstDeploy, 1, TaskState.TASK_RUNNING);

    deploy(secondDeployId, Optional.<Boolean>absent(), Optional.of(1), Optional.of(false), false);
    deployChecker.checkDeploys();
    scheduler.drainPendingQueue(stateCacheProvider.get());
    Assert.assertEquals(1, taskManager.getPendingTaskIds().size());

    resourceOffers();
    Assert.assertEquals(1, taskManager.getActiveTaskIdsForDeploy(requestId, secondDeployId).size());

    SingularityTaskId firstNewTaskId = taskManager.getActiveTaskIdsForDeploy(requestId, secondDeployId).get(0);
    statusUpdate(taskManager.getTask(firstNewTaskId).get(), TaskState.TASK_FAILED);

    deployChecker.checkDeploys();

    Assert.assertFalse(taskManager.getCleanupTaskIds().contains(firstTask.getTaskId()));
    Assert.assertEquals(DeployState.FAILED, deployManager.getDeployResult(requestId, secondDeployId).get().getDeployState());
  }

  @Test
  public void testDeployFailsAfterMaxTaskRetries() {
    initRequest();

    SingularityDeployBuilder db = new SingularityDeployBuilder(requestId, firstDeployId);
    db.setMaxTaskRetries(Optional.of(1));
    SingularityDeploy deploy = initDeploy(db, System.currentTimeMillis());

    deployChecker.checkDeploys();
    Assert.assertTrue(!deployManager.getDeployResult(requestId, firstDeployId).isPresent());

    SingularityTask task = launchTask(request, deploy, System.currentTimeMillis(), 1, TaskState.TASK_FAILED);

    deployChecker.checkDeploys();
    Assert.assertEquals(deployManager.getPendingDeploys().get(0).getCurrentDeployState(), DeployState.WAITING);

    SingularityTask taskTryTwo = launchTask(request, deploy, System.currentTimeMillis(), 1, TaskState.TASK_FAILED);

    deployChecker.checkDeploys();
    Assert.assertEquals(deployManager.getDeployResult(requestId, firstDeployId).get().getDeployState(), DeployState.FAILED);
  }

  @Test
  public void testDeploySucceedsWithTaskRetries() {
    initRequest();

    SingularityDeployBuilder db = new SingularityDeployBuilder(requestId, firstDeployId);
    db.setMaxTaskRetries(Optional.of(1));
    SingularityDeploy deploy = initDeploy(db, System.currentTimeMillis());

    deployChecker.checkDeploys();
    Assert.assertTrue(!deployManager.getDeployResult(requestId, firstDeployId).isPresent());

    SingularityTask task = launchTask(request, deploy, System.currentTimeMillis(), 1, TaskState.TASK_FAILED);

    deployChecker.checkDeploys();
    Assert.assertEquals(deployManager.getPendingDeploys().get(0).getCurrentDeployState(), DeployState.WAITING);

    SingularityTask taskTryTwo = launchTask(request, deploy, System.currentTimeMillis(), 1, TaskState.TASK_RUNNING);

    deployChecker.checkDeploys();
    Assert.assertEquals(deployManager.getDeployResult(requestId, firstDeployId).get().getDeployState(), DeployState.SUCCEEDED);
  }

  @Test
  public void testLbUpdatesAfterEachDeployStep() {
    initLoadBalancedRequest();

    SingularityRequest request = requestResource.getRequest(requestId).getRequest();
    requestResource.postRequest(request.toBuilder().setInstances(Optional.of(2)).build());
    initFirstDeploy();
    SingularityTask firstTask = launchTask(request, firstDeploy, 1, TaskState.TASK_RUNNING);
    SingularityTask secondTask = launchTask(request, firstDeploy, 2, TaskState.TASK_RUNNING);

    deploy(secondDeployId, Optional.<Boolean>absent(), Optional.of(1), Optional.<Boolean> absent(), true);
    deployChecker.checkDeploys();
    scheduler.drainPendingQueue(stateCacheProvider.get());
    Assert.assertEquals(1, taskManager.getPendingTaskIds().size());

    resourceOffers();
    Assert.assertEquals(1, taskManager.getActiveTaskIdsForDeploy(requestId, secondDeployId).size());
    SingularityTaskId firstNewTaskId = taskManager.getActiveTaskIdsForDeploy(requestId, secondDeployId).get(0);

    statusUpdate(taskManager.getTask(firstNewTaskId).get(), TaskState.TASK_RUNNING);
    deployChecker.checkDeploys();
    SingularityPendingDeploy pendingDeploy = deployManager.getPendingDeploy(requestId).get();
    Assert.assertEquals(DeployState.WAITING, pendingDeploy.getCurrentDeployState());

    testingLbClient.setNextBaragonRequestState(BaragonRequestState.WAITING);

    deployChecker.checkDeploys();
    pendingDeploy = deployManager.getPendingDeploy(requestId).get();
    Assert.assertEquals(DeployState.WAITING, pendingDeploy.getCurrentDeployState());

    testingLbClient.setNextBaragonRequestState(BaragonRequestState.SUCCESS);

    deployChecker.checkDeploys();
    Assert.assertTrue(taskManager.getCleanupTaskIds().contains(firstTask.getTaskId()));

    pendingDeploy = deployManager.getPendingDeploy(requestId).get();
    SingularityDeployProgress deployProgressStepOne = pendingDeploy.getDeployProgress().get();
    Assert.assertTrue(deployProgressStepOne.isStepComplete());
    Assert.assertEquals(1, deployProgressStepOne.getTargetActiveInstances());

    cleaner.drainCleanupQueue();
    statusUpdate(firstTask, TaskState.TASK_KILLED);

    deployChecker.checkDeploys();

    pendingDeploy = deployManager.getPendingDeploy(requestId).get();
    Assert.assertFalse(pendingDeploy.getDeployProgress().get().isStepComplete());
    Assert.assertEquals(2, pendingDeploy.getDeployProgress().get().getTargetActiveInstances());

    scheduler.drainPendingQueue(stateCacheProvider.get());
    Assert.assertEquals(1, taskManager.getPendingTaskIds().size());

    resourceOffers();
    Assert.assertEquals(2, taskManager.getActiveTaskIdsForDeploy(requestId, secondDeployId).size());

    SingularityTaskId secondNewTaskId = null;
    for (SingularityTaskId taskId : taskManager.getActiveTaskIdsForDeploy(requestId, secondDeployId)) {
      if (taskId.getInstanceNo() == 2) {
        secondNewTaskId = taskId;
      }
    }

    statusUpdate(taskManager.getTask(secondNewTaskId).get(), TaskState.TASK_RUNNING);
    testingLbClient.setNextBaragonRequestState(BaragonRequestState.WAITING);

    deployChecker.checkDeploys();
    pendingDeploy = deployManager.getPendingDeploy(requestId).get();
    Assert.assertEquals(DeployState.WAITING, pendingDeploy.getCurrentDeployState());

    testingLbClient.setNextBaragonRequestState(BaragonRequestState.SUCCESS);

    deployChecker.checkDeploys();

    Assert.assertEquals(2, taskManager.getActiveTaskIdsForDeploy(requestId, secondDeployId).size());
    Assert.assertEquals(DeployState.SUCCEEDED, deployManager.getDeployResult(requestId, secondDeployId).get().getDeployState());
  }

  @Test
  public void testCanceledDeployTasksStayActiveUntilReplaced() {
    initRequest();

    SingularityRequest request = requestResource.getRequest(requestId).getRequest();

    requestResource.postRequest(request.toBuilder().setInstances(Optional.of(2)).build());

    initFirstDeploy();

    SingularityTask firstTask = launchTask(request, firstDeploy, 1, TaskState.TASK_RUNNING);
    SingularityTask secondTask = launchTask(request, firstDeploy, 2, TaskState.TASK_RUNNING);

    deploy(secondDeployId, Optional.<Boolean> absent(), Optional.of(1), Optional.<Boolean> absent(), false);
    deployChecker.checkDeploys();
    scheduler.drainPendingQueue(stateCacheProvider.get());
    Assert.assertEquals(1, taskManager.getPendingTaskIds().size());

    resourceOffers();
    Assert.assertEquals(1, taskManager.getActiveTaskIdsForDeploy(requestId, secondDeployId).size());

    SingularityTaskId firstNewTaskId = taskManager.getActiveTaskIdsForDeploy(requestId, secondDeployId).get(0);
    statusUpdate(taskManager.getTask(firstNewTaskId).get(), TaskState.TASK_RUNNING);
    deployChecker.checkDeploys();

    Assert.assertEquals(1, taskManager.getCleanupTaskIds().size());
    Assert.assertTrue(taskManager.getCleanupTaskIds().contains(firstTask.getTaskId()));
    SingularityDeployProgress deployProgressStepOne = deployManager.getPendingDeploys().get(0).getDeployProgress().get();
    Assert.assertTrue(deployProgressStepOne.isStepComplete());
    Assert.assertEquals(1, deployProgressStepOne.getTargetActiveInstances());

    cleaner.drainCleanupQueue();
    statusUpdate(firstTask, TaskState.TASK_KILLED);

    deployChecker.checkDeploys();
    deployResource.cancelDeploy(requestId, secondDeployId);
    deployChecker.checkDeploys();

    scheduler.drainPendingQueue(stateCacheProvider.get());
    List<SingularityPendingTaskId> pendingTaskIds = taskManager.getPendingTaskIds();
    Assert.assertEquals(1, pendingTaskIds.size());
    Assert.assertEquals(firstDeployId, pendingTaskIds.get(0).getDeployId());

    cleaner.drainCleanupQueue();
    List<SingularityTaskId> cleanupTaskIds = taskManager.getCleanupTaskIds();
    Assert.assertEquals(1, cleanupTaskIds.size());
    Assert.assertEquals(secondDeployId, cleanupTaskIds.get(0).getDeployId());

    resourceOffers();
    for (SingularityTaskId taskId : taskManager.getActiveTaskIdsForDeploy(requestId, firstDeployId)) {
      statusUpdate(taskManager.getTask(taskId).get(), TaskState.TASK_RUNNING);
    }

    cleaner.drainCleanupQueue();

    Assert.assertEquals(0, taskManager.getCleanupTaskIds().size());
    Assert.assertEquals(2, taskManager.getActiveTaskIdsForDeploy(requestId, firstDeployId).size());
  }

  @Test
  public void testAfterDeployWaitsForScheduledTaskToFinish() {
    initScheduledRequest();
    initFirstDeploy();

    SingularityTask firstTask = launchTask(request, firstDeploy, 1, TaskState.TASK_RUNNING);

    Assert.assertTrue(taskManager.getPendingTasks().isEmpty());
    Assert.assertTrue(taskManager.getActiveTaskIds().contains(firstTask.getTaskId()));
    Assert.assertEquals(1, taskManager.getActiveTaskIds().size());
    Assert.assertTrue(taskManager.getCleanupTaskIds().isEmpty());

    deploy("nextDeployId");
    deployChecker.checkDeploys();
    scheduler.drainPendingQueue(stateCacheProvider.get());

    // no second task should be scheduled

    Assert.assertTrue(taskManager.getPendingTasks().isEmpty());
    Assert.assertTrue(taskManager.getActiveTaskIds().contains(firstTask.getTaskId()));
    Assert.assertEquals(1, taskManager.getActiveTaskIds().size());
    Assert.assertTrue(!taskManager.getCleanupTaskIds().isEmpty());

    statusUpdate(firstTask, TaskState.TASK_FINISHED);
    scheduler.drainPendingQueue(stateCacheProvider.get());
    cleaner.drainCleanupQueue();

    Assert.assertTrue(!taskManager.getPendingTasks().isEmpty());
    Assert.assertTrue(taskManager.getActiveTaskIds().isEmpty());
    Assert.assertTrue(taskManager.getCleanupTaskIds().isEmpty());

    SingularityPendingTaskId pendingTaskId = taskManager.getPendingTaskIds().get(0);

    Assert.assertEquals("nextDeployId", pendingTaskId.getDeployId());
    Assert.assertEquals(requestId, pendingTaskId.getRequestId());
  }

  @Test
  public void testCleanerLeavesPausedRequestTasksByDemand() {
    initScheduledRequest();
    initFirstDeploy();

    SingularityTask firstTask = launchTask(request, firstDeploy, 1, TaskState.TASK_RUNNING);
    createAndSchedulePendingTask(firstDeployId);

    requestResource.pause(requestId, Optional.of(new SingularityPauseRequest(Optional.of(false), Optional.<Long> absent(), Optional.<String> absent(), Optional.<String>absent())));

    cleaner.drainCleanupQueue();

    Assert.assertTrue(taskManager.getKilledTaskIdRecords().isEmpty());
    Assert.assertTrue(taskManager.getPendingTaskIds().isEmpty());
    Assert.assertTrue(requestManager.getCleanupRequests().isEmpty());

    statusUpdate(firstTask, TaskState.TASK_FINISHED);

    // make sure something new isn't scheduled!
    Assert.assertTrue(taskManager.getPendingTaskIds().isEmpty());
  }

  @Test
  public void testTaskKill() {
    initRequest();
    initFirstDeploy();

    SingularityTask firstTask = startTask(firstDeploy);

    taskResource.killTask(firstTask.getTaskId().getId());

    cleaner.drainCleanupQueue();
    killKilledTasks();

    Assert.assertEquals(0, taskManager.getNumCleanupTasks());
    Assert.assertEquals(0, taskManager.getNumActiveTasks());
  }

  @Test
  public void testTaskBounce() {
    initRequest();
    initFirstDeploy();

    SingularityTask firstTask = startTask(firstDeploy);

    taskResource.killTask(firstTask.getTaskId().getId(), Optional.of(
        new SingularityKillTaskRequest(Optional.<Boolean> absent(), Optional.of("msg"), Optional.<String> absent(), Optional.of(true))));

    cleaner.drainCleanupQueue();

    killKilledTasks();

    Assert.assertEquals(1, taskManager.getNumCleanupTasks());
    Assert.assertEquals(0, taskManager.getKilledTaskIdRecords().size());

    resourceOffers();
    runLaunchedTasks();

    Assert.assertEquals(1, taskManager.getNumCleanupTasks());
    Assert.assertEquals(0, taskManager.getKilledTaskIdRecords().size());
    Assert.assertEquals(2, taskManager.getNumActiveTasks());

    cleaner.drainCleanupQueue();
    killKilledTasks();

    Assert.assertEquals(0, taskManager.getNumCleanupTasks());
    Assert.assertEquals(1, taskManager.getNumActiveTasks());
  }

  @Test
  public void testBounceWithLoadBalancer() {
    initLoadBalancedRequest();
    initFirstDeploy();
    configuration.setNewTaskCheckerBaseDelaySeconds(1000000);

    SingularityTask taskOne = launchTask(request, firstDeploy, 1, TaskState.TASK_RUNNING);

    saveLoadBalancerState(BaragonRequestState.SUCCESS, taskOne.getTaskId(), LoadBalancerRequestType.ADD);

    requestResource.bounce(requestId, Optional.<SingularityBounceRequest> absent());

    cleaner.drainCleanupQueue();
    resourceOffers();

    Assert.assertEquals(2, taskManager.getNumActiveTasks());

    List<SingularityTaskId> tasks = taskManager.getActiveTaskIds();
    tasks.remove(taskOne.getTaskId());

    SingularityTaskId taskTwo = tasks.get(0);

    cleaner.drainCleanupQueue();

    runLaunchedTasks();

    cleaner.drainCleanupQueue();

    Assert.assertEquals(0, taskManager.getKilledTaskIdRecords().size());
    Assert.assertEquals(2, taskManager.getNumActiveTasks());

    // add to LB:
    saveLoadBalancerState(BaragonRequestState.SUCCESS, taskTwo, LoadBalancerRequestType.ADD);

    cleaner.drainCleanupQueue();

    Assert.assertEquals(0, taskManager.getKilledTaskIdRecords().size());
    Assert.assertEquals(2, taskManager.getNumActiveTasks());

    saveLoadBalancerState(BaragonRequestState.SUCCESS, taskOne.getTaskId(), LoadBalancerRequestType.REMOVE);

    cleaner.drainCleanupQueue();

    Assert.assertEquals(1, taskManager.getKilledTaskIdRecords().size());

    killKilledTasks();

    Assert.assertEquals(1, taskManager.getNumActiveTasks());
  }

  @Test
  public void testKilledTaskIdRecords() {
    initScheduledRequest();
    initFirstDeploy();

    SingularityTask firstTask = launchTask(request, firstDeploy, 1, TaskState.TASK_RUNNING);

    requestResource.deleteRequest(requestId, Optional.<SingularityDeleteRequestRequest> absent());

    Assert.assertTrue(requestManager.getCleanupRequests().size() == 1);

    cleaner.drainCleanupQueue();

    Assert.assertTrue(requestManager.getCleanupRequests().isEmpty());
    Assert.assertTrue(!taskManager.getKilledTaskIdRecords().isEmpty());

    cleaner.drainCleanupQueue();

    Assert.assertTrue(!taskManager.getKilledTaskIdRecords().isEmpty());

    statusUpdate(firstTask, TaskState.TASK_KILLED);

    Assert.assertTrue(taskManager.getKilledTaskIdRecords().isEmpty());
  }

  @Test
  public void testLongRunningTaskKills() {
    initScheduledRequest();
    initFirstDeploy();

    launchTask(request, firstDeploy, 1, TaskState.TASK_RUNNING);

    initSecondDeploy();
    deployChecker.checkDeploys();

    Assert.assertTrue(taskManager.getKilledTaskIdRecords().isEmpty());
    Assert.assertTrue(!taskManager.getCleanupTasks().isEmpty());

    cleaner.drainCleanupQueue();

    Assert.assertTrue(taskManager.getKilledTaskIdRecords().isEmpty());
    Assert.assertTrue(!taskManager.getCleanupTasks().isEmpty());

    requestManager.activate(request.toBuilder().setKillOldNonLongRunningTasksAfterMillis(Optional.<Long>of(0L)).build(), RequestHistoryType.CREATED, System.currentTimeMillis(), Optional.<String>absent(), Optional.<String>absent());

    cleaner.drainCleanupQueue();

    Assert.assertTrue(!taskManager.getKilledTaskIdRecords().isEmpty());
    Assert.assertTrue(taskManager.getCleanupTasks().isEmpty());
  }

  @Test
  public void testSchedulerCanBatchOnOffers() {
    initRequest();
    initFirstDeploy();

    requestResource.postRequest(request.toBuilder().setInstances(Optional.of(3)).build());
    scheduler.drainPendingQueue(stateCacheProvider.get());

    List<Offer> oneOffer = Arrays.asList(createOffer(12, 1024));
    sms.resourceOffers(driver, oneOffer);

    Assert.assertTrue(taskManager.getActiveTasks().size() == 3);
    Assert.assertTrue(taskManager.getPendingTaskIds().isEmpty());
    Assert.assertTrue(requestManager.getPendingRequests().isEmpty());
  }

  @Test
  public void testSchedulerExhaustsOffers() {
    initRequest();
    initFirstDeploy();

    requestResource.postRequest(request.toBuilder().setInstances(Optional.of(10)).build());
    scheduler.drainPendingQueue(stateCacheProvider.get());

    sms.resourceOffers(driver, Arrays.asList(createOffer(2, 1024), createOffer(1, 1024)));

    Assert.assertTrue(taskManager.getActiveTaskIds().size() == 3);
    Assert.assertTrue(taskManager.getPendingTaskIds().size() == 7);
  }

  @Test
  public void testSchedulerRandomizesOffers() {
    initRequest();
    initFirstDeploy();

    requestResource.postRequest(request.toBuilder().setInstances(Optional.of(15)).build());
    scheduler.drainPendingQueue(stateCacheProvider.get());

    sms.resourceOffers(driver, Arrays.asList(createOffer(20, 1024), createOffer(20, 1024)));

    Assert.assertTrue(taskManager.getActiveTaskIds().size() == 15);

    Set<String> offerIds = Sets.newHashSet();

    for (SingularityTask activeTask : taskManager.getActiveTasks()) {
      offerIds.add(activeTask.getOffer().getId().getValue());
    }

    Assert.assertTrue(offerIds.size() == 2);
  }

  @Test
  public void testSchedulerHandlesFinishedTasks() {
    initScheduledRequest();
    initFirstDeploy();

    schedule = "*/1 * * * * ? 1995";

    // cause it to be pending
    requestResource.postRequest(request.toBuilder().setQuartzSchedule(Optional.of(schedule)).build());
    scheduler.drainPendingQueue(stateCacheProvider.get());

    Assert.assertTrue(requestResource.getActiveRequests().isEmpty());
    Assert.assertTrue(requestManager.getRequest(requestId).get().getState() == RequestState.FINISHED);
    Assert.assertTrue(taskManager.getPendingTaskIds().isEmpty());

    schedule = "*/1 * * * * ?";
    requestResource.postRequest(request.toBuilder().setQuartzSchedule(Optional.of(schedule)).build());
    scheduler.drainPendingQueue(stateCacheProvider.get());

    Assert.assertTrue(!requestResource.getActiveRequests().isEmpty());
    Assert.assertTrue(requestManager.getRequest(requestId).get().getState() == RequestState.ACTIVE);

    Assert.assertTrue(!taskManager.getPendingTaskIds().isEmpty());
  }

  @Test
  public void testScheduledJobLivesThroughDeploy() {
    initScheduledRequest();
    initFirstDeploy();

    createAndSchedulePendingTask(firstDeployId);

    Assert.assertTrue(!taskManager.getPendingTaskIds().isEmpty());

    deploy("d2");
    scheduler.drainPendingQueue(stateCacheProvider.get());

    deployChecker.checkDeploys();

    scheduler.drainPendingQueue(stateCacheProvider.get());

    Assert.assertTrue(!taskManager.getPendingTaskIds().isEmpty());
  }

  @Test
  public void testOneOffsDontRunByThemselves() {
    SingularityRequestBuilder bldr = new SingularityRequestBuilder(requestId, RequestType.ON_DEMAND);
    requestResource.postRequest(bldr.build());
    Assert.assertTrue(requestManager.getPendingRequests().isEmpty());

    deploy("d2");
    Assert.assertTrue(requestManager.getPendingRequests().isEmpty());

    deployChecker.checkDeploys();

    Assert.assertTrue(requestManager.getPendingRequests().isEmpty());

    requestResource.scheduleImmediately(requestId);

    resourceOffers();

    Assert.assertEquals(1, taskManager.getActiveTaskIds().size());

    statusUpdate(taskManager.getActiveTasks().get(0), TaskState.TASK_FINISHED);

    resourceOffers();
    Assert.assertEquals(0, taskManager.getActiveTaskIds().size());
    Assert.assertEquals(0, taskManager.getPendingTaskIds().size());

    requestResource.scheduleImmediately(requestId);

    resourceOffers();

    Assert.assertEquals(1, taskManager.getActiveTaskIds().size());

    statusUpdate(taskManager.getActiveTasks().get(0), TaskState.TASK_LOST);

    resourceOffers();
    Assert.assertEquals(0, taskManager.getActiveTaskIds().size());
    Assert.assertEquals(0, taskManager.getPendingTaskIds().size());
  }

  @Test
  public void testOneOffsDontMoveDuringDecomission() {
    SingularityRequestBuilder bldr = new SingularityRequestBuilder(requestId, RequestType.ON_DEMAND);
    requestResource.postRequest(bldr.build());
    deploy("d2");

    requestResource.scheduleImmediately(requestId);

    validateTaskDoesntMoveDuringDecommission();
  }

  private void validateTaskDoesntMoveDuringDecommission() {
    sms.resourceOffers(driver, Arrays.asList(createOffer(1, 129, "slave1", "host1", Optional.of("rack1"))));
    sms.resourceOffers(driver, Arrays.asList(createOffer(1, 129, "slave2", "host2", Optional.of("rack1"))));

    Assert.assertEquals(1, taskManager.getActiveTaskIds().size());

    Assert.assertEquals("host1", taskManager.getActiveTaskIds().get(0).getSanitizedHost());

    Assert.assertEquals(StateChangeResult.SUCCESS, slaveManager.changeState("slave1", MachineState.STARTING_DECOMMISSION, Optional.<String> absent(), Optional.of("user1")));

    sms.resourceOffers(driver, Arrays.asList(createOffer(1, 129, "slave2", "host2", Optional.of("rack1"))));

    cleaner.drainCleanupQueue();

    sms.resourceOffers(driver, Arrays.asList(createOffer(1, 129, "slave2", "host2", Optional.of("rack1"))));

    cleaner.drainCleanupQueue();

    // task should not move!
    Assert.assertEquals(1, taskManager.getActiveTaskIds().size());
    Assert.assertEquals("host1", taskManager.getActiveTaskIds().get(0).getSanitizedHost());
    Assert.assertTrue(taskManager.getKilledTaskIdRecords().isEmpty());
    Assert.assertTrue(taskManager.getCleanupTaskIds().size() == 1);
  }

  @Test
  public void testRunOnceRunOnlyOnce() {
    SingularityRequestBuilder bldr = new SingularityRequestBuilder(requestId, RequestType.RUN_ONCE);
    request = bldr.build();
    saveRequest(request);

    deployResource.deploy(new SingularityDeployRequest(new SingularityDeployBuilder(requestId, "d1").setCommand(Optional.of("cmd")).build(), Optional.<Boolean> absent(), Optional.<String> absent()));

    scheduler.drainPendingQueue(stateCacheProvider.get());

    deployChecker.checkDeploys();

    resourceOffers();

    Assert.assertTrue(deployManager.getRequestDeployState(requestId).get().getActiveDeploy().isPresent());
    Assert.assertTrue(!deployManager.getRequestDeployState(requestId).get().getPendingDeploy().isPresent());

    Assert.assertEquals(1, taskManager.getActiveTaskIds().size());

    statusUpdate(taskManager.getActiveTasks().get(0), TaskState.TASK_LOST);

    resourceOffers();

    Assert.assertTrue(taskManager.getActiveTaskIds().isEmpty());

    deployResource.deploy(new SingularityDeployRequest(new SingularityDeployBuilder(requestId, "d2").setCommand(Optional.of("cmd")).build(), Optional.<Boolean>absent(), Optional.<String> absent()));

    scheduler.drainPendingQueue(stateCacheProvider.get());

    deployChecker.checkDeploys();

    resourceOffers();

    Assert.assertTrue(deployManager.getRequestDeployState(requestId).get().getActiveDeploy().isPresent());
    Assert.assertTrue(!deployManager.getRequestDeployState(requestId).get().getPendingDeploy().isPresent());

    Assert.assertEquals(1, taskManager.getActiveTaskIds().size());

    statusUpdate(taskManager.getActiveTasks().get(0), TaskState.TASK_FINISHED);

    resourceOffers();

    Assert.assertTrue(taskManager.getActiveTaskIds().isEmpty());
  }

  @Test
  public void testRunOnceDontMoveDuringDecomission() {
    SingularityRequestBuilder bldr = new SingularityRequestBuilder(requestId, RequestType.RUN_ONCE);
    request = bldr.build();
    saveRequest(request);

    deployResource.deploy(new SingularityDeployRequest(new SingularityDeployBuilder(requestId, "d1").setCommand(Optional.of("cmd")).build(), Optional.<Boolean> absent(), Optional.<String> absent()));

    scheduler.drainPendingQueue(stateCacheProvider.get());

    deployChecker.checkDeploys();

    validateTaskDoesntMoveDuringDecommission();
  }

  @Test
  public void testDecommissionDoesntKillPendingDeploy() {
    initRequest();

    deployResource.deploy(new SingularityDeployRequest(new SingularityDeployBuilder(requestId, "d1").setCommand(Optional.of("cmd")).build(), Optional.<Boolean> absent(), Optional.<String> absent()));

    scheduler.drainPendingQueue(stateCacheProvider.get());
    deployChecker.checkDeploys();
    resourceOffers();

    Assert.assertEquals(1, taskManager.getNumActiveTasks());

    slaveResource.decommissionSlave(taskManager.getActiveTasks().get(0).getOffer().getSlaveId().getValue(), Optional.<SingularityMachineChangeRequest> absent());

    scheduler.checkForDecomissions(stateCacheProvider.get());

    cleaner.drainCleanupQueue();
    killKilledTasks();

    Assert.assertEquals(1, taskManager.getNumActiveTasks());
    Assert.assertEquals(1, taskManager.getNumCleanupTasks());
    Assert.assertEquals(0, taskManager.getKilledTaskIdRecords().size());

    configuration.setPendingDeployHoldTaskDuringDecommissionMillis(1);

    try {
      Thread.sleep(2);
    } catch (InterruptedException e) {}

    cleaner.drainCleanupQueue();
    killKilledTasks();

    Assert.assertEquals(0, taskManager.getNumActiveTasks());
    Assert.assertEquals(0, taskManager.getNumCleanupTasks());
  }

  @Test
  public void testRetries() {
    SingularityRequestBuilder bldr = new SingularityRequestBuilder(requestId, RequestType.RUN_ONCE);
    request = bldr.setNumRetriesOnFailure(Optional.of(2)).build();
    saveRequest(request);

    deployResource.deploy(new SingularityDeployRequest(new SingularityDeployBuilder(requestId, "d1").setCommand(Optional.of("cmd")).build(), Optional.<Boolean> absent(), Optional.<String> absent()));

    scheduler.drainPendingQueue(stateCacheProvider.get());
    deployChecker.checkDeploys();
    resourceOffers();

    Assert.assertEquals(1, taskManager.getActiveTaskIds().size());

    statusUpdate(taskManager.getActiveTasks().get(0), TaskState.TASK_LOST);

    resourceOffers();

    Assert.assertEquals(1, taskManager.getActiveTaskIds().size());

    statusUpdate(taskManager.getActiveTasks().get(0), TaskState.TASK_LOST);

    resourceOffers();

    Assert.assertEquals(1, taskManager.getActiveTaskIds().size());

    statusUpdate(taskManager.getActiveTasks().get(0), TaskState.TASK_LOST);

    resourceOffers();

    Assert.assertTrue(taskManager.getActiveTaskIds().isEmpty());
  }

  @Test
  public void testCooldownAfterSequentialFailures() {
    initRequest();
    initFirstDeploy();

    Assert.assertTrue(requestManager.getRequest(requestId).get().getState() == RequestState.ACTIVE);

    configuration.setCooldownAfterFailures(2);

    SingularityTask firstTask = startTask(firstDeploy);
    SingularityTask secondTask = startTask(firstDeploy);

    statusUpdate(firstTask, TaskState.TASK_FAILED);

    Assert.assertTrue(requestManager.getRequest(requestId).get().getState() == RequestState.ACTIVE);

    statusUpdate(secondTask, TaskState.TASK_FAILED);

    Assert.assertTrue(requestManager.getRequest(requestId).get().getState() == RequestState.SYSTEM_COOLDOWN);

    cooldownChecker.checkCooldowns();

    Assert.assertTrue(requestManager.getRequest(requestId).get().getState() == RequestState.SYSTEM_COOLDOWN);

    SingularityTask thirdTask = startTask(firstDeploy);

    statusUpdate(thirdTask, TaskState.TASK_FINISHED);

    Assert.assertTrue(requestManager.getRequest(requestId).get().getState() == RequestState.ACTIVE);
  }

  @Test
  public void testCooldownOnlyWhenTasksRapidlyFail() {
    initRequest();
    initFirstDeploy();

    configuration.setCooldownAfterFailures(1);

    SingularityTask firstTask = startTask(firstDeploy);
    statusUpdate(firstTask, TaskState.TASK_FAILED, Optional.of(System.currentTimeMillis() - TimeUnit.HOURS.toMillis(5)));

    Assert.assertTrue(requestManager.getRequest(requestId).get().getState() == RequestState.ACTIVE);

    SingularityTask secondTask = startTask(firstDeploy);
    statusUpdate(secondTask, TaskState.TASK_FAILED);

    Assert.assertTrue(requestManager.getRequest(requestId).get().getState() == RequestState.SYSTEM_COOLDOWN);
  }

  @Test
  public void testCooldownScalesToInstances() {
    initRequest();
    initFirstDeploy();

    configuration.setCooldownAfterFailures(2);
    configuration.setCooldownAfterPctOfInstancesFail(.51);

    requestManager.activate(request.toBuilder().setInstances(Optional.of(4)).build(), RequestHistoryType.CREATED, System.currentTimeMillis(), Optional.<String> absent(), Optional.<String>absent());

    SingularityTask task1 = startTask(firstDeploy, 1);
    SingularityTask task2 = startTask(firstDeploy, 2);
    SingularityTask task3 = startTask(firstDeploy, 3);
    SingularityTask task4 = startTask(firstDeploy, 4);

    statusUpdate(task1, TaskState.TASK_FAILED);
    statusUpdate(task2, TaskState.TASK_FAILED);
    statusUpdate(task3, TaskState.TASK_FAILED);

    Assert.assertTrue(requestManager.getRequest(requestId).get().getState() == RequestState.ACTIVE);

    task1 = startTask(firstDeploy, 1);
    task2 = startTask(firstDeploy, 2);
    task3 = startTask(firstDeploy, 3);

    statusUpdate(task1, TaskState.TASK_FAILED);
    statusUpdate(task2, TaskState.TASK_FAILED);

    Assert.assertTrue(requestManager.getRequest(requestId).get().getState() == RequestState.ACTIVE);

    statusUpdate(task3, TaskState.TASK_FAILED);

    Assert.assertTrue(requestManager.getRequest(requestId).get().getState() == RequestState.SYSTEM_COOLDOWN);

    statusUpdate(task4, TaskState.TASK_FINISHED);

    Assert.assertTrue(requestManager.getRequest(requestId).get().getState() == RequestState.ACTIVE);
  }

  @Test
  public void testSlavePlacementSeparate() {
    initRequest();
    initFirstDeploy();

    saveAndSchedule(request.toBuilder().setInstances(Optional.of(2)).setSlavePlacement(Optional.of(SlavePlacement.SEPARATE)));

    sms.resourceOffers(driver, Arrays.asList(createOffer(20, 20000, "slave1", "host1"), createOffer(20, 20000, "slave1", "host1")));

    Assert.assertTrue(taskManager.getPendingTaskIds().size() == 1);
    Assert.assertTrue(taskManager.getActiveTaskIds().size() == 1);

    sms.resourceOffers(driver, Arrays.asList(createOffer(20, 20000, "slave1", "host1")));

    Assert.assertTrue(taskManager.getPendingTaskIds().size() == 1);
    Assert.assertTrue(taskManager.getActiveTaskIds().size() == 1);

    eventListener.taskHistoryUpdateEvent(new SingularityTaskHistoryUpdate(taskManager.getActiveTaskIds().get(0), System.currentTimeMillis(), ExtendedTaskState.TASK_CLEANING, Optional.<String>absent(), Optional.<String>absent()));

    sms.resourceOffers(driver, Arrays.asList(createOffer(20, 20000, "slave1", "host1")));

    Assert.assertTrue(taskManager.getPendingTaskIds().size() == 1);
    Assert.assertTrue(taskManager.getActiveTaskIds().size() == 1);

    sms.resourceOffers(driver, Arrays.asList(createOffer(20, 20000, "slave2", "host2")));

    Assert.assertTrue(taskManager.getPendingTaskIds().isEmpty());
    Assert.assertTrue(taskManager.getActiveTaskIds().size() == 2);
  }

  @Test
  public void testSlavePlacementOptimistic() {
    initRequest();
    initFirstDeploy();

    sms.resourceOffers(driver, Arrays.asList(createOffer(20, 20000, "slave1", "host1"), createOffer(20, 20000, "slave2", "host2")));

    saveAndSchedule(request.toBuilder().setInstances(Optional.of(3)).setSlavePlacement(Optional.of(SlavePlacement.OPTIMISTIC)));

    sms.resourceOffers(driver, Arrays.asList(createOffer(20, 20000, "slave1", "host1")));

    Assert.assertTrue(taskManager.getActiveTaskIds().size() < 3);

    sms.resourceOffers(driver, Arrays.asList(createOffer(20, 20000, "slave1", "host1")));

    Assert.assertTrue(taskManager.getActiveTaskIds().size() < 3);

    sms.resourceOffers(driver, Arrays.asList(createOffer(20, 20000, "slave2", "host2")));

    eventListener.taskHistoryUpdateEvent(new SingularityTaskHistoryUpdate(taskManager.getActiveTaskIds().get(0), System.currentTimeMillis(), ExtendedTaskState.TASK_CLEANING, Optional.<String>absent(), Optional.<String>absent()));

    Assert.assertTrue(taskManager.getPendingTaskIds().isEmpty());
    Assert.assertTrue(taskManager.getActiveTaskIds().size() == 3);
  }

  @Test
  public void testSlavePlacementOptimisticSingleOffer() {
    initRequest();
    initFirstDeploy();

    saveAndSchedule(request.toBuilder().setInstances(Optional.of(3)).setSlavePlacement(Optional.of(SlavePlacement.OPTIMISTIC)));

    sms.resourceOffers(driver, Arrays.asList(createOffer(20, 20000, "slave1", "host1"), createOffer(20, 20000, "slave2", "host2")));

    eventListener.taskHistoryUpdateEvent(new SingularityTaskHistoryUpdate(taskManager.getActiveTaskIds().get(0), System.currentTimeMillis(), ExtendedTaskState.TASK_CLEANING, Optional.<String>absent(), Optional.<String>absent()));

    Assert.assertTrue(taskManager.getPendingTaskIds().isEmpty());
    Assert.assertTrue(taskManager.getActiveTaskIds().size() == 3);
  }

  @Test
  public void testSlavePlacementGreedy() {
    initRequest();
    initFirstDeploy();

    saveAndSchedule(request.toBuilder().setInstances(Optional.of(3)).setSlavePlacement(Optional.of(SlavePlacement.GREEDY)));

    sms.resourceOffers(driver, Arrays.asList(createOffer(20, 20000, "slave1", "host1")));

    Assert.assertTrue(taskManager.getActiveTaskIds().size() == 3);
  }

  @Test
  public void testReservedSlaveAttribute() {
    Map<String, List<String>> reservedAttributes = new HashMap<>();
    reservedAttributes.put("reservedKey", Arrays.asList("reservedValue1"));
    configuration.setReserveSlavesWithAttributes(reservedAttributes);

    initRequest();
    initFirstDeploy();
    saveAndSchedule(request.toBuilder().setInstances(Optional.of(1)));

    sms.resourceOffers(driver, Arrays.asList(createOffer(20, 20000, "slave1", "host1", Optional.<String>absent(), ImmutableMap.of("reservedKey", "reservedValue1"))));

    Assert.assertTrue(taskManager.getActiveTaskIds().size() == 0);

    sms.resourceOffers(driver, Arrays.asList(createOffer(20, 20000, "slave2", "host2", Optional.<String>absent(), ImmutableMap.of("reservedKey", "notAReservedValue"))));

    Assert.assertTrue(taskManager.getActiveTaskIds().size() == 1);
  }

  @Test
  public void testReservedSlaveWithMatchinRequestAttribute() {
    Map<String, List<String>> reservedAttributes = new HashMap<>();
    reservedAttributes.put("reservedKey", Arrays.asList("reservedValue1"));
    configuration.setReserveSlavesWithAttributes(reservedAttributes);

    Map<String, String> reservedAttributesMap = ImmutableMap.of("reservedKey", "reservedValue1");
    initRequest();
    initFirstDeploy();
    saveAndSchedule(request.toBuilder().setInstances(Optional.of(1)));

    sms.resourceOffers(driver, Arrays.asList(createOffer(20, 20000, "slave1", "host1", Optional.<String>absent(), reservedAttributesMap)));

    Assert.assertTrue(taskManager.getActiveTaskIds().size() == 0);

    saveAndSchedule(request.toBuilder().setInstances(Optional.of(1)).setRequiredSlaveAttributes(Optional.of(reservedAttributesMap)));

    sms.resourceOffers(driver, Arrays.asList(createOffer(20, 20000, "slave1", "host1", Optional.<String>absent(), ImmutableMap.of("reservedKey", "reservedValue1"))));

    Assert.assertTrue(taskManager.getActiveTaskIds().size() == 1);
  }

  @Test
  public void testAllowedSlaveAttributes() {
    Map<String, List<String>> reservedAttributes = new HashMap<>();
    reservedAttributes.put("reservedKey", Arrays.asList("reservedValue1"));
    configuration.setReserveSlavesWithAttributes(reservedAttributes);

    Map<String, String> allowedAttributes = new HashMap<>();
    allowedAttributes.put("reservedKey", "reservedValue1");

    initRequest();
    initFirstDeploy();
    saveAndSchedule(request.toBuilder().setInstances(Optional.of(1)));

    sms.resourceOffers(driver, Arrays.asList(createOffer(20, 20000, "slave1", "host1", Optional.<String>absent(), ImmutableMap.of("reservedKey", "reservedValue1"))));

    Assert.assertTrue(taskManager.getActiveTaskIds().size() == 0);

    saveAndSchedule(request.toBuilder().setInstances(Optional.of(1)).setAllowedSlaveAttributes(Optional.of(allowedAttributes)));

    sms.resourceOffers(driver, Arrays.asList(createOffer(20, 20000, "slave1", "host1", Optional.<String>absent(), ImmutableMap.of("reservedKey", "reservedValue1"))));

    Assert.assertTrue(taskManager.getActiveTaskIds().size() == 1);
  }

  @Test
  public void testRequiredSlaveAttributesForRequest() {
    Map<String, String> requiredAttributes = new HashMap<>();
    requiredAttributes.put("requiredKey", "requiredValue1");

    initRequest();
    initFirstDeploy();
    saveAndSchedule(request.toBuilder().setInstances(Optional.of(1)).setRequiredSlaveAttributes(Optional.of(requiredAttributes)));

    sms.resourceOffers(driver, Arrays.asList(createOffer(20, 20000, "slave1", "host1", Optional.<String>absent(), ImmutableMap.of("requiredKey", "notTheRightValue"))));
    sms.resourceOffers(driver, Arrays.asList(createOffer(20, 20000, "slave2", "host2", Optional.<String>absent(), ImmutableMap.of("notTheRightKey", "requiredValue1"))));

    Assert.assertTrue(taskManager.getActiveTaskIds().size() == 0);

    sms.resourceOffers(driver, Arrays.asList(createOffer(20, 20000, "slave2", "host2", Optional.<String>absent(), requiredAttributes)));

    Assert.assertTrue(taskManager.getActiveTaskIds().size() == 1);
  }

  @Test
  public void testMultipleRequiredAttributes() {
    Map<String, String> requiredAttributes = new HashMap<>();
    requiredAttributes.put("requiredKey1", "requiredValue1");
    requiredAttributes.put("requiredKey2", "requiredValue2");

    initRequest();
    initFirstDeploy();
    saveAndSchedule(request.toBuilder().setInstances(Optional.of(1)).setRequiredSlaveAttributes(Optional.of(requiredAttributes)));

    sms.resourceOffers(driver, Arrays.asList(createOffer(20, 20000, "slave1", "host1", Optional.<String>absent(), ImmutableMap.of("requiredKey1", "requiredValue1"))));
    sms.resourceOffers(driver, Arrays.asList(createOffer(20, 20000, "slave2", "host2", Optional.<String>absent(), ImmutableMap.of("requiredKey1", "requiredValue1", "someotherkey", "someothervalue"))));

    Assert.assertTrue(taskManager.getActiveTaskIds().size() == 0);

    sms.resourceOffers(driver, Arrays.asList(createOffer(20, 20000, "slave2", "host2", Optional.<String>absent(), requiredAttributes)));

    Assert.assertTrue(taskManager.getActiveTaskIds().size() == 1);
  }

  @Test
  public void testLBCleanup() {
    initLoadBalancedRequest();
    initFirstDeploy();

    configuration.setLoadBalancerRemovalGracePeriodMillis(10000);

    SingularityTask task = launchTask(request, firstDeploy, 1, TaskState.TASK_RUNNING);

    saveLoadBalancerState(BaragonRequestState.SUCCESS, task.getTaskId(), LoadBalancerRequestType.ADD);

    statusUpdate(task, TaskState.TASK_FAILED);

    Assert.assertTrue(!taskManager.getLBCleanupTasks().isEmpty());

    testingLbClient.setNextBaragonRequestState(BaragonRequestState.WAITING);

    cleaner.drainCleanupQueue();
    Assert.assertTrue(!taskManager.getLBCleanupTasks().isEmpty());

    Optional<SingularityLoadBalancerUpdate> lbUpdate = taskManager.getLoadBalancerState(task.getTaskId(), LoadBalancerRequestType.REMOVE);

    Assert.assertTrue(lbUpdate.isPresent());
    Assert.assertTrue(lbUpdate.get().getLoadBalancerState() == BaragonRequestState.WAITING);

    testingLbClient.setNextBaragonRequestState(BaragonRequestState.FAILED);

    cleaner.drainCleanupQueue();
    Assert.assertTrue(!taskManager.getLBCleanupTasks().isEmpty());

    lbUpdate = taskManager.getLoadBalancerState(task.getTaskId(), LoadBalancerRequestType.REMOVE);

    Assert.assertTrue(lbUpdate.isPresent());
    Assert.assertTrue(lbUpdate.get().getLoadBalancerState() == BaragonRequestState.FAILED);

    testingLbClient.setNextBaragonRequestState(BaragonRequestState.SUCCESS);

    cleaner.drainCleanupQueue();

    Assert.assertTrue(!taskManager.getLBCleanupTasks().isEmpty());

    configuration.setLoadBalancerRemovalGracePeriodMillis(0);
    cleaner.drainCleanupQueue();

    Assert.assertTrue(taskManager.getLBCleanupTasks().isEmpty());
    lbUpdate = taskManager.getLoadBalancerState(task.getTaskId(), LoadBalancerRequestType.REMOVE);

    Assert.assertTrue(lbUpdate.isPresent());
    Assert.assertTrue(lbUpdate.get().getLoadBalancerState() == BaragonRequestState.SUCCESS);
    Assert.assertTrue(lbUpdate.get().getLoadBalancerRequestId().getAttemptNumber() == 2);
  }

  @Test
  public void testUnpauseOnDeploy() {
    initRequest();
    initFirstDeploy();

    requestManager.pause(request, System.currentTimeMillis(), Optional.<String>absent(), Optional.<String>absent());

    boolean exception = false;

    try {
      deploy("d2");
    } catch (Exception e) {
      exception = true;
    }

    Assert.assertTrue(exception);

    deploy("d3", Optional.of(true));

    Assert.assertTrue(requestManager.getRequest(requestId).get().getState() == RequestState.DEPLOYING_TO_UNPAUSE);

    scheduler.drainPendingQueue(stateCacheProvider.get());
    sms.resourceOffers(driver, Arrays.asList(createOffer(20, 20000, "slave1", "host1")));
    statusUpdate(taskManager.getActiveTasks().get(0), TaskState.TASK_FAILED);

    deployChecker.checkDeploys();

    Assert.assertTrue(requestManager.getRequest(requestId).get().getState() == RequestState.PAUSED);

    Assert.assertTrue(taskManager.getActiveTaskIds().isEmpty());
    Assert.assertTrue(taskManager.getPendingTaskIds().isEmpty());
    Assert.assertTrue(requestManager.getPendingRequests().isEmpty());

    deploy("d4", Optional.of(true));

    Assert.assertTrue(requestManager.getRequest(requestId).get().getState() == RequestState.DEPLOYING_TO_UNPAUSE);

    scheduler.drainPendingQueue(stateCacheProvider.get());
    sms.resourceOffers(driver, Arrays.asList(createOffer(20, 20000, "slave1", "host1")));

    statusUpdate(taskManager.getActiveTasks().get(0), TaskState.TASK_RUNNING);
    deployChecker.checkDeploys();

    RequestState requestState = requestManager.getRequest(requestId).get().getState();

    Assert.assertTrue(requestState == RequestState.ACTIVE);
  }

  @Test
  public void testSkipDeployHealthchecks() {
    initRequest();

    final String deployId = "deploy_test";

    SingularityDeployBuilder db = new SingularityDeployBuilder(requestId, deployId);
    db.setHealthcheckUri(Optional.of("http://uri"));
    db.setSkipHealthchecksOnDeploy(Optional.of(true));

    SingularityDeploy deploy = initDeploy(db, System.currentTimeMillis());

    deployChecker.checkDeploys();

    Assert.assertTrue(!deployManager.getDeployResult(requestId, deployId).isPresent());

    launchTask(request, deploy, System.currentTimeMillis(), 1, TaskState.TASK_RUNNING);

    deployChecker.checkDeploys();

    Assert.assertEquals(DeployState.SUCCEEDED, deployManager.getDeployResult(requestId, deployId).get().getDeployState());
  }

  @Test
  public void testReconciliation() {
    Assert.assertTrue(!taskReconciliation.isReconciliationRunning());

    configuration.setCheckReconcileWhenRunningEveryMillis(1);

    initRequest();
    initFirstDeploy();

    Assert.assertTrue(taskReconciliation.startReconciliation() == ReconciliationState.STARTED);
    sleep(50);
    Assert.assertTrue(!taskReconciliation.isReconciliationRunning());

    SingularityTask taskOne = launchTask(request, firstDeploy, 1, TaskState.TASK_STARTING);
    SingularityTask taskTwo = launchTask(request, firstDeploy, 2, TaskState.TASK_RUNNING);

    saveLastActiveTaskStatus(taskOne, Optional.<TaskStatus>absent(), -1000);

    Assert.assertTrue(taskReconciliation.startReconciliation() == ReconciliationState.STARTED);
    Assert.assertTrue(taskReconciliation.startReconciliation() == ReconciliationState.ALREADY_RUNNING);

    sleep(50);
    Assert.assertTrue(taskReconciliation.isReconciliationRunning());

    saveLastActiveTaskStatus(taskOne, Optional.of(buildTaskStatus(taskOne)), +1000);

    sleep(50);
    Assert.assertTrue(taskReconciliation.isReconciliationRunning());

    saveLastActiveTaskStatus(taskTwo, Optional.of(buildTaskStatus(taskTwo)), +1000);

    sleep(50);

    Assert.assertTrue(!taskReconciliation.isReconciliationRunning());
  }


  @Test
  public void testSchedulerPriority() {
    SingularityRequest request1 = buildRequest("request1");
    SingularityRequest request2 = buildRequest("request2");
    SingularityRequest request3 = buildRequest("request3");

    SingularityDeploy deploy1 = initAndFinishDeploy(request1, "r1d1");
    SingularityDeploy deploy2 = initAndFinishDeploy(request2, "r2d2");
    SingularityDeploy deploy3 = initAndFinishDeploy(request3, "r3d3");

    launchTask(request1, deploy1, 2, 1, TaskState.TASK_RUNNING);
    launchTask(request2, deploy2, 1, 1, TaskState.TASK_RUNNING);
    launchTask(request2, deploy2, 10, 1, TaskState.TASK_RUNNING);

    // r3 should have priority (never launched)
    // r1 last launch at 2
    // r2 last launch at 10

    List<SingularityTaskRequest> requests = Arrays.asList(buildTaskRequest(request1, deploy1, 100), buildTaskRequest(request2, deploy2, 101), buildTaskRequest(request3, deploy3, 95));
    schedulerPriority.sortTaskRequestsInPriorityOrder(requests);

    Assert.assertTrue(requests.get(0).getRequest().getId().equals(request3.getId()));
    Assert.assertTrue(requests.get(1).getRequest().getId().equals(request1.getId()));
    Assert.assertTrue(requests.get(2).getRequest().getId().equals(request2.getId()));

    schedulerPriority.notifyTaskLaunched(new SingularityTaskId(request3.getId(), deploy3.getId(), 500, 1, "host", "rack"));

    requests = Arrays.asList(buildTaskRequest(request1, deploy1, 100), buildTaskRequest(request2, deploy2, 101), buildTaskRequest(request3, deploy3, 95));
    schedulerPriority.sortTaskRequestsInPriorityOrder(requests);

    Assert.assertTrue(requests.get(0).getRequest().getId().equals(request1.getId()));
    Assert.assertTrue(requests.get(1).getRequest().getId().equals(request2.getId()));
    Assert.assertTrue(requests.get(2).getRequest().getId().equals(request3.getId()));
  }

  @Test
  public void badPauseExpires() {
    initRequest();

    requestManager.createCleanupRequest(new SingularityRequestCleanup(Optional.<String>absent(), RequestCleanupType.PAUSING, System.currentTimeMillis(),
        Optional.<Boolean>absent(), requestId, Optional.<String>absent(), Optional.<Boolean> absent(), Optional.<String>absent(), Optional.<String>absent()));

    cleaner.drainCleanupQueue();

    Assert.assertTrue(!requestManager.getCleanupRequests().isEmpty());
    configuration.setCleanupEverySeconds(0);

    sleep(1);
    cleaner.drainCleanupQueue();

    Assert.assertTrue(requestManager.getCleanupRequests().isEmpty());
  }

  @Test
  public void testPauseLbCleanup() {
    initLoadBalancedRequest();
    initFirstDeploy();

    requestManager.saveLbCleanupRequest(new SingularityRequestLbCleanup(requestId, Sets.newHashSet("test"), "/basepath", Collections.<String>emptyList(), Optional.<SingularityLoadBalancerUpdate>absent()));

    requestManager.pause(request, System.currentTimeMillis(), Optional.<String>absent(), Optional.<String>absent());

    testingLbClient.setNextBaragonRequestState(BaragonRequestState.WAITING);

    cleaner.drainCleanupQueue();
    Assert.assertTrue(!requestManager.getLbCleanupRequestIds().isEmpty());

    Optional<SingularityLoadBalancerUpdate> lbUpdate = requestManager.getLbCleanupRequest(requestId).get().getLoadBalancerUpdate();

    Assert.assertTrue(lbUpdate.isPresent());
    Assert.assertTrue(lbUpdate.get().getLoadBalancerState() == BaragonRequestState.WAITING);

    testingLbClient.setNextBaragonRequestState(BaragonRequestState.FAILED);

    cleaner.drainCleanupQueue();
    Assert.assertTrue(!requestManager.getLbCleanupRequestIds().isEmpty());

    lbUpdate = requestManager.getLbCleanupRequest(requestId).get().getLoadBalancerUpdate();

    Assert.assertTrue(lbUpdate.isPresent());
    Assert.assertTrue(lbUpdate.get().getLoadBalancerState() == BaragonRequestState.FAILED);

    testingLbClient.setNextBaragonRequestState(BaragonRequestState.SUCCESS);

    cleaner.drainCleanupQueue();
    Assert.assertTrue(requestManager.getLbCleanupRequestIds().isEmpty());
  }

  @Test
  public void testPause() {
    initRequest();
    initFirstDeploy();

    SingularityTask taskOne = startTask(firstDeploy);

    requestResource.pause(requestId, Optional.<SingularityPauseRequest> absent());

    cleaner.drainCleanupQueue();

    Assert.assertEquals(1, taskManager.getKilledTaskIdRecords().size());

    statusUpdate(taskOne, TaskState.TASK_KILLED);

    resourceOffers();

    Assert.assertEquals(0, taskManager.getActiveTaskIds().size());
    Assert.assertEquals(0, taskManager.getPendingTasks().size());
    Assert.assertEquals(RequestState.PAUSED, requestManager.getRequest(requestId).get().getState());
    Assert.assertEquals(requestId, requestManager.getPausedRequests().iterator().next().getRequest().getId());

    requestResource.unpause(requestId, Optional.<SingularityUnpauseRequest> absent());

    resourceOffers();

    Assert.assertEquals(1, taskManager.getActiveTaskIds().size());
    Assert.assertEquals(0, taskManager.getPendingTasks().size());

    Assert.assertEquals(RequestState.ACTIVE, requestManager.getRequest(requestId).get().getState());
    Assert.assertEquals(requestId, requestManager.getActiveRequests().iterator().next().getRequest().getId());
  }

  @Test
  public void testExpiringPause() {
    initRequest();
    initFirstDeploy();

    SingularityTask taskOne = startTask(firstDeploy);

    requestResource.pause(requestId, Optional.of(new SingularityPauseRequest(Optional.<Boolean> absent(), Optional.of(1L), Optional.<String> absent(), Optional.<String>absent())));

    cleaner.drainCleanupQueue();

    Assert.assertEquals(1, taskManager.getKilledTaskIdRecords().size());

    statusUpdate(taskOne, TaskState.TASK_KILLED);

    resourceOffers();

    Assert.assertEquals(0, taskManager.getActiveTaskIds().size());
    Assert.assertEquals(0, taskManager.getPendingTasks().size());
    Assert.assertEquals(RequestState.PAUSED, requestManager.getRequest(requestId).get().getState());
    Assert.assertEquals(requestId, requestManager.getPausedRequests().iterator().next().getRequest().getId());

    try {
      Thread.sleep(2);
    } catch (InterruptedException ie){
    }

    expiringUserActionPoller.runActionOnPoll();

    resourceOffers();

    Assert.assertEquals(1, taskManager.getActiveTaskIds().size());
    Assert.assertEquals(0, taskManager.getPendingTasks().size());

    Assert.assertEquals(RequestState.ACTIVE, requestManager.getRequest(requestId).get().getState());
    Assert.assertEquals(requestId, requestManager.getActiveRequests().iterator().next().getRequest().getId());
  }

  @Test
  public void testBounce() {
    initRequest();

    requestResource.scale(requestId, new SingularityScaleRequest(Optional.of(3), Optional.<Long> absent(), Optional.<Boolean> absent(), Optional.<String> absent(), Optional.<String>absent()));

    initFirstDeploy();

    SingularityTask taskOne = startTask(firstDeploy, 1);
    SingularityTask taskTwo = startTask(firstDeploy, 2);
    SingularityTask taskThree = startTask(firstDeploy, 3);

    requestResource.bounce(requestId, Optional.<SingularityBounceRequest> absent());

    Assert.assertTrue(requestManager.cleanupRequestExists(requestId));

    cleaner.drainCleanupQueue();

    Assert.assertTrue(!requestManager.cleanupRequestExists(requestId));
    Assert.assertTrue(taskManager.getCleanupTaskIds().size() == 3);

    cleaner.drainCleanupQueue();

    Assert.assertTrue(!requestManager.cleanupRequestExists(requestId));
    Assert.assertTrue(taskManager.getCleanupTaskIds().size() == 3);

    resourceOffers();

    Assert.assertTrue(taskManager.getActiveTaskIds().size() == 6);

    cleaner.drainCleanupQueue();

    Assert.assertTrue(taskManager.getCleanupTaskIds().size() == 3);

    for (SingularityTask task : taskManager.getActiveTasks()) {
      if (!task.getTaskId().equals(taskOne.getTaskId()) && !task.getTaskId().equals(taskTwo.getTaskId()) && !task.getTaskId().equals(taskThree.getTaskId())) {
        statusUpdate(task, TaskState.TASK_RUNNING, Optional.of(1L));
      }
    }

    cleaner.drainCleanupQueue();

    Assert.assertTrue(taskManager.getCleanupTaskIds().isEmpty());
    Assert.assertTrue(taskManager.getKilledTaskIdRecords().size() == 3);
  }

  @Test
  public void testExpiringBounceGoesAway() {
    initRequest();
    initFirstDeploy();

    startTask(firstDeploy, 1);

    requestResource.bounce(requestId,
        Optional.of(new SingularityBounceRequest(Optional.of(false), Optional.<Boolean> absent(), Optional.of(1L), Optional.<String> absent(), Optional.of("msg"))));

    cleaner.drainCleanupQueue();
    resourceOffers();
    runLaunchedTasks();
    cleaner.drainCleanupQueue();
    killKilledTasks();

    Assert.assertTrue(taskManager.getCleanupTaskIds().isEmpty());
    Assert.assertEquals(1, taskManager.getActiveTaskIds().size());

    Assert.assertTrue(!requestManager.getExpiringBounce(requestId).isPresent());
  }

  @Test
  public void testExpiringNonIncrementalBounce() {
    initWithTasks(3);

    requestResource.bounce(requestId,
        Optional.of(new SingularityBounceRequest(Optional.<Boolean> absent(), Optional.<Boolean> absent(), Optional.of(1L), Optional.of("aid"), Optional.<String> absent())));

    Assert.assertTrue(!requestManager.getCleanupRequests().get(0).getMessage().isPresent());
    Assert.assertEquals("aid", requestManager.getCleanupRequests().get(0).getActionId().get());

    // creates cleanup tasks:
    cleaner.drainCleanupQueue();

    Assert.assertEquals(1, requestManager.getPendingRequests().size());
    Assert.assertEquals(0, requestManager.getCleanupRequests().size());
    Assert.assertEquals(3, taskManager.getCleanupTaskIds().size());

    // should have 1 pending task and 2 launched

    resourceOffersByNumTasks(2);

    Assert.assertEquals(1, taskManager.getPendingTasks().size());
    Assert.assertEquals(5, taskManager.getActiveTaskIds().size());
    Assert.assertEquals(3, taskManager.getCleanupTaskIds().size());
    Assert.assertEquals(0, requestManager.getPendingRequests().size());
    Assert.assertEquals(0, requestManager.getCleanupRequests().size());

    try {
      Thread.sleep(1);
    } catch (InterruptedException ie) {
    }

    expiringUserActionPoller.runActionOnPoll();

    resourceOffers();
    cleaner.drainCleanupQueue();
    killKilledTasks();

    Assert.assertEquals(3, taskManager.getActiveTaskIds().size());
    Assert.assertEquals(0, taskManager.getPendingTasks().size());
    Assert.assertEquals(0, taskManager.getCleanupTaskIds().size());
    Assert.assertEquals(0, requestManager.getPendingRequests().size());
    Assert.assertEquals(0, requestManager.getCleanupRequests().size());
  }

  @Test
  public void testExpiringIncrementalBounce() {
    initRequest();

    requestResource.scale(requestId, new SingularityScaleRequest(Optional.of(3), Optional.<Long> absent(), Optional.<Boolean> absent(), Optional.<String> absent(), Optional.<String>absent()));

    initFirstDeploy();

    startTask(firstDeploy, 1);
    startTask(firstDeploy, 2);
    startTask(firstDeploy, 3);

    requestResource.bounce(requestId,
        Optional.of(new SingularityBounceRequest(Optional.of(true), Optional.<Boolean> absent(), Optional.of(1L), Optional.<String> absent(), Optional.of("msg"))));

    Assert.assertTrue(requestManager.cleanupRequestExists(requestId));
    Assert.assertEquals("msg", requestManager.getCleanupRequests().get(0).getMessage().get());
    Assert.assertTrue(requestManager.getCleanupRequests().get(0).getActionId().isPresent());

    String actionId = requestManager.getCleanupRequests().get(0).getActionId().get();

    cleaner.drainCleanupQueue();

    Assert.assertTrue(!requestManager.cleanupRequestExists(requestId));
    Assert.assertTrue(taskManager.getCleanupTaskIds().size() == 3);

    Assert.assertEquals("msg", taskManager.getCleanupTasks().get(0).getMessage().get());
    Assert.assertEquals(actionId, taskManager.getCleanupTasks().get(0).getActionId().get());

    startTask(firstDeploy, 4);
//    launchTask(request, firstDeploy, 5, TaskState.TASK_STARTING);

    cleaner.drainCleanupQueue();

    Assert.assertEquals(1, taskManager.getKilledTaskIdRecords().size());
    Assert.assertEquals(4, taskManager.getActiveTaskIds().size());

    try {
      Thread.sleep(2);
    } catch (InterruptedException ie) {}

    expiringUserActionPoller.runActionOnPoll();

    cleaner.drainCleanupQueue();

    resourceOffers();

    killKilledTasks();

    Assert.assertTrue(!requestManager.getExpiringBounce(requestId).isPresent());
    Assert.assertTrue(requestManager.getPendingRequests().isEmpty());
    Assert.assertTrue(taskManager.getPendingTaskIds().isEmpty());
    Assert.assertTrue(taskManager.getActiveTaskIds().size() == 3);
    Assert.assertTrue(!requestManager.cleanupRequestExists(requestId));
    Assert.assertTrue(taskManager.getCleanupTasks().isEmpty());
  }

  @Test
  public void testIncrementalBounceShutsDownOldTasksPerNewHealthyTask() {
    initRequest();

    requestResource.scale(requestId, new SingularityScaleRequest(Optional.of(3), Optional.<Long> absent(), Optional.<Boolean> absent(), Optional.<String> absent(), Optional.<String>absent()));

    initFirstDeploy();

    startTask(firstDeploy, 1);
    startTask(firstDeploy, 2);
    startTask(firstDeploy, 3);

    requestResource.bounce(requestId,
        Optional.of(new SingularityBounceRequest(Optional.of(true), Optional.<Boolean>absent(), Optional.of(1L), Optional.<String>absent(), Optional.of("msg"))));

    Assert.assertTrue(requestManager.cleanupRequestExists(requestId));

    cleaner.drainCleanupQueue();

    Assert.assertTrue(!requestManager.cleanupRequestExists(requestId));
    Assert.assertEquals(3, taskManager.getCleanupTaskIds().size());

    SingularityTask newTask = launchTask(request, firstDeploy, 5, TaskState.TASK_STARTING);

    cleaner.drainCleanupQueue();

    Assert.assertEquals(0, taskManager.getKilledTaskIdRecords().size());
    Assert.assertEquals(4, taskManager.getActiveTaskIds().size());

    statusUpdate(newTask, TaskState.TASK_RUNNING);

    cleaner.drainCleanupQueue();

    Assert.assertEquals(1, taskManager.getKilledTaskIdRecords().size());
    Assert.assertEquals(4, taskManager.getActiveTaskIds().size());
  }

  @Test
  public void testIncrementalBounce() {
    initRequest();

    SingularityRequest request = requestResource.getRequest(requestId).getRequest();

    requestResource.postRequest(request.toBuilder()
        .setSlavePlacement(Optional.of(SlavePlacement.SEPARATE_BY_REQUEST))
        .setInstances(Optional.of(2)).build()
        );

    initHCDeploy();

    SingularityTask taskOne = startSeparatePlacementTask(firstDeploy, 1);
    SingularityTask taskTwo = startSeparatePlacementTask(firstDeploy, 2);

    requestManager.createCleanupRequest(new SingularityRequestCleanup(user, RequestCleanupType.INCREMENTAL_BOUNCE, System.currentTimeMillis(),
        Optional.<Boolean>absent(), requestId, Optional.of(firstDeployId), Optional.<Boolean> absent(), Optional.<String>absent(), Optional.<String>absent()));

    Assert.assertTrue(requestManager.cleanupRequestExists(requestId));

    cleaner.drainCleanupQueue();

    Assert.assertTrue(!requestManager.cleanupRequestExists(requestId));
    Assert.assertEquals(2, taskManager.getCleanupTaskIds().size());

    resourceOffers(3);

    SingularityTask taskThree = null;

    for (SingularityTask task : taskManager.getActiveTasks()) {
      if (!task.getTaskId().equals(taskOne.getTaskId()) && !task.getTaskId().equals(taskTwo.getTaskId())) {
        taskThree = task;
      }
    }

    statusUpdate(taskThree, TaskState.TASK_RUNNING, Optional.of(1L));
    Assert.assertEquals(3, taskManager.getActiveTaskIds().size());

    cleaner.drainCleanupQueue();

    // No old tasks should be killed before new ones pass healthchecks
    Assert.assertEquals(2, taskManager.getCleanupTaskIds().size());
    taskManager.saveHealthcheckResult(new SingularityTaskHealthcheckResult(Optional.of(200), Optional.of(1000L), System.currentTimeMillis(), Optional.<String> absent(), Optional.<String> absent(), taskThree.getTaskId()));

    cleaner.drainCleanupQueue();
    Assert.assertEquals(1, taskManager.getCleanupTaskIds().size());

    statusUpdate(taskOne, TaskState.TASK_KILLED);

    resourceOffers(3);

    SingularityTask taskFour = null;

    for (SingularityTask task : taskManager.getActiveTasks()) {
      if (!task.getTaskId().equals(taskOne.getTaskId()) && !task.getTaskId().equals(taskTwo.getTaskId()) && !task.getTaskId().equals(taskThree.getTaskId())) {
        taskFour = task;
      }
    }

    statusUpdate(taskFour, TaskState.TASK_RUNNING, Optional.of(1L));
    taskManager.saveHealthcheckResult(new SingularityTaskHealthcheckResult(Optional.of(200), Optional.of(1000L), System.currentTimeMillis(), Optional.<String> absent(), Optional.<String> absent(), taskFour.getTaskId()));

    cleaner.drainCleanupQueue();

    Assert.assertTrue(taskManager.getCleanupTaskIds().isEmpty());
  }

  @Test
  public void testScheduledNotification() {
    schedule = "0 0 * * * ?"; // run every hour
    initScheduledRequest();
    initFirstDeploy();

    configuration.setWarnIfScheduledJobIsRunningForAtLeastMillis(Long.MAX_VALUE);
    configuration.setWarnIfScheduledJobIsRunningPastNextRunPct(200);

    final long now = System.currentTimeMillis();

    SingularityTask firstTask = launchTask(request, firstDeploy, now - TimeUnit.HOURS.toMillis(3), 1, TaskState.TASK_RUNNING);

    scheduledJobPoller.runActionOnPoll();

    Mockito.verify(mailer, Mockito.times(0)).sendTaskOverdueMail(Matchers.<Optional<SingularityTask>> any(), Matchers.<SingularityTaskId> any(), Matchers.<SingularityRequest> any(), Matchers.anyLong(), Matchers.anyLong());

    configuration.setWarnIfScheduledJobIsRunningForAtLeastMillis(TimeUnit.HOURS.toMillis(1));

    scheduledJobPoller.runActionOnPoll();

    Mockito.verify(mailer, Mockito.times(1)).sendTaskOverdueMail(Matchers.<Optional<SingularityTask>> any(), Matchers.<SingularityTaskId> any(), Matchers.<SingularityRequest> any(),
      Matchers.anyLong(), Matchers.anyLong());

    scheduledJobPoller.runActionOnPoll();

    Mockito.verify(mailer, Mockito.times(1)).sendTaskOverdueMail(Matchers.<Optional<SingularityTask>> any(), Matchers.<SingularityTaskId> any(), Matchers.<SingularityRequest> any(),
      Matchers.anyLong(), Matchers.anyLong());

    statusUpdate(firstTask, TaskState.TASK_FINISHED);

    Optional<SingularityDeployStatistics> deployStatistics = deployManager.getDeployStatistics(requestId, firstDeployId);

    long oldAvg = deployStatistics.get().getAverageRuntimeMillis().get();

    Assert.assertTrue(deployStatistics.get().getNumTasks() == 1);
    Assert.assertTrue(deployStatistics.get().getAverageRuntimeMillis().get() > 1 && deployStatistics.get().getAverageRuntimeMillis().get() < TimeUnit.DAYS.toMillis(1));

    configuration.setWarnIfScheduledJobIsRunningForAtLeastMillis(1);

    SingularityTask secondTask = launchTask(request, firstDeploy, now - 500, 1, TaskState.TASK_RUNNING);

    scheduledJobPoller.runActionOnPoll();

    Mockito.verify(mailer, Mockito.times(1)).sendTaskOverdueMail(Matchers.<Optional<SingularityTask>> any(), Matchers.<SingularityTaskId> any(), Matchers.<SingularityRequest> any(),
      Matchers.anyLong(), Matchers.anyLong());

    statusUpdate(secondTask, TaskState.TASK_FINISHED);

    deployStatistics = deployManager.getDeployStatistics(requestId, firstDeployId);

    Assert.assertTrue(deployStatistics.get().getNumTasks() == 2);
    Assert.assertTrue(deployStatistics.get().getAverageRuntimeMillis().get() > 1 && deployStatistics.get().getAverageRuntimeMillis().get() < oldAvg);

    saveRequest(request.toBuilder().setScheduledExpectedRuntimeMillis(Optional.of(1L)).build());

    SingularityTask thirdTask = launchTask(request, firstDeploy, now - 502, 1, TaskState.TASK_RUNNING);

    scheduledJobPoller.runActionOnPoll();

    Mockito.verify(mailer, Mockito.times(2)).sendTaskOverdueMail(Matchers.<Optional<SingularityTask>> any(), Matchers.<SingularityTaskId> any(), Matchers.<SingularityRequest> any(),
      Matchers.anyLong(), Matchers.anyLong());

    taskManager.deleteTaskHistory(thirdTask.getTaskId());

    scheduledJobPoller.runActionOnPoll();

    Mockito.verify(mailer, Mockito.times(3)).sendTaskOverdueMail(Matchers.<Optional<SingularityTask>> any(), Matchers.<SingularityTaskId> any(), Matchers.<SingularityRequest> any(),
      Matchers.anyLong(), Matchers.anyLong());
  }

  @Test
  public void testBasicSlaveAndRackState() {
    sms.resourceOffers(driver, Arrays.asList(createOffer(1, 1, "slave1", "host1", Optional.of("rack1"))));
    sms.resourceOffers(driver, Arrays.asList(createOffer(1, 1, "slave2", "host2", Optional.of("rack2"))));
    sms.resourceOffers(driver, Arrays.asList(createOffer(1, 1, "slave1", "host1", Optional.of("rack1"))));

    Assert.assertEquals(1, slaveManager.getHistory("slave1").size());
    Assert.assertTrue(slaveManager.getNumObjectsAtState(MachineState.ACTIVE) == 2);
    Assert.assertTrue(rackManager.getNumObjectsAtState(MachineState.ACTIVE) == 2);

    Assert.assertTrue(slaveManager.getObject("slave1").get().getCurrentState().equals(slaveManager.getHistory("slave1").get(0)));

    sms.slaveLost(driver, SlaveID.newBuilder().setValue("slave1").build());

    Assert.assertTrue(slaveManager.getNumObjectsAtState(MachineState.ACTIVE) == 1);
    Assert.assertTrue(rackManager.getNumObjectsAtState(MachineState.ACTIVE) == 1);

    Assert.assertTrue(slaveManager.getNumObjectsAtState(MachineState.DEAD) == 1);
    Assert.assertTrue(rackManager.getNumObjectsAtState(MachineState.DEAD) == 1);

    Assert.assertTrue(slaveManager.getObject("slave1").get().getCurrentState().getState() == MachineState.DEAD);
    Assert.assertTrue(rackManager.getObject("rack1").get().getCurrentState().getState() == MachineState.DEAD);

    sms.resourceOffers(driver, Arrays.asList(createOffer(1, 1, "slave3", "host3", Optional.of("rack1"))));

    Assert.assertTrue(slaveManager.getNumObjectsAtState(MachineState.ACTIVE) == 2);
    Assert.assertTrue(rackManager.getNumObjectsAtState(MachineState.ACTIVE) == 2);
    Assert.assertTrue(slaveManager.getNumObjectsAtState(MachineState.DEAD) == 1);

    Assert.assertTrue(rackManager.getHistory("rack1").size() == 3);

    sms.resourceOffers(driver, Arrays.asList(createOffer(1, 1, "slave1", "host1", Optional.of("rack1"))));

    Assert.assertTrue(slaveManager.getNumObjectsAtState(MachineState.ACTIVE) == 3);
    Assert.assertTrue(rackManager.getNumObjectsAtState(MachineState.ACTIVE) == 2);

    sms.slaveLost(driver, SlaveID.newBuilder().setValue("slave1").build());

    Assert.assertTrue(slaveManager.getNumObjectsAtState(MachineState.ACTIVE) == 2);
    Assert.assertTrue(rackManager.getNumObjectsAtState(MachineState.ACTIVE) == 2);
    Assert.assertTrue(slaveManager.getNumObjectsAtState(MachineState.DEAD) == 1);
    Assert.assertTrue(slaveManager.getHistory("slave1").size() == 4);

    sms.slaveLost(driver, SlaveID.newBuilder().setValue("slave1").build());

    Assert.assertTrue(slaveManager.getNumObjectsAtState(MachineState.ACTIVE) == 2);
    Assert.assertTrue(rackManager.getNumObjectsAtState(MachineState.ACTIVE) == 2);
    Assert.assertTrue(slaveManager.getNumObjectsAtState(MachineState.DEAD) == 1);
    Assert.assertTrue(slaveManager.getHistory("slave1").size() == 4);

    slaveManager.deleteObject("slave1");

    Assert.assertTrue(slaveManager.getNumObjectsAtState(MachineState.DEAD) == 0);
    Assert.assertTrue(slaveManager.getNumObjectsAtState(MachineState.ACTIVE) == 2);
    Assert.assertTrue(slaveManager.getHistory("slave1").isEmpty());
  }

  @Test
  public void testDecommissioning() {
    initRequest();
    initFirstDeploy();

    saveAndSchedule(request.toBuilder().setInstances(Optional.of(2)));

    scheduler.drainPendingQueue(stateCacheProvider.get());

    sms.resourceOffers(driver, Arrays.asList(createOffer(1, 129, "slave1", "host1", Optional.of("rack1"))));
    sms.resourceOffers(driver, Arrays.asList(createOffer(1, 129, "slave2", "host2", Optional.of("rack1"))));
    sms.resourceOffers(driver, Arrays.asList(createOffer(1, 129, "slave3", "host3", Optional.of("rack2"))));
    sms.resourceOffers(driver, Arrays.asList(createOffer(1, 129, "slave4", "host4", Optional.of("rack2"))));


    for (SingularityTask task : taskManager.getTasksOnSlave(taskManager.getActiveTaskIds(), slaveManager.getObject("slave1").get())) {
      statusUpdate(task, TaskState.TASK_RUNNING);
    }
    for (SingularityTask task : taskManager.getTasksOnSlave(taskManager.getActiveTaskIds(), slaveManager.getObject("slave2").get())) {
      statusUpdate(task, TaskState.TASK_RUNNING);
    }

    Assert.assertTrue(rackManager.getNumObjectsAtState(MachineState.ACTIVE) == 2);
    Assert.assertTrue(slaveManager.getNumObjectsAtState(MachineState.ACTIVE) == 4);

    Assert.assertTrue(taskManager.getTasksOnSlave(taskManager.getActiveTaskIds(), slaveManager.getObject("slave1").get()).size() == 1);
    Assert.assertTrue(taskManager.getTasksOnSlave(taskManager.getActiveTaskIds(), slaveManager.getObject("slave2").get()).size() == 1);
    Assert.assertTrue(taskManager.getTasksOnSlave(taskManager.getActiveTaskIds(), slaveManager.getObject("slave3").get()).isEmpty());
    Assert.assertTrue(taskManager.getTasksOnSlave(taskManager.getActiveTaskIds(), slaveManager.getObject("slave4").get()).isEmpty());

    Assert.assertEquals(StateChangeResult.SUCCESS, slaveManager.changeState("slave1", MachineState.STARTING_DECOMMISSION, Optional.<String> absent(), Optional.of("user1")));
    Assert.assertEquals(StateChangeResult.FAILURE_ALREADY_AT_STATE, slaveManager.changeState("slave1", MachineState.STARTING_DECOMMISSION, Optional.<String> absent(), Optional.of("user1")));
    Assert.assertEquals(StateChangeResult.FAILURE_NOT_FOUND, slaveManager.changeState("slave9231", MachineState.STARTING_DECOMMISSION, Optional.<String> absent(), Optional.of("user1")));

    Assert.assertEquals(MachineState.STARTING_DECOMMISSION, slaveManager.getObject("slave1").get().getCurrentState().getState());
    Assert.assertTrue(slaveManager.getObject("slave1").get().getCurrentState().getUser().get().equals("user1"));

    saveAndSchedule(request.toBuilder().setInstances(Optional.of(3)));

    sms.resourceOffers(driver, Arrays.asList(createOffer(1, 129, "slave1", "host1", Optional.of("rack1"))));

    Assert.assertTrue(taskManager.getTasksOnSlave(taskManager.getActiveTaskIds(), slaveManager.getObject("slave1").get()).size() == 1);

    Assert.assertTrue(slaveManager.getObject("slave1").get().getCurrentState().getState() == MachineState.DECOMMISSIONING);
    Assert.assertTrue(slaveManager.getObject("slave1").get().getCurrentState().getUser().get().equals("user1"));

    cleaner.drainCleanupQueue();

    Assert.assertTrue(slaveManager.getObject("slave1").get().getCurrentState().getState() == MachineState.DECOMMISSIONING);
    Assert.assertTrue(slaveManager.getObject("slave1").get().getCurrentState().getUser().get().equals("user1"));

    sms.resourceOffers(driver, Arrays.asList(createOffer(1, 129, "slave4", "host4", Optional.of("rack2"))));
    sms.resourceOffers(driver, Arrays.asList(createOffer(1, 129, "slave3", "host3", Optional.of("rack2"))));

    for (SingularityTask task : taskManager.getTasksOnSlave(taskManager.getActiveTaskIds(), slaveManager.getObject("slave4").get())) {
      statusUpdate(task, TaskState.TASK_RUNNING);
    }
    for (SingularityTask task : taskManager.getTasksOnSlave(taskManager.getActiveTaskIds(), slaveManager.getObject("slave3").get())) {
      statusUpdate(task, TaskState.TASK_RUNNING);
    }

    // all task should have moved.

    cleaner.drainCleanupQueue();

    Assert.assertTrue(taskManager.getTasksOnSlave(taskManager.getActiveTaskIds(), slaveManager.getObject("slave4").get()).size() == 1);
    Assert.assertTrue(taskManager.getTasksOnSlave(taskManager.getActiveTaskIds(), slaveManager.getObject("slave3").get()).size() == 1);
    Assert.assertEquals(1, taskManager.getKilledTaskIdRecords().size());

    // kill the task
    statusUpdate(taskManager.getTasksOnSlave(taskManager.getActiveTaskIds(), slaveManager.getObject("slave1").get()).get(0), TaskState.TASK_KILLED);

    Assert.assertTrue(slaveManager.getObject("slave1").get().getCurrentState().getState() == MachineState.DECOMMISSIONED);
    Assert.assertTrue(slaveManager.getObject("slave1").get().getCurrentState().getUser().get().equals("user1"));

    // let's DECOMMission rack2
    Assert.assertEquals(StateChangeResult.SUCCESS, rackManager.changeState("rack2", MachineState.STARTING_DECOMMISSION, Optional.<String> absent(), Optional.of("user2")));

    // it shouldn't place any on here, since it's DECOMMissioned
    sms.resourceOffers(driver, Arrays.asList(createOffer(1, 129, "slave1", "host1", Optional.of("rack1"))));

    Assert.assertEquals(0, taskManager.getTasksOnSlave(taskManager.getActiveTaskIds(), slaveManager.getObject("slave1").get()).size());

    sms.resourceOffers(driver, Arrays.asList(createOffer(1, 129, "slave1", "host1", Optional.of("rack1"))));

    Assert.assertEquals(0, taskManager.getTasksOnSlave(taskManager.getActiveTaskIds(), slaveManager.getObject("slave1").get()).size());

    slaveResource.activateSlave("slave1", Optional.<SingularityMachineChangeRequest> absent());

    sms.resourceOffers(driver, Arrays.asList(createOffer(1, 129, "slave1", "host1", Optional.of("rack1"))));

    Assert.assertEquals(1, taskManager.getTasksOnSlave(taskManager.getActiveTaskIds(), slaveManager.getObject("slave1").get()).size());

    Assert.assertTrue(rackManager.getObject("rack2").get().getCurrentState().getState() == MachineState.DECOMMISSIONING);

    sms.resourceOffers(driver, Arrays.asList(createOffer(1, 129, "slave2", "host2", Optional.of("rack1"))));

    for (SingularityTask task : taskManager.getTasksOnSlave(taskManager.getActiveTaskIds(), slaveManager.getObject("slave1").get())) {
      statusUpdate(task, TaskState.TASK_RUNNING);
    }
    for (SingularityTask task : taskManager.getTasksOnSlave(taskManager.getActiveTaskIds(), slaveManager.getObject("slave2").get())) {
      statusUpdate(task, TaskState.TASK_RUNNING);
    }

    cleaner.drainCleanupQueue();

    // kill the tasks
    statusUpdate(taskManager.getTasksOnSlave(taskManager.getActiveTaskIds(), slaveManager.getObject("slave3").get()).get(0), TaskState.TASK_KILLED);

    Assert.assertTrue(rackManager.getObject("rack2").get().getCurrentState().getState() == MachineState.DECOMMISSIONING);

    statusUpdate(taskManager.getTasksOnSlave(taskManager.getActiveTaskIds(), slaveManager.getObject("slave4").get()).get(0), TaskState.TASK_KILLED);

    Assert.assertTrue(rackManager.getObject("rack2").get().getCurrentState().getState() == MachineState.DECOMMISSIONED);

  }

  @Test
  public void testTaskOddities() {
    // test unparseable status update
    TaskStatus.Builder bldr = TaskStatus.newBuilder()
        .setTaskId(TaskID.newBuilder().setValue("task"))
        .setSlaveId(SlaveID.newBuilder().setValue("slave1"))
        .setState(TaskState.TASK_RUNNING);

    // should not throw exception:
    sms.statusUpdate(driver, bldr.build());

    initRequest();
    initFirstDeploy();

    SingularityTask taskOne = launchTask(request, firstDeploy, 1, TaskState.TASK_STARTING);

    taskManager.deleteTaskHistory(taskOne.getTaskId());

    Assert.assertTrue(taskManager.isActiveTask(taskOne.getTaskId().getId()));

    statusUpdate(taskOne, TaskState.TASK_RUNNING);
    statusUpdate(taskOne, TaskState.TASK_FAILED);

    Assert.assertTrue(!taskManager.isActiveTask(taskOne.getTaskId().getId()));

    Assert.assertEquals(2, taskManager.getTaskHistoryUpdates(taskOne.getTaskId()).size());
  }

  @Test
  public void testOnDemandTasksPersist() {
    SingularityRequestBuilder bldr = new SingularityRequestBuilder(requestId, RequestType.ON_DEMAND);
    requestResource.postRequest(bldr.build());
    deploy("d2");
    deployChecker.checkDeploys();

    requestResource.scheduleImmediately(requestId);

    resourceOffers();

    requestResource.scheduleImmediately(requestId);

    resourceOffers();

    Assert.assertEquals(2, taskManager.getActiveTaskIds().size());

    requestResource.scheduleImmediately(requestId);

    scheduler.drainPendingQueue(stateCacheProvider.get());

    requestResource.scheduleImmediately(requestId);

    scheduler.drainPendingQueue(stateCacheProvider.get());

    Assert.assertEquals(2, taskManager.getPendingTaskIds().size());

    resourceOffers();

    Assert.assertEquals(4, taskManager.getActiveTaskIds().size());
  }

  @Test
  public void testEmptyDecommissioning() {
    sms.resourceOffers(driver, Arrays.asList(createOffer(1, 129, "slave1", "host1", Optional.of("rack1"))));

    Assert.assertEquals(StateChangeResult.SUCCESS, slaveManager.changeState("slave1", MachineState.STARTING_DECOMMISSION, Optional.<String> absent(), Optional.of("user1")));

    scheduler.drainPendingQueue(stateCacheProvider.get());
    sms.resourceOffers(driver, Arrays.asList(createOffer(1, 129, "slave1", "host1", Optional.of("rack1"))));

    Assert.assertEquals(MachineState.DECOMMISSIONED, slaveManager.getObject("slave1").get().getCurrentState().getState());
  }

  @Test
  public void testJobRescheduledWhenItFinishesDuringDecommission() {
    initScheduledRequest();
    initFirstDeploy();

    resourceOffers();

    SingularityTask task = launchTask(request, firstDeploy, 1, TaskState.TASK_RUNNING);

    slaveManager.changeState("slave1", MachineState.STARTING_DECOMMISSION, Optional.<String> absent(), Optional.of("user1"));

    cleaner.drainCleanupQueue();
    resourceOffers();
    cleaner.drainCleanupQueue();

    statusUpdate(task, TaskState.TASK_FINISHED);

    Assert.assertTrue(!taskManager.getPendingTaskIds().isEmpty());
  }

  @Test
  public void testScaleDownTakesHighestInstances() {
    initRequest();
    initFirstDeploy();

    saveAndSchedule(request.toBuilder().setInstances(Optional.of(5)));

    resourceOffers();

    Assert.assertEquals(5, taskManager.getActiveTaskIds().size());

    requestResource.scale(requestId, new SingularityScaleRequest(Optional.of(2), Optional.<Long> absent(), Optional.<Boolean> absent(),
      Optional.<String> absent(), Optional.<String> absent()));

    resourceOffers();
    cleaner.drainCleanupQueue();

    Assert.assertEquals(3, taskManager.getKilledTaskIdRecords().size());

    for (SingularityKilledTaskIdRecord taskId : taskManager.getKilledTaskIdRecords()) {
      Assert.assertTrue(taskId.getTaskId().getInstanceNo() > 2);

      scheduler.drainPendingQueue(stateCacheProvider.get());
    }

  }

  @Test
  public void testExpiringScale() {
    initRequest();
    initFirstDeploy();

    requestResource.scale(requestId, new SingularityScaleRequest(Optional.of(5), Optional.of(1L), Optional.<Boolean> absent(), Optional.<String> absent(), Optional.<String> absent()));

    try {
      Thread.sleep(2);
    } catch (InterruptedException e) {

    }

    expiringUserActionPoller.runActionOnPoll();

    resourceOffers();
    resourceOffers();
    resourceOffers();
    resourceOffers();

    Assert.assertEquals(1, taskManager.getNumActiveTasks());
  }

  @Test
  public void testExpiringSkipHealthchecks() {
    initRequest();
    initHCDeploy();

    SingularityTask firstTask = startTask(firstDeploy);

    Assert.assertTrue(healthchecker.cancelHealthcheck(firstTask.getTaskId().getId()));

    requestResource.skipHealthchecks(requestId, new SingularitySkipHealthchecksRequest(Optional.of(true), Optional.of(1L), Optional.<String> absent(), Optional.<String> absent()));

    statusUpdate(firstTask, TaskState.TASK_FAILED);

    SingularityTask secondTask = startTask(firstDeploy);

    Assert.assertFalse(healthchecker.cancelHealthcheck(secondTask.getTaskId().getId()));

    statusUpdate(secondTask, TaskState.TASK_FAILED);

    expiringUserActionPoller.runActionOnPoll();

    SingularityTask thirdTask = startTask(firstDeploy);

    Assert.assertTrue(healthchecker.cancelHealthcheck(thirdTask.getTaskId().getId()));
  }

  @Test
  public void testSkipHealthchecksEdgeCases() {
    configuration.setNewTaskCheckerBaseDelaySeconds(0);
    configuration.setHealthcheckIntervalSeconds(0);
    configuration.setDeployHealthyBySeconds(0);
    configuration.setKillAfterTasksDoNotRunDefaultSeconds(100);
    configuration.setHealthcheckMaxRetries(Optional.of(0));
    configuration.setCheckNewTasksEverySeconds(1);

    initRequest();
    initHCDeploy();

    requestResource.skipHealthchecks(requestId, new SingularitySkipHealthchecksRequest(Optional.of(Boolean.TRUE), Optional.<Long> absent(), Optional.<String> absent(), Optional.<String> absent()));

    SingularityTask firstTask = startTask(firstDeploy, 1);

    Assert.assertTrue(!taskManager.getLastHealthcheck(firstTask.getTaskId()).isPresent());

    finishHealthchecks();
    finishNewTaskChecksAndCleanup();

    Assert.assertEquals(1, taskManager.getNumActiveTasks());

    requestResource.skipHealthchecks(requestId, new SingularitySkipHealthchecksRequest(Optional.of(Boolean.FALSE), Optional.<Long> absent(), Optional.<String> absent(), Optional.<String> absent()));

    // run new task check ONLY.
    newTaskChecker.enqueueNewTaskCheck(firstTask, requestManager.getRequest(requestId), healthchecker);

    finishNewTaskChecks();
    finishHealthchecks();
    finishNewTaskChecksAndCleanup();

    // healthcheck will fail
    Assert.assertTrue(taskManager.getLastHealthcheck(firstTask.getTaskId()).isPresent());
    Assert.assertEquals(0, taskManager.getNumActiveTasks());
  }

  @Test
  public void testSkipHealthchecksDuringBounce() {
    initRequest();
    initHCDeploy();

    SingularityTask firstTask = startTask(firstDeploy, 1);

    requestResource.bounce(requestId, Optional.of(new SingularityBounceRequest(Optional.<Boolean> absent(), Optional.of(true), Optional.<Long> absent(), Optional.<String> absent(), Optional.<String>absent())));

    configuration.setNewTaskCheckerBaseDelaySeconds(0);
    configuration.setHealthcheckIntervalSeconds(0);
    configuration.setDeployHealthyBySeconds(0);
    configuration.setKillAfterTasksDoNotRunDefaultSeconds(1);
    configuration.setHealthcheckMaxRetries(Optional.of(0));

    cleaner.drainCleanupQueue();
    resourceOffers();

    List<SingularityTaskId> taskIds = taskManager.getAllTaskIds();
    taskIds.remove(firstTask.getTaskId());

    SingularityTaskId secondTaskId = taskIds.get(0);

    SingularityTask secondTask = taskManager.getTask(secondTaskId).get();

    statusUpdate(secondTask, TaskState.TASK_RUNNING);

    Assert.assertTrue(healthchecker.cancelHealthcheck(firstTask.getTaskId().getId()));

    newTaskChecker.cancelNewTaskCheck(firstTask.getTaskId().getId());

    finishHealthchecks();
    finishNewTaskChecks();

    Assert.assertTrue(!taskManager.getLastHealthcheck(secondTask.getTaskId()).isPresent());

    cleaner.drainCleanupQueue();
    killKilledTasks();

    Assert.assertEquals(0, taskManager.getNumCleanupTasks());
    Assert.assertEquals(1, taskManager.getNumActiveTasks());
  }

  @Test
  public void testHealthchecksDuringBounce() {
    initRequest();
    initHCDeploy();

    startTask(firstDeploy);

    requestResource.bounce(requestId);

    cleaner.drainCleanupQueue();

    SingularityTask secondTask = startTask(firstDeploy);

    cleaner.drainCleanupQueue();

    Assert.assertEquals(1, taskManager.getNumCleanupTasks());
    Assert.assertEquals(2, taskManager.getNumActiveTasks());

    taskManager.saveHealthcheckResult(new SingularityTaskHealthcheckResult(Optional.of(500), Optional.of(1000L), 1, Optional.<String> absent(), Optional.<String> absent(), secondTask.getTaskId()));

    cleaner.drainCleanupQueue();

    Assert.assertEquals(1, taskManager.getNumCleanupTasks());
    Assert.assertEquals(2, taskManager.getNumActiveTasks());

    taskManager.saveHealthcheckResult(
      new SingularityTaskHealthcheckResult(Optional.of(200), Optional.of(1000L), System.currentTimeMillis(), Optional.<String> absent(), Optional.<String> absent(), secondTask.getTaskId()));

    cleaner.drainCleanupQueue();
    killKilledTasks();

    Assert.assertEquals(0, taskManager.getNumCleanupTasks());
    Assert.assertEquals(1, taskManager.getNumActiveTasks());
  }

  @Test
  public void testWaitAfterTaskWorks() {
    initRequest();
    initFirstDeploy();

    SingularityTask task = launchTask(request, firstDeploy, 1, TaskState.TASK_RUNNING);

    statusUpdate(task, TaskState.TASK_FAILED);

    Assert.assertTrue(taskManager.getPendingTaskIds().get(0).getNextRunAt() - System.currentTimeMillis() < 1000L);

    resourceOffers();

    long extraWait = 100000L;

    saveAndSchedule(request.toBuilder().setWaitAtLeastMillisAfterTaskFinishesForReschedule(Optional.of(extraWait)).setInstances(Optional.of(2)));
    resourceOffers();

    statusUpdate(taskManager.getActiveTasks().get(0), TaskState.TASK_FAILED);

    Assert.assertTrue(taskManager.getPendingTaskIds().get(0).getNextRunAt() - System.currentTimeMillis() > 1000L);
    Assert.assertEquals(1, taskManager.getActiveTaskIds().size());
  }

  @Test
  public void testFrozenSlaveTransitions() {
    initRequest();
    initFirstDeploy();

    resourceOffers();

    // test transitions out of frozen
    Assert.assertEquals(StateChangeResult.SUCCESS, slaveManager.changeState("slave1", MachineState.FROZEN, Optional.<String> absent(), Optional.of("user1")));
    Assert.assertEquals(StateChangeResult.FAILURE_ALREADY_AT_STATE, slaveManager.changeState("slave1", MachineState.FROZEN, Optional.<String> absent(), Optional.of("user1")));
    Assert.assertEquals(StateChangeResult.FAILURE_ILLEGAL_TRANSITION, slaveManager.changeState("slave1", MachineState.DECOMMISSIONING, Optional.<String> absent(), Optional.of("user1")));
    Assert.assertEquals(StateChangeResult.FAILURE_ILLEGAL_TRANSITION, slaveManager.changeState("slave1", MachineState.DECOMMISSIONED, Optional.<String> absent(), Optional.of("user1")));
    Assert.assertEquals(StateChangeResult.SUCCESS, slaveManager.changeState("slave1", MachineState.ACTIVE, Optional.<String> absent(), Optional.of("user1")));

    // test transitions into frozen
    Assert.assertEquals(StateChangeResult.SUCCESS, slaveManager.changeState("slave2", MachineState.STARTING_DECOMMISSION, Optional.<String> absent(), Optional.of("user2")));
    Assert.assertEquals(StateChangeResult.FAILURE_ILLEGAL_TRANSITION, slaveManager.changeState("slave2", MachineState.FROZEN, Optional.<String> absent(), Optional.of("user2")));
    Assert.assertEquals(StateChangeResult.SUCCESS, slaveManager.changeState("slave2", MachineState.DECOMMISSIONING, Optional.<String> absent(), Optional.of("user2")));
    Assert.assertEquals(StateChangeResult.FAILURE_ILLEGAL_TRANSITION, slaveManager.changeState("slave2", MachineState.FROZEN, Optional.<String> absent(), Optional.of("user2")));
    Assert.assertEquals(StateChangeResult.SUCCESS, slaveManager.changeState("slave2", MachineState.DECOMMISSIONED, Optional.<String> absent(), Optional.of("user2")));
    Assert.assertEquals(StateChangeResult.FAILURE_ILLEGAL_TRANSITION, slaveManager.changeState("slave2", MachineState.FROZEN, Optional.<String> absent(), Optional.of("user2")));
    Assert.assertEquals(StateChangeResult.SUCCESS, slaveManager.changeState("slave2", MachineState.ACTIVE, Optional.<String> absent(), Optional.of("user2")));
    Assert.assertEquals(StateChangeResult.SUCCESS, slaveManager.changeState("slave2", MachineState.FROZEN, Optional.<String> absent(), Optional.of("user2")));
  }

  @Test
  public void testFrozenSlaveDoesntLaunchTasks() {
    initRequest();
    initFirstDeploy();

    resourceOffers();

    Assert.assertEquals(StateChangeResult.SUCCESS, slaveManager.changeState("slave1", MachineState.FROZEN, Optional.<String> absent(), Optional.of("user1")));

    saveAndSchedule(request.toBuilder().setInstances(Optional.of(2)));

    resourceOffers();

    Assert.assertEquals(0, taskManager.getTasksOnSlave(taskManager.getActiveTaskIds(), slaveManager.getObject("slave1").get()).size());
    Assert.assertEquals(2, taskManager.getTasksOnSlave(taskManager.getActiveTaskIds(), slaveManager.getObject("slave2").get()).size());
  }

  @Test
  public void testUnfrozenSlaveLaunchesTasks() {
    initRequest();
    initFirstDeploy();

    resourceOffers();

    Assert.assertEquals(StateChangeResult.SUCCESS, slaveManager.changeState("slave1", MachineState.FROZEN, Optional.<String> absent(), Optional.of("user1")));

    saveAndSchedule(request.toBuilder().setInstances(Optional.of(2)).setSlavePlacement(Optional.of(SlavePlacement.SEPARATE)));

    resourceOffers();

    Assert.assertEquals(0, taskManager.getTasksOnSlave(taskManager.getActiveTaskIds(), slaveManager.getObject("slave1").get()).size());
    Assert.assertEquals(1, taskManager.getTasksOnSlave(taskManager.getActiveTaskIds(), slaveManager.getObject("slave2").get()).size());

    Assert.assertEquals(StateChangeResult.SUCCESS, slaveManager.changeState("slave1", MachineState.ACTIVE, Optional.<String> absent(), Optional.of("user1")));

    resourceOffers();

    Assert.assertEquals(1, taskManager.getTasksOnSlave(taskManager.getActiveTaskIds(), slaveManager.getObject("slave1").get()).size());
    Assert.assertEquals(1, taskManager.getTasksOnSlave(taskManager.getActiveTaskIds(), slaveManager.getObject("slave2").get()).size());
  }

  @Test
  public void testFrozenSlaveCanBeDecommissioned() {
    initRequest();
    initFirstDeploy();

    saveAndSchedule(request.toBuilder().setInstances(Optional.of(2)));

    resourceOffers();

    // freeze slave1
    Assert.assertEquals(StateChangeResult.SUCCESS, slaveManager.changeState("slave1", MachineState.FROZEN, Optional.<String> absent(), Optional.of("user1")));

    // mark tasks as running
    for (SingularityTask task : taskManager.getTasksOnSlave(taskManager.getActiveTaskIds(), slaveManager.getObject("slave1").get())) {
      statusUpdate(task, TaskState.TASK_RUNNING);
    }
    for (SingularityTask task : taskManager.getTasksOnSlave(taskManager.getActiveTaskIds(), slaveManager.getObject("slave2").get())) {
      statusUpdate(task, TaskState.TASK_RUNNING);
    }

    // assert Request is spread over the two slaves
    Assert.assertEquals(1, taskManager.getTasksOnSlave(taskManager.getActiveTaskIds(), slaveManager.getObject("slave1").get()).size());
    Assert.assertEquals(1, taskManager.getTasksOnSlave(taskManager.getActiveTaskIds(), slaveManager.getObject("slave2").get()).size());

    // decommission frozen slave1
    Assert.assertEquals(StateChangeResult.SUCCESS, slaveManager.changeState("slave1", MachineState.STARTING_DECOMMISSION, Optional.<String> absent(), Optional.of("user1")));

    resourceOffers();
    cleaner.drainCleanupQueue();

    // assert slave1 is decommissioning
    Assert.assertTrue(slaveManager.getObject("slave1").get().getCurrentState().getState() == MachineState.DECOMMISSIONING);

    // mark tasks as running
    for (SingularityTask task : taskManager.getTasksOnSlave(taskManager.getActiveTaskIds(), slaveManager.getObject("slave2").get())) {
      statusUpdate(task, TaskState.TASK_RUNNING);
    }

    // all tasks should have moved
    cleaner.drainCleanupQueue();

    // kill decommissioned task
    statusUpdate(taskManager.getTasksOnSlave(taskManager.getActiveTaskIds(), slaveManager.getObject("slave1").get()).get(0), TaskState.TASK_KILLED);

    // assert all tasks on slave2 + slave1 is decommissioned
    Assert.assertEquals(0, taskManager.getTasksOnSlave(taskManager.getActiveTaskIds(), slaveManager.getObject("slave1").get()).size());
    Assert.assertEquals(2, taskManager.getTasksOnSlave(taskManager.getActiveTaskIds(), slaveManager.getObject("slave2").get()).size());
    Assert.assertTrue(slaveManager.getObject("slave1").get().getCurrentState().getState() == MachineState.DECOMMISSIONED);
  }

  @Test
  public void testDeployTimesOut() {
    initRequest();

    final long hourAgo = System.currentTimeMillis() - TimeUnit.HOURS.toMillis(1);

    final String deployId = "timeout_test";

    SingularityDeployBuilder db = new SingularityDeployBuilder(requestId, deployId);
    db.setDeployHealthTimeoutSeconds(Optional.of(TimeUnit.MINUTES.toSeconds(1)));

    initDeploy(db, hourAgo);

    deployChecker.checkDeploys();

    Assert.assertEquals(DeployState.OVERDUE, deployManager.getDeployResult(requestId, deployId).get().getDeployState());
  }

  @Test
  public void testHealthchecksTimeout() {
    initRequest();

    final long hourAgo = System.currentTimeMillis() - TimeUnit.HOURS.toMillis(1);

    final String deployId = "timeout_test";

    SingularityDeployBuilder db = new SingularityDeployBuilder(requestId, deployId);
    db.setHealthcheckMaxTotalTimeoutSeconds(Optional.of(30L));
    db.setHealthcheckUri(Optional.of("http://uri"));
    db.setDeployHealthTimeoutSeconds(Optional.of(TimeUnit.DAYS.toMillis(1)));

    SingularityDeploy deploy = initDeploy(db, hourAgo);

    deployChecker.checkDeploys();

    Assert.assertTrue(!deployManager.getDeployResult(requestId, deployId).isPresent());

    SingularityTask task = launchTask(request, deploy, hourAgo, hourAgo + 1, 1, TaskState.TASK_RUNNING);

    deployChecker.checkDeploys();

    Assert.assertTrue(!deployManager.getDeployResult(requestId, deployId).isPresent());

    taskManager.saveHealthcheckResult(new SingularityTaskHealthcheckResult(Optional.of(500), Optional.of(1000L), hourAgo + 1, Optional.<String> absent(), Optional.<String> absent(), task.getTaskId()));

    deployChecker.checkDeploys();

    Assert.assertEquals(DeployState.FAILED, deployManager.getDeployResult(requestId, deployId).get().getDeployState());
  }

  @Test
  public void testMaxHealthcheckRetries() {
    initRequest();

    final String deployId = "retry_test";

    SingularityDeployBuilder db = new SingularityDeployBuilder(requestId, deployId);
    db.setHealthcheckMaxRetries(Optional.of(2));
    db.setHealthcheckUri(Optional.of("http://uri"));

    SingularityDeploy deploy = initDeploy(db, System.currentTimeMillis());

    deployChecker.checkDeploys();

    Assert.assertTrue(!deployManager.getDeployResult(requestId, deployId).isPresent());

    SingularityTask task = launchTask(request, deploy, System.currentTimeMillis(), 1, TaskState.TASK_RUNNING);

    deployChecker.checkDeploys();

    Assert.assertTrue(!deployManager.getDeployResult(requestId, deployId).isPresent());

    taskManager.saveHealthcheckResult(
      new SingularityTaskHealthcheckResult(Optional.of(500), Optional.of(1000L), System.currentTimeMillis(), Optional.<String> absent(), Optional.<String> absent(), task.getTaskId()));
    taskManager.saveHealthcheckResult(
      new SingularityTaskHealthcheckResult(Optional.of(500), Optional.of(1000L), System.currentTimeMillis() + 1, Optional.<String> absent(), Optional.<String> absent(), task.getTaskId()));

    deployChecker.checkDeploys();

    Assert.assertTrue(!deployManager.getDeployResult(requestId, deployId).isPresent());

    taskManager.saveHealthcheckResult(new SingularityTaskHealthcheckResult(Optional.of(500), Optional.of(1000L), System.currentTimeMillis() + 1, Optional.<String> absent(), Optional.<String> absent(), task.getTaskId()));

    deployChecker.checkDeploys();

    Assert.assertEquals(DeployState.FAILED, deployManager.getDeployResult(requestId, deployId).get().getDeployState());
  }

  @Test
  public void testNewTaskCheckerRespectsDeployHealthcheckRetries() {
    initRequest();

    final String deployId = "new_task_healthcheck";

    SingularityDeployBuilder db = new SingularityDeployBuilder(requestId, deployId);
    db.setHealthcheckMaxRetries(Optional.of(1));
    db.setHealthcheckUri(Optional.of("http://uri"));

    SingularityDeploy deploy = initAndFinishDeploy(request, db);

    SingularityTask task = launchTask(request, deploy, System.currentTimeMillis(), 1, TaskState.TASK_RUNNING);

    Assert.assertEquals(CheckTaskState.CHECK_IF_OVERDUE, newTaskChecker.getTaskState(task, requestManager.getRequest(requestId), healthchecker));
    Assert.assertTrue(taskManager.getCleanupTaskIds().isEmpty());

    taskManager.saveHealthcheckResult(new SingularityTaskHealthcheckResult(Optional.of(500), Optional.of(1000L), System.currentTimeMillis() + 1, Optional.<String> absent(), Optional.<String> absent(), task.getTaskId()));

    Assert.assertEquals(CheckTaskState.CHECK_IF_OVERDUE, newTaskChecker.getTaskState(task, requestManager.getRequest(requestId), healthchecker));

    taskManager.saveHealthcheckResult(new SingularityTaskHealthcheckResult(Optional.of(500), Optional.of(1000L), System.currentTimeMillis() + 1, Optional.<String> absent(), Optional.<String> absent(), task.getTaskId()));

    Assert.assertEquals(CheckTaskState.UNHEALTHY_KILL_TASK, newTaskChecker.getTaskState(task, requestManager.getRequest(requestId), healthchecker));
  }

  @Test
  public void testHealthchecksSuccess() {
    initRequest();

    final String deployId = "hc_test";

    SingularityDeployBuilder db = new SingularityDeployBuilder(requestId, deployId);
    db.setHealthcheckMaxRetries(Optional.of(2));
    db.setHealthcheckMaxTotalTimeoutSeconds(Optional.of(30L));
    db.setHealthcheckUri(Optional.of("http://uri"));

    SingularityDeploy deploy = initDeploy(db, System.currentTimeMillis());

    deployChecker.checkDeploys();

    Assert.assertTrue(!deployManager.getDeployResult(requestId, deployId).isPresent());

    SingularityTask task = launchTask(request, deploy, System.currentTimeMillis(), 1, TaskState.TASK_RUNNING);

    deployChecker.checkDeploys();

    Assert.assertTrue(!deployManager.getDeployResult(requestId, deployId).isPresent());

    taskManager.saveHealthcheckResult(new SingularityTaskHealthcheckResult(Optional.of(500), Optional.of(1000L), System.currentTimeMillis(), Optional.<String>absent(), Optional.<String>absent(), task.getTaskId()));

    deployChecker.checkDeploys();

    Assert.assertTrue(!deployManager.getDeployResult(requestId, deployId).isPresent());

    taskManager.saveHealthcheckResult(new SingularityTaskHealthcheckResult(Optional.of(200), Optional.of(1000L), System.currentTimeMillis() + 1, Optional.<String>absent(), Optional.<String>absent(), task.getTaskId()));

    deployChecker.checkDeploys();

    Assert.assertEquals(DeployState.SUCCEEDED, deployManager.getDeployResult(requestId, deployId).get().getDeployState());
  }

  @Test
  public void testMaxTasksPerOffer() {
    configuration.setMaxTasksPerOffer(3);

    initRequest();
    initFirstDeploy();

    requestResource.postRequest(request.toBuilder().setInstances(Optional.of(20)).build());
    scheduler.drainPendingQueue(stateCacheProvider.get());

    sms.resourceOffers(driver, Arrays.asList(createOffer(36, 12024)));

    Assert.assertTrue(taskManager.getActiveTasks().size() == 3);

    sms.resourceOffers(driver, Arrays.asList(createOffer(20, 20000, "slave1", "host1"), createOffer(20, 20000, "slave2", "host2")));

    Assert.assertTrue(taskManager.getActiveTasks().size() == 9);

    configuration.setMaxTasksPerOffer(0);

    resourceOffers();

    Assert.assertTrue(taskManager.getActiveTasks().size() == 20);
  }

  @Test
  public void testRequestedPorts() {
    final SingularityDeployBuilder deployBuilder = dockerDeployWithPorts(3);

    initRequest();
    initAndFinishDeploy(request, deployBuilder);
    requestResource.postRequest(request.toBuilder().setInstances(Optional.of(2)).build());
    scheduler.drainPendingQueue(stateCacheProvider.get());

    String[] portRangeWithNoRequestedPorts = {"65:70"};
    sms.resourceOffers(driver, Arrays.asList(createOffer(20, 20000, "slave1", "host1", Optional.<String> absent(), Collections.<String, String>emptyMap(), portRangeWithNoRequestedPorts)));
    Assert.assertEquals(0, taskManager.getActiveTasks().size());

    String[] portRangeWithSomeRequestedPorts = {"80:82"};
    sms.resourceOffers(driver, Arrays.asList(createOffer(20, 20000, "slave1", "host1", Optional.<String> absent(), Collections.<String, String>emptyMap(), portRangeWithSomeRequestedPorts)));
    Assert.assertEquals(0, taskManager.getActiveTasks().size());

    String[] portRangeWithRequestedButNotEnoughPorts = {"80:80", "8080:8080"};
    sms.resourceOffers(driver, Arrays.asList(createOffer(20, 20000, "slave1", "host1", Optional.<String> absent(), Collections.<String, String>emptyMap(), portRangeWithRequestedButNotEnoughPorts)));
    Assert.assertEquals(0, taskManager.getActiveTasks().size());

    String[] portRangeWithNeededPorts = {"80:83", "8080:8080"};
    sms.resourceOffers(driver, Arrays.asList(createOffer(20, 20000, "slave1", "host1", Optional.<String> absent(), Collections.<String, String>emptyMap(), portRangeWithNeededPorts)));
    Assert.assertEquals(1, taskManager.getActiveTaskIds().size());
  }

  private SingularityDeployBuilder dockerDeployWithPorts(int numPorts) {
    final SingularityDockerPortMapping literalMapping = new SingularityDockerPortMapping(Optional.<SingularityPortMappingType>absent(), 80, Optional.of(SingularityPortMappingType.LITERAL), 8080, Optional.<String>absent());
    final SingularityDockerPortMapping offerMapping = new SingularityDockerPortMapping(Optional.<SingularityPortMappingType>absent(), 81, Optional.of(SingularityPortMappingType.FROM_OFFER), 0, Optional.of("udp"));
    final SingularityContainerInfo containerInfo = new SingularityContainerInfo(
      SingularityContainerType.DOCKER,
      Optional.<List<SingularityVolume>>absent(),
      Optional.of(
        new SingularityDockerInfo("docker-image",
          true,
          SingularityDockerNetworkType.BRIDGE,
          Optional.of(Arrays.asList(literalMapping, offerMapping)),
          Optional.of(false),
          Optional.<Map<String, String>>of(ImmutableMap.of("env", "var=value"))
        )));
    final SingularityDeployBuilder deployBuilder = new SingularityDeployBuilder(requestId, "test-docker-ports-deploy");
    deployBuilder.setContainerInfo(Optional.of(containerInfo)).setResources(Optional.of(new Resources(1, 64, numPorts)));
    return deployBuilder;
  }

  @Test
  public void testPortIndices() {
    configuration.setNewTaskCheckerBaseDelaySeconds(0);
    configuration.setHealthcheckIntervalSeconds(0);
    configuration.setDeployHealthyBySeconds(0);
    configuration.setKillAfterTasksDoNotRunDefaultSeconds(1);
    configuration.setHealthcheckMaxRetries(Optional.of(0));

    initRequest();
    firstDeploy = initAndFinishDeploy(request, new SingularityDeployBuilder(request.getId(), firstDeployId)
      .setCommand(Optional.of("sleep 100"))
      .setHealthcheckUri(Optional.of("http://uri"))
      .setResources(Optional.of(new Resources(1, 64, 3)))
      .setHealthcheckPortIndex(Optional.of(1)));

    requestResource.postRequest(request.toBuilder().setInstances(Optional.of(2)).build());
    scheduler.drainPendingQueue(stateCacheProvider.get());

    String[] portRange = {"80:82"};
    sms.resourceOffers(driver, Arrays.asList(createOffer(20, 20000, "slave1", "host1", Optional.<String> absent(), Collections.<String, String>emptyMap(), portRange)));

    SingularityTaskId firstTaskId = taskManager.getActiveTaskIdsForRequest(requestId).get(0);

    SingularityTask firstTask = taskManager.getTask(firstTaskId).get();
    statusUpdate(firstTask, TaskState.TASK_RUNNING);

    newTaskChecker.enqueueNewTaskCheck(firstTask, requestManager.getRequest(requestId), healthchecker);

    finishNewTaskChecks();
    finishHealthchecks();
    finishNewTaskChecksAndCleanup();

    Assert.assertTrue(taskManager.getLastHealthcheck(firstTask.getTaskId()).get().toString().contains("host1:81"));
  }

  @Test
<<<<<<< HEAD
  public void testQueueMultipleOneOffs() {
    SingularityRequestBuilder bldr = new SingularityRequestBuilder(requestId, RequestType.ON_DEMAND);
    requestResource.postRequest(bldr.build());
    deploy("on_demand_deploy");
    deployChecker.checkDeploys();


    requestManager.addToPendingQueue(new SingularityPendingRequest(requestId, "on_demand_deploy", System.currentTimeMillis(), Optional.<String>absent(), PendingType.ONEOFF,
      Optional.<List<String>>absent(), Optional.<String>absent(), Optional.<Boolean>absent(), Optional.<String>absent(), Optional.<String>absent()));
    requestManager.addToPendingQueue(new SingularityPendingRequest(requestId, "on_demand_deploy", System.currentTimeMillis(), Optional.<String>absent(), PendingType.ONEOFF,
      Optional.<List<String>>absent(), Optional.<String>absent(), Optional.<Boolean>absent(), Optional.<String>absent(), Optional.<String>absent()));
=======
  public void testUsesNewRequestDataFromPendingDeploy() {
    initRequest();
    initFirstDeploy();

    saveAndSchedule(request.toBuilder().setInstances(Optional.of(2)));
>>>>>>> 47a0230a

    scheduler.drainPendingQueue(stateCacheProvider.get());

    Assert.assertEquals(2, taskManager.getPendingTaskIds().size());
<<<<<<< HEAD
=======
    Assert.assertEquals(2, requestManager.getRequest(requestId).get().getRequest().getInstancesSafe());

    SingularityRequest request = requestResource.getRequest(requestId).getRequest();
    SingularityRequest newRequest = request.toBuilder().setInstances(Optional.of(1)).build();

    String deployId = "test_new_request_data";
    SingularityDeploy deploy = new SingularityDeployBuilder(request.getId(), deployId).setCommand(Optional.of("sleep 100")).build();

    deployResource.deploy(new SingularityDeployRequest(deploy, Optional.<Boolean>absent(), Optional.<String>absent(), Optional.of(newRequest)));

    deployChecker.checkDeploys();
    scheduler.drainPendingQueue(stateCacheProvider.get());

    List<SingularityPendingTaskId> pendingTaskIdsForNewDeploy = new ArrayList<>();
    for (SingularityPendingTaskId pendingTaskId : taskManager.getPendingTaskIds()) {
      if (pendingTaskId.getDeployId().equals(deployId)) {
        pendingTaskIdsForNewDeploy.add(pendingTaskId);
      }
    }

    Assert.assertEquals(1, pendingTaskIdsForNewDeploy.size());
    Assert.assertEquals(2, requestManager.getRequest(requestId).get().getRequest().getInstancesSafe());

    resourceOffers();
    for (SingularityTaskId taskId : taskManager.getActiveTaskIdsForDeploy(requestId, deployId)) {
      statusUpdate(taskManager.getTask(taskId).get(), TaskState.TASK_RUNNING);
    }
    deployChecker.checkDeploys();

    Assert.assertEquals(1, requestManager.getRequest(requestId).get().getRequest().getInstancesSafe());
  }

  @Test(expected = ConflictException.class)
  public void testCannotUpdateRequestDuringPendingDeployWithNewData() {
    initRequest();
    SingularityRequest request = requestResource.getRequest(requestId).getRequest();
    SingularityRequest newRequest = request.toBuilder().setInstances(Optional.of(1)).build();

    String deployId = "test_new_request_data";
    SingularityDeploy deploy = new SingularityDeployBuilder(request.getId(), deployId).setCommand(Optional.of("sleep 100")).build();

    deployResource.deploy(new SingularityDeployRequest(deploy, Optional.<Boolean>absent(), Optional.<String>absent(), Optional.of(newRequest)));

    requestResource.postRequest(newRequest);
>>>>>>> 47a0230a
  }

}<|MERGE_RESOLUTION|>--- conflicted
+++ resolved
@@ -2942,7 +2942,6 @@
   }
 
   @Test
-<<<<<<< HEAD
   public void testQueueMultipleOneOffs() {
     SingularityRequestBuilder bldr = new SingularityRequestBuilder(requestId, RequestType.ON_DEMAND);
     requestResource.postRequest(bldr.build());
@@ -2954,19 +2953,22 @@
       Optional.<List<String>>absent(), Optional.<String>absent(), Optional.<Boolean>absent(), Optional.<String>absent(), Optional.<String>absent()));
     requestManager.addToPendingQueue(new SingularityPendingRequest(requestId, "on_demand_deploy", System.currentTimeMillis(), Optional.<String>absent(), PendingType.ONEOFF,
       Optional.<List<String>>absent(), Optional.<String>absent(), Optional.<Boolean>absent(), Optional.<String>absent(), Optional.<String>absent()));
-=======
+
+    scheduler.drainPendingQueue(stateCacheProvider.get());
+
+    Assert.assertEquals(2, taskManager.getPendingTaskIds().size());
+  }
+
+  @Test
   public void testUsesNewRequestDataFromPendingDeploy() {
     initRequest();
     initFirstDeploy();
 
     saveAndSchedule(request.toBuilder().setInstances(Optional.of(2)));
->>>>>>> 47a0230a
 
     scheduler.drainPendingQueue(stateCacheProvider.get());
 
     Assert.assertEquals(2, taskManager.getPendingTaskIds().size());
-<<<<<<< HEAD
-=======
     Assert.assertEquals(2, requestManager.getRequest(requestId).get().getRequest().getInstancesSafe());
 
     SingularityRequest request = requestResource.getRequest(requestId).getRequest();
@@ -3011,7 +3013,6 @@
     deployResource.deploy(new SingularityDeployRequest(deploy, Optional.<Boolean>absent(), Optional.<String>absent(), Optional.of(newRequest)));
 
     requestResource.postRequest(newRequest);
->>>>>>> 47a0230a
   }
 
 }