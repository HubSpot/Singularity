package com.hubspot.singularity.scheduler;

import java.util.ArrayList;
import java.util.Arrays;
import java.util.Collections;
import java.util.HashMap;
import java.util.List;
import java.util.Map;
import java.util.Set;
import java.util.concurrent.TimeUnit;

import org.apache.mesos.Protos.Offer;
import org.apache.mesos.Protos.SlaveID;
import org.apache.mesos.Protos.TaskID;
import org.apache.mesos.Protos.TaskState;
import org.apache.mesos.Protos.TaskStatus;
import org.junit.Assert;
import org.junit.Test;
import org.mockito.Matchers;
import org.mockito.Mockito;

import com.google.common.base.Optional;
import com.google.common.collect.ImmutableMap;
import com.google.common.collect.Sets;
import com.google.inject.Inject;
import com.hubspot.baragon.models.BaragonRequestState;
import com.hubspot.mesos.Resources;
import com.hubspot.mesos.SingularityContainerInfo;
import com.hubspot.mesos.SingularityContainerType;
import com.hubspot.mesos.SingularityDockerInfo;
import com.hubspot.mesos.SingularityDockerNetworkType;
import com.hubspot.mesos.SingularityDockerPortMapping;
import com.hubspot.mesos.SingularityPortMappingType;
import com.hubspot.mesos.SingularityVolume;
import com.hubspot.singularity.DeployState;
import com.hubspot.singularity.ExtendedTaskState;
import com.hubspot.singularity.LoadBalancerRequestType;
import com.hubspot.singularity.MachineState;
import com.hubspot.singularity.RequestCleanupType;
import com.hubspot.singularity.RequestState;
import com.hubspot.singularity.RequestType;
import com.hubspot.singularity.SingularityDeploy;
import com.hubspot.singularity.SingularityDeployBuilder;
import com.hubspot.singularity.SingularityDeployProgress;
import com.hubspot.singularity.SingularityDeployStatistics;
import com.hubspot.singularity.SingularityKilledTaskIdRecord;
import com.hubspot.singularity.SingularityLoadBalancerUpdate;
import com.hubspot.singularity.SingularityPendingDeploy;
import com.hubspot.singularity.SingularityPendingRequest;
import com.hubspot.singularity.SingularityPendingRequest.PendingType;
import com.hubspot.singularity.SingularityPendingTask;
import com.hubspot.singularity.SingularityPendingTaskId;
import com.hubspot.singularity.SingularityRequest;
import com.hubspot.singularity.SingularityRequestBuilder;
import com.hubspot.singularity.SingularityRequestCleanup;
import com.hubspot.singularity.SingularityRequestHistory.RequestHistoryType;
import com.hubspot.singularity.SingularityRequestLbCleanup;
import com.hubspot.singularity.SingularityTask;
import com.hubspot.singularity.SingularityTaskHealthcheckResult;
import com.hubspot.singularity.SingularityTaskHistoryUpdate;
import com.hubspot.singularity.SingularityTaskId;
import com.hubspot.singularity.SingularityTaskRequest;
import com.hubspot.singularity.SingularityUpdatePendingDeployRequest;
import com.hubspot.singularity.SlavePlacement;
import com.hubspot.singularity.api.SingularityBounceRequest;
import com.hubspot.singularity.api.SingularityDeleteRequestRequest;
import com.hubspot.singularity.api.SingularityDeployRequest;
import com.hubspot.singularity.api.SingularityKillTaskRequest;
import com.hubspot.singularity.api.SingularityMachineChangeRequest;
import com.hubspot.singularity.api.SingularityPauseRequest;
import com.hubspot.singularity.api.SingularityScaleRequest;
import com.hubspot.singularity.api.SingularitySkipHealthchecksRequest;
import com.hubspot.singularity.api.SingularityUnpauseRequest;
import com.hubspot.singularity.data.AbstractMachineManager.StateChangeResult;
<<<<<<< HEAD
import com.hubspot.singularity.data.SingularityValidator;
=======
import com.hubspot.singularity.scheduler.SingularityNewTaskChecker.CheckTaskState;
>>>>>>> ac0e8333
import com.hubspot.singularity.scheduler.SingularityTaskReconciliation.ReconciliationState;
import com.sun.jersey.api.ConflictException;

public class SingularitySchedulerTest extends SingularitySchedulerTestBase {
  @Inject
  private SingularityValidator validator;

  public SingularitySchedulerTest() {
    super(false);
  }

  private SingularityPendingTask pendingTask(String requestId, String deployId, PendingType pendingType) {
    return new SingularityPendingTask(new SingularityPendingTaskId(requestId, deployId, System.currentTimeMillis(), 1, pendingType, System.currentTimeMillis()),
        Optional.<List<String>> absent(), Optional.<String> absent(), Optional.<String> absent(), Optional.<Boolean> absent(), Optional.<String> absent());
  }

  @Test
  public void testSchedulerIsolatesPendingTasksBasedOnDeploy() {
    initRequest();
    initFirstDeploy();
    initSecondDeploy();

    SingularityPendingTask p1 = pendingTask(requestId, firstDeployId, PendingType.ONEOFF);
    SingularityPendingTask p2 = pendingTask(requestId, firstDeployId, PendingType.TASK_DONE);
    SingularityPendingTask p3 = pendingTask(requestId, secondDeployId, PendingType.TASK_DONE);

    taskManager.savePendingTask(p1);
    taskManager.savePendingTask(p2);
    taskManager.savePendingTask(p3);

    requestManager.addToPendingQueue(new SingularityPendingRequest(requestId, secondDeployId, System.currentTimeMillis(), Optional.<String> absent(), PendingType.NEW_DEPLOY,
        Optional.<Boolean> absent(), Optional.<String> absent()));

    scheduler.drainPendingQueue(stateCacheProvider.get());

    // we expect there to be 3 pending tasks :

    List<SingularityPendingTask> returnedScheduledTasks = taskManager.getPendingTasks();

    Assert.assertEquals(3, returnedScheduledTasks.size());
    Assert.assertTrue(returnedScheduledTasks.contains(p1));
    Assert.assertTrue(returnedScheduledTasks.contains(p2));
    Assert.assertTrue(!returnedScheduledTasks.contains(p3));

    boolean found = false;

    for (SingularityPendingTask pendingTask : returnedScheduledTasks) {
      if (pendingTask.getPendingTaskId().getDeployId().equals(secondDeployId)) {
        found = true;
        Assert.assertEquals(PendingType.NEW_DEPLOY, pendingTask.getPendingTaskId().getPendingType());
      }
    }

    Assert.assertTrue(found);
  }

  @Test
  public void testDeployManagerHandlesFailedLBTask() {
    initLoadBalancedRequest();
    initFirstDeploy();

    SingularityTask firstTask = startTask(firstDeploy);

    initSecondDeploy();

    SingularityTask secondTask = startTask(secondDeploy);

    // this should cause an LB call to happen:
    deployChecker.checkDeploys();

    Assert.assertTrue(taskManager.getLoadBalancerState(secondTask.getTaskId(), LoadBalancerRequestType.ADD).isPresent());
    Assert.assertTrue(!taskManager.getLoadBalancerState(secondTask.getTaskId(), LoadBalancerRequestType.DEPLOY).isPresent());
    Assert.assertTrue(!taskManager.getLoadBalancerState(secondTask.getTaskId(), LoadBalancerRequestType.REMOVE).isPresent());

    statusUpdate(secondTask, TaskState.TASK_FAILED);
    statusUpdate(firstTask, TaskState.TASK_FAILED);

    deployChecker.checkDeploys();

    Assert.assertTrue(deployManager.getDeployResult(requestId, secondDeployId).get().getDeployState() == DeployState.FAILED);

    List<SingularityPendingTask> pendingTasks = taskManager.getPendingTasks();

    Assert.assertTrue(pendingTasks.size() == 1);
    Assert.assertTrue(pendingTasks.get(0).getPendingTaskId().getDeployId().equals(firstDeployId));
  }

  @Test
  public void testDeployClearsObsoleteScheduledTasks() {
    initRequest();
    initFirstDeploy();
    initSecondDeploy();

    SingularityPendingTaskId taskIdOne = new SingularityPendingTaskId(requestId, firstDeployId, System.currentTimeMillis() + TimeUnit.DAYS.toMillis(3), 1, PendingType.IMMEDIATE, System.currentTimeMillis());
    SingularityPendingTask taskOne = new SingularityPendingTask(taskIdOne, Optional.<List<String>> absent(), Optional.<String> absent(), Optional.<String> absent(), Optional.<Boolean> absent(), Optional.<String> absent());

    SingularityPendingTaskId taskIdTwo = new SingularityPendingTaskId(requestId, firstDeployId, System.currentTimeMillis() + TimeUnit.DAYS.toMillis(1), 2, PendingType.IMMEDIATE, System.currentTimeMillis());
    SingularityPendingTask taskTwo = new SingularityPendingTask(taskIdTwo, Optional.<List<String>> absent(), Optional.<String> absent(), Optional.<String> absent(), Optional.<Boolean> absent(), Optional.<String> absent());

    SingularityPendingTaskId taskIdThree = new SingularityPendingTaskId(requestId, secondDeployId, System.currentTimeMillis() + TimeUnit.DAYS.toMillis(3), 1, PendingType.IMMEDIATE, System.currentTimeMillis());
    SingularityPendingTask taskThree = new SingularityPendingTask(taskIdThree, Optional.<List<String>> absent(), Optional.<String> absent(), Optional.<String> absent(), Optional.<Boolean> absent(), Optional.<String> absent());

    SingularityPendingTaskId taskIdFour = new SingularityPendingTaskId(requestId + "hi", firstDeployId, System.currentTimeMillis() + TimeUnit.DAYS.toMillis(3), 5, PendingType.IMMEDIATE, System.currentTimeMillis());
    SingularityPendingTask taskFour = new SingularityPendingTask(taskIdFour,Optional.<List<String>> absent(), Optional.<String> absent(), Optional.<String> absent(), Optional.<Boolean> absent(), Optional.<String> absent());

    taskManager.savePendingTask(taskOne);
    taskManager.savePendingTask(taskTwo);
    taskManager.savePendingTask(taskThree);
    taskManager.savePendingTask(taskFour);

    launchTask(request, secondDeploy, 1, TaskState.TASK_RUNNING);

    deployChecker.checkDeploys();

    List<SingularityPendingTaskId> pendingTaskIds = taskManager.getPendingTaskIds();

    Assert.assertTrue(!pendingTaskIds.contains(taskIdOne));
    Assert.assertTrue(!pendingTaskIds.contains(taskIdTwo));

    Assert.assertTrue(pendingTaskIds.contains(taskIdThree));
    Assert.assertTrue(pendingTaskIds.contains(taskIdFour));
  }

  @Test
  public void testDeployAllInstancesAtOnce() {
    initRequest();

    SingularityRequest request = requestResource.getRequest(requestId).getRequest();

    requestResource.postRequest(request.toBuilder().setInstances(Optional.of(2)).build());

    initFirstDeploy();

    launchTask(request, firstDeploy, 1, TaskState.TASK_RUNNING);
    launchTask(request, firstDeploy, 2, TaskState.TASK_RUNNING);

    deploy(secondDeployId);
    deployChecker.checkDeploys();
    scheduler.drainPendingQueue(stateCacheProvider.get());

    Assert.assertEquals(2, taskManager.getActiveTaskIds().size());
    Assert.assertEquals(2, taskManager.getPendingTaskIds().size());

    resourceOffers();

    Assert.assertEquals(2, taskManager.getActiveTaskIdsForDeploy(requestId, secondDeployId).size());

    for (SingularityTaskId taskId : taskManager.getActiveTaskIdsForDeploy(requestId, secondDeployId)) {
      statusUpdate(taskManager.getTask(taskId).get(), TaskState.TASK_RUNNING);
    }

    deployChecker.checkDeploys();
    Assert.assertEquals(2, taskManager.getCleanupTaskIds().size());
    Assert.assertEquals(DeployState.SUCCEEDED, deployManager.getDeployResult(requestId, secondDeployId).get().getDeployState());
    Assert.assertEquals(2, taskManager.getActiveTaskIdsForDeploy(requestId, secondDeployId).size());
  }

  @Test
  public void testDeployOneInstanceAtATime() {
    initRequest();

    SingularityRequest request = requestResource.getRequest(requestId).getRequest();

    requestResource.postRequest(request.toBuilder().setInstances(Optional.of(2)).build());

    initFirstDeploy();

    SingularityTask firstTask = launchTask(request, firstDeploy, 1, TaskState.TASK_RUNNING);
    SingularityTask secondTask = launchTask(request, firstDeploy, 2, TaskState.TASK_RUNNING);

    deploy(secondDeployId, Optional.<Boolean> absent(), Optional.of(1), Optional.<Boolean> absent(), false);
    deployChecker.checkDeploys();
    scheduler.drainPendingQueue(stateCacheProvider.get());
    Assert.assertEquals(1, taskManager.getPendingTaskIds().size());

    resourceOffers();
    Assert.assertEquals(1, taskManager.getActiveTaskIdsForDeploy(requestId, secondDeployId).size());

    SingularityTaskId firstNewTaskId = taskManager.getActiveTaskIdsForDeploy(requestId, secondDeployId).get(0);
    statusUpdate(taskManager.getTask(firstNewTaskId).get(), TaskState.TASK_RUNNING);
    deployChecker.checkDeploys();

    Assert.assertEquals(1, taskManager.getCleanupTaskIds().size());
    Assert.assertTrue(taskManager.getCleanupTaskIds().contains(firstTask.getTaskId()));
    SingularityDeployProgress deployProgressStepOne = deployManager.getPendingDeploys().get(0).getDeployProgress().get();
    Assert.assertTrue(deployProgressStepOne.isStepComplete());
    Assert.assertEquals(1, deployProgressStepOne.getTargetActiveInstances());

    cleaner.drainCleanupQueue();
    statusUpdate(firstTask, TaskState.TASK_KILLED);

    deployChecker.checkDeploys();

    SingularityDeployProgress deployProgressStepTwo = deployManager.getPendingDeploys().get(0).getDeployProgress().get();
    Assert.assertFalse(deployProgressStepTwo.isStepComplete());
    Assert.assertEquals(2, deployProgressStepTwo.getTargetActiveInstances());

    scheduler.drainPendingQueue(stateCacheProvider.get());
    Assert.assertEquals(1, taskManager.getPendingTaskIds().size());

    resourceOffers();
    Assert.assertEquals(2, taskManager.getActiveTaskIdsForDeploy(requestId, secondDeployId).size());

    for (SingularityTaskId taskId : taskManager.getActiveTaskIdsForDeploy(requestId, secondDeployId)) {
      statusUpdate(taskManager.getTask(taskId).get(), TaskState.TASK_RUNNING);
    }
    deployChecker.checkDeploys();

    Assert.assertEquals(2, taskManager.getActiveTaskIdsForDeploy(requestId, secondDeployId).size());
    Assert.assertEquals(DeployState.SUCCEEDED, deployManager.getDeployResult(requestId, secondDeployId).get().getDeployState());
  }

  @Test
  public void testDeployWithManualStep() {
    initRequest();

    SingularityRequest request = requestResource.getRequest(requestId).getRequest();

    requestResource.postRequest(request.toBuilder().setInstances(Optional.of(2)).build());

    initFirstDeploy();

    SingularityTask firstTask = launchTask(request, firstDeploy, 1, TaskState.TASK_RUNNING);
    SingularityTask secondTask = launchTask(request, firstDeploy, 2, TaskState.TASK_RUNNING);

    deploy(secondDeployId, Optional.<Boolean>absent(), Optional.of(1), Optional.of(false), false);
    deployChecker.checkDeploys();
    scheduler.drainPendingQueue(stateCacheProvider.get());
    Assert.assertEquals(1, taskManager.getPendingTaskIds().size());

    resourceOffers();
    Assert.assertEquals(1, taskManager.getActiveTaskIdsForDeploy(requestId, secondDeployId).size());

    SingularityTaskId firstNewTaskId = taskManager.getActiveTaskIdsForDeploy(requestId, secondDeployId).get(0);
    statusUpdate(taskManager.getTask(firstNewTaskId).get(), TaskState.TASK_RUNNING);
    deployChecker.checkDeploys();

    Assert.assertEquals(1, taskManager.getCleanupTaskIds().size());
    Assert.assertTrue(taskManager.getCleanupTaskIds().contains(firstTask.getTaskId()));
    SingularityDeployProgress deployProgressStepOne = deployManager.getPendingDeploys().get(0).getDeployProgress().get();
    Assert.assertTrue(deployProgressStepOne.isStepComplete());
    Assert.assertEquals(1, deployProgressStepOne.getTargetActiveInstances());

    cleaner.drainCleanupQueue();
    statusUpdate(firstTask, TaskState.TASK_KILLED);

    deployChecker.checkDeploys();

    // Deploy should not have moved to next step even though instances are launched
    deployProgressStepOne = deployManager.getPendingDeploys().get(0).getDeployProgress().get();
    Assert.assertTrue(deployProgressStepOne.isStepComplete());
    Assert.assertEquals(1, deployProgressStepOne.getTargetActiveInstances());

    // Add the 'ok' to move to the next step
    deployResource.updatePendingDeploy(new SingularityUpdatePendingDeployRequest(requestId, secondDeployId, 2));

    deployChecker.checkDeploys();

    SingularityDeployProgress deployProgressStepTwo = deployManager.getPendingDeploys().get(0).getDeployProgress().get();
    Assert.assertFalse(deployProgressStepTwo.isStepComplete());
    Assert.assertEquals(2, deployProgressStepTwo.getTargetActiveInstances());

    scheduler.drainPendingQueue(stateCacheProvider.get());
    Assert.assertEquals(1, taskManager.getPendingTaskIds().size());

    resourceOffers();
    Assert.assertEquals(2, taskManager.getActiveTaskIdsForDeploy(requestId, secondDeployId).size());

    for (SingularityTaskId taskId : taskManager.getActiveTaskIdsForDeploy(requestId, secondDeployId)) {
      statusUpdate(taskManager.getTask(taskId).get(), TaskState.TASK_RUNNING);
    }
    deployChecker.checkDeploys();

    Assert.assertEquals(2, taskManager.getActiveTaskIdsForDeploy(requestId, secondDeployId).size());
    Assert.assertEquals(DeployState.SUCCEEDED, deployManager.getDeployResult(requestId, secondDeployId).get().getDeployState());
  }

  @Test
  public void testDeployMultipleInstancesAtOnce() {
    initRequest();

    SingularityRequest request = requestResource.getRequest(requestId).getRequest();

    requestResource.postRequest(request.toBuilder().setInstances(Optional.of(4)).build());

    initFirstDeploy();

    SingularityTask firstTask = launchTask(request, firstDeploy, 1, TaskState.TASK_RUNNING);
    SingularityTask secondTask = launchTask(request, firstDeploy, 2, TaskState.TASK_RUNNING);
    SingularityTask thirdTask = launchTask(request, firstDeploy, 3, TaskState.TASK_RUNNING);
    SingularityTask fourthTask = launchTask(request, firstDeploy, 4, TaskState.TASK_RUNNING);

    deploy(secondDeployId, Optional.<Boolean>absent(), Optional.of(2), Optional.<Boolean> absent(), false);
    deployChecker.checkDeploys();
    scheduler.drainPendingQueue(stateCacheProvider.get());
    Assert.assertEquals(2, taskManager.getPendingTaskIds().size());

    resourceOffers();
    Assert.assertEquals(2, taskManager.getActiveTaskIdsForDeploy(requestId, secondDeployId).size());

    for (SingularityTaskId taskId : taskManager.getActiveTaskIdsForDeploy(requestId, secondDeployId)) {
      statusUpdate(taskManager.getTask(taskId).get(), TaskState.TASK_RUNNING);
    }
    deployChecker.checkDeploys();

    Assert.assertEquals(2, taskManager.getCleanupTaskIds().size());
    List<SingularityTaskId> cleanupTaskIds = taskManager.getCleanupTaskIds();
    Assert.assertTrue(cleanupTaskIds.contains(firstTask.getTaskId()) && cleanupTaskIds.contains(secondTask.getTaskId()));
    SingularityDeployProgress deployProgressStepOne = deployManager.getPendingDeploys().get(0).getDeployProgress().get();
    Assert.assertTrue(deployProgressStepOne.isStepComplete());
    Assert.assertEquals(2, deployProgressStepOne.getTargetActiveInstances());

    cleaner.drainCleanupQueue();
    statusUpdate(firstTask, TaskState.TASK_KILLED);
    statusUpdate(secondTask, TaskState.TASK_KILLED);

    deployChecker.checkDeploys();

    SingularityDeployProgress deployProgressStepTwo = deployManager.getPendingDeploys().get(0).getDeployProgress().get();
    Assert.assertFalse(deployProgressStepTwo.isStepComplete());
    Assert.assertEquals(4, deployProgressStepTwo.getTargetActiveInstances());

    scheduler.drainPendingQueue(stateCacheProvider.get());
    Assert.assertEquals(2, taskManager.getPendingTaskIds().size());

    resourceOffers();
    Assert.assertEquals(4, taskManager.getActiveTaskIdsForDeploy(requestId, secondDeployId).size());

    for (SingularityTaskId taskId : taskManager.getActiveTaskIdsForDeploy(requestId, secondDeployId)) {
      statusUpdate(taskManager.getTask(taskId).get(), TaskState.TASK_RUNNING);
    }
    deployChecker.checkDeploys();

    Assert.assertEquals(4, taskManager.getActiveTaskIdsForDeploy(requestId, secondDeployId).size());
    Assert.assertEquals(DeployState.SUCCEEDED, deployManager.getDeployResult(requestId, secondDeployId).get().getDeployState());
  }

  @Test
  public void testCancelDeploy() {
    initRequest();

    SingularityRequest request = requestResource.getRequest(requestId).getRequest();

    initFirstDeploy();

    SingularityTask firstTask = launchTask(request, firstDeploy, 1, TaskState.TASK_RUNNING);

    deploy(secondDeployId, Optional.<Boolean>absent(), Optional.of(1), Optional.of(false), false);
    deployChecker.checkDeploys();
    scheduler.drainPendingQueue(stateCacheProvider.get());
    Assert.assertEquals(1, taskManager.getPendingTaskIds().size());

    resourceOffers();
    Assert.assertEquals(1, taskManager.getActiveTaskIdsForDeploy(requestId, secondDeployId).size());

    SingularityTaskId firstNewTaskId = taskManager.getActiveTaskIdsForDeploy(requestId, secondDeployId).get(0);
    statusUpdate(taskManager.getTask(firstNewTaskId).get(), TaskState.TASK_RUNNING);
    deployResource.cancelDeploy(requestId, secondDeployId);

    deployChecker.checkDeploys();

    Assert.assertTrue(taskManager.getCleanupTaskIds().contains(firstNewTaskId));
    Assert.assertFalse(taskManager.getCleanupTaskIds().contains(firstTask.getTaskId()));
    Assert.assertEquals(DeployState.CANCELED, deployManager.getDeployResult(requestId, secondDeployId).get().getDeployState());

  }

  @Test
  public void testDeployFails() {
    initRequest();

    SingularityRequest request = requestResource.getRequest(requestId).getRequest();

    initFirstDeploy();

    SingularityTask firstTask = launchTask(request, firstDeploy, 1, TaskState.TASK_RUNNING);

    deploy(secondDeployId, Optional.<Boolean>absent(), Optional.of(1), Optional.of(false), false);
    deployChecker.checkDeploys();
    scheduler.drainPendingQueue(stateCacheProvider.get());
    Assert.assertEquals(1, taskManager.getPendingTaskIds().size());

    resourceOffers();
    Assert.assertEquals(1, taskManager.getActiveTaskIdsForDeploy(requestId, secondDeployId).size());

    SingularityTaskId firstNewTaskId = taskManager.getActiveTaskIdsForDeploy(requestId, secondDeployId).get(0);
    statusUpdate(taskManager.getTask(firstNewTaskId).get(), TaskState.TASK_FAILED);

    deployChecker.checkDeploys();

    Assert.assertFalse(taskManager.getCleanupTaskIds().contains(firstTask.getTaskId()));
    Assert.assertEquals(DeployState.FAILED, deployManager.getDeployResult(requestId, secondDeployId).get().getDeployState());
  }

  @Test
  public void testDeployFailsAfterMaxTaskRetries() {
    initRequest();

    SingularityDeployBuilder db = new SingularityDeployBuilder(requestId, firstDeployId);
    db.setMaxTaskRetries(Optional.of(1));
    SingularityDeploy deploy = initDeploy(db, System.currentTimeMillis());

    deployChecker.checkDeploys();
    Assert.assertTrue(!deployManager.getDeployResult(requestId, firstDeployId).isPresent());

    SingularityTask task = launchTask(request, deploy, System.currentTimeMillis(), 1, TaskState.TASK_FAILED);

    deployChecker.checkDeploys();
    Assert.assertEquals(deployManager.getPendingDeploys().get(0).getCurrentDeployState(), DeployState.WAITING);

    SingularityTask taskTryTwo = launchTask(request, deploy, System.currentTimeMillis(), 1, TaskState.TASK_FAILED);

    deployChecker.checkDeploys();
    Assert.assertEquals(deployManager.getDeployResult(requestId, firstDeployId).get().getDeployState(), DeployState.FAILED);
  }

  @Test
  public void testDeploySucceedsWithTaskRetries() {
    initRequest();

    SingularityDeployBuilder db = new SingularityDeployBuilder(requestId, firstDeployId);
    db.setMaxTaskRetries(Optional.of(1));
    SingularityDeploy deploy = initDeploy(db, System.currentTimeMillis());

    deployChecker.checkDeploys();
    Assert.assertTrue(!deployManager.getDeployResult(requestId, firstDeployId).isPresent());

    SingularityTask task = launchTask(request, deploy, System.currentTimeMillis(), 1, TaskState.TASK_FAILED);

    deployChecker.checkDeploys();
    Assert.assertEquals(deployManager.getPendingDeploys().get(0).getCurrentDeployState(), DeployState.WAITING);

    SingularityTask taskTryTwo = launchTask(request, deploy, System.currentTimeMillis(), 1, TaskState.TASK_RUNNING);

    deployChecker.checkDeploys();
    Assert.assertEquals(deployManager.getDeployResult(requestId, firstDeployId).get().getDeployState(), DeployState.SUCCEEDED);
  }

  @Test
  public void testLbUpdatesAfterEachDeployStep() {
    initLoadBalancedRequest();

    SingularityRequest request = requestResource.getRequest(requestId).getRequest();
    requestResource.postRequest(request.toBuilder().setInstances(Optional.of(2)).build());
    initFirstDeploy();
    SingularityTask firstTask = launchTask(request, firstDeploy, 1, TaskState.TASK_RUNNING);
    SingularityTask secondTask = launchTask(request, firstDeploy, 2, TaskState.TASK_RUNNING);

    deploy(secondDeployId, Optional.<Boolean>absent(), Optional.of(1), Optional.<Boolean> absent(), true);
    deployChecker.checkDeploys();
    scheduler.drainPendingQueue(stateCacheProvider.get());
    Assert.assertEquals(1, taskManager.getPendingTaskIds().size());

    resourceOffers();
    Assert.assertEquals(1, taskManager.getActiveTaskIdsForDeploy(requestId, secondDeployId).size());
    SingularityTaskId firstNewTaskId = taskManager.getActiveTaskIdsForDeploy(requestId, secondDeployId).get(0);

    statusUpdate(taskManager.getTask(firstNewTaskId).get(), TaskState.TASK_RUNNING);
    deployChecker.checkDeploys();
    SingularityPendingDeploy pendingDeploy = deployManager.getPendingDeploy(requestId).get();
    Assert.assertEquals(DeployState.WAITING, pendingDeploy.getCurrentDeployState());

    testingLbClient.setNextBaragonRequestState(BaragonRequestState.WAITING);

    deployChecker.checkDeploys();
    pendingDeploy = deployManager.getPendingDeploy(requestId).get();
    Assert.assertEquals(DeployState.WAITING, pendingDeploy.getCurrentDeployState());

    testingLbClient.setNextBaragonRequestState(BaragonRequestState.SUCCESS);

    deployChecker.checkDeploys();
    Assert.assertTrue(taskManager.getCleanupTaskIds().contains(firstTask.getTaskId()));

    pendingDeploy = deployManager.getPendingDeploy(requestId).get();
    SingularityDeployProgress deployProgressStepOne = pendingDeploy.getDeployProgress().get();
    Assert.assertTrue(deployProgressStepOne.isStepComplete());
    Assert.assertEquals(1, deployProgressStepOne.getTargetActiveInstances());

    cleaner.drainCleanupQueue();
    statusUpdate(firstTask, TaskState.TASK_KILLED);

    deployChecker.checkDeploys();

    pendingDeploy = deployManager.getPendingDeploy(requestId).get();
    Assert.assertFalse(pendingDeploy.getDeployProgress().get().isStepComplete());
    Assert.assertEquals(2, pendingDeploy.getDeployProgress().get().getTargetActiveInstances());

    scheduler.drainPendingQueue(stateCacheProvider.get());
    Assert.assertEquals(1, taskManager.getPendingTaskIds().size());

    resourceOffers();
    Assert.assertEquals(2, taskManager.getActiveTaskIdsForDeploy(requestId, secondDeployId).size());

    SingularityTaskId secondNewTaskId = null;
    for (SingularityTaskId taskId : taskManager.getActiveTaskIdsForDeploy(requestId, secondDeployId)) {
      if (taskId.getInstanceNo() == 2) {
        secondNewTaskId = taskId;
      }
    }

    statusUpdate(taskManager.getTask(secondNewTaskId).get(), TaskState.TASK_RUNNING);
    testingLbClient.setNextBaragonRequestState(BaragonRequestState.WAITING);

    deployChecker.checkDeploys();
    pendingDeploy = deployManager.getPendingDeploy(requestId).get();
    Assert.assertEquals(DeployState.WAITING, pendingDeploy.getCurrentDeployState());

    testingLbClient.setNextBaragonRequestState(BaragonRequestState.SUCCESS);

    deployChecker.checkDeploys();

    Assert.assertEquals(2, taskManager.getActiveTaskIdsForDeploy(requestId, secondDeployId).size());
    Assert.assertEquals(DeployState.SUCCEEDED, deployManager.getDeployResult(requestId, secondDeployId).get().getDeployState());
  }

  @Test
  public void testCanceledDeployTasksStayActiveUntilReplaced() {
    initRequest();

    SingularityRequest request = requestResource.getRequest(requestId).getRequest();

    requestResource.postRequest(request.toBuilder().setInstances(Optional.of(2)).build());

    initFirstDeploy();

    SingularityTask firstTask = launchTask(request, firstDeploy, 1, TaskState.TASK_RUNNING);
    SingularityTask secondTask = launchTask(request, firstDeploy, 2, TaskState.TASK_RUNNING);

    deploy(secondDeployId, Optional.<Boolean> absent(), Optional.of(1), Optional.<Boolean> absent(), false);
    deployChecker.checkDeploys();
    scheduler.drainPendingQueue(stateCacheProvider.get());
    Assert.assertEquals(1, taskManager.getPendingTaskIds().size());

    resourceOffers();
    Assert.assertEquals(1, taskManager.getActiveTaskIdsForDeploy(requestId, secondDeployId).size());

    SingularityTaskId firstNewTaskId = taskManager.getActiveTaskIdsForDeploy(requestId, secondDeployId).get(0);
    statusUpdate(taskManager.getTask(firstNewTaskId).get(), TaskState.TASK_RUNNING);
    deployChecker.checkDeploys();

    Assert.assertEquals(1, taskManager.getCleanupTaskIds().size());
    Assert.assertTrue(taskManager.getCleanupTaskIds().contains(firstTask.getTaskId()));
    SingularityDeployProgress deployProgressStepOne = deployManager.getPendingDeploys().get(0).getDeployProgress().get();
    Assert.assertTrue(deployProgressStepOne.isStepComplete());
    Assert.assertEquals(1, deployProgressStepOne.getTargetActiveInstances());

    cleaner.drainCleanupQueue();
    statusUpdate(firstTask, TaskState.TASK_KILLED);

    deployChecker.checkDeploys();
    deployResource.cancelDeploy(requestId, secondDeployId);
    deployChecker.checkDeploys();

    scheduler.drainPendingQueue(stateCacheProvider.get());
    List<SingularityPendingTaskId> pendingTaskIds = taskManager.getPendingTaskIds();
    Assert.assertEquals(1, pendingTaskIds.size());
    Assert.assertEquals(firstDeployId, pendingTaskIds.get(0).getDeployId());

    cleaner.drainCleanupQueue();
    List<SingularityTaskId> cleanupTaskIds = taskManager.getCleanupTaskIds();
    Assert.assertEquals(1, cleanupTaskIds.size());
    Assert.assertEquals(secondDeployId, cleanupTaskIds.get(0).getDeployId());

    resourceOffers();
    for (SingularityTaskId taskId : taskManager.getActiveTaskIdsForDeploy(requestId, firstDeployId)) {
      statusUpdate(taskManager.getTask(taskId).get(), TaskState.TASK_RUNNING);
    }

    cleaner.drainCleanupQueue();

    Assert.assertEquals(0, taskManager.getCleanupTaskIds().size());
    Assert.assertEquals(2, taskManager.getActiveTaskIdsForDeploy(requestId, firstDeployId).size());
  }

  @Test
  public void testAfterDeployWaitsForScheduledTaskToFinish() {
    initScheduledRequest();
    initFirstDeploy();

    SingularityTask firstTask = launchTask(request, firstDeploy, 1, TaskState.TASK_RUNNING);

    Assert.assertTrue(taskManager.getPendingTasks().isEmpty());
    Assert.assertTrue(taskManager.getActiveTaskIds().contains(firstTask.getTaskId()));
    Assert.assertEquals(1, taskManager.getActiveTaskIds().size());
    Assert.assertTrue(taskManager.getCleanupTaskIds().isEmpty());

    deploy("nextDeployId");
    deployChecker.checkDeploys();
    scheduler.drainPendingQueue(stateCacheProvider.get());

    // no second task should be scheduled

    Assert.assertTrue(taskManager.getPendingTasks().isEmpty());
    Assert.assertTrue(taskManager.getActiveTaskIds().contains(firstTask.getTaskId()));
    Assert.assertEquals(1, taskManager.getActiveTaskIds().size());
    Assert.assertTrue(!taskManager.getCleanupTaskIds().isEmpty());

    statusUpdate(firstTask, TaskState.TASK_FINISHED);
    scheduler.drainPendingQueue(stateCacheProvider.get());
    cleaner.drainCleanupQueue();

    Assert.assertTrue(!taskManager.getPendingTasks().isEmpty());
    Assert.assertTrue(taskManager.getActiveTaskIds().isEmpty());
    Assert.assertTrue(taskManager.getCleanupTaskIds().isEmpty());

    SingularityPendingTaskId pendingTaskId = taskManager.getPendingTaskIds().get(0);

    Assert.assertEquals("nextDeployId", pendingTaskId.getDeployId());
    Assert.assertEquals(requestId, pendingTaskId.getRequestId());
  }

  @Test
  public void testCleanerLeavesPausedRequestTasksByDemand() {
    initScheduledRequest();
    initFirstDeploy();

    SingularityTask firstTask = launchTask(request, firstDeploy, 1, TaskState.TASK_RUNNING);
    createAndSchedulePendingTask(firstDeployId);

    requestResource.pause(requestId, Optional.of(new SingularityPauseRequest(Optional.of(false), Optional.<Long> absent(), Optional.<String> absent(), Optional.<String>absent())));

    cleaner.drainCleanupQueue();

    Assert.assertTrue(taskManager.getKilledTaskIdRecords().isEmpty());
    Assert.assertTrue(taskManager.getPendingTaskIds().isEmpty());
    Assert.assertTrue(requestManager.getCleanupRequests().isEmpty());

    statusUpdate(firstTask, TaskState.TASK_FINISHED);

    // make sure something new isn't scheduled!
    Assert.assertTrue(taskManager.getPendingTaskIds().isEmpty());
  }

  @Test
  public void testTaskKill() {
    initRequest();
    initFirstDeploy();

    SingularityTask firstTask = startTask(firstDeploy);

    taskResource.killTask(firstTask.getTaskId().getId());

    cleaner.drainCleanupQueue();
    killKilledTasks();

    Assert.assertEquals(0, taskManager.getNumCleanupTasks());
    Assert.assertEquals(0, taskManager.getNumActiveTasks());
  }

  @Test
  public void testTaskBounce() {
    initRequest();
    initFirstDeploy();

    SingularityTask firstTask = startTask(firstDeploy);

    taskResource.killTask(firstTask.getTaskId().getId(), Optional.of(
        new SingularityKillTaskRequest(Optional.<Boolean> absent(), Optional.of("msg"), Optional.<String> absent(), Optional.of(true))));

    cleaner.drainCleanupQueue();

    killKilledTasks();

    Assert.assertEquals(1, taskManager.getNumCleanupTasks());
    Assert.assertEquals(0, taskManager.getKilledTaskIdRecords().size());

    resourceOffers();
    runLaunchedTasks();

    Assert.assertEquals(1, taskManager.getNumCleanupTasks());
    Assert.assertEquals(0, taskManager.getKilledTaskIdRecords().size());
    Assert.assertEquals(2, taskManager.getNumActiveTasks());

    cleaner.drainCleanupQueue();
    killKilledTasks();

    Assert.assertEquals(0, taskManager.getNumCleanupTasks());
    Assert.assertEquals(1, taskManager.getNumActiveTasks());
  }

  @Test
  public void testBounceWithLoadBalancer() {
    initLoadBalancedRequest();
    initFirstDeploy();
    configuration.setNewTaskCheckerBaseDelaySeconds(1000000);

    SingularityTask taskOne = launchTask(request, firstDeploy, 1, TaskState.TASK_RUNNING);

    saveLoadBalancerState(BaragonRequestState.SUCCESS, taskOne.getTaskId(), LoadBalancerRequestType.ADD);

    requestResource.bounce(requestId, Optional.<SingularityBounceRequest> absent());

    cleaner.drainCleanupQueue();
    resourceOffers();

    Assert.assertEquals(2, taskManager.getNumActiveTasks());

    List<SingularityTaskId> tasks = taskManager.getActiveTaskIds();
    tasks.remove(taskOne.getTaskId());

    SingularityTaskId taskTwo = tasks.get(0);

    cleaner.drainCleanupQueue();

    runLaunchedTasks();

    cleaner.drainCleanupQueue();

    Assert.assertEquals(0, taskManager.getKilledTaskIdRecords().size());
    Assert.assertEquals(2, taskManager.getNumActiveTasks());

    // add to LB:
    saveLoadBalancerState(BaragonRequestState.SUCCESS, taskTwo, LoadBalancerRequestType.ADD);

    cleaner.drainCleanupQueue();

    Assert.assertEquals(0, taskManager.getKilledTaskIdRecords().size());
    Assert.assertEquals(2, taskManager.getNumActiveTasks());

    saveLoadBalancerState(BaragonRequestState.SUCCESS, taskOne.getTaskId(), LoadBalancerRequestType.REMOVE);

    cleaner.drainCleanupQueue();

    Assert.assertEquals(1, taskManager.getKilledTaskIdRecords().size());

    killKilledTasks();

    Assert.assertEquals(1, taskManager.getNumActiveTasks());
  }

  @Test
  public void testKilledTaskIdRecords() {
    initScheduledRequest();
    initFirstDeploy();

    SingularityTask firstTask = launchTask(request, firstDeploy, 1, TaskState.TASK_RUNNING);

    requestResource.deleteRequest(requestId, Optional.<SingularityDeleteRequestRequest> absent());

    Assert.assertTrue(requestManager.getCleanupRequests().size() == 1);

    cleaner.drainCleanupQueue();

    Assert.assertTrue(requestManager.getCleanupRequests().isEmpty());
    Assert.assertTrue(!taskManager.getKilledTaskIdRecords().isEmpty());

    cleaner.drainCleanupQueue();

    Assert.assertTrue(!taskManager.getKilledTaskIdRecords().isEmpty());

    statusUpdate(firstTask, TaskState.TASK_KILLED);

    Assert.assertTrue(taskManager.getKilledTaskIdRecords().isEmpty());
  }

  @Test
  public void testLongRunningTaskKills() {
    initScheduledRequest();
    initFirstDeploy();

    launchTask(request, firstDeploy, 1, TaskState.TASK_RUNNING);

    initSecondDeploy();
    deployChecker.checkDeploys();

    Assert.assertTrue(taskManager.getKilledTaskIdRecords().isEmpty());
    Assert.assertTrue(!taskManager.getCleanupTasks().isEmpty());

    cleaner.drainCleanupQueue();

    Assert.assertTrue(taskManager.getKilledTaskIdRecords().isEmpty());
    Assert.assertTrue(!taskManager.getCleanupTasks().isEmpty());

    requestManager.activate(request.toBuilder().setKillOldNonLongRunningTasksAfterMillis(Optional.<Long>of(0L)).build(), RequestHistoryType.CREATED, System.currentTimeMillis(), Optional.<String>absent(), Optional.<String>absent());

    cleaner.drainCleanupQueue();

    Assert.assertTrue(!taskManager.getKilledTaskIdRecords().isEmpty());
    Assert.assertTrue(taskManager.getCleanupTasks().isEmpty());
  }

  @Test
  public void testSchedulerCanBatchOnOffers() {
    initRequest();
    initFirstDeploy();

    requestResource.postRequest(request.toBuilder().setInstances(Optional.of(3)).build());
    scheduler.drainPendingQueue(stateCacheProvider.get());

    List<Offer> oneOffer = Arrays.asList(createOffer(12, 1024));
    sms.resourceOffers(driver, oneOffer);

    Assert.assertTrue(taskManager.getActiveTasks().size() == 3);
    Assert.assertTrue(taskManager.getPendingTaskIds().isEmpty());
    Assert.assertTrue(requestManager.getPendingRequests().isEmpty());
  }

  @Test
  public void testSchedulerExhaustsOffers() {
    initRequest();
    initFirstDeploy();

    requestResource.postRequest(request.toBuilder().setInstances(Optional.of(10)).build());
    scheduler.drainPendingQueue(stateCacheProvider.get());

    sms.resourceOffers(driver, Arrays.asList(createOffer(2, 1024), createOffer(1, 1024)));

    Assert.assertTrue(taskManager.getActiveTaskIds().size() == 3);
    Assert.assertTrue(taskManager.getPendingTaskIds().size() == 7);
  }

  @Test
  public void testSchedulerRandomizesOffers() {
    initRequest();
    initFirstDeploy();

    requestResource.postRequest(request.toBuilder().setInstances(Optional.of(15)).build());
    scheduler.drainPendingQueue(stateCacheProvider.get());

    sms.resourceOffers(driver, Arrays.asList(createOffer(20, 1024), createOffer(20, 1024)));

    Assert.assertTrue(taskManager.getActiveTaskIds().size() == 15);

    Set<String> offerIds = Sets.newHashSet();

    for (SingularityTask activeTask : taskManager.getActiveTasks()) {
      offerIds.add(activeTask.getOffer().getId().getValue());
    }

    Assert.assertTrue(offerIds.size() == 2);
  }

  @Test
  public void testSchedulerHandlesFinishedTasks() {
    initScheduledRequest();
    initFirstDeploy();

    schedule = "*/1 * * * * ? 1995";

    // cause it to be pending
    requestResource.postRequest(request.toBuilder().setQuartzSchedule(Optional.of(schedule)).build());
    scheduler.drainPendingQueue(stateCacheProvider.get());

    Assert.assertTrue(requestResource.getActiveRequests().isEmpty());
    Assert.assertTrue(requestManager.getRequest(requestId).get().getState() == RequestState.FINISHED);
    Assert.assertTrue(taskManager.getPendingTaskIds().isEmpty());

    schedule = "*/1 * * * * ?";
    requestResource.postRequest(request.toBuilder().setQuartzSchedule(Optional.of(schedule)).build());
    scheduler.drainPendingQueue(stateCacheProvider.get());

    Assert.assertTrue(!requestResource.getActiveRequests().isEmpty());
    Assert.assertTrue(requestManager.getRequest(requestId).get().getState() == RequestState.ACTIVE);

    Assert.assertTrue(!taskManager.getPendingTaskIds().isEmpty());
  }

  @Test
  public void testScheduledJobLivesThroughDeploy() {
    initScheduledRequest();
    initFirstDeploy();

    createAndSchedulePendingTask(firstDeployId);

    Assert.assertTrue(!taskManager.getPendingTaskIds().isEmpty());

    deploy("d2");
    scheduler.drainPendingQueue(stateCacheProvider.get());

    deployChecker.checkDeploys();

    scheduler.drainPendingQueue(stateCacheProvider.get());

    Assert.assertTrue(!taskManager.getPendingTaskIds().isEmpty());
  }

  @Test
  public void testOneOffsDontRunByThemselves() {
    SingularityRequestBuilder bldr = new SingularityRequestBuilder(requestId, RequestType.ON_DEMAND);
    requestResource.postRequest(bldr.build());
    Assert.assertTrue(requestManager.getPendingRequests().isEmpty());

    deploy("d2");
    Assert.assertTrue(requestManager.getPendingRequests().isEmpty());

    deployChecker.checkDeploys();

    Assert.assertTrue(requestManager.getPendingRequests().isEmpty());

    requestResource.scheduleImmediately(requestId);

    resourceOffers();

    Assert.assertEquals(1, taskManager.getActiveTaskIds().size());

    statusUpdate(taskManager.getActiveTasks().get(0), TaskState.TASK_FINISHED);

    resourceOffers();
    Assert.assertEquals(0, taskManager.getActiveTaskIds().size());
    Assert.assertEquals(0, taskManager.getPendingTaskIds().size());

    requestResource.scheduleImmediately(requestId);

    resourceOffers();

    Assert.assertEquals(1, taskManager.getActiveTaskIds().size());

    statusUpdate(taskManager.getActiveTasks().get(0), TaskState.TASK_LOST);

    resourceOffers();
    Assert.assertEquals(0, taskManager.getActiveTaskIds().size());
    Assert.assertEquals(0, taskManager.getPendingTaskIds().size());
  }

  @Test
  public void testOneOffsDontMoveDuringDecomission() {
    SingularityRequestBuilder bldr = new SingularityRequestBuilder(requestId, RequestType.ON_DEMAND);
    requestResource.postRequest(bldr.build());
    deploy("d2");

    requestResource.scheduleImmediately(requestId);

    validateTaskDoesntMoveDuringDecommission();
  }

  private void validateTaskDoesntMoveDuringDecommission() {
    sms.resourceOffers(driver, Arrays.asList(createOffer(1, 129, "slave1", "host1", Optional.of("rack1"))));
    sms.resourceOffers(driver, Arrays.asList(createOffer(1, 129, "slave2", "host2", Optional.of("rack1"))));

    Assert.assertEquals(1, taskManager.getActiveTaskIds().size());

    Assert.assertEquals("host1", taskManager.getActiveTaskIds().get(0).getSanitizedHost());

    Assert.assertEquals(StateChangeResult.SUCCESS, slaveManager.changeState("slave1", MachineState.STARTING_DECOMMISSION, Optional.<String> absent(), Optional.of("user1")));

    sms.resourceOffers(driver, Arrays.asList(createOffer(1, 129, "slave2", "host2", Optional.of("rack1"))));

    cleaner.drainCleanupQueue();

    sms.resourceOffers(driver, Arrays.asList(createOffer(1, 129, "slave2", "host2", Optional.of("rack1"))));

    cleaner.drainCleanupQueue();

    // task should not move!
    Assert.assertEquals(1, taskManager.getActiveTaskIds().size());
    Assert.assertEquals("host1", taskManager.getActiveTaskIds().get(0).getSanitizedHost());
    Assert.assertTrue(taskManager.getKilledTaskIdRecords().isEmpty());
    Assert.assertTrue(taskManager.getCleanupTaskIds().size() == 1);
  }

  @Test
  public void testRunOnceRunOnlyOnce() {
    SingularityRequestBuilder bldr = new SingularityRequestBuilder(requestId, RequestType.RUN_ONCE);
    request = bldr.build();
    saveRequest(request);

    deployResource.deploy(new SingularityDeployRequest(new SingularityDeployBuilder(requestId, "d1").setCommand(Optional.of("cmd")).build(), Optional.<Boolean> absent(), Optional.<String> absent()));

    scheduler.drainPendingQueue(stateCacheProvider.get());

    deployChecker.checkDeploys();

    resourceOffers();

    Assert.assertTrue(deployManager.getRequestDeployState(requestId).get().getActiveDeploy().isPresent());
    Assert.assertTrue(!deployManager.getRequestDeployState(requestId).get().getPendingDeploy().isPresent());

    Assert.assertEquals(1, taskManager.getActiveTaskIds().size());

    statusUpdate(taskManager.getActiveTasks().get(0), TaskState.TASK_LOST);

    resourceOffers();

    Assert.assertTrue(taskManager.getActiveTaskIds().isEmpty());

    deployResource.deploy(new SingularityDeployRequest(new SingularityDeployBuilder(requestId, "d2").setCommand(Optional.of("cmd")).build(), Optional.<Boolean>absent(), Optional.<String> absent()));

    scheduler.drainPendingQueue(stateCacheProvider.get());

    deployChecker.checkDeploys();

    resourceOffers();

    Assert.assertTrue(deployManager.getRequestDeployState(requestId).get().getActiveDeploy().isPresent());
    Assert.assertTrue(!deployManager.getRequestDeployState(requestId).get().getPendingDeploy().isPresent());

    Assert.assertEquals(1, taskManager.getActiveTaskIds().size());

    statusUpdate(taskManager.getActiveTasks().get(0), TaskState.TASK_FINISHED);

    resourceOffers();

    Assert.assertTrue(taskManager.getActiveTaskIds().isEmpty());
  }

  @Test
  public void testRunOnceDontMoveDuringDecomission() {
    SingularityRequestBuilder bldr = new SingularityRequestBuilder(requestId, RequestType.RUN_ONCE);
    request = bldr.build();
    saveRequest(request);

    deployResource.deploy(new SingularityDeployRequest(new SingularityDeployBuilder(requestId, "d1").setCommand(Optional.of("cmd")).build(), Optional.<Boolean> absent(), Optional.<String> absent()));

    scheduler.drainPendingQueue(stateCacheProvider.get());

    deployChecker.checkDeploys();

    validateTaskDoesntMoveDuringDecommission();
  }

  @Test
  public void testDecommissionDoesntKillPendingDeploy() {
    initRequest();

    deployResource.deploy(new SingularityDeployRequest(new SingularityDeployBuilder(requestId, "d1").setCommand(Optional.of("cmd")).build(), Optional.<Boolean> absent(), Optional.<String> absent()));

    scheduler.drainPendingQueue(stateCacheProvider.get());
    deployChecker.checkDeploys();
    resourceOffers();

    Assert.assertEquals(1, taskManager.getNumActiveTasks());

    slaveResource.decommissionSlave(taskManager.getActiveTasks().get(0).getOffer().getSlaveId().getValue(), Optional.<SingularityMachineChangeRequest> absent());

    scheduler.checkForDecomissions(stateCacheProvider.get());

    cleaner.drainCleanupQueue();
    killKilledTasks();

    Assert.assertEquals(1, taskManager.getNumActiveTasks());
    Assert.assertEquals(1, taskManager.getNumCleanupTasks());
    Assert.assertEquals(0, taskManager.getKilledTaskIdRecords().size());

    configuration.setPendingDeployHoldTaskDuringDecommissionMillis(1);

    try {
      Thread.sleep(2);
    } catch (InterruptedException e) {}

    cleaner.drainCleanupQueue();
    killKilledTasks();

    Assert.assertEquals(0, taskManager.getNumActiveTasks());
    Assert.assertEquals(0, taskManager.getNumCleanupTasks());
  }

  @Test
  public void testRetries() {
    SingularityRequestBuilder bldr = new SingularityRequestBuilder(requestId, RequestType.RUN_ONCE);
    request = bldr.setNumRetriesOnFailure(Optional.of(2)).build();
    saveRequest(request);

    deployResource.deploy(new SingularityDeployRequest(new SingularityDeployBuilder(requestId, "d1").setCommand(Optional.of("cmd")).build(), Optional.<Boolean> absent(), Optional.<String> absent()));

    scheduler.drainPendingQueue(stateCacheProvider.get());
    deployChecker.checkDeploys();
    resourceOffers();

    Assert.assertEquals(1, taskManager.getActiveTaskIds().size());

    statusUpdate(taskManager.getActiveTasks().get(0), TaskState.TASK_LOST);

    resourceOffers();

    Assert.assertEquals(1, taskManager.getActiveTaskIds().size());

    statusUpdate(taskManager.getActiveTasks().get(0), TaskState.TASK_LOST);

    resourceOffers();

    Assert.assertEquals(1, taskManager.getActiveTaskIds().size());

    statusUpdate(taskManager.getActiveTasks().get(0), TaskState.TASK_LOST);

    resourceOffers();

    Assert.assertTrue(taskManager.getActiveTaskIds().isEmpty());
  }

  @Test
  public void testCooldownAfterSequentialFailures() {
    initRequest();
    initFirstDeploy();

    Assert.assertTrue(requestManager.getRequest(requestId).get().getState() == RequestState.ACTIVE);

    configuration.setCooldownAfterFailures(2);

    SingularityTask firstTask = startTask(firstDeploy);
    SingularityTask secondTask = startTask(firstDeploy);

    statusUpdate(firstTask, TaskState.TASK_FAILED);

    Assert.assertTrue(requestManager.getRequest(requestId).get().getState() == RequestState.ACTIVE);

    statusUpdate(secondTask, TaskState.TASK_FAILED);

    Assert.assertTrue(requestManager.getRequest(requestId).get().getState() == RequestState.SYSTEM_COOLDOWN);

    cooldownChecker.checkCooldowns();

    Assert.assertTrue(requestManager.getRequest(requestId).get().getState() == RequestState.SYSTEM_COOLDOWN);

    SingularityTask thirdTask = startTask(firstDeploy);

    statusUpdate(thirdTask, TaskState.TASK_FINISHED);

    Assert.assertTrue(requestManager.getRequest(requestId).get().getState() == RequestState.ACTIVE);
  }

  @Test
  public void testCooldownOnlyWhenTasksRapidlyFail() {
    initRequest();
    initFirstDeploy();

    configuration.setCooldownAfterFailures(1);

    SingularityTask firstTask = startTask(firstDeploy);
    statusUpdate(firstTask, TaskState.TASK_FAILED, Optional.of(System.currentTimeMillis() - TimeUnit.HOURS.toMillis(5)));

    Assert.assertTrue(requestManager.getRequest(requestId).get().getState() == RequestState.ACTIVE);

    SingularityTask secondTask = startTask(firstDeploy);
    statusUpdate(secondTask, TaskState.TASK_FAILED);

    Assert.assertTrue(requestManager.getRequest(requestId).get().getState() == RequestState.SYSTEM_COOLDOWN);
  }

  @Test
  public void testCooldownScalesToInstances() {
    initRequest();
    initFirstDeploy();

    configuration.setCooldownAfterFailures(2);
    configuration.setCooldownAfterPctOfInstancesFail(.51);

    requestManager.activate(request.toBuilder().setInstances(Optional.of(4)).build(), RequestHistoryType.CREATED, System.currentTimeMillis(), Optional.<String> absent(), Optional.<String>absent());

    SingularityTask task1 = startTask(firstDeploy, 1);
    SingularityTask task2 = startTask(firstDeploy, 2);
    SingularityTask task3 = startTask(firstDeploy, 3);
    SingularityTask task4 = startTask(firstDeploy, 4);

    statusUpdate(task1, TaskState.TASK_FAILED);
    statusUpdate(task2, TaskState.TASK_FAILED);
    statusUpdate(task3, TaskState.TASK_FAILED);

    Assert.assertTrue(requestManager.getRequest(requestId).get().getState() == RequestState.ACTIVE);

    task1 = startTask(firstDeploy, 1);
    task2 = startTask(firstDeploy, 2);
    task3 = startTask(firstDeploy, 3);

    statusUpdate(task1, TaskState.TASK_FAILED);
    statusUpdate(task2, TaskState.TASK_FAILED);

    Assert.assertTrue(requestManager.getRequest(requestId).get().getState() == RequestState.ACTIVE);

    statusUpdate(task3, TaskState.TASK_FAILED);

    Assert.assertTrue(requestManager.getRequest(requestId).get().getState() == RequestState.SYSTEM_COOLDOWN);

    statusUpdate(task4, TaskState.TASK_FINISHED);

    Assert.assertTrue(requestManager.getRequest(requestId).get().getState() == RequestState.ACTIVE);
  }

  @Test
  public void testSlavePlacementSeparate() {
    initRequest();
    initFirstDeploy();

    saveAndSchedule(request.toBuilder().setInstances(Optional.of(2)).setSlavePlacement(Optional.of(SlavePlacement.SEPARATE)));

    sms.resourceOffers(driver, Arrays.asList(createOffer(20, 20000, "slave1", "host1"), createOffer(20, 20000, "slave1", "host1")));

    Assert.assertTrue(taskManager.getPendingTaskIds().size() == 1);
    Assert.assertTrue(taskManager.getActiveTaskIds().size() == 1);

    sms.resourceOffers(driver, Arrays.asList(createOffer(20, 20000, "slave1", "host1")));

    Assert.assertTrue(taskManager.getPendingTaskIds().size() == 1);
    Assert.assertTrue(taskManager.getActiveTaskIds().size() == 1);

    eventListener.taskHistoryUpdateEvent(new SingularityTaskHistoryUpdate(taskManager.getActiveTaskIds().get(0), System.currentTimeMillis(), ExtendedTaskState.TASK_CLEANING, Optional.<String>absent(), Optional.<String>absent()));

    sms.resourceOffers(driver, Arrays.asList(createOffer(20, 20000, "slave1", "host1")));

    Assert.assertTrue(taskManager.getPendingTaskIds().size() == 1);
    Assert.assertTrue(taskManager.getActiveTaskIds().size() == 1);

    sms.resourceOffers(driver, Arrays.asList(createOffer(20, 20000, "slave2", "host2")));

    Assert.assertTrue(taskManager.getPendingTaskIds().isEmpty());
    Assert.assertTrue(taskManager.getActiveTaskIds().size() == 2);
  }

  @Test
  public void testSlavePlacementOptimistic() {
    initRequest();
    initFirstDeploy();

    sms.resourceOffers(driver, Arrays.asList(createOffer(20, 20000, "slave1", "host1"), createOffer(20, 20000, "slave2", "host2")));

    saveAndSchedule(request.toBuilder().setInstances(Optional.of(3)).setSlavePlacement(Optional.of(SlavePlacement.OPTIMISTIC)));

    sms.resourceOffers(driver, Arrays.asList(createOffer(20, 20000, "slave1", "host1")));

    Assert.assertTrue(taskManager.getActiveTaskIds().size() < 3);

    sms.resourceOffers(driver, Arrays.asList(createOffer(20, 20000, "slave1", "host1")));

    Assert.assertTrue(taskManager.getActiveTaskIds().size() < 3);

    sms.resourceOffers(driver, Arrays.asList(createOffer(20, 20000, "slave2", "host2")));

    eventListener.taskHistoryUpdateEvent(new SingularityTaskHistoryUpdate(taskManager.getActiveTaskIds().get(0), System.currentTimeMillis(), ExtendedTaskState.TASK_CLEANING, Optional.<String>absent(), Optional.<String>absent()));

    Assert.assertTrue(taskManager.getPendingTaskIds().isEmpty());
    Assert.assertTrue(taskManager.getActiveTaskIds().size() == 3);
  }

  @Test
  public void testSlavePlacementOptimisticSingleOffer() {
    initRequest();
    initFirstDeploy();

    saveAndSchedule(request.toBuilder().setInstances(Optional.of(3)).setSlavePlacement(Optional.of(SlavePlacement.OPTIMISTIC)));

    sms.resourceOffers(driver, Arrays.asList(createOffer(20, 20000, "slave1", "host1"), createOffer(20, 20000, "slave2", "host2")));

    eventListener.taskHistoryUpdateEvent(new SingularityTaskHistoryUpdate(taskManager.getActiveTaskIds().get(0), System.currentTimeMillis(), ExtendedTaskState.TASK_CLEANING, Optional.<String>absent(), Optional.<String>absent()));

    Assert.assertTrue(taskManager.getPendingTaskIds().isEmpty());
    Assert.assertTrue(taskManager.getActiveTaskIds().size() == 3);
  }

  @Test
  public void testSlavePlacementGreedy() {
    initRequest();
    initFirstDeploy();

    saveAndSchedule(request.toBuilder().setInstances(Optional.of(3)).setSlavePlacement(Optional.of(SlavePlacement.GREEDY)));

    sms.resourceOffers(driver, Arrays.asList(createOffer(20, 20000, "slave1", "host1")));

    Assert.assertTrue(taskManager.getActiveTaskIds().size() == 3);
  }

  @Test
  public void testReservedSlaveAttribute() {
    Map<String, List<String>> reservedAttributes = new HashMap<>();
    reservedAttributes.put("reservedKey", Arrays.asList("reservedValue1"));
    configuration.setReserveSlavesWithAttributes(reservedAttributes);

    initRequest();
    initFirstDeploy();
    saveAndSchedule(request.toBuilder().setInstances(Optional.of(1)));

    sms.resourceOffers(driver, Arrays.asList(createOffer(20, 20000, "slave1", "host1", Optional.<String>absent(), ImmutableMap.of("reservedKey", "reservedValue1"))));

    Assert.assertTrue(taskManager.getActiveTaskIds().size() == 0);

    sms.resourceOffers(driver, Arrays.asList(createOffer(20, 20000, "slave2", "host2", Optional.<String>absent(), ImmutableMap.of("reservedKey", "notAReservedValue"))));

    Assert.assertTrue(taskManager.getActiveTaskIds().size() == 1);
  }

  @Test
  public void testReservedSlaveWithMatchinRequestAttribute() {
    Map<String, List<String>> reservedAttributes = new HashMap<>();
    reservedAttributes.put("reservedKey", Arrays.asList("reservedValue1"));
    configuration.setReserveSlavesWithAttributes(reservedAttributes);

    Map<String, String> reservedAttributesMap = ImmutableMap.of("reservedKey", "reservedValue1");
    initRequest();
    initFirstDeploy();
    saveAndSchedule(request.toBuilder().setInstances(Optional.of(1)));

    sms.resourceOffers(driver, Arrays.asList(createOffer(20, 20000, "slave1", "host1", Optional.<String>absent(), reservedAttributesMap)));

    Assert.assertTrue(taskManager.getActiveTaskIds().size() == 0);

    saveAndSchedule(request.toBuilder().setInstances(Optional.of(1)).setRequiredSlaveAttributes(Optional.of(reservedAttributesMap)));

    sms.resourceOffers(driver, Arrays.asList(createOffer(20, 20000, "slave1", "host1", Optional.<String>absent(), ImmutableMap.of("reservedKey", "reservedValue1"))));

    Assert.assertTrue(taskManager.getActiveTaskIds().size() == 1);
  }

  @Test
  public void testAllowedSlaveAttributes() {
    Map<String, List<String>> reservedAttributes = new HashMap<>();
    reservedAttributes.put("reservedKey", Arrays.asList("reservedValue1"));
    configuration.setReserveSlavesWithAttributes(reservedAttributes);

    Map<String, String> allowedAttributes = new HashMap<>();
    allowedAttributes.put("reservedKey", "reservedValue1");

    initRequest();
    initFirstDeploy();
    saveAndSchedule(request.toBuilder().setInstances(Optional.of(1)));

    sms.resourceOffers(driver, Arrays.asList(createOffer(20, 20000, "slave1", "host1", Optional.<String>absent(), ImmutableMap.of("reservedKey", "reservedValue1"))));

    Assert.assertTrue(taskManager.getActiveTaskIds().size() == 0);

    saveAndSchedule(request.toBuilder().setInstances(Optional.of(1)).setAllowedSlaveAttributes(Optional.of(allowedAttributes)));

    sms.resourceOffers(driver, Arrays.asList(createOffer(20, 20000, "slave1", "host1", Optional.<String>absent(), ImmutableMap.of("reservedKey", "reservedValue1"))));

    Assert.assertTrue(taskManager.getActiveTaskIds().size() == 1);
  }

  @Test
  public void testRequiredSlaveAttributesForRequest() {
    Map<String, String> requiredAttributes = new HashMap<>();
    requiredAttributes.put("requiredKey", "requiredValue1");

    initRequest();
    initFirstDeploy();
    saveAndSchedule(request.toBuilder().setInstances(Optional.of(1)).setRequiredSlaveAttributes(Optional.of(requiredAttributes)));

    sms.resourceOffers(driver, Arrays.asList(createOffer(20, 20000, "slave1", "host1", Optional.<String>absent(), ImmutableMap.of("requiredKey", "notTheRightValue"))));
    sms.resourceOffers(driver, Arrays.asList(createOffer(20, 20000, "slave2", "host2", Optional.<String>absent(), ImmutableMap.of("notTheRightKey", "requiredValue1"))));

    Assert.assertTrue(taskManager.getActiveTaskIds().size() == 0);

    sms.resourceOffers(driver, Arrays.asList(createOffer(20, 20000, "slave2", "host2", Optional.<String>absent(), requiredAttributes)));

    Assert.assertTrue(taskManager.getActiveTaskIds().size() == 1);
  }

  @Test
  public void testMultipleRequiredAttributes() {
    Map<String, String> requiredAttributes = new HashMap<>();
    requiredAttributes.put("requiredKey1", "requiredValue1");
    requiredAttributes.put("requiredKey2", "requiredValue2");

    initRequest();
    initFirstDeploy();
    saveAndSchedule(request.toBuilder().setInstances(Optional.of(1)).setRequiredSlaveAttributes(Optional.of(requiredAttributes)));

    sms.resourceOffers(driver, Arrays.asList(createOffer(20, 20000, "slave1", "host1", Optional.<String>absent(), ImmutableMap.of("requiredKey1", "requiredValue1"))));
    sms.resourceOffers(driver, Arrays.asList(createOffer(20, 20000, "slave2", "host2", Optional.<String>absent(), ImmutableMap.of("requiredKey1", "requiredValue1", "someotherkey", "someothervalue"))));

    Assert.assertTrue(taskManager.getActiveTaskIds().size() == 0);

    sms.resourceOffers(driver, Arrays.asList(createOffer(20, 20000, "slave2", "host2", Optional.<String>absent(), requiredAttributes)));

    Assert.assertTrue(taskManager.getActiveTaskIds().size() == 1);
  }

  @Test
  public void testLBCleanup() {
    initLoadBalancedRequest();
    initFirstDeploy();

    configuration.setLoadBalancerRemovalGracePeriodMillis(10000);

    SingularityTask task = launchTask(request, firstDeploy, 1, TaskState.TASK_RUNNING);

    saveLoadBalancerState(BaragonRequestState.SUCCESS, task.getTaskId(), LoadBalancerRequestType.ADD);

    statusUpdate(task, TaskState.TASK_FAILED);

    Assert.assertTrue(!taskManager.getLBCleanupTasks().isEmpty());

    testingLbClient.setNextBaragonRequestState(BaragonRequestState.WAITING);

    cleaner.drainCleanupQueue();
    Assert.assertTrue(!taskManager.getLBCleanupTasks().isEmpty());

    Optional<SingularityLoadBalancerUpdate> lbUpdate = taskManager.getLoadBalancerState(task.getTaskId(), LoadBalancerRequestType.REMOVE);

    Assert.assertTrue(lbUpdate.isPresent());
    Assert.assertTrue(lbUpdate.get().getLoadBalancerState() == BaragonRequestState.WAITING);

    testingLbClient.setNextBaragonRequestState(BaragonRequestState.FAILED);

    cleaner.drainCleanupQueue();
    Assert.assertTrue(!taskManager.getLBCleanupTasks().isEmpty());

    lbUpdate = taskManager.getLoadBalancerState(task.getTaskId(), LoadBalancerRequestType.REMOVE);

    Assert.assertTrue(lbUpdate.isPresent());
    Assert.assertTrue(lbUpdate.get().getLoadBalancerState() == BaragonRequestState.FAILED);

    testingLbClient.setNextBaragonRequestState(BaragonRequestState.SUCCESS);

    cleaner.drainCleanupQueue();

    Assert.assertTrue(!taskManager.getLBCleanupTasks().isEmpty());

    configuration.setLoadBalancerRemovalGracePeriodMillis(0);
    cleaner.drainCleanupQueue();

    Assert.assertTrue(taskManager.getLBCleanupTasks().isEmpty());
    lbUpdate = taskManager.getLoadBalancerState(task.getTaskId(), LoadBalancerRequestType.REMOVE);

    Assert.assertTrue(lbUpdate.isPresent());
    Assert.assertTrue(lbUpdate.get().getLoadBalancerState() == BaragonRequestState.SUCCESS);
    Assert.assertTrue(lbUpdate.get().getLoadBalancerRequestId().getAttemptNumber() == 2);
  }

  @Test
  public void testUnpauseOnDeploy() {
    initRequest();
    initFirstDeploy();

    requestManager.pause(request, System.currentTimeMillis(), Optional.<String>absent(), Optional.<String>absent());

    boolean exception = false;

    try {
      deploy("d2");
    } catch (Exception e) {
      exception = true;
    }

    Assert.assertTrue(exception);

    deploy("d3", Optional.of(true));

    Assert.assertTrue(requestManager.getRequest(requestId).get().getState() == RequestState.DEPLOYING_TO_UNPAUSE);

    scheduler.drainPendingQueue(stateCacheProvider.get());
    sms.resourceOffers(driver, Arrays.asList(createOffer(20, 20000, "slave1", "host1")));
    statusUpdate(taskManager.getActiveTasks().get(0), TaskState.TASK_FAILED);

    deployChecker.checkDeploys();

    Assert.assertTrue(requestManager.getRequest(requestId).get().getState() == RequestState.PAUSED);

    Assert.assertTrue(taskManager.getActiveTaskIds().isEmpty());
    Assert.assertTrue(taskManager.getPendingTaskIds().isEmpty());
    Assert.assertTrue(requestManager.getPendingRequests().isEmpty());

    deploy("d4", Optional.of(true));

    Assert.assertTrue(requestManager.getRequest(requestId).get().getState() == RequestState.DEPLOYING_TO_UNPAUSE);

    scheduler.drainPendingQueue(stateCacheProvider.get());
    sms.resourceOffers(driver, Arrays.asList(createOffer(20, 20000, "slave1", "host1")));

    statusUpdate(taskManager.getActiveTasks().get(0), TaskState.TASK_RUNNING);
    deployChecker.checkDeploys();

    RequestState requestState = requestManager.getRequest(requestId).get().getState();

    Assert.assertTrue(requestState == RequestState.ACTIVE);
  }

  @Test
  public void testSkipDeployHealthchecks() {
    initRequest();

    final String deployId = "deploy_test";

    SingularityDeployBuilder db = new SingularityDeployBuilder(requestId, deployId);
    db.setHealthcheckUri(Optional.of("http://uri"));
    db.setSkipHealthchecksOnDeploy(Optional.of(true));

    SingularityDeploy deploy = initDeploy(db, System.currentTimeMillis());

    deployChecker.checkDeploys();

    Assert.assertTrue(!deployManager.getDeployResult(requestId, deployId).isPresent());

    launchTask(request, deploy, System.currentTimeMillis(), 1, TaskState.TASK_RUNNING);

    deployChecker.checkDeploys();

    Assert.assertEquals(DeployState.SUCCEEDED, deployManager.getDeployResult(requestId, deployId).get().getDeployState());
  }

  @Test
  public void testReconciliation() {
    Assert.assertTrue(!taskReconciliation.isReconciliationRunning());

    configuration.setCheckReconcileWhenRunningEveryMillis(1);

    initRequest();
    initFirstDeploy();

    Assert.assertTrue(taskReconciliation.startReconciliation() == ReconciliationState.STARTED);
    sleep(50);
    Assert.assertTrue(!taskReconciliation.isReconciliationRunning());

    SingularityTask taskOne = launchTask(request, firstDeploy, 1, TaskState.TASK_STARTING);
    SingularityTask taskTwo = launchTask(request, firstDeploy, 2, TaskState.TASK_RUNNING);

    saveLastActiveTaskStatus(taskOne, Optional.<TaskStatus>absent(), -1000);

    Assert.assertTrue(taskReconciliation.startReconciliation() == ReconciliationState.STARTED);
    Assert.assertTrue(taskReconciliation.startReconciliation() == ReconciliationState.ALREADY_RUNNING);

    sleep(50);
    Assert.assertTrue(taskReconciliation.isReconciliationRunning());

    saveLastActiveTaskStatus(taskOne, Optional.of(buildTaskStatus(taskOne)), +1000);

    sleep(50);
    Assert.assertTrue(taskReconciliation.isReconciliationRunning());

    saveLastActiveTaskStatus(taskTwo, Optional.of(buildTaskStatus(taskTwo)), +1000);

    sleep(50);

    Assert.assertTrue(!taskReconciliation.isReconciliationRunning());
  }


  @Test
  public void testSchedulerPriority() {
    SingularityRequest request1 = buildRequest("request1");
    SingularityRequest request2 = buildRequest("request2");
    SingularityRequest request3 = buildRequest("request3");

    SingularityDeploy deploy1 = initAndFinishDeploy(request1, "r1d1");
    SingularityDeploy deploy2 = initAndFinishDeploy(request2, "r2d2");
    SingularityDeploy deploy3 = initAndFinishDeploy(request3, "r3d3");

    launchTask(request1, deploy1, 2, 1, TaskState.TASK_RUNNING);
    launchTask(request2, deploy2, 1, 1, TaskState.TASK_RUNNING);
    launchTask(request2, deploy2, 10, 1, TaskState.TASK_RUNNING);

    // r3 should have priority (never launched)
    // r1 last launch at 2
    // r2 last launch at 10

    List<SingularityTaskRequest> requests = Arrays.asList(buildTaskRequest(request1, deploy1, 100), buildTaskRequest(request2, deploy2, 101), buildTaskRequest(request3, deploy3, 95));
    schedulerPriority.sortTaskRequestsInPriorityOrder(requests);

    Assert.assertTrue(requests.get(0).getRequest().getId().equals(request3.getId()));
    Assert.assertTrue(requests.get(1).getRequest().getId().equals(request1.getId()));
    Assert.assertTrue(requests.get(2).getRequest().getId().equals(request2.getId()));

    schedulerPriority.notifyTaskLaunched(new SingularityTaskId(request3.getId(), deploy3.getId(), 500, 1, "host", "rack"));

    requests = Arrays.asList(buildTaskRequest(request1, deploy1, 100), buildTaskRequest(request2, deploy2, 101), buildTaskRequest(request3, deploy3, 95));
    schedulerPriority.sortTaskRequestsInPriorityOrder(requests);

    Assert.assertTrue(requests.get(0).getRequest().getId().equals(request1.getId()));
    Assert.assertTrue(requests.get(1).getRequest().getId().equals(request2.getId()));
    Assert.assertTrue(requests.get(2).getRequest().getId().equals(request3.getId()));
  }

  @Test
  public void badPauseExpires() {
    initRequest();

    requestManager.createCleanupRequest(new SingularityRequestCleanup(Optional.<String>absent(), RequestCleanupType.PAUSING, System.currentTimeMillis(),
        Optional.<Boolean>absent(), requestId, Optional.<String>absent(), Optional.<Boolean> absent(), Optional.<String>absent(), Optional.<String>absent()));

    cleaner.drainCleanupQueue();

    Assert.assertTrue(!requestManager.getCleanupRequests().isEmpty());
    configuration.setCleanupEverySeconds(0);

    sleep(1);
    cleaner.drainCleanupQueue();

    Assert.assertTrue(requestManager.getCleanupRequests().isEmpty());
  }

  @Test
  public void testPauseLbCleanup() {
    initLoadBalancedRequest();
    initFirstDeploy();

    requestManager.saveLbCleanupRequest(new SingularityRequestLbCleanup(requestId, Sets.newHashSet("test"), "/basepath", Collections.<String>emptyList(), Optional.<SingularityLoadBalancerUpdate>absent()));

    requestManager.pause(request, System.currentTimeMillis(), Optional.<String>absent(), Optional.<String>absent());

    testingLbClient.setNextBaragonRequestState(BaragonRequestState.WAITING);

    cleaner.drainCleanupQueue();
    Assert.assertTrue(!requestManager.getLbCleanupRequestIds().isEmpty());

    Optional<SingularityLoadBalancerUpdate> lbUpdate = requestManager.getLbCleanupRequest(requestId).get().getLoadBalancerUpdate();

    Assert.assertTrue(lbUpdate.isPresent());
    Assert.assertTrue(lbUpdate.get().getLoadBalancerState() == BaragonRequestState.WAITING);

    testingLbClient.setNextBaragonRequestState(BaragonRequestState.FAILED);

    cleaner.drainCleanupQueue();
    Assert.assertTrue(!requestManager.getLbCleanupRequestIds().isEmpty());

    lbUpdate = requestManager.getLbCleanupRequest(requestId).get().getLoadBalancerUpdate();

    Assert.assertTrue(lbUpdate.isPresent());
    Assert.assertTrue(lbUpdate.get().getLoadBalancerState() == BaragonRequestState.FAILED);

    testingLbClient.setNextBaragonRequestState(BaragonRequestState.SUCCESS);

    cleaner.drainCleanupQueue();
    Assert.assertTrue(requestManager.getLbCleanupRequestIds().isEmpty());
  }

  @Test
  public void testPause() {
    initRequest();
    initFirstDeploy();

    SingularityTask taskOne = startTask(firstDeploy);

    requestResource.pause(requestId, Optional.<SingularityPauseRequest> absent());

    cleaner.drainCleanupQueue();

    Assert.assertEquals(1, taskManager.getKilledTaskIdRecords().size());

    statusUpdate(taskOne, TaskState.TASK_KILLED);

    resourceOffers();

    Assert.assertEquals(0, taskManager.getActiveTaskIds().size());
    Assert.assertEquals(0, taskManager.getPendingTasks().size());
    Assert.assertEquals(RequestState.PAUSED, requestManager.getRequest(requestId).get().getState());
    Assert.assertEquals(requestId, requestManager.getPausedRequests().iterator().next().getRequest().getId());

    requestResource.unpause(requestId, Optional.<SingularityUnpauseRequest> absent());

    resourceOffers();

    Assert.assertEquals(1, taskManager.getActiveTaskIds().size());
    Assert.assertEquals(0, taskManager.getPendingTasks().size());

    Assert.assertEquals(RequestState.ACTIVE, requestManager.getRequest(requestId).get().getState());
    Assert.assertEquals(requestId, requestManager.getActiveRequests().iterator().next().getRequest().getId());
  }

  @Test
  public void testExpiringPause() {
    initRequest();
    initFirstDeploy();

    SingularityTask taskOne = startTask(firstDeploy);

    requestResource.pause(requestId, Optional.of(new SingularityPauseRequest(Optional.<Boolean> absent(), Optional.of(1L), Optional.<String> absent(), Optional.<String>absent())));

    cleaner.drainCleanupQueue();

    Assert.assertEquals(1, taskManager.getKilledTaskIdRecords().size());

    statusUpdate(taskOne, TaskState.TASK_KILLED);

    resourceOffers();

    Assert.assertEquals(0, taskManager.getActiveTaskIds().size());
    Assert.assertEquals(0, taskManager.getPendingTasks().size());
    Assert.assertEquals(RequestState.PAUSED, requestManager.getRequest(requestId).get().getState());
    Assert.assertEquals(requestId, requestManager.getPausedRequests().iterator().next().getRequest().getId());

    try {
      Thread.sleep(2);
    } catch (InterruptedException ie){
    }

    expiringUserActionPoller.runActionOnPoll();

    resourceOffers();

    Assert.assertEquals(1, taskManager.getActiveTaskIds().size());
    Assert.assertEquals(0, taskManager.getPendingTasks().size());

    Assert.assertEquals(RequestState.ACTIVE, requestManager.getRequest(requestId).get().getState());
    Assert.assertEquals(requestId, requestManager.getActiveRequests().iterator().next().getRequest().getId());
  }

  @Test
  public void testBounce() {
    initRequest();

    requestResource.scale(requestId, new SingularityScaleRequest(Optional.of(3), Optional.<Long> absent(), Optional.<Boolean> absent(), Optional.<String> absent(), Optional.<String>absent()));

    initFirstDeploy();

    SingularityTask taskOne = startTask(firstDeploy, 1);
    SingularityTask taskTwo = startTask(firstDeploy, 2);
    SingularityTask taskThree = startTask(firstDeploy, 3);

    requestResource.bounce(requestId, Optional.<SingularityBounceRequest> absent());

    Assert.assertTrue(requestManager.cleanupRequestExists(requestId));

    cleaner.drainCleanupQueue();

    Assert.assertTrue(!requestManager.cleanupRequestExists(requestId));
    Assert.assertTrue(taskManager.getCleanupTaskIds().size() == 3);

    cleaner.drainCleanupQueue();

    Assert.assertTrue(!requestManager.cleanupRequestExists(requestId));
    Assert.assertTrue(taskManager.getCleanupTaskIds().size() == 3);

    resourceOffers();

    Assert.assertTrue(taskManager.getActiveTaskIds().size() == 6);

    cleaner.drainCleanupQueue();

    Assert.assertTrue(taskManager.getCleanupTaskIds().size() == 3);

    for (SingularityTask task : taskManager.getActiveTasks()) {
      if (!task.getTaskId().equals(taskOne.getTaskId()) && !task.getTaskId().equals(taskTwo.getTaskId()) && !task.getTaskId().equals(taskThree.getTaskId())) {
        statusUpdate(task, TaskState.TASK_RUNNING, Optional.of(1L));
      }
    }

    cleaner.drainCleanupQueue();

    Assert.assertTrue(taskManager.getCleanupTaskIds().isEmpty());
    Assert.assertTrue(taskManager.getKilledTaskIdRecords().size() == 3);
  }

  @Test
  public void testExpiringBounceGoesAway() {
    initRequest();
    initFirstDeploy();

    startTask(firstDeploy, 1);

    requestResource.bounce(requestId,
        Optional.of(new SingularityBounceRequest(Optional.of(false), Optional.<Boolean> absent(), Optional.of(1L), Optional.<String> absent(), Optional.of("msg"))));

    cleaner.drainCleanupQueue();
    resourceOffers();
    runLaunchedTasks();
    cleaner.drainCleanupQueue();
    killKilledTasks();

    Assert.assertTrue(taskManager.getCleanupTaskIds().isEmpty());
    Assert.assertEquals(1, taskManager.getActiveTaskIds().size());

    Assert.assertTrue(!requestManager.getExpiringBounce(requestId).isPresent());
  }

  @Test
  public void testExpiringNonIncrementalBounce() {
    initWithTasks(3);

    requestResource.bounce(requestId,
        Optional.of(new SingularityBounceRequest(Optional.<Boolean> absent(), Optional.<Boolean> absent(), Optional.of(1L), Optional.of("aid"), Optional.<String> absent())));

    Assert.assertTrue(!requestManager.getCleanupRequests().get(0).getMessage().isPresent());
    Assert.assertEquals("aid", requestManager.getCleanupRequests().get(0).getActionId().get());

    // creates cleanup tasks:
    cleaner.drainCleanupQueue();

    Assert.assertEquals(1, requestManager.getPendingRequests().size());
    Assert.assertEquals(0, requestManager.getCleanupRequests().size());
    Assert.assertEquals(3, taskManager.getCleanupTaskIds().size());

    // should have 1 pending task and 2 launched

    resourceOffersByNumTasks(2);

    Assert.assertEquals(1, taskManager.getPendingTasks().size());
    Assert.assertEquals(5, taskManager.getActiveTaskIds().size());
    Assert.assertEquals(3, taskManager.getCleanupTaskIds().size());
    Assert.assertEquals(0, requestManager.getPendingRequests().size());
    Assert.assertEquals(0, requestManager.getCleanupRequests().size());

    try {
      Thread.sleep(1);
    } catch (InterruptedException ie) {
    }

    expiringUserActionPoller.runActionOnPoll();

    resourceOffers();
    cleaner.drainCleanupQueue();
    killKilledTasks();

    Assert.assertEquals(3, taskManager.getActiveTaskIds().size());
    Assert.assertEquals(0, taskManager.getPendingTasks().size());
    Assert.assertEquals(0, taskManager.getCleanupTaskIds().size());
    Assert.assertEquals(0, requestManager.getPendingRequests().size());
    Assert.assertEquals(0, requestManager.getCleanupRequests().size());
  }

  @Test
  public void testExpiringIncrementalBounce() {
    initRequest();

    requestResource.scale(requestId, new SingularityScaleRequest(Optional.of(3), Optional.<Long> absent(), Optional.<Boolean> absent(), Optional.<String> absent(), Optional.<String>absent()));

    initFirstDeploy();

    startTask(firstDeploy, 1);
    startTask(firstDeploy, 2);
    startTask(firstDeploy, 3);

    requestResource.bounce(requestId,
        Optional.of(new SingularityBounceRequest(Optional.of(true), Optional.<Boolean> absent(), Optional.of(1L), Optional.<String> absent(), Optional.of("msg"))));

    Assert.assertTrue(requestManager.cleanupRequestExists(requestId));
    Assert.assertEquals("msg", requestManager.getCleanupRequests().get(0).getMessage().get());
    Assert.assertTrue(requestManager.getCleanupRequests().get(0).getActionId().isPresent());

    String actionId = requestManager.getCleanupRequests().get(0).getActionId().get();

    cleaner.drainCleanupQueue();

    Assert.assertTrue(!requestManager.cleanupRequestExists(requestId));
    Assert.assertTrue(taskManager.getCleanupTaskIds().size() == 3);

    Assert.assertEquals("msg", taskManager.getCleanupTasks().get(0).getMessage().get());
    Assert.assertEquals(actionId, taskManager.getCleanupTasks().get(0).getActionId().get());

    startTask(firstDeploy, 4);
//    launchTask(request, firstDeploy, 5, TaskState.TASK_STARTING);

    cleaner.drainCleanupQueue();

    Assert.assertEquals(1, taskManager.getKilledTaskIdRecords().size());
    Assert.assertEquals(4, taskManager.getActiveTaskIds().size());

    try {
      Thread.sleep(2);
    } catch (InterruptedException ie) {}

    expiringUserActionPoller.runActionOnPoll();

    cleaner.drainCleanupQueue();

    resourceOffers();

    killKilledTasks();

    Assert.assertTrue(!requestManager.getExpiringBounce(requestId).isPresent());
    Assert.assertTrue(requestManager.getPendingRequests().isEmpty());
    Assert.assertTrue(taskManager.getPendingTaskIds().isEmpty());
    Assert.assertTrue(taskManager.getActiveTaskIds().size() == 3);
    Assert.assertTrue(!requestManager.cleanupRequestExists(requestId));
    Assert.assertTrue(taskManager.getCleanupTasks().isEmpty());
  }

  @Test
  public void testIncrementalBounceShutsDownOldTasksPerNewHealthyTask() {
    initRequest();

    requestResource.scale(requestId, new SingularityScaleRequest(Optional.of(3), Optional.<Long> absent(), Optional.<Boolean> absent(), Optional.<String> absent(), Optional.<String>absent()));

    initFirstDeploy();

    startTask(firstDeploy, 1);
    startTask(firstDeploy, 2);
    startTask(firstDeploy, 3);

    requestResource.bounce(requestId,
        Optional.of(new SingularityBounceRequest(Optional.of(true), Optional.<Boolean>absent(), Optional.of(1L), Optional.<String>absent(), Optional.of("msg"))));

    Assert.assertTrue(requestManager.cleanupRequestExists(requestId));

    cleaner.drainCleanupQueue();

    Assert.assertTrue(!requestManager.cleanupRequestExists(requestId));
    Assert.assertEquals(3, taskManager.getCleanupTaskIds().size());

    SingularityTask newTask = launchTask(request, firstDeploy, 5, TaskState.TASK_STARTING);

    cleaner.drainCleanupQueue();

    Assert.assertEquals(0, taskManager.getKilledTaskIdRecords().size());
    Assert.assertEquals(4, taskManager.getActiveTaskIds().size());

    statusUpdate(newTask, TaskState.TASK_RUNNING);

    cleaner.drainCleanupQueue();

    Assert.assertEquals(1, taskManager.getKilledTaskIdRecords().size());
    Assert.assertEquals(4, taskManager.getActiveTaskIds().size());
  }

  @Test
  public void testIncrementalBounce() {
    initRequest();

    SingularityRequest request = requestResource.getRequest(requestId).getRequest();

    requestResource.postRequest(request.toBuilder()
        .setSlavePlacement(Optional.of(SlavePlacement.SEPARATE_BY_REQUEST))
        .setInstances(Optional.of(2)).build()
        );

    initHCDeploy();

    SingularityTask taskOne = startSeparatePlacementTask(firstDeploy, 1);
    SingularityTask taskTwo = startSeparatePlacementTask(firstDeploy, 2);

    requestManager.createCleanupRequest(new SingularityRequestCleanup(user, RequestCleanupType.INCREMENTAL_BOUNCE, System.currentTimeMillis(),
        Optional.<Boolean>absent(), requestId, Optional.of(firstDeployId), Optional.<Boolean> absent(), Optional.<String>absent(), Optional.<String>absent()));

    Assert.assertTrue(requestManager.cleanupRequestExists(requestId));

    cleaner.drainCleanupQueue();

    Assert.assertTrue(!requestManager.cleanupRequestExists(requestId));
    Assert.assertEquals(2, taskManager.getCleanupTaskIds().size());

    resourceOffers(3);

    SingularityTask taskThree = null;

    for (SingularityTask task : taskManager.getActiveTasks()) {
      if (!task.getTaskId().equals(taskOne.getTaskId()) && !task.getTaskId().equals(taskTwo.getTaskId())) {
        taskThree = task;
      }
    }

    statusUpdate(taskThree, TaskState.TASK_RUNNING, Optional.of(1L));
    Assert.assertEquals(3, taskManager.getActiveTaskIds().size());

    cleaner.drainCleanupQueue();

    // No old tasks should be killed before new ones pass healthchecks
    Assert.assertEquals(2, taskManager.getCleanupTaskIds().size());
    taskManager.saveHealthcheckResult(new SingularityTaskHealthcheckResult(Optional.of(200), Optional.of(1000L), System.currentTimeMillis(), Optional.<String> absent(), Optional.<String> absent(), taskThree.getTaskId()));

    cleaner.drainCleanupQueue();
    Assert.assertEquals(1, taskManager.getCleanupTaskIds().size());

    statusUpdate(taskOne, TaskState.TASK_KILLED);

    resourceOffers(3);

    SingularityTask taskFour = null;

    for (SingularityTask task : taskManager.getActiveTasks()) {
      if (!task.getTaskId().equals(taskOne.getTaskId()) && !task.getTaskId().equals(taskTwo.getTaskId()) && !task.getTaskId().equals(taskThree.getTaskId())) {
        taskFour = task;
      }
    }

    statusUpdate(taskFour, TaskState.TASK_RUNNING, Optional.of(1L));
    taskManager.saveHealthcheckResult(new SingularityTaskHealthcheckResult(Optional.of(200), Optional.of(1000L), System.currentTimeMillis(), Optional.<String> absent(), Optional.<String> absent(), taskFour.getTaskId()));

    cleaner.drainCleanupQueue();

    Assert.assertTrue(taskManager.getCleanupTaskIds().isEmpty());
  }

  @Test
  public void testScheduledNotification() {
    schedule = "0 0 * * * ?"; // run every hour
    initScheduledRequest();
    initFirstDeploy();

    configuration.setWarnIfScheduledJobIsRunningForAtLeastMillis(Long.MAX_VALUE);
    configuration.setWarnIfScheduledJobIsRunningPastNextRunPct(200);

    final long now = System.currentTimeMillis();

    SingularityTask firstTask = launchTask(request, firstDeploy, now - TimeUnit.HOURS.toMillis(3), 1, TaskState.TASK_RUNNING);

    scheduledJobPoller.runActionOnPoll();

    Mockito.verify(mailer, Mockito.times(0)).sendTaskOverdueMail(Matchers.<Optional<SingularityTask>> any(), Matchers.<SingularityTaskId> any(), Matchers.<SingularityRequest> any(), Matchers.anyLong(), Matchers.anyLong());

    configuration.setWarnIfScheduledJobIsRunningForAtLeastMillis(TimeUnit.HOURS.toMillis(1));

    scheduledJobPoller.runActionOnPoll();

    Mockito.verify(mailer, Mockito.times(1)).sendTaskOverdueMail(Matchers.<Optional<SingularityTask>> any(), Matchers.<SingularityTaskId> any(), Matchers.<SingularityRequest> any(), Matchers.anyLong(), Matchers.anyLong());

    scheduledJobPoller.runActionOnPoll();

    Mockito.verify(mailer, Mockito.times(1)).sendTaskOverdueMail(Matchers.<Optional<SingularityTask>> any(), Matchers.<SingularityTaskId> any(), Matchers.<SingularityRequest> any(), Matchers.anyLong(), Matchers.anyLong());

    statusUpdate(firstTask, TaskState.TASK_FINISHED);

    Optional<SingularityDeployStatistics> deployStatistics = deployManager.getDeployStatistics(requestId, firstDeployId);

    long oldAvg = deployStatistics.get().getAverageRuntimeMillis().get();

    Assert.assertTrue(deployStatistics.get().getNumTasks() == 1);
    Assert.assertTrue(deployStatistics.get().getAverageRuntimeMillis().get() > 1 && deployStatistics.get().getAverageRuntimeMillis().get() < TimeUnit.DAYS.toMillis(1));

    configuration.setWarnIfScheduledJobIsRunningForAtLeastMillis(1);

    SingularityTask secondTask = launchTask(request, firstDeploy, now - 500, 1, TaskState.TASK_RUNNING);

    scheduledJobPoller.runActionOnPoll();

    Mockito.verify(mailer, Mockito.times(1)).sendTaskOverdueMail(Matchers.<Optional<SingularityTask>> any(), Matchers.<SingularityTaskId> any(), Matchers.<SingularityRequest> any(), Matchers.anyLong(), Matchers.anyLong());

    statusUpdate(secondTask, TaskState.TASK_FINISHED);

    deployStatistics = deployManager.getDeployStatistics(requestId, firstDeployId);

    Assert.assertTrue(deployStatistics.get().getNumTasks() == 2);
    Assert.assertTrue(deployStatistics.get().getAverageRuntimeMillis().get() > 1 && deployStatistics.get().getAverageRuntimeMillis().get() < oldAvg);

    saveRequest(request.toBuilder().setScheduledExpectedRuntimeMillis(Optional.of(1L)).build());

    SingularityTask thirdTask = launchTask(request, firstDeploy, now - 502, 1, TaskState.TASK_RUNNING);

    scheduledJobPoller.runActionOnPoll();

    Mockito.verify(mailer, Mockito.times(2)).sendTaskOverdueMail(Matchers.<Optional<SingularityTask>> any(), Matchers.<SingularityTaskId> any(), Matchers.<SingularityRequest> any(), Matchers.anyLong(), Matchers.anyLong());

    taskManager.deleteTaskHistory(thirdTask.getTaskId());

    scheduledJobPoller.runActionOnPoll();

    Mockito.verify(mailer, Mockito.times(3)).sendTaskOverdueMail(Matchers.<Optional<SingularityTask>> any(), Matchers.<SingularityTaskId> any(), Matchers.<SingularityRequest> any(), Matchers.anyLong(), Matchers.anyLong());
  }

  @Test
  public void testBasicSlaveAndRackState() {
    sms.resourceOffers(driver, Arrays.asList(createOffer(1, 1, "slave1", "host1", Optional.of("rack1"))));
    sms.resourceOffers(driver, Arrays.asList(createOffer(1, 1, "slave2", "host2", Optional.of("rack2"))));
    sms.resourceOffers(driver, Arrays.asList(createOffer(1, 1, "slave1", "host1", Optional.of("rack1"))));

    Assert.assertEquals(1, slaveManager.getHistory("slave1").size());
    Assert.assertTrue(slaveManager.getNumObjectsAtState(MachineState.ACTIVE) == 2);
    Assert.assertTrue(rackManager.getNumObjectsAtState(MachineState.ACTIVE) == 2);

    Assert.assertTrue(slaveManager.getObject("slave1").get().getCurrentState().equals(slaveManager.getHistory("slave1").get(0)));

    sms.slaveLost(driver, SlaveID.newBuilder().setValue("slave1").build());

    Assert.assertTrue(slaveManager.getNumObjectsAtState(MachineState.ACTIVE) == 1);
    Assert.assertTrue(rackManager.getNumObjectsAtState(MachineState.ACTIVE) == 1);

    Assert.assertTrue(slaveManager.getNumObjectsAtState(MachineState.DEAD) == 1);
    Assert.assertTrue(rackManager.getNumObjectsAtState(MachineState.DEAD) == 1);

    Assert.assertTrue(slaveManager.getObject("slave1").get().getCurrentState().getState() == MachineState.DEAD);
    Assert.assertTrue(rackManager.getObject("rack1").get().getCurrentState().getState() == MachineState.DEAD);

    sms.resourceOffers(driver, Arrays.asList(createOffer(1, 1, "slave3", "host3", Optional.of("rack1"))));

    Assert.assertTrue(slaveManager.getNumObjectsAtState(MachineState.ACTIVE) == 2);
    Assert.assertTrue(rackManager.getNumObjectsAtState(MachineState.ACTIVE) == 2);
    Assert.assertTrue(slaveManager.getNumObjectsAtState(MachineState.DEAD) == 1);

    Assert.assertTrue(rackManager.getHistory("rack1").size() == 3);

    sms.resourceOffers(driver, Arrays.asList(createOffer(1, 1, "slave1", "host1", Optional.of("rack1"))));

    Assert.assertTrue(slaveManager.getNumObjectsAtState(MachineState.ACTIVE) == 3);
    Assert.assertTrue(rackManager.getNumObjectsAtState(MachineState.ACTIVE) == 2);

    sms.slaveLost(driver, SlaveID.newBuilder().setValue("slave1").build());

    Assert.assertTrue(slaveManager.getNumObjectsAtState(MachineState.ACTIVE) == 2);
    Assert.assertTrue(rackManager.getNumObjectsAtState(MachineState.ACTIVE) == 2);
    Assert.assertTrue(slaveManager.getNumObjectsAtState(MachineState.DEAD) == 1);
    Assert.assertTrue(slaveManager.getHistory("slave1").size() == 4);

    sms.slaveLost(driver, SlaveID.newBuilder().setValue("slave1").build());

    Assert.assertTrue(slaveManager.getNumObjectsAtState(MachineState.ACTIVE) == 2);
    Assert.assertTrue(rackManager.getNumObjectsAtState(MachineState.ACTIVE) == 2);
    Assert.assertTrue(slaveManager.getNumObjectsAtState(MachineState.DEAD) == 1);
    Assert.assertTrue(slaveManager.getHistory("slave1").size() == 4);

    slaveManager.deleteObject("slave1");

    Assert.assertTrue(slaveManager.getNumObjectsAtState(MachineState.DEAD) == 0);
    Assert.assertTrue(slaveManager.getNumObjectsAtState(MachineState.ACTIVE) == 2);
    Assert.assertTrue(slaveManager.getHistory("slave1").isEmpty());
  }

  @Test
  public void testDecommissioning() {
    initRequest();
    initFirstDeploy();

    saveAndSchedule(request.toBuilder().setInstances(Optional.of(2)));

    scheduler.drainPendingQueue(stateCacheProvider.get());

    sms.resourceOffers(driver, Arrays.asList(createOffer(1, 129, "slave1", "host1", Optional.of("rack1"))));
    sms.resourceOffers(driver, Arrays.asList(createOffer(1, 129, "slave2", "host2", Optional.of("rack1"))));
    sms.resourceOffers(driver, Arrays.asList(createOffer(1, 129, "slave3", "host3", Optional.of("rack2"))));
    sms.resourceOffers(driver, Arrays.asList(createOffer(1, 129, "slave4", "host4", Optional.of("rack2"))));


    for (SingularityTask task : taskManager.getTasksOnSlave(taskManager.getActiveTaskIds(), slaveManager.getObject("slave1").get())) {
      statusUpdate(task, TaskState.TASK_RUNNING);
    }
    for (SingularityTask task : taskManager.getTasksOnSlave(taskManager.getActiveTaskIds(), slaveManager.getObject("slave2").get())) {
      statusUpdate(task, TaskState.TASK_RUNNING);
    }

    Assert.assertTrue(rackManager.getNumObjectsAtState(MachineState.ACTIVE) == 2);
    Assert.assertTrue(slaveManager.getNumObjectsAtState(MachineState.ACTIVE) == 4);

    Assert.assertTrue(taskManager.getTasksOnSlave(taskManager.getActiveTaskIds(), slaveManager.getObject("slave1").get()).size() == 1);
    Assert.assertTrue(taskManager.getTasksOnSlave(taskManager.getActiveTaskIds(), slaveManager.getObject("slave2").get()).size() == 1);
    Assert.assertTrue(taskManager.getTasksOnSlave(taskManager.getActiveTaskIds(), slaveManager.getObject("slave3").get()).isEmpty());
    Assert.assertTrue(taskManager.getTasksOnSlave(taskManager.getActiveTaskIds(), slaveManager.getObject("slave4").get()).isEmpty());

    Assert.assertEquals(StateChangeResult.SUCCESS, slaveManager.changeState("slave1", MachineState.STARTING_DECOMMISSION, Optional.<String> absent(), Optional.of("user1")));
    Assert.assertEquals(StateChangeResult.FAILURE_ALREADY_AT_STATE, slaveManager.changeState("slave1", MachineState.STARTING_DECOMMISSION, Optional.<String> absent(), Optional.of("user1")));
    Assert.assertEquals(StateChangeResult.FAILURE_NOT_FOUND, slaveManager.changeState("slave9231", MachineState.STARTING_DECOMMISSION, Optional.<String> absent(), Optional.of("user1")));

    Assert.assertEquals(MachineState.STARTING_DECOMMISSION, slaveManager.getObject("slave1").get().getCurrentState().getState());
    Assert.assertTrue(slaveManager.getObject("slave1").get().getCurrentState().getUser().get().equals("user1"));

    saveAndSchedule(request.toBuilder().setInstances(Optional.of(3)));

    sms.resourceOffers(driver, Arrays.asList(createOffer(1, 129, "slave1", "host1", Optional.of("rack1"))));

    Assert.assertTrue(taskManager.getTasksOnSlave(taskManager.getActiveTaskIds(), slaveManager.getObject("slave1").get()).size() == 1);

    Assert.assertTrue(slaveManager.getObject("slave1").get().getCurrentState().getState() == MachineState.DECOMMISSIONING);
    Assert.assertTrue(slaveManager.getObject("slave1").get().getCurrentState().getUser().get().equals("user1"));

    cleaner.drainCleanupQueue();

    Assert.assertTrue(slaveManager.getObject("slave1").get().getCurrentState().getState() == MachineState.DECOMMISSIONING);
    Assert.assertTrue(slaveManager.getObject("slave1").get().getCurrentState().getUser().get().equals("user1"));

    sms.resourceOffers(driver, Arrays.asList(createOffer(1, 129, "slave4", "host4", Optional.of("rack2"))));
    sms.resourceOffers(driver, Arrays.asList(createOffer(1, 129, "slave3", "host3", Optional.of("rack2"))));

    for (SingularityTask task : taskManager.getTasksOnSlave(taskManager.getActiveTaskIds(), slaveManager.getObject("slave4").get())) {
      statusUpdate(task, TaskState.TASK_RUNNING);
    }
    for (SingularityTask task : taskManager.getTasksOnSlave(taskManager.getActiveTaskIds(), slaveManager.getObject("slave3").get())) {
      statusUpdate(task, TaskState.TASK_RUNNING);
    }

    // all task should have moved.

    cleaner.drainCleanupQueue();

    Assert.assertTrue(taskManager.getTasksOnSlave(taskManager.getActiveTaskIds(), slaveManager.getObject("slave4").get()).size() == 1);
    Assert.assertTrue(taskManager.getTasksOnSlave(taskManager.getActiveTaskIds(), slaveManager.getObject("slave3").get()).size() == 1);
    Assert.assertEquals(1, taskManager.getKilledTaskIdRecords().size());

    // kill the task
    statusUpdate(taskManager.getTasksOnSlave(taskManager.getActiveTaskIds(), slaveManager.getObject("slave1").get()).get(0), TaskState.TASK_KILLED);

    Assert.assertTrue(slaveManager.getObject("slave1").get().getCurrentState().getState() == MachineState.DECOMMISSIONED);
    Assert.assertTrue(slaveManager.getObject("slave1").get().getCurrentState().getUser().get().equals("user1"));

    // let's DECOMMission rack2
    Assert.assertEquals(StateChangeResult.SUCCESS, rackManager.changeState("rack2", MachineState.STARTING_DECOMMISSION, Optional.<String> absent(), Optional.of("user2")));

    // it shouldn't place any on here, since it's DECOMMissioned
    sms.resourceOffers(driver, Arrays.asList(createOffer(1, 129, "slave1", "host1", Optional.of("rack1"))));

    Assert.assertEquals(0, taskManager.getTasksOnSlave(taskManager.getActiveTaskIds(), slaveManager.getObject("slave1").get()).size());

    sms.resourceOffers(driver, Arrays.asList(createOffer(1, 129, "slave1", "host1", Optional.of("rack1"))));

    Assert.assertEquals(0, taskManager.getTasksOnSlave(taskManager.getActiveTaskIds(), slaveManager.getObject("slave1").get()).size());

    slaveResource.activateSlave("slave1", Optional.<SingularityMachineChangeRequest> absent());

    sms.resourceOffers(driver, Arrays.asList(createOffer(1, 129, "slave1", "host1", Optional.of("rack1"))));

    Assert.assertEquals(1, taskManager.getTasksOnSlave(taskManager.getActiveTaskIds(), slaveManager.getObject("slave1").get()).size());

    Assert.assertTrue(rackManager.getObject("rack2").get().getCurrentState().getState() == MachineState.DECOMMISSIONING);

    sms.resourceOffers(driver, Arrays.asList(createOffer(1, 129, "slave2", "host2", Optional.of("rack1"))));

    for (SingularityTask task : taskManager.getTasksOnSlave(taskManager.getActiveTaskIds(), slaveManager.getObject("slave1").get())) {
      statusUpdate(task, TaskState.TASK_RUNNING);
    }
    for (SingularityTask task : taskManager.getTasksOnSlave(taskManager.getActiveTaskIds(), slaveManager.getObject("slave2").get())) {
      statusUpdate(task, TaskState.TASK_RUNNING);
    }

    cleaner.drainCleanupQueue();

    // kill the tasks
    statusUpdate(taskManager.getTasksOnSlave(taskManager.getActiveTaskIds(), slaveManager.getObject("slave3").get()).get(0), TaskState.TASK_KILLED);

    Assert.assertTrue(rackManager.getObject("rack2").get().getCurrentState().getState() == MachineState.DECOMMISSIONING);

    statusUpdate(taskManager.getTasksOnSlave(taskManager.getActiveTaskIds(), slaveManager.getObject("slave4").get()).get(0), TaskState.TASK_KILLED);

    Assert.assertTrue(rackManager.getObject("rack2").get().getCurrentState().getState() == MachineState.DECOMMISSIONED);

  }

  @Test
  public void testTaskOddities() {
    // test unparseable status update
    TaskStatus.Builder bldr = TaskStatus.newBuilder()
        .setTaskId(TaskID.newBuilder().setValue("task"))
        .setSlaveId(SlaveID.newBuilder().setValue("slave1"))
        .setState(TaskState.TASK_RUNNING);

    // should not throw exception:
    sms.statusUpdate(driver, bldr.build());

    initRequest();
    initFirstDeploy();

    SingularityTask taskOne = launchTask(request, firstDeploy, 1, TaskState.TASK_STARTING);

    taskManager.deleteTaskHistory(taskOne.getTaskId());

    Assert.assertTrue(taskManager.isActiveTask(taskOne.getTaskId().getId()));

    statusUpdate(taskOne, TaskState.TASK_RUNNING);
    statusUpdate(taskOne, TaskState.TASK_FAILED);

    Assert.assertTrue(!taskManager.isActiveTask(taskOne.getTaskId().getId()));

    Assert.assertEquals(2, taskManager.getTaskHistoryUpdates(taskOne.getTaskId()).size());
  }

  @Test
  public void testOnDemandTasksPersist() {
    SingularityRequestBuilder bldr = new SingularityRequestBuilder(requestId, RequestType.ON_DEMAND);
    requestResource.postRequest(bldr.build());
    deploy("d2");
    deployChecker.checkDeploys();

    requestResource.scheduleImmediately(requestId);

    resourceOffers();

    requestResource.scheduleImmediately(requestId);

    resourceOffers();

    Assert.assertEquals(2, taskManager.getActiveTaskIds().size());

    requestResource.scheduleImmediately(requestId);

    scheduler.drainPendingQueue(stateCacheProvider.get());

    requestResource.scheduleImmediately(requestId);

    scheduler.drainPendingQueue(stateCacheProvider.get());

    Assert.assertEquals(2, taskManager.getPendingTaskIds().size());

    resourceOffers();

    Assert.assertEquals(4, taskManager.getActiveTaskIds().size());
  }

  @Test
  public void testEmptyDecommissioning() {
    sms.resourceOffers(driver, Arrays.asList(createOffer(1, 129, "slave1", "host1", Optional.of("rack1"))));

    Assert.assertEquals(StateChangeResult.SUCCESS, slaveManager.changeState("slave1", MachineState.STARTING_DECOMMISSION, Optional.<String> absent(), Optional.of("user1")));

    scheduler.drainPendingQueue(stateCacheProvider.get());
    sms.resourceOffers(driver, Arrays.asList(createOffer(1, 129, "slave1", "host1", Optional.of("rack1"))));

    Assert.assertEquals(MachineState.DECOMMISSIONED, slaveManager.getObject("slave1").get().getCurrentState().getState());
  }

  @Test
  public void testJobRescheduledWhenItFinishesDuringDecommission() {
    initScheduledRequest();
    initFirstDeploy();

    resourceOffers();

    SingularityTask task = launchTask(request, firstDeploy, 1, TaskState.TASK_RUNNING);

    slaveManager.changeState("slave1", MachineState.STARTING_DECOMMISSION, Optional.<String> absent(), Optional.of("user1"));

    cleaner.drainCleanupQueue();
    resourceOffers();
    cleaner.drainCleanupQueue();

    statusUpdate(task, TaskState.TASK_FINISHED);

    Assert.assertTrue(!taskManager.getPendingTaskIds().isEmpty());
  }

  @Test
  public void testScaleDownTakesHighestInstances() {
    initRequest();
    initFirstDeploy();

    saveAndSchedule(request.toBuilder().setInstances(Optional.of(5)));

    resourceOffers();

    Assert.assertEquals(5, taskManager.getActiveTaskIds().size());

    requestResource.scale(requestId, new SingularityScaleRequest(Optional.of(2), Optional.<Long> absent(), Optional.<Boolean> absent(),
        Optional.<String> absent(), Optional.<String>absent()));

    resourceOffers();
    cleaner.drainCleanupQueue();

    Assert.assertEquals(3, taskManager.getKilledTaskIdRecords().size());

    for (SingularityKilledTaskIdRecord taskId : taskManager.getKilledTaskIdRecords()) {
      Assert.assertTrue(taskId.getTaskId().getInstanceNo() > 2);

      scheduler.drainPendingQueue(stateCacheProvider.get());
    }

  }

  @Test
  public void testExpiringScale() {
    initRequest();
    initFirstDeploy();

    requestResource.scale(requestId, new SingularityScaleRequest(Optional.of(5), Optional.of(1L), Optional.<Boolean> absent(), Optional.<String> absent(), Optional.<String>absent()));

    try {
      Thread.sleep(2);
    } catch (InterruptedException e) {

    }

    expiringUserActionPoller.runActionOnPoll();

    resourceOffers();
    resourceOffers();
    resourceOffers();
    resourceOffers();

    Assert.assertEquals(1, taskManager.getNumActiveTasks());
  }

  @Test
  public void testExpiringSkipHealthchecks() {
    initRequest();
    initHCDeploy();

    SingularityTask firstTask = startTask(firstDeploy);

    Assert.assertTrue(healthchecker.cancelHealthcheck(firstTask.getTaskId().getId()));

    requestResource.skipHealthchecks(requestId, new SingularitySkipHealthchecksRequest(Optional.of(true), Optional.of(1L), Optional.<String> absent(), Optional.<String>absent()));

    statusUpdate(firstTask, TaskState.TASK_FAILED);

    SingularityTask secondTask = startTask(firstDeploy);

    Assert.assertFalse(healthchecker.cancelHealthcheck(secondTask.getTaskId().getId()));

    statusUpdate(secondTask, TaskState.TASK_FAILED);

    expiringUserActionPoller.runActionOnPoll();

    SingularityTask thirdTask = startTask(firstDeploy);

    Assert.assertTrue(healthchecker.cancelHealthcheck(thirdTask.getTaskId().getId()));
  }

  @Test
  public void testSkipHealthchecksEdgeCases() {
    configuration.setNewTaskCheckerBaseDelaySeconds(0);
    configuration.setHealthcheckIntervalSeconds(0);
    configuration.setDeployHealthyBySeconds(0);
    configuration.setKillAfterTasksDoNotRunDefaultSeconds(100);
    configuration.setHealthcheckMaxRetries(Optional.of(0));
    configuration.setCheckNewTasksEverySeconds(1);

    initRequest();
    initHCDeploy();

    requestResource.skipHealthchecks(requestId, new SingularitySkipHealthchecksRequest(Optional.of(Boolean.TRUE), Optional.<Long> absent(), Optional.<String> absent(), Optional.<String> absent()));

    SingularityTask firstTask = startTask(firstDeploy, 1);

    Assert.assertTrue(!taskManager.getLastHealthcheck(firstTask.getTaskId()).isPresent());

    finishHealthchecks();
    finishNewTaskChecksAndCleanup();

    Assert.assertEquals(1, taskManager.getNumActiveTasks());

    requestResource.skipHealthchecks(requestId, new SingularitySkipHealthchecksRequest(Optional.of(Boolean.FALSE), Optional.<Long> absent(), Optional.<String> absent(), Optional.<String> absent()));

    // run new task check ONLY.
    newTaskChecker.enqueueNewTaskCheck(firstTask, requestManager.getRequest(requestId), healthchecker);

    finishNewTaskChecks();
    finishHealthchecks();
    finishNewTaskChecksAndCleanup();

    // healthcheck will fail
    Assert.assertTrue(taskManager.getLastHealthcheck(firstTask.getTaskId()).isPresent());
    Assert.assertEquals(0, taskManager.getNumActiveTasks());
  }

  @Test
  public void testSkipHealthchecksDuringBounce() {
    initRequest();
    initHCDeploy();

    SingularityTask firstTask = startTask(firstDeploy, 1);

    requestResource.bounce(requestId, Optional.of(new SingularityBounceRequest(Optional.<Boolean> absent(), Optional.of(true), Optional.<Long> absent(), Optional.<String> absent(), Optional.<String>absent())));

    configuration.setNewTaskCheckerBaseDelaySeconds(0);
    configuration.setHealthcheckIntervalSeconds(0);
    configuration.setDeployHealthyBySeconds(0);
    configuration.setKillAfterTasksDoNotRunDefaultSeconds(1);
    configuration.setHealthcheckMaxRetries(Optional.of(0));

    cleaner.drainCleanupQueue();
    resourceOffers();

    List<SingularityTaskId> taskIds = taskManager.getAllTaskIds();
    taskIds.remove(firstTask.getTaskId());

    SingularityTaskId secondTaskId = taskIds.get(0);

    SingularityTask secondTask = taskManager.getTask(secondTaskId).get();

    statusUpdate(secondTask, TaskState.TASK_RUNNING);

    Assert.assertTrue(healthchecker.cancelHealthcheck(firstTask.getTaskId().getId()));

    newTaskChecker.cancelNewTaskCheck(firstTask.getTaskId().getId());

    finishHealthchecks();
    finishNewTaskChecks();

    Assert.assertTrue(!taskManager.getLastHealthcheck(secondTask.getTaskId()).isPresent());

    cleaner.drainCleanupQueue();
    killKilledTasks();

    Assert.assertEquals(0, taskManager.getNumCleanupTasks());
    Assert.assertEquals(1, taskManager.getNumActiveTasks());
  }

  @Test
  public void testHealthchecksDuringBounce() {
    initRequest();
    initHCDeploy();

    startTask(firstDeploy);

    requestResource.bounce(requestId);

    cleaner.drainCleanupQueue();

    SingularityTask secondTask = startTask(firstDeploy);

    cleaner.drainCleanupQueue();

    Assert.assertEquals(1, taskManager.getNumCleanupTasks());
    Assert.assertEquals(2, taskManager.getNumActiveTasks());

    taskManager.saveHealthcheckResult(new SingularityTaskHealthcheckResult(Optional.of(500), Optional.of(1000L), 1, Optional.<String> absent(), Optional.<String> absent(), secondTask.getTaskId()));

    cleaner.drainCleanupQueue();

    Assert.assertEquals(1, taskManager.getNumCleanupTasks());
    Assert.assertEquals(2, taskManager.getNumActiveTasks());

    taskManager.saveHealthcheckResult(new SingularityTaskHealthcheckResult(Optional.of(200), Optional.of(1000L), System.currentTimeMillis(), Optional.<String> absent(), Optional.<String> absent(), secondTask.getTaskId()));

    cleaner.drainCleanupQueue();
    killKilledTasks();

    Assert.assertEquals(0, taskManager.getNumCleanupTasks());
    Assert.assertEquals(1, taskManager.getNumActiveTasks());
  }

  @Test
  public void testWaitAfterTaskWorks() {
    initRequest();
    initFirstDeploy();

    SingularityTask task = launchTask(request, firstDeploy, 1, TaskState.TASK_RUNNING);

    statusUpdate(task, TaskState.TASK_FAILED);

    Assert.assertTrue(taskManager.getPendingTaskIds().get(0).getNextRunAt() - System.currentTimeMillis() < 1000L);

    resourceOffers();

    long extraWait = 100000L;

    saveAndSchedule(request.toBuilder().setWaitAtLeastMillisAfterTaskFinishesForReschedule(Optional.of(extraWait)).setInstances(Optional.of(2)));
    resourceOffers();

    statusUpdate(taskManager.getActiveTasks().get(0), TaskState.TASK_FAILED);

    Assert.assertTrue(taskManager.getPendingTaskIds().get(0).getNextRunAt() - System.currentTimeMillis() > 1000L);
    Assert.assertEquals(1, taskManager.getActiveTaskIds().size());
  }

  @Test
  public void testFrozenSlaveTransitions() {
    initRequest();
    initFirstDeploy();

    resourceOffers();

    // test transitions out of frozen
    Assert.assertEquals(StateChangeResult.SUCCESS, slaveManager.changeState("slave1", MachineState.FROZEN, Optional.<String> absent(), Optional.of("user1")));
    Assert.assertEquals(StateChangeResult.FAILURE_ALREADY_AT_STATE, slaveManager.changeState("slave1", MachineState.FROZEN, Optional.<String> absent(), Optional.of("user1")));
    Assert.assertEquals(StateChangeResult.FAILURE_ILLEGAL_TRANSITION, slaveManager.changeState("slave1", MachineState.DECOMMISSIONING, Optional.<String> absent(), Optional.of("user1")));
    Assert.assertEquals(StateChangeResult.FAILURE_ILLEGAL_TRANSITION, slaveManager.changeState("slave1", MachineState.DECOMMISSIONED, Optional.<String> absent(), Optional.of("user1")));
    Assert.assertEquals(StateChangeResult.SUCCESS, slaveManager.changeState("slave1", MachineState.ACTIVE, Optional.<String> absent(), Optional.of("user1")));

    // test transitions into frozen
    Assert.assertEquals(StateChangeResult.SUCCESS, slaveManager.changeState("slave2", MachineState.STARTING_DECOMMISSION, Optional.<String> absent(), Optional.of("user2")));
    Assert.assertEquals(StateChangeResult.FAILURE_ILLEGAL_TRANSITION, slaveManager.changeState("slave2", MachineState.FROZEN, Optional.<String> absent(), Optional.of("user2")));
    Assert.assertEquals(StateChangeResult.SUCCESS, slaveManager.changeState("slave2", MachineState.DECOMMISSIONING, Optional.<String> absent(), Optional.of("user2")));
    Assert.assertEquals(StateChangeResult.FAILURE_ILLEGAL_TRANSITION, slaveManager.changeState("slave2", MachineState.FROZEN, Optional.<String> absent(), Optional.of("user2")));
    Assert.assertEquals(StateChangeResult.SUCCESS, slaveManager.changeState("slave2", MachineState.DECOMMISSIONED, Optional.<String> absent(), Optional.of("user2")));
    Assert.assertEquals(StateChangeResult.FAILURE_ILLEGAL_TRANSITION, slaveManager.changeState("slave2", MachineState.FROZEN, Optional.<String> absent(), Optional.of("user2")));
    Assert.assertEquals(StateChangeResult.SUCCESS, slaveManager.changeState("slave2", MachineState.ACTIVE, Optional.<String> absent(), Optional.of("user2")));
    Assert.assertEquals(StateChangeResult.SUCCESS, slaveManager.changeState("slave2", MachineState.FROZEN, Optional.<String> absent(), Optional.of("user2")));
  }

  @Test
  public void testFrozenSlaveDoesntLaunchTasks() {
    initRequest();
    initFirstDeploy();

    resourceOffers();

    Assert.assertEquals(StateChangeResult.SUCCESS, slaveManager.changeState("slave1", MachineState.FROZEN, Optional.<String> absent(), Optional.of("user1")));

    saveAndSchedule(request.toBuilder().setInstances(Optional.of(2)));

    resourceOffers();

    Assert.assertEquals(0, taskManager.getTasksOnSlave(taskManager.getActiveTaskIds(), slaveManager.getObject("slave1").get()).size());
    Assert.assertEquals(2, taskManager.getTasksOnSlave(taskManager.getActiveTaskIds(), slaveManager.getObject("slave2").get()).size());
  }

  @Test
  public void testUnfrozenSlaveLaunchesTasks() {
    initRequest();
    initFirstDeploy();

    resourceOffers();

    Assert.assertEquals(StateChangeResult.SUCCESS, slaveManager.changeState("slave1", MachineState.FROZEN, Optional.<String> absent(), Optional.of("user1")));

    saveAndSchedule(request.toBuilder().setInstances(Optional.of(2)).setSlavePlacement(Optional.of(SlavePlacement.SEPARATE)));

    resourceOffers();

    Assert.assertEquals(0, taskManager.getTasksOnSlave(taskManager.getActiveTaskIds(), slaveManager.getObject("slave1").get()).size());
    Assert.assertEquals(1, taskManager.getTasksOnSlave(taskManager.getActiveTaskIds(), slaveManager.getObject("slave2").get()).size());

    Assert.assertEquals(StateChangeResult.SUCCESS, slaveManager.changeState("slave1", MachineState.ACTIVE, Optional.<String> absent(), Optional.of("user1")));

    resourceOffers();

    Assert.assertEquals(1, taskManager.getTasksOnSlave(taskManager.getActiveTaskIds(), slaveManager.getObject("slave1").get()).size());
    Assert.assertEquals(1, taskManager.getTasksOnSlave(taskManager.getActiveTaskIds(), slaveManager.getObject("slave2").get()).size());
  }

  @Test
  public void testFrozenSlaveCanBeDecommissioned() {
    initRequest();
    initFirstDeploy();

    saveAndSchedule(request.toBuilder().setInstances(Optional.of(2)));

    resourceOffers();

    // freeze slave1
    Assert.assertEquals(StateChangeResult.SUCCESS, slaveManager.changeState("slave1", MachineState.FROZEN, Optional.<String> absent(), Optional.of("user1")));

    // mark tasks as running
    for (SingularityTask task : taskManager.getTasksOnSlave(taskManager.getActiveTaskIds(), slaveManager.getObject("slave1").get())) {
      statusUpdate(task, TaskState.TASK_RUNNING);
    }
    for (SingularityTask task : taskManager.getTasksOnSlave(taskManager.getActiveTaskIds(), slaveManager.getObject("slave2").get())) {
      statusUpdate(task, TaskState.TASK_RUNNING);
    }

    // assert Request is spread over the two slaves
    Assert.assertEquals(1, taskManager.getTasksOnSlave(taskManager.getActiveTaskIds(), slaveManager.getObject("slave1").get()).size());
    Assert.assertEquals(1, taskManager.getTasksOnSlave(taskManager.getActiveTaskIds(), slaveManager.getObject("slave2").get()).size());

    // decommission frozen slave1
    Assert.assertEquals(StateChangeResult.SUCCESS, slaveManager.changeState("slave1", MachineState.STARTING_DECOMMISSION, Optional.<String> absent(), Optional.of("user1")));

    resourceOffers();
    cleaner.drainCleanupQueue();

    // assert slave1 is decommissioning
    Assert.assertTrue(slaveManager.getObject("slave1").get().getCurrentState().getState() == MachineState.DECOMMISSIONING);

    // mark tasks as running
    for (SingularityTask task : taskManager.getTasksOnSlave(taskManager.getActiveTaskIds(), slaveManager.getObject("slave2").get())) {
      statusUpdate(task, TaskState.TASK_RUNNING);
    }

    // all tasks should have moved
    cleaner.drainCleanupQueue();

    // kill decommissioned task
    statusUpdate(taskManager.getTasksOnSlave(taskManager.getActiveTaskIds(), slaveManager.getObject("slave1").get()).get(0), TaskState.TASK_KILLED);

    // assert all tasks on slave2 + slave1 is decommissioned
    Assert.assertEquals(0, taskManager.getTasksOnSlave(taskManager.getActiveTaskIds(), slaveManager.getObject("slave1").get()).size());
    Assert.assertEquals(2, taskManager.getTasksOnSlave(taskManager.getActiveTaskIds(), slaveManager.getObject("slave2").get()).size());
    Assert.assertTrue(slaveManager.getObject("slave1").get().getCurrentState().getState() == MachineState.DECOMMISSIONED);
  }

  @Test
  public void testDeployTimesOut() {
    initRequest();

    final long hourAgo = System.currentTimeMillis() - TimeUnit.HOURS.toMillis(1);

    final String deployId = "timeout_test";

    SingularityDeployBuilder db = new SingularityDeployBuilder(requestId, deployId);
    db.setDeployHealthTimeoutSeconds(Optional.of(TimeUnit.MINUTES.toSeconds(1)));

    initDeploy(db, hourAgo);

    deployChecker.checkDeploys();

    Assert.assertEquals(DeployState.OVERDUE, deployManager.getDeployResult(requestId, deployId).get().getDeployState());
  }

  @Test
  public void testHealthchecksTimeout() {
    initRequest();

    final long hourAgo = System.currentTimeMillis() - TimeUnit.HOURS.toMillis(1);

    final String deployId = "timeout_test";

    SingularityDeployBuilder db = new SingularityDeployBuilder(requestId, deployId);
    db.setHealthcheckMaxTotalTimeoutSeconds(Optional.of(30L));
    db.setHealthcheckUri(Optional.of("http://uri"));
    db.setDeployHealthTimeoutSeconds(Optional.of(TimeUnit.DAYS.toMillis(1)));

    SingularityDeploy deploy = initDeploy(db, hourAgo);

    deployChecker.checkDeploys();

    Assert.assertTrue(!deployManager.getDeployResult(requestId, deployId).isPresent());

    SingularityTask task = launchTask(request, deploy, hourAgo, hourAgo + 1, 1, TaskState.TASK_RUNNING);

    deployChecker.checkDeploys();

    Assert.assertTrue(!deployManager.getDeployResult(requestId, deployId).isPresent());

    taskManager.saveHealthcheckResult(new SingularityTaskHealthcheckResult(Optional.of(500), Optional.of(1000L), hourAgo + 1, Optional.<String> absent(), Optional.<String> absent(), task.getTaskId()));

    deployChecker.checkDeploys();

    Assert.assertEquals(DeployState.FAILED, deployManager.getDeployResult(requestId, deployId).get().getDeployState());
  }

  @Test
  public void testMaxHealthcheckRetries() {
    initRequest();

    final String deployId = "retry_test";

    SingularityDeployBuilder db = new SingularityDeployBuilder(requestId, deployId);
    db.setHealthcheckMaxRetries(Optional.of(2));
    db.setHealthcheckUri(Optional.of("http://uri"));

    SingularityDeploy deploy = initDeploy(db, System.currentTimeMillis());

    deployChecker.checkDeploys();

    Assert.assertTrue(!deployManager.getDeployResult(requestId, deployId).isPresent());

    SingularityTask task = launchTask(request, deploy, System.currentTimeMillis(), 1, TaskState.TASK_RUNNING);

    deployChecker.checkDeploys();

    Assert.assertTrue(!deployManager.getDeployResult(requestId, deployId).isPresent());

    taskManager.saveHealthcheckResult(new SingularityTaskHealthcheckResult(Optional.of(500), Optional.of(1000L), System.currentTimeMillis(), Optional.<String> absent(), Optional.<String> absent(), task.getTaskId()));
    taskManager.saveHealthcheckResult(new SingularityTaskHealthcheckResult(Optional.of(500), Optional.of(1000L), System.currentTimeMillis() + 1, Optional.<String> absent(), Optional.<String> absent(), task.getTaskId()));

    deployChecker.checkDeploys();

    Assert.assertTrue(!deployManager.getDeployResult(requestId, deployId).isPresent());

    taskManager.saveHealthcheckResult(new SingularityTaskHealthcheckResult(Optional.of(500), Optional.of(1000L), System.currentTimeMillis() + 1, Optional.<String> absent(), Optional.<String> absent(), task.getTaskId()));

    deployChecker.checkDeploys();

    Assert.assertEquals(DeployState.FAILED, deployManager.getDeployResult(requestId, deployId).get().getDeployState());
  }

  @Test
  public void testNewTaskCheckerRespectsDeployHealthcheckRetries() {
    initRequest();

    final String deployId = "new_task_healthcheck";

    SingularityDeployBuilder db = new SingularityDeployBuilder(requestId, deployId);
    db.setHealthcheckMaxRetries(Optional.of(1));
    db.setHealthcheckUri(Optional.of("http://uri"));

    SingularityDeploy deploy = initAndFinishDeploy(request, db);

    SingularityTask task = launchTask(request, deploy, System.currentTimeMillis(), 1, TaskState.TASK_RUNNING);

    Assert.assertEquals(CheckTaskState.CHECK_IF_OVERDUE, newTaskChecker.getTaskState(task, requestManager.getRequest(requestId), healthchecker));
    Assert.assertTrue(taskManager.getCleanupTaskIds().isEmpty());

    taskManager.saveHealthcheckResult(new SingularityTaskHealthcheckResult(Optional.of(500), Optional.of(1000L), System.currentTimeMillis() + 1, Optional.<String> absent(), Optional.<String> absent(), task.getTaskId()));

    Assert.assertEquals(CheckTaskState.CHECK_IF_OVERDUE, newTaskChecker.getTaskState(task, requestManager.getRequest(requestId), healthchecker));

    taskManager.saveHealthcheckResult(new SingularityTaskHealthcheckResult(Optional.of(500), Optional.of(1000L), System.currentTimeMillis() + 1, Optional.<String> absent(), Optional.<String> absent(), task.getTaskId()));

    Assert.assertEquals(CheckTaskState.UNHEALTHY_KILL_TASK, newTaskChecker.getTaskState(task, requestManager.getRequest(requestId), healthchecker));
  }

  @Test
  public void testHealthchecksSuccess() {
    initRequest();

    final String deployId = "hc_test";

    SingularityDeployBuilder db = new SingularityDeployBuilder(requestId, deployId);
    db.setHealthcheckMaxRetries(Optional.of(2));
    db.setHealthcheckMaxTotalTimeoutSeconds(Optional.of(30L));
    db.setHealthcheckUri(Optional.of("http://uri"));

    SingularityDeploy deploy = initDeploy(db, System.currentTimeMillis());

    deployChecker.checkDeploys();

    Assert.assertTrue(!deployManager.getDeployResult(requestId, deployId).isPresent());

    SingularityTask task = launchTask(request, deploy, System.currentTimeMillis(), 1, TaskState.TASK_RUNNING);

    deployChecker.checkDeploys();

    Assert.assertTrue(!deployManager.getDeployResult(requestId, deployId).isPresent());

    taskManager.saveHealthcheckResult(new SingularityTaskHealthcheckResult(Optional.of(500), Optional.of(1000L), System.currentTimeMillis(), Optional.<String>absent(), Optional.<String>absent(), task.getTaskId()));

    deployChecker.checkDeploys();

    Assert.assertTrue(!deployManager.getDeployResult(requestId, deployId).isPresent());

    taskManager.saveHealthcheckResult(new SingularityTaskHealthcheckResult(Optional.of(200), Optional.of(1000L), System.currentTimeMillis() + 1, Optional.<String>absent(), Optional.<String>absent(), task.getTaskId()));

    deployChecker.checkDeploys();

    Assert.assertEquals(DeployState.SUCCEEDED, deployManager.getDeployResult(requestId, deployId).get().getDeployState());
  }

  @Test
  public void testMaxTasksPerOffer() {
    configuration.setMaxTasksPerOffer(3);

    initRequest();
    initFirstDeploy();

    requestResource.postRequest(request.toBuilder().setInstances(Optional.of(20)).build());
    scheduler.drainPendingQueue(stateCacheProvider.get());

    sms.resourceOffers(driver, Arrays.asList(createOffer(36, 12024)));

    Assert.assertTrue(taskManager.getActiveTasks().size() == 3);

    sms.resourceOffers(driver, Arrays.asList(createOffer(20, 20000, "slave1", "host1"), createOffer(20, 20000, "slave2", "host2")));

    Assert.assertTrue(taskManager.getActiveTasks().size() == 9);

    configuration.setMaxTasksPerOffer(0);

    resourceOffers();

    Assert.assertTrue(taskManager.getActiveTasks().size() == 20);
  }

  @Test
  public void testRequestedPorts() {
    final SingularityDeployBuilder deployBuilder = dockerDeployWithPorts(3);

    initRequest();
    initAndFinishDeploy(request, deployBuilder);
    requestResource.postRequest(request.toBuilder().setInstances(Optional.of(2)).build());
    scheduler.drainPendingQueue(stateCacheProvider.get());

    String[] portRangeWithNoRequestedPorts = {"65:70"};
    sms.resourceOffers(driver, Arrays.asList(createOffer(20, 20000, "slave1", "host1", Optional.<String> absent(), Collections.<String, String>emptyMap(), portRangeWithNoRequestedPorts)));
    Assert.assertEquals(0, taskManager.getActiveTasks().size());

    String[] portRangeWithSomeRequestedPorts = {"80:82"};
    sms.resourceOffers(driver, Arrays.asList(createOffer(20, 20000, "slave1", "host1", Optional.<String> absent(), Collections.<String, String>emptyMap(), portRangeWithSomeRequestedPorts)));
    Assert.assertEquals(0, taskManager.getActiveTasks().size());

    String[] portRangeWithRequestedButNotEnoughPorts = {"80:80", "8080:8080"};
    sms.resourceOffers(driver, Arrays.asList(createOffer(20, 20000, "slave1", "host1", Optional.<String> absent(), Collections.<String, String>emptyMap(), portRangeWithRequestedButNotEnoughPorts)));
    Assert.assertEquals(0, taskManager.getActiveTasks().size());

    String[] portRangeWithNeededPorts = {"80:83", "8080:8080"};
    sms.resourceOffers(driver, Arrays.asList(createOffer(20, 20000, "slave1", "host1", Optional.<String> absent(), Collections.<String, String>emptyMap(), portRangeWithNeededPorts)));
    Assert.assertEquals(1, taskManager.getActiveTaskIds().size());
  }

  private SingularityDeployBuilder dockerDeployWithPorts(int numPorts) {
    final SingularityDockerPortMapping literalMapping = new SingularityDockerPortMapping(Optional.<SingularityPortMappingType>absent(), 80, Optional.of(SingularityPortMappingType.LITERAL), 8080, Optional.<String>absent());
    final SingularityDockerPortMapping offerMapping = new SingularityDockerPortMapping(Optional.<SingularityPortMappingType>absent(), 81, Optional.of(SingularityPortMappingType.FROM_OFFER), 0, Optional.of("udp"));
    final SingularityContainerInfo containerInfo = new SingularityContainerInfo(
      SingularityContainerType.DOCKER,
      Optional.<List<SingularityVolume>>absent(),
      Optional.of(
        new SingularityDockerInfo("docker-image",
          true,
          SingularityDockerNetworkType.BRIDGE,
          Optional.of(Arrays.asList(literalMapping, offerMapping)),
          Optional.of(false),
          Optional.<Map<String, String>>of(ImmutableMap.of("env", "var=value"))
        )));
    final SingularityDeployBuilder deployBuilder = new SingularityDeployBuilder(requestId, "test-docker-ports-deploy");
    deployBuilder.setContainerInfo(Optional.of(containerInfo)).setResources(Optional.of(new Resources(1, 64, numPorts)));
    return deployBuilder;
  }

  @Test
  public void testPortIndices() {
    configuration.setNewTaskCheckerBaseDelaySeconds(0);
    configuration.setHealthcheckIntervalSeconds(0);
    configuration.setDeployHealthyBySeconds(0);
    configuration.setKillAfterTasksDoNotRunDefaultSeconds(1);
    configuration.setHealthcheckMaxRetries(Optional.of(0));

    initRequest();
    firstDeploy = initAndFinishDeploy(request, new SingularityDeployBuilder(request.getId(), firstDeployId)
      .setCommand(Optional.of("sleep 100"))
      .setHealthcheckUri(Optional.of("http://uri"))
      .setResources(Optional.of(new Resources(1, 64, 3)))
      .setHealthcheckPortIndex(Optional.of(1)));

    requestResource.postRequest(request.toBuilder().setInstances(Optional.of(2)).build());
    scheduler.drainPendingQueue(stateCacheProvider.get());

    String[] portRange = {"80:82"};
    sms.resourceOffers(driver, Arrays.asList(createOffer(20, 20000, "slave1", "host1", Optional.<String> absent(), Collections.<String, String>emptyMap(), portRange)));

    SingularityTaskId firstTaskId = taskManager.getActiveTaskIdsForRequest(requestId).get(0);

    SingularityTask firstTask = taskManager.getTask(firstTaskId).get();
    statusUpdate(firstTask, TaskState.TASK_RUNNING);

    newTaskChecker.enqueueNewTaskCheck(firstTask, requestManager.getRequest(requestId), healthchecker);

    finishNewTaskChecks();
    finishHealthchecks();
    finishNewTaskChecksAndCleanup();

    Assert.assertTrue(taskManager.getLastHealthcheck(firstTask.getTaskId()).get().toString().contains("host1:81"));
  }

  @Test
<<<<<<< HEAD
  public void testCronScheduleChanges() throws Exception {
    final String requestId = "test-change-cron";
    final String oldSchedule = "*/5 * * * *";
    final String oldScheduleQuartz = "0 */5 * * * ?";
    final String newSchedule = "*/30 * * * *";
    final String newScheduleQuartz = "0 */30 * * * ?";

    SingularityRequest request = new SingularityRequestBuilder(requestId, RequestType.SCHEDULED)
        .setSchedule(Optional.of(oldSchedule))
        .build();

    request = validator.checkSingularityRequest(request, Optional.<SingularityRequest>absent(), Optional.<SingularityDeploy>absent(), Optional.<SingularityDeploy>absent());

    saveRequest(request);

    Assert.assertEquals(oldScheduleQuartz, requestManager.getRequest(requestId).get().getRequest().getQuartzScheduleSafe());

    initAndFinishDeploy(request, "1");

    scheduler.drainPendingQueue(stateCacheProvider.get());

    final SingularityRequest newRequest = request.toBuilder()
        .setSchedule(Optional.of(newSchedule))
        .setQuartzSchedule(Optional.<String>absent())
        .build();

    final SingularityDeploy newDeploy = new SingularityDeployBuilder(request.getId(), "2").setCommand(Optional.of("sleep 100")).build();

    deployResource.deploy(new SingularityDeployRequest(newDeploy, Optional.<Boolean>absent(), Optional.<String>absent(), Optional.of(newRequest)));

    deployChecker.checkDeploys();

    scheduler.drainPendingQueue(stateCacheProvider.get());

    Assert.assertEquals(newScheduleQuartz, requestManager.getRequest(requestId).get().getRequest().getQuartzScheduleSafe());
  }

  @Test
  public void testUsesNewRequestDataFromPendingDeploy() {
    initRequest();
    initFirstDeploy();

    saveAndSchedule(request.toBuilder().setInstances(Optional.of(2)));
=======
  public void testQueueMultipleOneOffs() {
    SingularityRequestBuilder bldr = new SingularityRequestBuilder(requestId, RequestType.ON_DEMAND);
    requestResource.postRequest(bldr.build());
    deploy("on_demand_deploy");
    deployChecker.checkDeploys();


    requestManager.addToPendingQueue(new SingularityPendingRequest(requestId, "on_demand_deploy", System.currentTimeMillis(), Optional.<String>absent(), PendingType.ONEOFF,
      Optional.<List<String>>absent(), Optional.<String>absent(), Optional.<Boolean>absent(), Optional.<String>absent(), Optional.<String>absent()));
    requestManager.addToPendingQueue(new SingularityPendingRequest(requestId, "on_demand_deploy", System.currentTimeMillis(), Optional.<String>absent(), PendingType.ONEOFF,
      Optional.<List<String>>absent(), Optional.<String>absent(), Optional.<Boolean>absent(), Optional.<String>absent(), Optional.<String>absent()));
>>>>>>> ac0e8333

    scheduler.drainPendingQueue(stateCacheProvider.get());

    Assert.assertEquals(2, taskManager.getPendingTaskIds().size());
<<<<<<< HEAD
    Assert.assertEquals(2, requestManager.getRequest(requestId).get().getRequest().getInstancesSafe());

    SingularityRequest request = requestResource.getRequest(requestId).getRequest();
    SingularityRequest newRequest = request.toBuilder().setInstances(Optional.of(1)).build();

    String deployId = "test_new_request_data";
    SingularityDeploy deploy = new SingularityDeployBuilder(request.getId(), deployId).setCommand(Optional.of("sleep 100")).build();

    deployResource.deploy(new SingularityDeployRequest(deploy, Optional.<Boolean>absent(), Optional.<String>absent(), Optional.of(newRequest)));

    deployChecker.checkDeploys();
    scheduler.drainPendingQueue(stateCacheProvider.get());

    List<SingularityPendingTaskId> pendingTaskIdsForNewDeploy = new ArrayList<>();
    for (SingularityPendingTaskId pendingTaskId : taskManager.getPendingTaskIds()) {
      if (pendingTaskId.getDeployId().equals(deployId)) {
        pendingTaskIdsForNewDeploy.add(pendingTaskId);
      }
    }

    Assert.assertEquals(1, pendingTaskIdsForNewDeploy.size());
    Assert.assertEquals(2, requestManager.getRequest(requestId).get().getRequest().getInstancesSafe());

    resourceOffers();
    for (SingularityTaskId taskId : taskManager.getActiveTaskIdsForDeploy(requestId, deployId)) {
      statusUpdate(taskManager.getTask(taskId).get(), TaskState.TASK_RUNNING);
    }
    deployChecker.checkDeploys();

    Assert.assertEquals(1, requestManager.getRequest(requestId).get().getRequest().getInstancesSafe());
  }

  @Test(expected = ConflictException.class)
  public void testCannotUpdateRequestDuringPendingDeployWithNewData() {
    initRequest();
    SingularityRequest request = requestResource.getRequest(requestId).getRequest();
    SingularityRequest newRequest = request.toBuilder().setInstances(Optional.of(1)).build();

    String deployId = "test_new_request_data";
    SingularityDeploy deploy = new SingularityDeployBuilder(request.getId(), deployId).setCommand(Optional.of("sleep 100")).build();

    deployResource.deploy(new SingularityDeployRequest(deploy, Optional.<Boolean>absent(), Optional.<String>absent(), Optional.of(newRequest)));

    requestResource.postRequest(newRequest);
=======
>>>>>>> ac0e8333
  }

}<|MERGE_RESOLUTION|>--- conflicted
+++ resolved
@@ -72,11 +72,8 @@
 import com.hubspot.singularity.api.SingularitySkipHealthchecksRequest;
 import com.hubspot.singularity.api.SingularityUnpauseRequest;
 import com.hubspot.singularity.data.AbstractMachineManager.StateChangeResult;
-<<<<<<< HEAD
 import com.hubspot.singularity.data.SingularityValidator;
-=======
 import com.hubspot.singularity.scheduler.SingularityNewTaskChecker.CheckTaskState;
->>>>>>> ac0e8333
 import com.hubspot.singularity.scheduler.SingularityTaskReconciliation.ReconciliationState;
 import com.sun.jersey.api.ConflictException;
 
@@ -2940,7 +2937,24 @@
   }
 
   @Test
-<<<<<<< HEAD
+  public void testQueueMultipleOneOffs() {
+    SingularityRequestBuilder bldr = new SingularityRequestBuilder(requestId, RequestType.ON_DEMAND);
+    requestResource.postRequest(bldr.build());
+    deploy("on_demand_deploy");
+    deployChecker.checkDeploys();
+
+
+    requestManager.addToPendingQueue(new SingularityPendingRequest(requestId, "on_demand_deploy", System.currentTimeMillis(), Optional.<String>absent(), PendingType.ONEOFF,
+      Optional.<List<String>>absent(), Optional.<String>absent(), Optional.<Boolean>absent(), Optional.<String>absent(), Optional.<String>absent()));
+    requestManager.addToPendingQueue(new SingularityPendingRequest(requestId, "on_demand_deploy", System.currentTimeMillis(), Optional.<String>absent(), PendingType.ONEOFF,
+      Optional.<List<String>>absent(), Optional.<String>absent(), Optional.<Boolean>absent(), Optional.<String>absent(), Optional.<String>absent()));
+
+    scheduler.drainPendingQueue(stateCacheProvider.get());
+
+    Assert.assertEquals(2, taskManager.getPendingTaskIds().size());
+  }
+
+  @Test
   public void testCronScheduleChanges() throws Exception {
     final String requestId = "test-change-cron";
     final String oldSchedule = "*/5 * * * *";
@@ -2949,8 +2963,8 @@
     final String newScheduleQuartz = "0 */30 * * * ?";
 
     SingularityRequest request = new SingularityRequestBuilder(requestId, RequestType.SCHEDULED)
-        .setSchedule(Optional.of(oldSchedule))
-        .build();
+      .setSchedule(Optional.of(oldSchedule))
+      .build();
 
     request = validator.checkSingularityRequest(request, Optional.<SingularityRequest>absent(), Optional.<SingularityDeploy>absent(), Optional.<SingularityDeploy>absent());
 
@@ -2963,9 +2977,9 @@
     scheduler.drainPendingQueue(stateCacheProvider.get());
 
     final SingularityRequest newRequest = request.toBuilder()
-        .setSchedule(Optional.of(newSchedule))
-        .setQuartzSchedule(Optional.<String>absent())
-        .build();
+      .setSchedule(Optional.of(newSchedule))
+      .setQuartzSchedule(Optional.<String>absent())
+      .build();
 
     final SingularityDeploy newDeploy = new SingularityDeployBuilder(request.getId(), "2").setCommand(Optional.of("sleep 100")).build();
 
@@ -2984,24 +2998,10 @@
     initFirstDeploy();
 
     saveAndSchedule(request.toBuilder().setInstances(Optional.of(2)));
-=======
-  public void testQueueMultipleOneOffs() {
-    SingularityRequestBuilder bldr = new SingularityRequestBuilder(requestId, RequestType.ON_DEMAND);
-    requestResource.postRequest(bldr.build());
-    deploy("on_demand_deploy");
-    deployChecker.checkDeploys();
-
-
-    requestManager.addToPendingQueue(new SingularityPendingRequest(requestId, "on_demand_deploy", System.currentTimeMillis(), Optional.<String>absent(), PendingType.ONEOFF,
-      Optional.<List<String>>absent(), Optional.<String>absent(), Optional.<Boolean>absent(), Optional.<String>absent(), Optional.<String>absent()));
-    requestManager.addToPendingQueue(new SingularityPendingRequest(requestId, "on_demand_deploy", System.currentTimeMillis(), Optional.<String>absent(), PendingType.ONEOFF,
-      Optional.<List<String>>absent(), Optional.<String>absent(), Optional.<Boolean>absent(), Optional.<String>absent(), Optional.<String>absent()));
->>>>>>> ac0e8333
 
     scheduler.drainPendingQueue(stateCacheProvider.get());
 
     Assert.assertEquals(2, taskManager.getPendingTaskIds().size());
-<<<<<<< HEAD
     Assert.assertEquals(2, requestManager.getRequest(requestId).get().getRequest().getInstancesSafe());
 
     SingularityRequest request = requestResource.getRequest(requestId).getRequest();
@@ -3046,8 +3046,5 @@
     deployResource.deploy(new SingularityDeployRequest(deploy, Optional.<Boolean>absent(), Optional.<String>absent(), Optional.of(newRequest)));
 
     requestResource.postRequest(newRequest);
-=======
->>>>>>> ac0e8333
-  }
-
+  }
 }