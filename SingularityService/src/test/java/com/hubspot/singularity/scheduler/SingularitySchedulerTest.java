--- conflicted
+++ resolved
@@ -3035,7 +3035,6 @@
   }
 
   @Test
-<<<<<<< HEAD
   public void testObsoletePendingRequestsRemoved() {
     initRequest();
     initFirstDeploy();
@@ -3144,35 +3143,6 @@
   }
 
   @Test
-  public void testPriorityFreezeKillsActiveTasksAndCancelsPendingTasks() {
-    SingularityRequest request1 = new SingularityRequestBuilder("request1", RequestType.WORKER).setTaskPriorityLevel(Optional.of(.25)).build();
-    saveRequest(request1);
-    SingularityRequest request2 = new SingularityRequestBuilder("request2", RequestType.WORKER).setTaskPriorityLevel(Optional.of(.3)).build();
-    saveRequest(request2);
-    SingularityRequest request3 = new SingularityRequestBuilder("request3", RequestType.WORKER).setTaskPriorityLevel(Optional.of(.5)).build();
-    saveRequest(request3);
-    SingularityRequest request4 = new SingularityRequestBuilder("request4", RequestType.WORKER).setTaskPriorityLevel(Optional.of(.75)).build();
-    saveRequest(request4);
-
-    SingularityDeploy deploy1 = initAndFinishDeploy(request1, "r1d1");
-    deployResource.deploy(new SingularityDeployRequest(new SingularityDeployBuilder(request2.getId(), "r2d1").setCommand(Optional.of("cmd")).build(), Optional.<Boolean> absent(), Optional.<String> absent()));
-    SingularityDeploy deploy3 = initAndFinishDeploy(request3, "r2d1");
-    SingularityDeploy deploy4 = initAndFinishDeploy(request4, "r3d1");
-
-
-    final SingularityTask task1 = launchTask(request1, deploy1, 2, 1, TaskState.TASK_RUNNING);
-    final SingularityTask task3 = launchTask(request3, deploy3, 1, 1, TaskState.TASK_RUNNING);
-    final SingularityTask task4 = launchTask(request4, deploy4, 10, 1, TaskState.TASK_RUNNING);
-
-    scheduler.drainPendingQueue(stateCacheProvider.get());
-
-    // request2 should have a pending task,
-    Assert.assertEquals(1, taskManager.getPendingTaskIds().size());
-    Assert.assertEquals(request2.getId(), taskManager.getPendingTaskIds().get(0).getRequestId());
-    Assert.assertEquals(task1.getTaskId(), taskManager.getActiveTaskIdsForRequest(request1.getId()).get(0));
-
-    // priority freeze of .5 means that request1 should have a cleanup and request2's pending task should be deleted
-=======
   public void testPriorityFreezeKillsActiveTasks() {
     final SingularityRequest lowPriorityRequest = new SingularityRequestBuilder("lowPriorityRequest", RequestType.WORKER).setTaskPriorityLevel(Optional.of(.25)).build();
     saveRequest(lowPriorityRequest);
@@ -3190,7 +3160,6 @@
     final SingularityTask highPriorityTask = launchTask(highPriorityRequest, highPriorityDeploy, 10, 1, TaskState.TASK_RUNNING);
 
     // priority freeze of .5 means that lowPriorityRequest's task should have a cleanup
->>>>>>> d4719911
     priorityResource.createPriorityFreeze(new SingularityPriorityFreeze(.5, true, Optional.of("test"), Optional.<String>absent()));
 
     // perform the killing
