--- conflicted
+++ resolved
@@ -5,6 +5,8 @@
 import java.util.List;
 import java.util.Set;
 import java.util.concurrent.TimeUnit;
+
+import javax.ws.rs.HEAD;
 
 import org.apache.mesos.Protos.Offer;
 import org.apache.mesos.Protos.SlaveID;
@@ -945,11 +947,7 @@
     SingularityTask taskTwo = startTask(firstDeploy, 2);
     SingularityTask taskThree = startTask(firstDeploy, 3);
 
-<<<<<<< HEAD
-    requestResource.bounce(requestId);
-=======
-    requestResource.bounce(requestId, user, Optional.of(false));
->>>>>>> 5a10d6e5
+    requestResource.bounce(requestId, Optional.of(false));
 
     Assert.assertTrue(requestManager.cleanupRequestExists(requestId));
 
