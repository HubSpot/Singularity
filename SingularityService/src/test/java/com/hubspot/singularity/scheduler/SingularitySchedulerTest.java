package com.hubspot.singularity.scheduler;

import java.util.ArrayList;
import java.util.Arrays;
import java.util.Collections;
import java.util.List;
import java.util.Map;
import java.util.Set;
import java.util.concurrent.TimeUnit;
import java.util.stream.Collectors;

import javax.ws.rs.WebApplicationException;

import org.apache.mesos.Protos.Offer;
import org.apache.mesos.Protos.SlaveID;
import org.apache.mesos.Protos.TaskID;
import org.apache.mesos.Protos.TaskState;
import org.apache.mesos.Protos.TaskStatus;
import org.junit.Assert;
import org.junit.Test;
import org.mockito.Matchers;
import org.mockito.Mockito;

import com.google.common.base.Optional;
import com.google.common.collect.ImmutableList;
import com.google.common.collect.ImmutableMap;
import com.google.common.collect.Sets;
import com.google.inject.Inject;
import com.hubspot.baragon.models.BaragonRequestState;
import com.hubspot.mesos.MesosUtils;
import com.hubspot.mesos.Resources;
import com.hubspot.mesos.SingularityContainerInfo;
import com.hubspot.mesos.SingularityContainerType;
import com.hubspot.mesos.SingularityDockerInfo;
import com.hubspot.mesos.SingularityDockerNetworkType;
import com.hubspot.mesos.SingularityDockerPortMapping;
import com.hubspot.mesos.SingularityPortMappingType;
import com.hubspot.mesos.SingularityVolume;
import com.hubspot.singularity.DeployState;
import com.hubspot.singularity.ExtendedTaskState;
import com.hubspot.singularity.LoadBalancerRequestType;
import com.hubspot.singularity.MachineState;
import com.hubspot.singularity.RequestCleanupType;
import com.hubspot.singularity.RequestState;
import com.hubspot.singularity.RequestType;
import com.hubspot.singularity.SingularityDeleteResult;
import com.hubspot.singularity.ScheduleType;
import com.hubspot.singularity.SingularityDeploy;
import com.hubspot.singularity.SingularityDeployBuilder;
import com.hubspot.singularity.SingularityDeployMarker;
import com.hubspot.singularity.SingularityDeployResult;
import com.hubspot.singularity.SingularityDeployStatistics;
import com.hubspot.singularity.SingularityKilledTaskIdRecord;
import com.hubspot.singularity.SingularityLoadBalancerUpdate;
import com.hubspot.singularity.SingularityPendingRequest;
import com.hubspot.singularity.SingularityPendingRequest.PendingType;
import com.hubspot.singularity.SingularityPendingTask;
import com.hubspot.singularity.SingularityPendingTaskId;
import com.hubspot.singularity.SingularityPriorityFreezeParent;
import com.hubspot.singularity.SingularityRequest;
import com.hubspot.singularity.SingularityRequestBuilder;
import com.hubspot.singularity.SingularityRequestCleanup;
import com.hubspot.singularity.SingularityRequestHistory;
import com.hubspot.singularity.SingularityRequestHistory.RequestHistoryType;
import com.hubspot.singularity.SingularityRequestLbCleanup;
import com.hubspot.singularity.SingularityShellCommand;
import com.hubspot.singularity.SingularityTask;
import com.hubspot.singularity.SingularityTaskCleanup;
import com.hubspot.singularity.SingularityTaskHealthcheckResult;
import com.hubspot.singularity.SingularityTaskHistoryUpdate;
import com.hubspot.singularity.SingularityTaskId;
import com.hubspot.singularity.SingularityTaskRequest;
import com.hubspot.singularity.SlavePlacement;
import com.hubspot.singularity.TaskCleanupType;
import com.hubspot.singularity.api.SingularityBounceRequest;
import com.hubspot.singularity.api.SingularityDeleteRequestRequest;
import com.hubspot.singularity.api.SingularityDeployRequest;
import com.hubspot.singularity.api.SingularityKillTaskRequest;
import com.hubspot.singularity.api.SingularityPauseRequest;
import com.hubspot.singularity.api.SingularityPriorityFreeze;
import com.hubspot.singularity.api.SingularityRunNowRequest;
import com.hubspot.singularity.api.SingularityScaleRequest;
import com.hubspot.singularity.api.SingularityUnpauseRequest;
import com.hubspot.singularity.data.AbstractMachineManager.StateChangeResult;
import com.hubspot.singularity.data.SingularityValidator;
import com.hubspot.singularity.mesos.SingularityMesosTaskPrioritizer;
import com.hubspot.singularity.scheduler.SingularityDeployHealthHelper.DeployHealth;
import com.hubspot.singularity.scheduler.SingularityTaskReconciliation.ReconciliationState;

public class SingularitySchedulerTest extends SingularitySchedulerTestBase {
  @Inject
  private SingularityValidator validator;

  @Inject
  private SingularityDeployHealthHelper deployHealthHelper;

  @Inject
  private SingularityMesosTaskPrioritizer taskPrioritizer;

  @Inject
  private SingularitySchedulerPoller schedulerPoller;

  public SingularitySchedulerTest() {
    super(false);
  }

  private SingularityPendingTask pendingTask(String requestId, String deployId, PendingType pendingType) {
    return new SingularityPendingTask(new SingularityPendingTaskId(requestId, deployId, System.currentTimeMillis(), 1, pendingType, System.currentTimeMillis()),
        Optional.<List<String>> absent(), Optional.<String> absent(), Optional.<String> absent(), Optional.<Boolean> absent(), Optional.<String> absent(), Optional.<Resources>absent(), Optional.<String>absent());
  }

  @Test
  public void testOfferCacheRescindOffers() {
    configuration.setCacheOffers(true);
    configuration.setOfferCacheSize(2);

    List<Offer> offers2 = resourceOffers(); // cached as well

    sms.offerRescinded(driver, offers2.get(0).getId());
    sms.offerRescinded(driver, offers2.get(1).getId());

    initRequest();
    initFirstDeploy();

    requestResource.postRequest(request.toBuilder().setSlavePlacement(Optional.of(SlavePlacement.SEPARATE)).setInstances(Optional.of(2)).build());

    schedulerPoller.runActionOnPoll();

    Assert.assertEquals(0, taskManager.getActiveTasks().size());

    resourceOffers();

    int numTasks = taskManager.getActiveTasks().size();

    Assert.assertEquals(2, numTasks);

    startAndDeploySecondRequest();

    schedulerPoller.runActionOnPoll();

    Assert.assertEquals(numTasks, taskManager.getActiveTasks().size());

    resourceOffers();

    Assert.assertTrue(taskManager.getActiveTasks().size() > numTasks);
  }

  @Test
  public void testOfferCache() {
    configuration.setCacheOffers(true);
    configuration.setOfferCacheSize(2);
    List<Offer> offers2 = resourceOffers();

    sms.offerRescinded(driver, offers2.get(0).getId());

    initRequest();
    initFirstDeploy();

    requestResource.postRequest(request.toBuilder().setSlavePlacement(Optional.of(SlavePlacement.SEPARATE)).setInstances(Optional.of(2)).build());

    schedulerPoller.runActionOnPoll();

    Assert.assertEquals(1, taskManager.getActiveTasks().size());

    resourceOffers();

    Assert.assertEquals(2, taskManager.getActiveTasks().size());
  }

  @Test
  public void testOfferCombination() {
    configuration.setCacheOffers(true);
    configuration.setOfferCacheSize(2);

    // Each are half of needed memory
    Offer offer1 = createOffer(1, 64, "slave1", "host1");
    Offer offer2 = createOffer(1, 64, "slave1", "host1");
    sms.resourceOffers(driver, ImmutableList.of(offer1, offer2));

    initRequest();
    initFirstDeploy();
    requestManager.addToPendingQueue(new SingularityPendingRequest(requestId, firstDeployId, System.currentTimeMillis(), Optional.absent(), PendingType.TASK_DONE,
        Optional.absent(), Optional.absent()));

    schedulerPoller.runActionOnPoll();

    Assert.assertEquals(1, taskManager.getActiveTasks().size());

    Assert.assertEquals(2, taskManager.getActiveTasks().get(0).getOffers().size());
  }

  @Test
  public void testSchedulerIsolatesPendingTasksBasedOnDeploy() {
    initRequest();
    initFirstDeploy();
    initSecondDeploy();

    SingularityPendingTask p1 = pendingTask(requestId, firstDeployId, PendingType.ONEOFF);
    SingularityPendingTask p2 = pendingTask(requestId, firstDeployId, PendingType.TASK_DONE);
    SingularityPendingTask p3 = pendingTask(requestId, secondDeployId, PendingType.TASK_DONE);

    taskManager.savePendingTask(p1);
    taskManager.savePendingTask(p2);
    taskManager.savePendingTask(p3);

    requestManager.addToPendingQueue(new SingularityPendingRequest(requestId, secondDeployId, System.currentTimeMillis(), Optional.<String> absent(), PendingType.NEW_DEPLOY,
        Optional.<Boolean> absent(), Optional.<String> absent()));

    scheduler.drainPendingQueue(stateCacheProvider.get());

    // we expect there to be 3 pending tasks :

    List<SingularityPendingTask> returnedScheduledTasks = taskManager.getPendingTasks();

    Assert.assertEquals(3, returnedScheduledTasks.size());
    Assert.assertTrue(returnedScheduledTasks.contains(p1));
    Assert.assertTrue(returnedScheduledTasks.contains(p2));
    Assert.assertTrue(!returnedScheduledTasks.contains(p3));

    boolean found = false;

    for (SingularityPendingTask pendingTask : returnedScheduledTasks) {
      if (pendingTask.getPendingTaskId().getDeployId().equals(secondDeployId)) {
        found = true;
        Assert.assertEquals(PendingType.NEW_DEPLOY, pendingTask.getPendingTaskId().getPendingType());
      }
    }

    Assert.assertTrue(found);
  }

  @Test
  public void testCleanerLeavesPausedRequestTasksByDemand() {
    initScheduledRequest();
    initFirstDeploy();

    SingularityTask firstTask = launchTask(request, firstDeploy, 1, TaskState.TASK_RUNNING);
    createAndSchedulePendingTask(firstDeployId);

    requestResource.pause(requestId, Optional.of(new SingularityPauseRequest(Optional.of(false), Optional.<Long> absent(), Optional.<String> absent(), Optional.<String>absent(), Optional.<SingularityShellCommand>absent())));

    cleaner.drainCleanupQueue();

    Assert.assertTrue(taskManager.getKilledTaskIdRecords().isEmpty());
    Assert.assertTrue(taskManager.getPendingTaskIds().isEmpty());
    Assert.assertTrue(requestManager.getCleanupRequests().isEmpty());

    statusUpdate(firstTask, TaskState.TASK_FINISHED);

    // make sure something new isn't scheduled!
    Assert.assertTrue(taskManager.getPendingTaskIds().isEmpty());
  }

  @Test
  public void testTaskKill() {
    initRequest();
    initFirstDeploy();

    SingularityTask firstTask = startTask(firstDeploy);

    taskResource.killTask(firstTask.getTaskId().getId(), Optional.absent());

    cleaner.drainCleanupQueue();
    killKilledTasks();

    Assert.assertEquals(0, taskManager.getNumCleanupTasks());
    Assert.assertEquals(0, taskManager.getNumActiveTasks());
  }

  @Test
  public void testTaskDestroy() {
    initRequest();
    initFirstDeploy();

    SingularityTask firstTask = startTask(firstDeploy, 1);
    SingularityTask secondTask = startTask(firstDeploy, 2);
    SingularityTask thirdTask = startTask(firstDeploy, 3);

    taskResource.killTask(secondTask.getTaskId().getId(), Optional.of(
        new SingularityKillTaskRequest(Optional.of(true), Optional.of("kill -9 bb"), Optional.<String> absent(), Optional.<Boolean> absent(), Optional.<SingularityShellCommand> absent())));

    cleaner.drainCleanupQueue();
    killKilledTasks();

    Assert.assertEquals(2, taskManager.getNumActiveTasks());
    Assert.assertEquals(0, requestManager.getCleanupRequests().size());
    Assert.assertEquals(RequestState.ACTIVE, requestManager.getRequest(requestId).get().getState());
  }

  @Test
  public void testTaskBounce() {
    initRequest();
    initFirstDeploy();

    SingularityTask firstTask = startTask(firstDeploy);

    taskResource.killTask(firstTask.getTaskId().getId(), Optional.of(
        new SingularityKillTaskRequest(Optional.<Boolean> absent(), Optional.of("msg"), Optional.<String> absent(), Optional.of(true), Optional.<SingularityShellCommand>absent())));

    cleaner.drainCleanupQueue();

    killKilledTasks();

    Assert.assertEquals(1, taskManager.getNumCleanupTasks());
    Assert.assertEquals(0, taskManager.getKilledTaskIdRecords().size());

    resourceOffers();
    runLaunchedTasks();

    Assert.assertEquals(1, taskManager.getNumCleanupTasks());
    Assert.assertEquals(0, taskManager.getKilledTaskIdRecords().size());
    Assert.assertEquals(2, taskManager.getNumActiveTasks());

    cleaner.drainCleanupQueue();
    killKilledTasks();

    Assert.assertEquals(0, taskManager.getNumCleanupTasks());
    Assert.assertEquals(1, taskManager.getNumActiveTasks());
  }

  @Test
  public void testBounceWithLoadBalancer() {
    initLoadBalancedRequest();
    initFirstDeploy();
    configuration.setNewTaskCheckerBaseDelaySeconds(1000000);

    SingularityTask taskOne = launchTask(request, firstDeploy, 1, TaskState.TASK_RUNNING);

    saveLoadBalancerState(BaragonRequestState.SUCCESS, taskOne.getTaskId(), LoadBalancerRequestType.ADD);

    requestResource.bounce(requestId, Optional.<SingularityBounceRequest> absent());

    cleaner.drainCleanupQueue();
    resourceOffers();

    Assert.assertEquals(2, taskManager.getNumActiveTasks());

    List<SingularityTaskId> tasks = taskManager.getActiveTaskIds();
    tasks.remove(taskOne.getTaskId());

    SingularityTaskId taskTwo = tasks.get(0);

    cleaner.drainCleanupQueue();

    runLaunchedTasks();

    cleaner.drainCleanupQueue();

    Assert.assertEquals(0, taskManager.getKilledTaskIdRecords().size());
    Assert.assertEquals(2, taskManager.getNumActiveTasks());

    // add to LB:
    saveLoadBalancerState(BaragonRequestState.SUCCESS, taskTwo, LoadBalancerRequestType.ADD);

    cleaner.drainCleanupQueue();

    Assert.assertEquals(0, taskManager.getKilledTaskIdRecords().size());
    Assert.assertEquals(2, taskManager.getNumActiveTasks());

    saveLoadBalancerState(BaragonRequestState.SUCCESS, taskOne.getTaskId(), LoadBalancerRequestType.REMOVE);

    cleaner.drainCleanupQueue();

    Assert.assertEquals(1, taskManager.getKilledTaskIdRecords().size());

    killKilledTasks();

    Assert.assertEquals(1, taskManager.getNumActiveTasks());
  }

  @Test
  public void testKilledTaskIdRecords() {
    initScheduledRequest();
    initFirstDeploy();

    launchTask(request, firstDeploy, 1, TaskState.TASK_RUNNING);

    requestResource.deleteRequest(requestId, Optional.<SingularityDeleteRequestRequest> absent());

    Assert.assertTrue(requestManager.getCleanupRequests().size() == 1);

    cleaner.drainCleanupQueue();

    Assert.assertTrue(!taskManager.getKilledTaskIdRecords().isEmpty());

    killKilledTasks();
    cleaner.drainCleanupQueue();

    Assert.assertTrue(requestManager.getCleanupRequests().isEmpty());
    Assert.assertTrue(taskManager.getKilledTaskIdRecords().isEmpty());
  }

  @Test
  public void testLongRunningTaskKills() {
    initScheduledRequest();
    initFirstDeploy();

    launchTask(request, firstDeploy, 1, TaskState.TASK_RUNNING);

    initSecondDeploy();
    deployChecker.checkDeploys();

    Assert.assertTrue(taskManager.getKilledTaskIdRecords().isEmpty());
    Assert.assertTrue(!taskManager.getCleanupTasks().isEmpty());

    cleaner.drainCleanupQueue();

    Assert.assertTrue(taskManager.getKilledTaskIdRecords().isEmpty());
    Assert.assertTrue(!taskManager.getCleanupTasks().isEmpty());

    requestManager.activate(request.toBuilder().setKillOldNonLongRunningTasksAfterMillis(Optional.<Long>of(0L)).build(), RequestHistoryType.CREATED, System.currentTimeMillis(), Optional.<String>absent(), Optional.<String>absent());

    cleaner.drainCleanupQueue();

    Assert.assertTrue(!taskManager.getKilledTaskIdRecords().isEmpty());
    Assert.assertTrue(taskManager.getCleanupTasks().isEmpty());
  }

  @Test
  public void testSchedulerCanBatchOnOffers() {
    initRequest();
    initFirstDeploy();

    requestResource.postRequest(request.toBuilder().setInstances(Optional.of(3)).build());
    scheduler.drainPendingQueue(stateCacheProvider.get());

    List<Offer> oneOffer = Arrays.asList(createOffer(12, 1024));
    sms.resourceOffers(driver, oneOffer);

    Assert.assertTrue(taskManager.getActiveTasks().size() == 3);
    Assert.assertTrue(taskManager.getPendingTaskIds().isEmpty());
    Assert.assertTrue(requestManager.getPendingRequests().isEmpty());
  }

  @Test
  public void testSchedulerExhaustsOffers() {
    initRequest();
    initFirstDeploy();

    requestResource.postRequest(request.toBuilder().setInstances(Optional.of(10)).build());
    scheduler.drainPendingQueue(stateCacheProvider.get());

    sms.resourceOffers(driver, Arrays.asList(createOffer(2, 1024), createOffer(1, 1024)));

    Assert.assertEquals(3, taskManager.getActiveTaskIds().size());
    Assert.assertEquals(7, taskManager.getPendingTaskIds().size());
  }

  @Test
  public void testSchedulerRandomizesOffers() {
    initRequest();
    initFirstDeploy();

    requestResource.postRequest(request.toBuilder().setInstances(Optional.of(15)).build());
    scheduler.drainPendingQueue(stateCacheProvider.get());

    sms.resourceOffers(driver, Arrays.asList(createOffer(20, 1024), createOffer(20, 1024)));

    Assert.assertTrue(taskManager.getActiveTaskIds().size() == 15);

    Set<String> offerIds = Sets.newHashSet();

    for (SingularityTask activeTask : taskManager.getActiveTasks()) {
      offerIds.addAll(activeTask.getOffers().stream().map((o) -> o.getId().getValue()).collect(Collectors.toList()));
    }

    Assert.assertTrue(offerIds.size() == 2);
  }

  @Test
  public void testSchedulerHandlesFinishedTasks() {
    initScheduledRequest();
    initFirstDeploy();

    schedule = "*/1 * * * * ? 1995";

    // cause it to be pending
    requestResource.postRequest(request.toBuilder().setQuartzSchedule(Optional.of(schedule)).build());
    scheduler.drainPendingQueue(stateCacheProvider.get());

    Assert.assertTrue(requestResource.getActiveRequests(false).isEmpty());
    Assert.assertTrue(requestManager.getRequest(requestId).get().getState() == RequestState.FINISHED);
    Assert.assertTrue(taskManager.getPendingTaskIds().isEmpty());

    schedule = "*/1 * * * * ?";
    requestResource.postRequest(request.toBuilder().setQuartzSchedule(Optional.of(schedule)).build());
    scheduler.drainPendingQueue(stateCacheProvider.get());

    Assert.assertTrue(!requestResource.getActiveRequests(false).isEmpty());
    Assert.assertTrue(requestManager.getRequest(requestId).get().getState() == RequestState.ACTIVE);

    Assert.assertTrue(!taskManager.getPendingTaskIds().isEmpty());
  }

  @Test
  public void testOneOffsDontRunByThemselves() {
    SingularityRequestBuilder bldr = new SingularityRequestBuilder(requestId, RequestType.ON_DEMAND);
    requestResource.postRequest(bldr.build());
    Assert.assertTrue(requestManager.getPendingRequests().isEmpty());

    deploy("d2");
    Assert.assertTrue(requestManager.getPendingRequests().isEmpty());

    deployChecker.checkDeploys();

    Assert.assertTrue(requestManager.getPendingRequests().isEmpty());

    requestResource.scheduleImmediately(requestId);

    resourceOffers();

    Assert.assertEquals(1, taskManager.getActiveTaskIds().size());

    statusUpdate(taskManager.getActiveTasks().get(0), TaskState.TASK_FINISHED);

    resourceOffers();
    Assert.assertEquals(0, taskManager.getActiveTaskIds().size());
    Assert.assertEquals(0, taskManager.getPendingTaskIds().size());

    requestResource.scheduleImmediately(requestId);

    resourceOffers();

    Assert.assertEquals(1, taskManager.getActiveTaskIds().size());

    statusUpdate(taskManager.getActiveTasks().get(0), TaskState.TASK_LOST);

    resourceOffers();
    Assert.assertEquals(0, taskManager.getActiveTaskIds().size());
    Assert.assertEquals(0, taskManager.getPendingTaskIds().size());
  }

  @Test
  public void testOneOffsDontMoveDuringDecomission() {
    SingularityRequestBuilder bldr = new SingularityRequestBuilder(requestId, RequestType.ON_DEMAND);
    requestResource.postRequest(bldr.build());
    deploy("d2");

    requestResource.scheduleImmediately(requestId);

    validateTaskDoesntMoveDuringDecommission();
  }

  private void validateTaskDoesntMoveDuringDecommission() {
    sms.resourceOffers(driver, Arrays.asList(createOffer(1, 129, "slave1", "host1", Optional.of("rack1"))));
    sms.resourceOffers(driver, Arrays.asList(createOffer(1, 129, "slave2", "host2", Optional.of("rack1"))));

    Assert.assertEquals(1, taskManager.getActiveTaskIds().size());

    Assert.assertEquals("host1", taskManager.getActiveTaskIds().get(0).getSanitizedHost());

    Assert.assertEquals(StateChangeResult.SUCCESS, slaveManager.changeState("slave1", MachineState.STARTING_DECOMMISSION, Optional.<String> absent(), Optional.of("user1")));

    sms.resourceOffers(driver, Arrays.asList(createOffer(1, 129, "slave2", "host2", Optional.of("rack1"))));

    cleaner.drainCleanupQueue();

    sms.resourceOffers(driver, Arrays.asList(createOffer(1, 129, "slave2", "host2", Optional.of("rack1"))));

    cleaner.drainCleanupQueue();

    // task should not move!
    Assert.assertEquals(1, taskManager.getActiveTaskIds().size());
    Assert.assertEquals("host1", taskManager.getActiveTaskIds().get(0).getSanitizedHost());
    Assert.assertTrue(taskManager.getKilledTaskIdRecords().isEmpty());
    Assert.assertTrue(taskManager.getCleanupTaskIds().size() == 1);
  }

  @Test
  public void testCustomResourcesWithRunNowRequest() {
    SingularityRequestBuilder bldr = new SingularityRequestBuilder(requestId, RequestType.ON_DEMAND);
    requestResource.postRequest(bldr.build());
    deploy("d2");

    SingularityRunNowRequest runNowRequest = new SingularityRunNowRequest(Optional.<String>absent(), Optional.<Boolean>absent(), Optional.<String>absent(), Optional.<List<String>>absent(), Optional.of(new Resources(2, 2, 0)), Optional.<Long>absent());
    requestResource.scheduleImmediately(requestId, runNowRequest);

    scheduler.drainPendingQueue(stateCacheProvider.get());

    SingularityPendingTask pendingTaskWithResourcs = taskManager.getPendingTasks().get(0);
    Assert.assertTrue(pendingTaskWithResourcs.getResources().isPresent());
    Assert.assertEquals(pendingTaskWithResourcs.getResources().get().getCpus(), 2, 0.0);

    sms.resourceOffers(driver, Arrays.asList(createOffer(5, 5, "slave1", "host1", Optional.of("rack1"))));

    SingularityTask task = taskManager.getActiveTasks().get(0);
    Assert.assertEquals(MesosUtils.getNumCpus(task.getMesosTask().getResourcesList(), Optional.<String>absent()), 2.0, 0.0);
  }

  @Test
  public void testRunOnceRunOnlyOnce() {
    SingularityRequestBuilder bldr = new SingularityRequestBuilder(requestId, RequestType.RUN_ONCE);
    request = bldr.build();
    saveRequest(request);

    deployResource.deploy(new SingularityDeployRequest(new SingularityDeployBuilder(requestId, "d1").setCommand(Optional.of("cmd")).build(), Optional.<Boolean> absent(), Optional.<String> absent()));

    scheduler.drainPendingQueue(stateCacheProvider.get());

    deployChecker.checkDeploys();

    resourceOffers();

    Assert.assertTrue(deployManager.getRequestDeployState(requestId).get().getActiveDeploy().isPresent());
    Assert.assertTrue(!deployManager.getRequestDeployState(requestId).get().getPendingDeploy().isPresent());

    Assert.assertEquals(1, taskManager.getActiveTaskIds().size());

    statusUpdate(taskManager.getActiveTasks().get(0), TaskState.TASK_LOST);

    resourceOffers();

    Assert.assertTrue(taskManager.getActiveTaskIds().isEmpty());

    deployResource.deploy(new SingularityDeployRequest(new SingularityDeployBuilder(requestId, "d2").setCommand(Optional.of("cmd")).build(), Optional.<Boolean>absent(), Optional.<String> absent()));

    scheduler.drainPendingQueue(stateCacheProvider.get());

    deployChecker.checkDeploys();

    resourceOffers();

    Assert.assertTrue(deployManager.getRequestDeployState(requestId).get().getActiveDeploy().isPresent());
    Assert.assertTrue(!deployManager.getRequestDeployState(requestId).get().getPendingDeploy().isPresent());

    Assert.assertEquals(1, taskManager.getActiveTaskIds().size());

    statusUpdate(taskManager.getActiveTasks().get(0), TaskState.TASK_FINISHED);

    resourceOffers();

    Assert.assertTrue(taskManager.getActiveTaskIds().isEmpty());
  }


  @Test
  public void testMultipleRunOnceTasks() {
    SingularityRequestBuilder bldr = new SingularityRequestBuilder(requestId, RequestType.RUN_ONCE);
    request = bldr.build();
    saveRequest(request);

    deployResource.deploy(new SingularityDeployRequest(new SingularityDeployBuilder(requestId, "d1").setCommand(Optional.of("cmd")).build(), Optional.<Boolean> absent(), Optional.<String> absent()));
    deployChecker.checkDeploys();
    Assert.assertEquals(1, requestManager.getSizeOfPendingQueue());

    deployResource.deploy(new SingularityDeployRequest(new SingularityDeployBuilder(requestId, "d2").setCommand(Optional.of("cmd")).build(), Optional.<Boolean> absent(), Optional.<String> absent()));
    deployChecker.checkDeploys();
    Assert.assertEquals(2, requestManager.getSizeOfPendingQueue());

    scheduler.drainPendingQueue(stateCacheProvider.get());

    resourceOffers();
    Assert.assertEquals(2, taskManager.getActiveTaskIds().size());
  }

  @Test
  public void testRunOnceDontMoveDuringDecomission() {
    SingularityRequestBuilder bldr = new SingularityRequestBuilder(requestId, RequestType.RUN_ONCE);
    request = bldr.build();
    saveRequest(request);

    deployResource.deploy(new SingularityDeployRequest(new SingularityDeployBuilder(requestId, "d1").setCommand(Optional.of("cmd")).build(), Optional.<Boolean> absent(), Optional.<String> absent()));

    scheduler.drainPendingQueue(stateCacheProvider.get());

    deployChecker.checkDeploys();

    validateTaskDoesntMoveDuringDecommission();
  }

  @Test
  public void testDecommissionDoesntKillPendingDeploy() {
    initRequest();

    deployResource.deploy(new SingularityDeployRequest(new SingularityDeployBuilder(requestId, "d1").setCommand(Optional.of("cmd")).build(), Optional.<Boolean> absent(), Optional.<String> absent()));

    scheduler.drainPendingQueue(stateCacheProvider.get());
    deployChecker.checkDeploys();
    resourceOffers();

    Assert.assertEquals(1, taskManager.getNumActiveTasks());

    slaveResource.decommissionSlave(taskManager.getActiveTasks().get(0).getSlaveId().getValue(), null);

    scheduler.checkForDecomissions(stateCacheProvider.get());

    cleaner.drainCleanupQueue();
    killKilledTasks();

    Assert.assertEquals(1, taskManager.getNumActiveTasks());
    Assert.assertEquals(1, taskManager.getNumCleanupTasks());
    Assert.assertEquals(0, taskManager.getKilledTaskIdRecords().size());

    configuration.setPendingDeployHoldTaskDuringDecommissionMillis(1);

    try {
      Thread.sleep(2);
    } catch (InterruptedException e) {}

    cleaner.drainCleanupQueue();
    killKilledTasks();

    Assert.assertEquals(0, taskManager.getNumActiveTasks());
    Assert.assertEquals(0, taskManager.getNumCleanupTasks());
  }

  @Test
  public void testRetries() {
    SingularityRequestBuilder bldr = new SingularityRequestBuilder(requestId, RequestType.RUN_ONCE);
    request = bldr.setNumRetriesOnFailure(Optional.of(2)).build();
    saveRequest(request);

    deployResource.deploy(new SingularityDeployRequest(new SingularityDeployBuilder(requestId, "d1").setCommand(Optional.of("cmd")).build(), Optional.<Boolean> absent(), Optional.<String> absent()));

    scheduler.drainPendingQueue(stateCacheProvider.get());
    deployChecker.checkDeploys();
    resourceOffers();

    Assert.assertEquals(1, taskManager.getActiveTaskIds().size());

    statusUpdate(taskManager.getActiveTasks().get(0), TaskState.TASK_LOST);

    resourceOffers();

    Assert.assertEquals(1, taskManager.getActiveTaskIds().size());

    statusUpdate(taskManager.getActiveTasks().get(0), TaskState.TASK_LOST);

    resourceOffers();

    Assert.assertEquals(1, taskManager.getActiveTaskIds().size());

    statusUpdate(taskManager.getActiveTasks().get(0), TaskState.TASK_LOST);

    resourceOffers();

    Assert.assertTrue(taskManager.getActiveTaskIds().isEmpty());
  }

  @Test
  public void testCooldownAfterSequentialFailures() {
    initRequest();
    initFirstDeploy();

    Assert.assertTrue(requestManager.getRequest(requestId).get().getState() == RequestState.ACTIVE);

    configuration.setCooldownAfterFailures(2);

    SingularityTask firstTask = startTask(firstDeploy);
    SingularityTask secondTask = startTask(firstDeploy);

    statusUpdate(firstTask, TaskState.TASK_FAILED);

    Assert.assertTrue(requestManager.getRequest(requestId).get().getState() == RequestState.ACTIVE);

    statusUpdate(secondTask, TaskState.TASK_FAILED);

    Assert.assertTrue(requestManager.getRequest(requestId).get().getState() == RequestState.SYSTEM_COOLDOWN);

    cooldownChecker.checkCooldowns();

    Assert.assertTrue(requestManager.getRequest(requestId).get().getState() == RequestState.SYSTEM_COOLDOWN);

    SingularityTask thirdTask = startTask(firstDeploy);

    statusUpdate(thirdTask, TaskState.TASK_FINISHED);

    Assert.assertTrue(requestManager.getRequest(requestId).get().getState() == RequestState.ACTIVE);
  }

  @Test
  public void testCooldownOnlyWhenTasksRapidlyFail() {
    initRequest();
    initFirstDeploy();

    configuration.setCooldownAfterFailures(1);

    SingularityTask firstTask = startTask(firstDeploy);
    statusUpdate(firstTask, TaskState.TASK_FAILED, Optional.of(System.currentTimeMillis() - TimeUnit.HOURS.toMillis(5)));

    Assert.assertTrue(requestManager.getRequest(requestId).get().getState() == RequestState.ACTIVE);

    SingularityTask secondTask = startTask(firstDeploy);
    statusUpdate(secondTask, TaskState.TASK_FAILED);

    Assert.assertTrue(requestManager.getRequest(requestId).get().getState() == RequestState.SYSTEM_COOLDOWN);
  }

  @Test
  public void testCooldownScalesToInstances() {
    initRequest();
    initFirstDeploy();

    configuration.setCooldownAfterFailures(2);
    configuration.setCooldownAfterPctOfInstancesFail(.51);

    requestManager.activate(request.toBuilder().setInstances(Optional.of(4)).build(), RequestHistoryType.CREATED, System.currentTimeMillis(), Optional.<String> absent(), Optional.<String>absent());

    SingularityTask task1 = startTask(firstDeploy, 1);
    SingularityTask task2 = startTask(firstDeploy, 2);
    SingularityTask task3 = startTask(firstDeploy, 3);
    SingularityTask task4 = startTask(firstDeploy, 4);

    statusUpdate(task1, TaskState.TASK_FAILED);
    statusUpdate(task2, TaskState.TASK_FAILED);
    statusUpdate(task3, TaskState.TASK_FAILED);

    Assert.assertTrue(requestManager.getRequest(requestId).get().getState() == RequestState.ACTIVE);

    task1 = startTask(firstDeploy, 1);
    task2 = startTask(firstDeploy, 2);
    task3 = startTask(firstDeploy, 3);

    statusUpdate(task1, TaskState.TASK_FAILED);
    statusUpdate(task2, TaskState.TASK_FAILED);

    Assert.assertTrue(requestManager.getRequest(requestId).get().getState() == RequestState.ACTIVE);

    statusUpdate(task3, TaskState.TASK_FAILED);

    Assert.assertTrue(requestManager.getRequest(requestId).get().getState() == RequestState.SYSTEM_COOLDOWN);

    statusUpdate(task4, TaskState.TASK_FINISHED);

    Assert.assertTrue(requestManager.getRequest(requestId).get().getState() == RequestState.ACTIVE);
  }

  @Test
  public void testLBCleanup() {
    initLoadBalancedRequest();
    initFirstDeploy();

    configuration.setLoadBalancerRemovalGracePeriodMillis(10000);

    SingularityTask task = launchTask(request, firstDeploy, 1, TaskState.TASK_RUNNING);

    saveLoadBalancerState(BaragonRequestState.SUCCESS, task.getTaskId(), LoadBalancerRequestType.ADD);

    statusUpdate(task, TaskState.TASK_FAILED);

    Assert.assertTrue(!taskManager.getLBCleanupTasks().isEmpty());

    testingLbClient.setNextBaragonRequestState(BaragonRequestState.WAITING);

    cleaner.drainCleanupQueue();
    Assert.assertTrue(!taskManager.getLBCleanupTasks().isEmpty());

    Optional<SingularityLoadBalancerUpdate> lbUpdate = taskManager.getLoadBalancerState(task.getTaskId(), LoadBalancerRequestType.REMOVE);

    Assert.assertTrue(lbUpdate.isPresent());
    Assert.assertTrue(lbUpdate.get().getLoadBalancerState() == BaragonRequestState.WAITING);

    testingLbClient.setNextBaragonRequestState(BaragonRequestState.FAILED);

    cleaner.drainCleanupQueue();
    Assert.assertTrue(!taskManager.getLBCleanupTasks().isEmpty());

    lbUpdate = taskManager.getLoadBalancerState(task.getTaskId(), LoadBalancerRequestType.REMOVE);

    Assert.assertTrue(lbUpdate.isPresent());
    Assert.assertTrue(lbUpdate.get().getLoadBalancerState() == BaragonRequestState.FAILED);

    testingLbClient.setNextBaragonRequestState(BaragonRequestState.SUCCESS);

    cleaner.drainCleanupQueue();

    Assert.assertTrue(!taskManager.getLBCleanupTasks().isEmpty());

    configuration.setLoadBalancerRemovalGracePeriodMillis(0);
    cleaner.drainCleanupQueue();

    Assert.assertTrue(taskManager.getLBCleanupTasks().isEmpty());
    lbUpdate = taskManager.getLoadBalancerState(task.getTaskId(), LoadBalancerRequestType.REMOVE);

    Assert.assertTrue(lbUpdate.isPresent());
    Assert.assertTrue(lbUpdate.get().getLoadBalancerState() == BaragonRequestState.SUCCESS);
    Assert.assertTrue(lbUpdate.get().getLoadBalancerRequestId().getAttemptNumber() == 2);
  }

  @Test
  public void testLbCleanupDoesNotRemoveBeforeAdd() {
    initLoadBalancedRequest();
    initFirstDeploy();
    SingularityTask taskOne = launchTask(request, firstDeploy, 1, TaskState.TASK_RUNNING);

    initSecondDeploy();
    SingularityTask taskTwo = launchTask(request, secondDeploy, 1, TaskState.TASK_RUNNING);
    testingLbClient.setNextBaragonRequestState(BaragonRequestState.WAITING);
    deployChecker.checkDeploys();

    // First task from old deploy is still starting, never got added to LB so it should not have a removal request
    Assert.assertFalse(taskManager.getLoadBalancerState(taskOne.getTaskId(), LoadBalancerRequestType.ADD).isPresent());
    Assert.assertFalse(taskManager.getLoadBalancerState(taskOne.getTaskId(), LoadBalancerRequestType.REMOVE).isPresent());

    // Second task should have an add request
    Assert.assertTrue(taskManager.getLoadBalancerState(taskTwo.getTaskId(), LoadBalancerRequestType.ADD).isPresent());

    testingLbClient.setNextBaragonRequestState(BaragonRequestState.SUCCESS);
    deployChecker.checkDeploys();

    // First task from old deploy should still have no LB updates, but should have a cleanup
    Assert.assertFalse(taskManager.getLoadBalancerState(taskOne.getTaskId(), LoadBalancerRequestType.ADD).isPresent());
    Assert.assertFalse(taskManager.getLoadBalancerState(taskOne.getTaskId(), LoadBalancerRequestType.REMOVE).isPresent());
    Assert.assertTrue(taskManager.getCleanupTaskIds().contains(taskOne.getTaskId()));
  }

  @Test
  public void testLbCleanupSkippedOnSkipRemoveFlag() {
    configuration.setDeleteRemovedRequestsFromLoadBalancer(true);
    initLoadBalancedRequest();
    initLoadBalancedDeploy();
    startTask(firstDeploy);

    boolean removeFromLoadBalancer = false;
    SingularityDeleteRequestRequest deleteRequest = new SingularityDeleteRequestRequest(Optional.absent(), Optional.absent(), Optional.of(removeFromLoadBalancer));

    requestResource.deleteRequest(requestId, Optional.of(deleteRequest));

    testingLbClient.setNextBaragonRequestState(BaragonRequestState.WAITING);

    Assert.assertFalse("Tasks should get cleaned up", requestManager.getCleanupRequests().isEmpty());
    cleaner.drainCleanupQueue();
    killKilledTasks();

    Assert.assertFalse("The request should get cleaned up", requestManager.getCleanupRequests().isEmpty());
    cleaner.drainCleanupQueue();

    Assert.assertTrue("The request should not be removed from the load balancer", requestManager.getLbCleanupRequestIds().isEmpty());
  }

  @Test
  public void testLbCleanupOccursOnRequestDelete() {
    configuration.setDeleteRemovedRequestsFromLoadBalancer(true);
    initLoadBalancedRequest();
    initLoadBalancedDeploy();
    startTask(firstDeploy);

    requestResource.deleteRequest(requestId, Optional.absent());

    testingLbClient.setNextBaragonRequestState(BaragonRequestState.WAITING);

    Assert.assertFalse("Tasks should get cleaned up", requestManager.getCleanupRequests().isEmpty());
    cleaner.drainCleanupQueue();
    killKilledTasks();

    Assert.assertFalse("The request should get cleaned up", requestManager.getCleanupRequests().isEmpty());
    cleaner.drainCleanupQueue();

    Assert.assertFalse("The request should get removed from the load balancer", requestManager.getLbCleanupRequestIds().isEmpty());
  }

  @Test
  public void testReconciliation() {
    Assert.assertTrue(!taskReconciliation.isReconciliationRunning());

    configuration.setCheckReconcileWhenRunningEveryMillis(1);

    initRequest();
    initFirstDeploy();

    Assert.assertTrue(taskReconciliation.startReconciliation() == ReconciliationState.STARTED);
    sleep(50);
    Assert.assertTrue(!taskReconciliation.isReconciliationRunning());

    SingularityTask taskOne = launchTask(request, firstDeploy, 1, TaskState.TASK_STARTING);
    SingularityTask taskTwo = launchTask(request, firstDeploy, 2, TaskState.TASK_RUNNING);

    saveLastActiveTaskStatus(taskOne, Optional.<TaskStatus>absent(), -1000);

    Assert.assertTrue(taskReconciliation.startReconciliation() == ReconciliationState.STARTED);
    Assert.assertTrue(taskReconciliation.startReconciliation() == ReconciliationState.ALREADY_RUNNING);

    sleep(50);
    Assert.assertTrue(taskReconciliation.isReconciliationRunning());

    saveLastActiveTaskStatus(taskOne, Optional.of(buildTaskStatus(taskOne)), +1000);

    sleep(50);
    Assert.assertTrue(taskReconciliation.isReconciliationRunning());

    saveLastActiveTaskStatus(taskTwo, Optional.of(buildTaskStatus(taskTwo)), +1000);

    sleep(50);

    Assert.assertTrue(!taskReconciliation.isReconciliationRunning());
  }


  @Test
  public void testSchedulerPriority() {
    final SingularityRequest lowPriorityRequest = new SingularityRequestBuilder("lowPriorityRequest", RequestType.WORKER).setTaskPriorityLevel(Optional.of(.25)).build();
    saveRequest(lowPriorityRequest);
    final SingularityRequest mediumPriorityRequest = new SingularityRequestBuilder("mediumPriorityRequest", RequestType.WORKER).setTaskPriorityLevel(Optional.of(.5)).build();
    saveRequest(mediumPriorityRequest);
    final SingularityRequest highPriorityRequest = new SingularityRequestBuilder("highPriorityRequest", RequestType.WORKER).setTaskPriorityLevel(Optional.of(.75)).build();
    saveRequest(highPriorityRequest);

    final SingularityDeploy lowPriorityDeploy = initAndFinishDeploy(lowPriorityRequest, "lowPriorityDeploy");
    final SingularityDeploy mediumPriorityDeploy = initAndFinishDeploy(mediumPriorityRequest, "mediumPriorityDeploy");
    final SingularityDeploy highPriorityDeploy = initAndFinishDeploy(highPriorityRequest, "highPriorityDeploy");

    // Task requests launched at ~ the same time should be in priority order
    long now = System.currentTimeMillis();
    List<SingularityTaskRequest> requestsByPriority = Arrays.asList(
      buildTaskRequest(lowPriorityRequest, lowPriorityDeploy, now),
      buildTaskRequest(mediumPriorityRequest, mediumPriorityDeploy, now),
      buildTaskRequest(highPriorityRequest, highPriorityDeploy, now));

    List<SingularityTaskRequest> sortedRequestsByPriority = taskPrioritizer.getSortedDueTasks(requestsByPriority);

    Assert.assertTrue(sortedRequestsByPriority.get(0).getRequest().getId().equals(highPriorityRequest.getId()));
    Assert.assertTrue(sortedRequestsByPriority.get(1).getRequest().getId().equals(mediumPriorityRequest.getId()));
    Assert.assertTrue(sortedRequestsByPriority.get(2).getRequest().getId().equals(lowPriorityRequest.getId()));

    // A lower priority task that is long overdue should be run before a higher priority task
    now = System.currentTimeMillis();
    List<SingularityTaskRequest> requestsByOverdueAndPriority = Arrays.asList(
      buildTaskRequest(lowPriorityRequest, lowPriorityDeploy, now - 60000), // 1 min overdue
      buildTaskRequest(mediumPriorityRequest, mediumPriorityDeploy, now - 30000), // 30s overdue
      buildTaskRequest(highPriorityRequest, highPriorityDeploy, now)); // Not overdue

    List<SingularityTaskRequest> sortedRequestsByOverdueAndPriority = taskPrioritizer.getSortedDueTasks(requestsByOverdueAndPriority);

    Assert.assertTrue(sortedRequestsByOverdueAndPriority.get(0).getRequest().getId().equals(lowPriorityRequest.getId()));
    Assert.assertTrue(sortedRequestsByOverdueAndPriority.get(1).getRequest().getId().equals(mediumPriorityRequest.getId()));
    Assert.assertTrue(sortedRequestsByOverdueAndPriority.get(2).getRequest().getId().equals(highPriorityRequest.getId()));
  }

  @Test
  public void badPauseExpires() {
    initRequest();

    requestManager.createCleanupRequest(new SingularityRequestCleanup(Optional.<String>absent(), RequestCleanupType.PAUSING, System.currentTimeMillis(),
        Optional.<Boolean>absent(), Optional.absent(), requestId, Optional.<String>absent(), Optional.<Boolean> absent(), Optional.<String>absent(), Optional.<String>absent(), Optional.<SingularityShellCommand>absent()));

    cleaner.drainCleanupQueue();

    Assert.assertTrue(!requestManager.getCleanupRequests().isEmpty());
    configuration.setCleanupEverySeconds(0);

    sleep(1);
    cleaner.drainCleanupQueue();

    Assert.assertTrue(requestManager.getCleanupRequests().isEmpty());
  }

  @Test
  public void testPauseLbCleanup() {
    initLoadBalancedRequest();
    initFirstDeploy();

    requestManager.saveLbCleanupRequest(new SingularityRequestLbCleanup(requestId, Sets.newHashSet("test"), "/basepath", Collections.<String>emptyList(), Optional.<SingularityLoadBalancerUpdate>absent()));

    requestManager.pause(request, System.currentTimeMillis(), Optional.<String>absent(), Optional.<String>absent());

    testingLbClient.setNextBaragonRequestState(BaragonRequestState.WAITING);

    cleaner.drainCleanupQueue();
    Assert.assertTrue(!requestManager.getLbCleanupRequestIds().isEmpty());

    Optional<SingularityLoadBalancerUpdate> lbUpdate = requestManager.getLbCleanupRequest(requestId).get().getLoadBalancerUpdate();

    Assert.assertTrue(lbUpdate.isPresent());
    Assert.assertTrue(lbUpdate.get().getLoadBalancerState() == BaragonRequestState.WAITING);

    testingLbClient.setNextBaragonRequestState(BaragonRequestState.FAILED);

    cleaner.drainCleanupQueue();
    Assert.assertTrue(!requestManager.getLbCleanupRequestIds().isEmpty());

    lbUpdate = requestManager.getLbCleanupRequest(requestId).get().getLoadBalancerUpdate();

    Assert.assertTrue(lbUpdate.isPresent());
    Assert.assertTrue(lbUpdate.get().getLoadBalancerState() == BaragonRequestState.FAILED);

    testingLbClient.setNextBaragonRequestState(BaragonRequestState.SUCCESS);

    cleaner.drainCleanupQueue();
    Assert.assertTrue(requestManager.getLbCleanupRequestIds().isEmpty());
  }

  @Test
  public void testPause() {
    initRequest();
    initFirstDeploy();

    SingularityTask taskOne = startTask(firstDeploy);

    requestResource.pause(requestId, Optional.<SingularityPauseRequest> absent());

    cleaner.drainCleanupQueue();

    Assert.assertEquals(1, taskManager.getKilledTaskIdRecords().size());

    statusUpdate(taskOne, TaskState.TASK_KILLED);

    resourceOffers();

    Assert.assertEquals(0, taskManager.getActiveTaskIds().size());
    Assert.assertEquals(0, taskManager.getPendingTasks().size());
    Assert.assertEquals(RequestState.PAUSED, requestManager.getRequest(requestId).get().getState());
    Assert.assertEquals(requestId, requestManager.getPausedRequests(false).iterator().next().getRequest().getId());

    requestResource.unpause(requestId, Optional.<SingularityUnpauseRequest> absent());

    resourceOffers();

    Assert.assertEquals(1, taskManager.getActiveTaskIds().size());
    Assert.assertEquals(0, taskManager.getPendingTasks().size());

    Assert.assertEquals(RequestState.ACTIVE, requestManager.getRequest(requestId).get().getState());
    Assert.assertEquals(requestId, requestManager.getActiveRequests(false).iterator().next().getRequest().getId());
  }

  @Test
  public void testBounce() {
    initRequest();

    requestResource.scale(requestId, new SingularityScaleRequest(Optional.of(3), Optional.<Long> absent(), Optional.<Boolean> absent(), Optional.<String> absent(), Optional.<String>absent(), Optional.<Boolean>absent(), Optional.<Boolean>absent()));

    initFirstDeploy();

    SingularityTask taskOne = startTask(firstDeploy, 1);
    SingularityTask taskTwo = startTask(firstDeploy, 2);
    SingularityTask taskThree = startTask(firstDeploy, 3);

    requestResource.bounce(requestId, Optional.<SingularityBounceRequest> absent());

    Assert.assertTrue(requestManager.cleanupRequestExists(requestId));

    cleaner.drainCleanupQueue();

    Assert.assertTrue(!requestManager.cleanupRequestExists(requestId));
    Assert.assertTrue(taskManager.getCleanupTaskIds().size() == 3);

    cleaner.drainCleanupQueue();

    Assert.assertTrue(!requestManager.cleanupRequestExists(requestId));
    Assert.assertTrue(taskManager.getCleanupTaskIds().size() == 3);

    resourceOffers();

    Assert.assertTrue(taskManager.getActiveTaskIds().size() == 6);

    cleaner.drainCleanupQueue();

    Assert.assertTrue(taskManager.getCleanupTaskIds().size() == 3);

    for (SingularityTask task : taskManager.getActiveTasks()) {
      if (!task.getTaskId().equals(taskOne.getTaskId()) && !task.getTaskId().equals(taskTwo.getTaskId()) && !task.getTaskId().equals(taskThree.getTaskId())) {
        statusUpdate(task, TaskState.TASK_RUNNING, Optional.of(1L));
      }
    }

    cleaner.drainCleanupQueue();

    Assert.assertTrue(taskManager.getCleanupTaskIds().isEmpty());
    Assert.assertTrue(taskManager.getKilledTaskIdRecords().size() == 3);
  }

  @Test
  public void testIncrementalBounceShutsDownOldTasksPerNewHealthyTask() {
    initRequest();

    requestResource.scale(requestId, new SingularityScaleRequest(Optional.of(3), Optional.<Long> absent(), Optional.<Boolean> absent(), Optional.<String> absent(), Optional.<String>absent(), Optional.<Boolean>absent(), Optional.<Boolean>absent()));

    initFirstDeploy();

    startTask(firstDeploy, 1);
    startTask(firstDeploy, 2);
    startTask(firstDeploy, 3);

    requestResource.bounce(requestId,
        Optional.of(new SingularityBounceRequest(Optional.of(true), Optional.absent(), Optional.of(1L), Optional.absent(), Optional.of("msg"), Optional.absent())));

    Assert.assertTrue(requestManager.cleanupRequestExists(requestId));

    cleaner.drainCleanupQueue();

    Assert.assertTrue(!requestManager.cleanupRequestExists(requestId));
    Assert.assertEquals(3, taskManager.getCleanupTaskIds().size());

    SingularityTask newTask = launchTask(request, firstDeploy, 5, TaskState.TASK_STARTING);

    cleaner.drainCleanupQueue();

    Assert.assertEquals(0, taskManager.getKilledTaskIdRecords().size());
    Assert.assertEquals(4, taskManager.getActiveTaskIds().size());

    statusUpdate(newTask, TaskState.TASK_RUNNING);

    cleaner.drainCleanupQueue();

    Assert.assertEquals(1, taskManager.getKilledTaskIdRecords().size());
    Assert.assertEquals(4, taskManager.getActiveTaskIds().size());
  }

  @Test
  public void testBounceOnPendingInstancesReleasesLock() {
    initRequest();
    initFirstDeploy();

    SingularityTask task = startTask(firstDeploy, 1);
    statusUpdate(task, TaskState.TASK_FAILED);
    killKilledTasks();

    Assert.assertEquals("Bounce starts when tasks have not yet been launched", 0, taskManager.getActiveTaskIds().size());

    requestResource.bounce(requestId, Optional.of(new SingularityBounceRequest(Optional.absent(), Optional.of(true), Optional.absent(), Optional.absent(), Optional.absent(), Optional.absent())));

    // It acquires a lock on the bounce
    Assert.assertTrue("Lock on bounce should be acquired during bounce", requestManager.getExpiringBounce(requestId).isPresent());

    cleaner.drainCleanupQueue();

    scheduler.drainPendingQueue(stateCacheProvider.get());
    resourceOffers();

    for (SingularityTaskId singularityTaskId : taskManager.getActiveTaskIds()) {
      taskManager.saveTaskHistoryUpdate(new SingularityTaskHistoryUpdate(singularityTaskId, System.currentTimeMillis(), ExtendedTaskState.TASK_RUNNING, Optional.absent(), Optional.absent(), Collections.emptySet()));
    }

    cleaner.drainCleanupQueue();
    killKilledTasks();

    // It finishes with one task running and the bounce released
    Assert.assertEquals("Should end bounce with target number of tasks", 1, taskManager.getActiveTaskIds().size());
    for (SingularityTaskId singularityTaskId : taskManager.getActiveTaskIds()) {
      String statusMessage = taskManager.getTaskHistoryUpdates(singularityTaskId)
          .get(0)
          .getStatusMessage()
          .get();
      Assert.assertTrue("Task was started by bounce", statusMessage.contains("BOUNCE"));
    }
    Assert.assertFalse("Lock on bounce should be released after bounce", requestManager.getExpiringBounce(requestId).isPresent());
  }



  @Test
  public void testBounceOnRunningInstancesReleasesLock() {
    initRequest();
    initFirstDeploy();

    startTask(firstDeploy, 1);
    Assert.assertEquals(1, taskManager.getActiveTaskIds().size());

    requestResource.bounce(requestId, Optional.of(new SingularityBounceRequest(Optional.absent(), Optional.of(true), Optional.absent(), Optional.absent(), Optional.absent(), Optional.absent())));
    cleaner.drainCleanupQueue();

    // It acquires a lock on the bounce
    Assert.assertTrue("Lock on bounce should be acquired during bounce", requestManager.getExpiringBounce(requestId).isPresent());

    scheduler.drainPendingQueue(stateCacheProvider.get());
    resourceOffers();

    for (SingularityTaskId singularityTaskId : taskManager.getActiveTaskIds()) {
      taskManager.saveTaskHistoryUpdate(new SingularityTaskHistoryUpdate(singularityTaskId, System.currentTimeMillis(), ExtendedTaskState.TASK_RUNNING, Optional.absent(), Optional.absent(), Collections.emptySet()));
    }

    Assert.assertTrue("Need to start at least 1 instance to begin killing old instances", taskManager.getActiveTaskIds().size() >= 2);
    cleaner.drainCleanupQueue();
    killKilledTasks();


    // It finishes with one task running and the bounce released
    Assert.assertEquals("Should end bounce with target number of tasks", 1, taskManager.getActiveTaskIds().size());
    for (SingularityTaskId singularityTaskId : taskManager.getActiveTaskIds()) {
      String statusMessage = taskManager.getTaskHistoryUpdates(singularityTaskId)
          .get(0)
          .getStatusMessage()
          .get();
      Assert.assertTrue("Task was started by bounce", statusMessage.contains("BOUNCE"));
    }
    Assert.assertFalse("Lock on bounce should be released after bounce", requestManager.getExpiringBounce(requestId).isPresent());
  }

  @Test
  public void testIncrementalBounce() {
    initRequest();
    resourceOffers(2); // set up slaves so scale validate will pass

    SingularityRequest request = requestResource.getRequest(requestId).getRequest();

    requestResource.postRequest(request.toBuilder()
        .setSlavePlacement(Optional.of(SlavePlacement.SEPARATE_BY_REQUEST))
        .setInstances(Optional.of(2)).build()
        );

    initHCDeploy();

    SingularityTask taskOne = startSeparatePlacementTask(firstDeploy, 1);
    SingularityTask taskTwo = startSeparatePlacementTask(firstDeploy, 2);

    requestManager.createCleanupRequest(new SingularityRequestCleanup(user, RequestCleanupType.INCREMENTAL_BOUNCE, System.currentTimeMillis(),
        Optional.<Boolean>absent(), Optional.absent(), requestId, Optional.of(firstDeployId), Optional.<Boolean> absent(), Optional.<String>absent(), Optional.<String>absent(), Optional.<SingularityShellCommand>absent()));

    Assert.assertTrue(requestManager.cleanupRequestExists(requestId));

    cleaner.drainCleanupQueue();

    Assert.assertTrue(!requestManager.cleanupRequestExists(requestId));
    Assert.assertEquals(2, taskManager.getCleanupTaskIds().size());

    resourceOffers(3);

    SingularityTask taskThree = null;

    for (SingularityTask task : taskManager.getActiveTasks()) {
      if (!task.getTaskId().equals(taskOne.getTaskId()) && !task.getTaskId().equals(taskTwo.getTaskId())) {
        taskThree = task;
      }
    }

    statusUpdate(taskThree, TaskState.TASK_RUNNING, Optional.of(1L));
    Assert.assertEquals(3, taskManager.getActiveTaskIds().size());

    cleaner.drainCleanupQueue();

    // No old tasks should be killed before new ones pass healthchecks
    Assert.assertEquals(2, taskManager.getCleanupTaskIds().size());
    taskManager.saveHealthcheckResult(new SingularityTaskHealthcheckResult(Optional.of(200), Optional.of(1000L), System.currentTimeMillis(), Optional.<String> absent(), Optional.<String> absent(), taskThree.getTaskId(), Optional.<Boolean>absent()));

    cleaner.drainCleanupQueue();
    Assert.assertEquals(1, taskManager.getCleanupTaskIds().size());

    statusUpdate(taskOne, TaskState.TASK_KILLED);

    resourceOffers(3);

    SingularityTask taskFour = null;

    for (SingularityTask task : taskManager.getActiveTasks()) {
      if (!task.getTaskId().equals(taskOne.getTaskId()) && !task.getTaskId().equals(taskTwo.getTaskId()) && !task.getTaskId().equals(taskThree.getTaskId())) {
        taskFour = task;
      }
    }

    statusUpdate(taskFour, TaskState.TASK_RUNNING, Optional.of(1L));
    taskManager.saveHealthcheckResult(new SingularityTaskHealthcheckResult(Optional.of(200), Optional.of(1000L), System.currentTimeMillis(), Optional.<String> absent(), Optional.<String> absent(), taskFour.getTaskId(), Optional.<Boolean>absent()));

    cleaner.drainCleanupQueue();

    Assert.assertTrue(taskManager.getCleanupTaskIds().isEmpty());
  }

  @Test
  public void testScheduledNotification() {
    schedule = "0 0 * * * ?"; // run every hour
    initScheduledRequest();
    initFirstDeploy();

    configuration.setWarnIfScheduledJobIsRunningForAtLeastMillis(Long.MAX_VALUE);
    configuration.setWarnIfScheduledJobIsRunningPastNextRunPct(200);

    final long now = System.currentTimeMillis();

    SingularityTask firstTask = launchTask(request, firstDeploy, now - TimeUnit.HOURS.toMillis(3), 1, TaskState.TASK_RUNNING);

    scheduledJobPoller.runActionOnPoll();

    Mockito.verify(mailer, Mockito.times(0)).sendTaskOverdueMail(Matchers.<Optional<SingularityTask>> any(), Matchers.<SingularityTaskId> any(), Matchers.<SingularityRequest> any(), Matchers.anyLong(), Matchers.anyLong());

    configuration.setWarnIfScheduledJobIsRunningForAtLeastMillis(TimeUnit.HOURS.toMillis(1));

    scheduledJobPoller.runActionOnPoll();

    Mockito.verify(mailer, Mockito.times(1)).sendTaskOverdueMail(Matchers.<Optional<SingularityTask>> any(), Matchers.<SingularityTaskId> any(), Matchers.<SingularityRequest> any(), Matchers.anyLong(), Matchers.anyLong());

    scheduledJobPoller.runActionOnPoll();

    Mockito.verify(mailer, Mockito.times(1)).sendTaskOverdueMail(Matchers.<Optional<SingularityTask>> any(), Matchers.<SingularityTaskId> any(), Matchers.<SingularityRequest> any(), Matchers.anyLong(), Matchers.anyLong());

    statusUpdate(firstTask, TaskState.TASK_FINISHED);

    Optional<SingularityDeployStatistics> deployStatistics = deployManager.getDeployStatistics(requestId, firstDeployId);

    long oldAvg = deployStatistics.get().getAverageRuntimeMillis().get();

    Assert.assertTrue(deployStatistics.get().getNumTasks() == 1);
    Assert.assertTrue(deployStatistics.get().getAverageRuntimeMillis().get() > 1 && deployStatistics.get().getAverageRuntimeMillis().get() < TimeUnit.DAYS.toMillis(1));

    configuration.setWarnIfScheduledJobIsRunningForAtLeastMillis(1);

    SingularityTask secondTask = launchTask(request, firstDeploy, now - 500, 1, TaskState.TASK_RUNNING);

    scheduledJobPoller.runActionOnPoll();

    Mockito.verify(mailer, Mockito.times(1)).sendTaskOverdueMail(Matchers.<Optional<SingularityTask>> any(), Matchers.<SingularityTaskId> any(), Matchers.<SingularityRequest> any(), Matchers.anyLong(), Matchers.anyLong());

    statusUpdate(secondTask, TaskState.TASK_FINISHED);

    deployStatistics = deployManager.getDeployStatistics(requestId, firstDeployId);

    Assert.assertTrue(deployStatistics.get().getNumTasks() == 2);
    Assert.assertTrue(deployStatistics.get().getAverageRuntimeMillis().get() > 1 && deployStatistics.get().getAverageRuntimeMillis().get() < oldAvg);

    saveRequest(request.toBuilder().setScheduledExpectedRuntimeMillis(Optional.of(1L)).build());

    SingularityTask thirdTask = launchTask(request, firstDeploy, now - 502, 1, TaskState.TASK_RUNNING);

    scheduledJobPoller.runActionOnPoll();

    Mockito.verify(mailer, Mockito.times(2)).sendTaskOverdueMail(Matchers.<Optional<SingularityTask>> any(), Matchers.<SingularityTaskId> any(), Matchers.<SingularityRequest> any(), Matchers.anyLong(), Matchers.anyLong());

    taskManager.deleteTaskHistory(thirdTask.getTaskId());

    scheduledJobPoller.runActionOnPoll();

    Mockito.verify(mailer, Mockito.times(3)).sendTaskOverdueMail(Matchers.<Optional<SingularityTask>> any(), Matchers.<SingularityTaskId> any(), Matchers.<SingularityRequest> any(), Matchers.anyLong(), Matchers.anyLong());
  }

  @Test
  public void testTaskOddities() {
    // test unparseable status update
    TaskStatus.Builder bldr = TaskStatus.newBuilder()
        .setTaskId(TaskID.newBuilder().setValue("task"))
        .setSlaveId(SlaveID.newBuilder().setValue("slave1"))
        .setState(TaskState.TASK_RUNNING);

    // should not throw exception:
    sms.statusUpdate(driver, bldr.build());

    initRequest();
    initFirstDeploy();

    SingularityTask taskOne = launchTask(request, firstDeploy, 1, TaskState.TASK_STARTING);

    taskManager.deleteTaskHistory(taskOne.getTaskId());

    Assert.assertTrue(taskManager.isActiveTask(taskOne.getTaskId().getId()));

    statusUpdate(taskOne, TaskState.TASK_RUNNING);
    statusUpdate(taskOne, TaskState.TASK_FAILED);

    Assert.assertTrue(!taskManager.isActiveTask(taskOne.getTaskId().getId()));
    System.out.println(taskManager.getTaskHistoryUpdates(taskOne.getTaskId()));

    Assert.assertEquals(2, taskManager.getTaskHistoryUpdates(taskOne.getTaskId()).size());
  }

  @Test
  public void testOnDemandTasksPersist() {
    SingularityRequestBuilder bldr = new SingularityRequestBuilder(requestId, RequestType.ON_DEMAND);
    requestResource.postRequest(bldr.build());
    deploy("d2");
    deployChecker.checkDeploys();

    requestResource.scheduleImmediately(requestId);

    resourceOffers();

    requestResource.scheduleImmediately(requestId);

    resourceOffers();

    Assert.assertEquals(2, taskManager.getActiveTaskIds().size());

    requestResource.scheduleImmediately(requestId);

    scheduler.drainPendingQueue(stateCacheProvider.get());

    requestResource.scheduleImmediately(requestId);

    scheduler.drainPendingQueue(stateCacheProvider.get());

    Assert.assertEquals(2, taskManager.getPendingTaskIds().size());

    resourceOffers();

    Assert.assertEquals(4, taskManager.getActiveTaskIds().size());
  }

  @Test
  public void testRunNowScheduledJobDoesNotRetry() {
    initScheduledRequest();
    SingularityRequest request = requestResource.getRequest(requestId).getRequest();
    SingularityRequest newRequest = request.toBuilder().setNumRetriesOnFailure(Optional.of(2)).build();
    requestResource.postRequest(newRequest);
    initFirstDeploy();

    requestResource.scheduleImmediately(requestId, new SingularityRunNowRequest(Optional.absent(), Optional.absent(), Optional.absent(), Optional.absent(), Optional.absent(), Optional.<Long>absent()));
    resourceOffers();

    SingularityTask task = taskManager.getActiveTasks().get(0);
    statusUpdate(task, TaskState.TASK_FAILED);

    SingularityDeployStatistics deployStatistics = deployManager.getDeployStatistics(task.getTaskId().getRequestId(), task.getTaskId().getDeployId()).get();

    Assert.assertEquals(TaskState.TASK_FAILED, deployStatistics.getLastTaskState().get().toTaskState().get());
    Assert.assertEquals(PendingType.TASK_DONE, taskManager.getPendingTaskIds().get(0).getPendingType());
    Assert.assertEquals(1, deployStatistics.getNumFailures());
    Assert.assertEquals(0, deployStatistics.getNumSequentialRetries());
    Assert.assertEquals(Optional.<Long>absent(), deployStatistics.getAverageRuntimeMillis());
  }

  @Test
  public void testOnDemandRunNowJobRespectsSpecifiedRunAtTime() {
    initOnDemandRequest();
    initFirstDeploy();

    long requestedLaunchTime = System.currentTimeMillis() + TimeUnit.MINUTES.toMillis(10);

    requestResource.scheduleImmediately(
        requestId,
        new SingularityRunNowRequest(
            Optional.absent(),
            Optional.absent(),
            Optional.absent(),
            Optional.absent(),
            Optional.absent(),
            Optional.of(requestedLaunchTime)
        )
    );

    scheduler.drainPendingQueue(stateCacheProvider.get());

    SingularityPendingTaskId task = taskManager.getPendingTaskIds().get(0);
    long runAt = task.getNextRunAt();

    Assert.assertEquals(requestedLaunchTime, runAt);
  }

  @Test
  public void testScheduledRunNowJobRespectsSpecifiedRunAtTime() {
    initScheduledRequest();
    initFirstDeploy();

    long requestedLaunchTime = System.currentTimeMillis() + TimeUnit.MINUTES.toMillis(10);

    requestResource.scheduleImmediately(
        requestId,
        new SingularityRunNowRequest(
            Optional.absent(),
            Optional.absent(),
            Optional.absent(),
            Optional.absent(),
            Optional.absent(),
            Optional.of(requestedLaunchTime)
        )
    );

    scheduler.drainPendingQueue(stateCacheProvider.get());

    SingularityPendingTaskId task = taskManager.getPendingTaskIds().get(0);
    long runAt = task.getNextRunAt();

    Assert.assertEquals(requestedLaunchTime, runAt);
  }

  @Test
  public void testJobRescheduledWhenItFinishesDuringDecommission() {
    initScheduledRequest();
    initFirstDeploy();

    resourceOffers();

    SingularityTask task = launchTask(request, firstDeploy, 1, TaskState.TASK_RUNNING);

    slaveManager.changeState("slave1", MachineState.STARTING_DECOMMISSION, Optional.<String> absent(), Optional.of("user1"));

    cleaner.drainCleanupQueue();
    resourceOffers();
    cleaner.drainCleanupQueue();

    statusUpdate(task, TaskState.TASK_FINISHED);

    Assert.assertTrue(!taskManager.getPendingTaskIds().isEmpty());
  }

  @Test
  public void testScaleDownTakesHighestInstances() {
    initRequest();
    initFirstDeploy();

    saveAndSchedule(request.toBuilder().setInstances(Optional.of(5)));

    resourceOffers();

    Assert.assertEquals(5, taskManager.getActiveTaskIds().size());

    requestResource.scale(requestId, new SingularityScaleRequest(Optional.of(2), Optional.<Long> absent(), Optional.<Boolean> absent(),
        Optional.<String> absent(), Optional.<String>absent(), Optional.<Boolean>absent(), Optional.<Boolean>absent()));

    resourceOffers();
    cleaner.drainCleanupQueue();

    Assert.assertEquals(3, taskManager.getKilledTaskIdRecords().size());

    for (SingularityKilledTaskIdRecord taskId : taskManager.getKilledTaskIdRecords()) {
      Assert.assertTrue(taskId.getTaskId().getInstanceNo() > 2);

      scheduler.drainPendingQueue(stateCacheProvider.get());
    }
  }
<<<<<<< HEAD

  @Test
  public void testRequestsInPendingQueueAreOrderedByTimestamp() {
    long now = System.currentTimeMillis();
    initRequestWithType(RequestType.SCHEDULED, false);
    startFirstDeploy();
    SingularityPendingRequest pendingDeployRequest = new SingularityPendingRequest(requestId, firstDeploy.getId(), now, Optional.absent(), PendingType.NEW_DEPLOY,
        firstDeploy.getSkipHealthchecksOnDeploy(), Optional.absent());
    SingularityPendingRequest pendingRunNowRequest = new SingularityPendingRequest(requestId, firstDeploy.getId(), now + 200, Optional.absent(), PendingType.IMMEDIATE,
        firstDeploy.getSkipHealthchecksOnDeploy(), Optional.absent());
    requestManager.addToPendingQueue(pendingDeployRequest);


    requestManager.addToPendingQueue(pendingRunNowRequest);

=======

  @Test
  public void testRequestsInPendingQueueAreOrderedByTimestamp() {
    long now = System.currentTimeMillis();
    initRequestWithType(RequestType.SCHEDULED, false);
    startFirstDeploy();
    SingularityPendingRequest pendingDeployRequest = new SingularityPendingRequest(requestId, firstDeploy.getId(), now, Optional.absent(), PendingType.NEW_DEPLOY,
        firstDeploy.getSkipHealthchecksOnDeploy(), Optional.absent());
    SingularityPendingRequest pendingRunNowRequest = new SingularityPendingRequest(requestId, firstDeploy.getId(), now + 200, Optional.absent(), PendingType.IMMEDIATE,
        firstDeploy.getSkipHealthchecksOnDeploy(), Optional.absent());
    requestManager.addToPendingQueue(pendingDeployRequest);


    requestManager.addToPendingQueue(pendingRunNowRequest);

>>>>>>> e67fe39c
    Assert.assertEquals(2, requestManager.getPendingRequests().size());
    // Was added first
    Assert.assertEquals(PendingType.NEW_DEPLOY, requestManager.getPendingRequests().get(0).getPendingType());
    // Was added second
    Assert.assertEquals(PendingType.IMMEDIATE, requestManager.getPendingRequests().get(1).getPendingType());

    resourceOffers();
  }

  @Test
  public void testImmediateRequestsAreConsistentlyDeleted() {
    long now = System.currentTimeMillis();
    initRequestWithType(RequestType.SCHEDULED, false);
    startFirstDeploy();
    SingularityPendingRequest pendingDeployRequest = new SingularityPendingRequest(requestId, firstDeploy.getId(), now, Optional.absent(), PendingType.NEW_DEPLOY,
        firstDeploy.getSkipHealthchecksOnDeploy(), Optional.absent());
    SingularityPendingRequest pendingRunNowRequest = new SingularityPendingRequest(requestId, firstDeploy.getId(), now + 200, Optional.absent(), PendingType.IMMEDIATE,
        firstDeploy.getSkipHealthchecksOnDeploy(), Optional.absent());

    requestManager.addToPendingQueue(pendingDeployRequest);
    requestManager.addToPendingQueue(pendingRunNowRequest);

    // Pending queue has two requests: NEW_DEPLOY & IMMEDIATE
    Assert.assertEquals(2, requestManager.getPendingRequests().size());
    finishNewTaskChecks();

    requestManager.deletePendingRequest(pendingDeployRequest);

    // Just the immediate run
    Assert.assertEquals(1, requestManager.getPendingRequests().size());

    requestManager.deletePendingRequest(pendingRunNowRequest);

    // Immediate run was successfully deleted
    Assert.assertEquals(0, requestManager.getPendingRequests().size());
  }

  @Test
  public void testWaitAfterTaskWorks() {
    initRequest();
    initFirstDeploy();

    SingularityTask task = launchTask(request, firstDeploy, 1, TaskState.TASK_RUNNING);

    statusUpdate(task, TaskState.TASK_FAILED);

    Assert.assertTrue(taskManager.getPendingTaskIds().get(0).getNextRunAt() - System.currentTimeMillis() < 1000L);

    resourceOffers();

    long extraWait = 100000L;

    saveAndSchedule(request.toBuilder().setWaitAtLeastMillisAfterTaskFinishesForReschedule(Optional.of(extraWait)).setInstances(Optional.of(2)));
    resourceOffers();

    statusUpdate(taskManager.getActiveTasks().get(0), TaskState.TASK_FAILED);

    Assert.assertTrue(taskManager.getPendingTaskIds().get(0).getNextRunAt() - System.currentTimeMillis() > 1000L);
    Assert.assertEquals(1, taskManager.getActiveTaskIds().size());
  }

  @Test
  public void testRemovedRequestData() {
    long now = System.currentTimeMillis();

    initRequest();
    SingularityDeployBuilder db = new SingularityDeployBuilder(requestId, firstDeployId);
    db.setMaxTaskRetries(Optional.of(1));
    initDeploy(db, now);

    deployChecker.checkDeploys();
    Assert.assertEquals(DeployState.WAITING, deployManager.getPendingDeploys().get(0).getCurrentDeployState());

    requestManager.startDeletingRequest(request, Optional.absent(), Optional.<String>absent(), Optional.<String>absent(), Optional.<String>absent());
    requestManager.markDeleted(request, now, Optional.<String>absent(), Optional.<String>absent());
    deployChecker.checkDeploys();
    SingularityDeployResult deployResult = deployManager.getDeployResult(requestId, firstDeployId).get();
    Assert.assertEquals(DeployState.FAILED, deployResult.getDeployState());
    Assert.assertTrue(deployResult.getMessage().get().contains("MISSING"));
  }

  @Test
  public void itCorrectlyUpdatesRequestDeletingStateHistory() {
    initRequest();
    Assert.assertEquals(RequestState.ACTIVE, requestManager.getRequest(requestId).get().getState());
    Assert.assertEquals(1, requestManager.getRequestHistory(requestId).size());

    requestManager.startDeletingRequest(request, Optional.absent(), Optional.<String>absent(), Optional.<String>absent(), Optional.of("the cake is a lie"));
    Assert.assertEquals(RequestState.DELETING, requestManager.getRequest(requestId).get().getState());
    Assert.assertEquals(2, requestManager.getRequestHistory(requestId).size());

    cleaner.drainCleanupQueue();
    Assert.assertEquals(3, requestManager.getRequestHistory(requestId).size());

    List<RequestHistoryType> historyTypes = new ArrayList<>();
    for (SingularityRequestHistory request : requestManager.getRequestHistory(requestId)) {
      historyTypes.add(request.getEventType());
    }
    Assert.assertTrue(historyTypes.contains(RequestHistoryType.CREATED));
    Assert.assertTrue(historyTypes.contains(RequestHistoryType.DELETING));
    Assert.assertTrue(historyTypes.contains(RequestHistoryType.DELETED));
  }


  @Test
  public void itSetsRequestStateToDeletedAfterAllTasksAreCleanedUp() {
    initRequest();

    SingularityRequest request = requestResource.getRequest(requestId).getRequest();
    requestResource.postRequest(request.toBuilder().setInstances(Optional.of(2)).build());
    initFirstDeploy();

    launchTask(request, firstDeploy, 1, TaskState.TASK_RUNNING);
    launchTask(request, firstDeploy, 2, TaskState.TASK_RUNNING);

    Assert.assertEquals(requestId, requestManager.getActiveRequests().iterator().next().getRequest().getId());
    Assert.assertEquals(2, taskManager.getActiveTaskIds().size());

    requestManager.startDeletingRequest(request, Optional.absent(), Optional.absent(), Optional.absent(), Optional.absent());

    Assert.assertEquals(requestId, requestManager.getCleanupRequests().get(0).getRequestId());
    Assert.assertEquals(RequestState.DELETING, requestManager.getRequest(requestId).get().getState());

    cleaner.drainCleanupQueue();
    Assert.assertEquals(0, taskManager.getCleanupTaskIds().size());
    killKilledTasks();
    cleaner.drainCleanupQueue();
    Assert.assertFalse(requestManager.getRequest(requestId).isPresent());
  }

  @Test
  public void itSetsRequestStateToDeletedIfTaskCleanupFails() {
    initRequest();

    SingularityRequest request = requestResource.getRequest(requestId).getRequest();
    requestResource.postRequest(request.toBuilder().setInstances(Optional.of(2)).build());
    initFirstDeploy();

    SingularityTask firstTask = launchTask(request, firstDeploy, 1, TaskState.TASK_RUNNING);
    launchTask(request, firstDeploy, 2, TaskState.TASK_RUNNING);

    Assert.assertEquals(requestId, requestManager.getActiveRequests().iterator().next().getRequest().getId());
    Assert.assertEquals(2, taskManager.getActiveTaskIds().size());

    requestManager.startDeletingRequest(request, Optional.absent(), Optional.absent(), Optional.absent(), Optional.absent());

    Assert.assertEquals(requestId, requestManager.getCleanupRequests().get(0).getRequestId());
    Assert.assertEquals(RequestState.DELETING, requestManager.getRequest(requestId).get().getState());

    statusUpdate(firstTask, TaskState.TASK_FAILED);
    Assert.assertEquals(1, taskManager.getActiveTaskIds().size());

    cleaner.drainCleanupQueue();
    Assert.assertEquals(0, taskManager.getCleanupTaskIds().size());
    killKilledTasks();
    cleaner.drainCleanupQueue();
    Assert.assertFalse(requestManager.getRequest(requestId).isPresent());
  }

  @Test
  public void testMaxTasksPerOffer() {
    configuration.setMaxTasksPerOffer(3);

    initRequest();
    initFirstDeploy();

    requestResource.postRequest(request.toBuilder().setInstances(Optional.of(20)).build());
    scheduler.drainPendingQueue(stateCacheProvider.get());

    sms.resourceOffers(driver, Arrays.asList(createOffer(36, 12024)));

    Assert.assertTrue(taskManager.getActiveTasks().size() == 3);

    sms.resourceOffers(driver, Arrays.asList(createOffer(20, 20000, "slave1", "host1"), createOffer(20, 20000, "slave2", "host2")));

    Assert.assertTrue(taskManager.getActiveTasks().size() == 9);

    configuration.setMaxTasksPerOffer(0);

    resourceOffers();

    Assert.assertTrue(taskManager.getActiveTasks().size() == 20);
  }

  @Test
  public void testRequestedPorts() {
    final SingularityDeployBuilder deployBuilder = dockerDeployWithPorts(3);

    initRequest();
    initAndFinishDeploy(request, deployBuilder);
    requestResource.postRequest(request.toBuilder().setInstances(Optional.of(2)).build());
    scheduler.drainPendingQueue(stateCacheProvider.get());

    String[] portRangeWithNoRequestedPorts = {"65:70"};
    sms.resourceOffers(driver, Arrays.asList(createOffer(20, 20000, "slave1", "host1", Optional.<String> absent(), Collections.<String, String>emptyMap(), portRangeWithNoRequestedPorts)));
    Assert.assertEquals(0, taskManager.getActiveTasks().size());

    String[] portRangeWithSomeRequestedPorts = {"80:82"};
    sms.resourceOffers(driver, Arrays.asList(createOffer(20, 20000, "slave1", "host1", Optional.<String> absent(), Collections.<String, String>emptyMap(), portRangeWithSomeRequestedPorts)));
    Assert.assertEquals(0, taskManager.getActiveTasks().size());

    String[] portRangeWithRequestedButNotEnoughPorts = {"80:80", "8080:8080"};
    sms.resourceOffers(driver, Arrays.asList(createOffer(20, 20000, "slave1", "host1", Optional.<String> absent(), Collections.<String, String>emptyMap(), portRangeWithRequestedButNotEnoughPorts)));
    Assert.assertEquals(0, taskManager.getActiveTasks().size());

    String[] portRangeWithNeededPorts = {"80:83", "8080:8080"};
    sms.resourceOffers(driver, Arrays.asList(createOffer(20, 20000, "slave1", "host1", Optional.<String> absent(), Collections.<String, String>emptyMap(), portRangeWithNeededPorts)));
    Assert.assertEquals(1, taskManager.getActiveTaskIds().size());
  }

  private SingularityDeployBuilder dockerDeployWithPorts(int numPorts) {
    final SingularityDockerPortMapping literalMapping = new SingularityDockerPortMapping(Optional.<SingularityPortMappingType>absent(), 80, Optional.of(SingularityPortMappingType.LITERAL), 8080, Optional.<String>absent());
    final SingularityDockerPortMapping offerMapping = new SingularityDockerPortMapping(Optional.<SingularityPortMappingType>absent(), 81, Optional.of(SingularityPortMappingType.FROM_OFFER), 0, Optional.of("udp"));
    final SingularityContainerInfo containerInfo = new SingularityContainerInfo(
      SingularityContainerType.DOCKER,
      Optional.<List<SingularityVolume>>absent(),
      Optional.of(
        new SingularityDockerInfo("docker-image",
          true,
          SingularityDockerNetworkType.BRIDGE,
          Optional.of(Arrays.asList(literalMapping, offerMapping)),
          Optional.of(false),
          Optional.<Map<String, String>>of(ImmutableMap.of("env", "var=value")))
        ));
    final SingularityDeployBuilder deployBuilder = new SingularityDeployBuilder(requestId, "test-docker-ports-deploy");
    deployBuilder.setContainerInfo(Optional.of(containerInfo)).setResources(Optional.of(new Resources(1, 64, numPorts, 0)));
    return deployBuilder;
  }

  @Test
  public void testQueueMultipleOneOffs() {
    SingularityRequestBuilder bldr = new SingularityRequestBuilder(requestId, RequestType.ON_DEMAND);
    requestResource.postRequest(bldr.build());
    deploy("on_demand_deploy");
    deployChecker.checkDeploys();


    requestManager.addToPendingQueue(new SingularityPendingRequest(requestId, "on_demand_deploy", System.currentTimeMillis(), Optional.<String>absent(), PendingType.ONEOFF,
      Optional.<List<String>>absent(), Optional.<String>absent(), Optional.<Boolean>absent(), Optional.<String>absent(), Optional.<String>absent()));
    requestManager.addToPendingQueue(new SingularityPendingRequest(requestId, "on_demand_deploy", System.currentTimeMillis(), Optional.<String>absent(), PendingType.ONEOFF,
      Optional.<List<String>>absent(), Optional.<String>absent(), Optional.<Boolean>absent(), Optional.<String>absent(), Optional.<String>absent()));

    scheduler.drainPendingQueue(stateCacheProvider.get());

    Assert.assertEquals(2, taskManager.getPendingTaskIds().size());
  }

  @Test
  public void testPriorityFreezeKillsActiveTasks() {
    final SingularityRequest lowPriorityRequest = new SingularityRequestBuilder("lowPriorityRequest", RequestType.WORKER).setTaskPriorityLevel(Optional.of(.25)).build();
    saveRequest(lowPriorityRequest);
    final SingularityRequest mediumPriorityRequest = new SingularityRequestBuilder("mediumPriorityRequest", RequestType.WORKER).setTaskPriorityLevel(Optional.of(.5)).build();
    saveRequest(mediumPriorityRequest);
    final SingularityRequest highPriorityRequest = new SingularityRequestBuilder("highPriorityRequest", RequestType.WORKER).setTaskPriorityLevel(Optional.of(.75)).build();
    saveRequest(highPriorityRequest);

    final SingularityDeploy lowPriorityDeploy = initAndFinishDeploy(lowPriorityRequest, "lowPriorityDeploy");
    final SingularityDeploy mediumPriorityDeploy = initAndFinishDeploy(mediumPriorityRequest, "mediumPriorityDeploy");
    SingularityDeploy highPriorityDeploy = initAndFinishDeploy(highPriorityRequest, "highPriorityDeploy");

    final SingularityTask lowPriorityTask = launchTask(lowPriorityRequest, lowPriorityDeploy, 2, 1, TaskState.TASK_RUNNING);
    final SingularityTask mediumPriorityTask = launchTask(mediumPriorityRequest, mediumPriorityDeploy, 1, 1, TaskState.TASK_RUNNING);
    final SingularityTask highPriorityTask = launchTask(highPriorityRequest, highPriorityDeploy, 10, 1, TaskState.TASK_RUNNING);

    // priority freeze of .5 means that lowPriorityRequest's task should have a cleanup
    priorityResource.createPriorityFreeze(new SingularityPriorityFreeze(.5, true, Optional.of("test"), Optional.<String>absent()));

    // perform the killing
    priorityKillPoller.runActionOnPoll();

    // assert lowPriorityRequest has a PRIORITY_KILL task cleanup and that mediumPriorityRequest and highPriorityRequest should not have cleanups
    Assert.assertEquals(TaskCleanupType.PRIORITY_KILL, taskManager.getTaskCleanup(lowPriorityTask.getTaskId().getId()).get().getCleanupType());

    Assert.assertEquals(false, taskManager.getTaskCleanup(mediumPriorityTask.getTaskId().getId()).isPresent());
    Assert.assertEquals(false, taskManager.getTaskCleanup(highPriorityTask.getTaskId().getId()).isPresent());

    // kill task(s) with cleanups
    cleaner.drainCleanupQueue();
    killKilledTasks();

    // assert lowPriorityTask was killed, mediumPriorityTask and highPriorityTask are still running
    Assert.assertEquals(ExtendedTaskState.TASK_KILLED, taskManager.getTaskHistory(lowPriorityTask.getTaskId()).get().getLastTaskUpdate().get().getTaskState());
    Assert.assertEquals(ExtendedTaskState.TASK_RUNNING, taskManager.getTaskHistory(mediumPriorityTask.getTaskId()).get().getLastTaskUpdate().get().getTaskState());
    Assert.assertEquals(ExtendedTaskState.TASK_RUNNING, taskManager.getTaskHistory(highPriorityTask.getTaskId()).get().getLastTaskUpdate().get().getTaskState());

    // assert lowPriorityRequest has a pending task
    final SingularityPendingTaskId pendingTaskId = taskManager.getPendingTaskIds().get(0);
    Assert.assertEquals(PendingType.TASK_DONE, pendingTaskId.getPendingType());
    Assert.assertEquals(lowPriorityRequest.getId(), pendingTaskId.getRequestId());

    // end the priority freeze
    priorityResource.deleteActivePriorityFreeze();

    // launch task(s)
    scheduler.drainPendingQueue(stateCacheProvider.get());
    resourceOffers();

    // assert lowPriorityRequest has a new task running
    Assert.assertNotEquals(lowPriorityTask.getTaskId(), taskManager.getActiveTaskIdsForRequest(lowPriorityRequest.getId()).get(0).getId());
  }

  @Test
  public void testPriorityFreezeDoesntLaunchTasks() {
    // deploy lowPriorityRequest (affected by priority freeze)
    final SingularityRequest lowPriorityRequest = new SingularityRequestBuilder("lowPriorityRequest", RequestType.ON_DEMAND).setTaskPriorityLevel(Optional.of(.25)).build();
    saveRequest(lowPriorityRequest);
    deployResource.deploy(
        new SingularityDeployRequest(new SingularityDeployBuilder(lowPriorityRequest.getId(), "d1").setCommand(Optional.of("cmd")).build(), Optional.<Boolean>absent(), Optional.<String>absent()));

    // deploy medium priority request (NOT affected by priority freeze)
    final SingularityRequest mediumPriorityRequest = new SingularityRequestBuilder("mediumPriorityRequest", RequestType.ON_DEMAND).setTaskPriorityLevel(Optional.of(.5)).build();
    saveRequest(mediumPriorityRequest);
    deployResource.deploy(
        new SingularityDeployRequest(new SingularityDeployBuilder(mediumPriorityRequest.getId(), "d2").setCommand(Optional.of("cmd")).build(), Optional.<Boolean>absent(), Optional.<String>absent()));

    // create priority freeze
    priorityManager.createPriorityFreeze(
        new SingularityPriorityFreezeParent(new SingularityPriorityFreeze(0.3, true, Optional.<String>absent(), Optional.<String>absent()), System.currentTimeMillis(), Optional.<String>absent()));

    // launch both tasks
    requestResource.scheduleImmediately(lowPriorityRequest.getId());
    requestResource.scheduleImmediately(mediumPriorityRequest.getId());

    // drain pending queue
    scheduler.drainPendingQueue(stateCacheProvider.get());
    resourceOffers();

    // assert that lowPriorityRequest has a pending task
    Assert.assertEquals(1, taskManager.getPendingTaskIds().size());
    Assert.assertEquals(lowPriorityRequest.getId(), taskManager.getPendingTaskIds().get(0).getRequestId());

    // assert that only mediumPriorityRequest has an active task
    Assert.assertEquals(0, taskManager.getActiveTaskIdsForRequest(lowPriorityRequest.getId()).size());
    Assert.assertEquals(1, taskManager.getActiveTaskIdsForRequest(mediumPriorityRequest.getId()).size());

    // delete priority freeze
    Assert.assertEquals(SingularityDeleteResult.DELETED, priorityManager.deleteActivePriorityFreeze());

    // drain pending
    scheduler.drainPendingQueue(stateCacheProvider.get());
    resourceOffers();

    // check that both requests have active tasks
    Assert.assertEquals(1, taskManager.getActiveTaskIdsForRequest(lowPriorityRequest.getId()).size());
    Assert.assertEquals(1, taskManager.getActiveTaskIdsForRequest(mediumPriorityRequest.getId()).size());
  }

  @Test
  public void testObsoletePendingRequestsRemoved() {
    initRequest();
    initFirstDeploy();
    SingularityTask taskOne = startTask(firstDeploy);
    requestResource.pause(requestId, Optional.<SingularityPauseRequest> absent());
    requestManager.addToPendingQueue(new SingularityPendingRequest(requestId, firstDeployId, System.currentTimeMillis(), Optional.<String>absent(), PendingType.NEW_DEPLOY, Optional.<Boolean>absent(), Optional.<String>absent()));

    Assert.assertEquals(requestManager.getPendingRequests().size(), 1);
    scheduler.drainPendingQueue(stateCacheProvider.get());

    Assert.assertEquals(requestManager.getPendingRequests().size(), 0);
  }

  @Test
  public void testCronScheduleChanges() throws Exception {
    final String requestId = "test-change-cron";
    final String oldSchedule = "*/5 * * * *";
    final String oldScheduleQuartz = "0 */5 * * * ?";
    final String newSchedule = "*/30 * * * *";
    final String newScheduleQuartz = "0 */30 * * * ?";

    SingularityRequest request = new SingularityRequestBuilder(requestId, RequestType.SCHEDULED)
      .setSchedule(Optional.of(oldSchedule))
      .build();

    request = validator.checkSingularityRequest(request, Optional.<SingularityRequest>absent(), Optional.<SingularityDeploy>absent(), Optional.<SingularityDeploy>absent());

    saveRequest(request);

    Assert.assertEquals(oldScheduleQuartz, requestManager.getRequest(requestId).get().getRequest().getQuartzScheduleSafe());

    initAndFinishDeploy(request, "1");

    scheduler.drainPendingQueue(stateCacheProvider.get());

    final SingularityRequest newRequest = request.toBuilder()
      .setSchedule(Optional.of(newSchedule))
      .setQuartzSchedule(Optional.<String>absent())
      .build();

    final SingularityDeploy newDeploy = new SingularityDeployBuilder(request.getId(), "2").setCommand(Optional.of("sleep 100")).build();

    deployResource.deploy(new SingularityDeployRequest(newDeploy, Optional.<Boolean>absent(), Optional.<String>absent(), Optional.of(newRequest)));

    deployChecker.checkDeploys();

    scheduler.drainPendingQueue(stateCacheProvider.get());

    Assert.assertEquals(newScheduleQuartz, requestManager.getRequest(requestId).get().getRequest().getQuartzScheduleSafe());
  }

  @Test
  public void testImmediateRunReplacesScheduledTask() {
    initScheduledRequest();

    SingularityDeploy deploy = SingularityDeploy.newBuilder(requestId, firstDeployId)
        .setCommand(Optional.of("sleep 100"))
        .build();
    SingularityDeployRequest singularityDeployRequest = new SingularityDeployRequest(deploy, Optional.absent(), Optional.absent(), Optional.absent());
    deployResource.deploy(singularityDeployRequest);

    scheduler.drainPendingQueue(stateCacheProvider.get());

    SingularityPendingTask task1 = createAndSchedulePendingTask(firstDeployId);

    Assert.assertEquals(1, taskManager.getPendingTaskIds().size());
    Assert.assertEquals(PendingType.NEW_DEPLOY, taskManager.getPendingTaskIds().get(0).getPendingType());

    requestManager.addToPendingQueue(new SingularityPendingRequest(requestId, deploy.getId(), System.currentTimeMillis(), Optional.absent(), PendingType.IMMEDIATE,
        deploy.getSkipHealthchecksOnDeploy(), Optional.absent()));
    scheduler.drainPendingQueue(stateCacheProvider.get());

    Assert.assertEquals(1, taskManager.getPendingTaskIds().size());
    Assert.assertEquals(PendingType.IMMEDIATE, taskManager.getPendingTaskIds().get(0).getPendingType());
  }

  @Test(expected = WebApplicationException.class)
  public void testInvalidQuartzTimeZoneErrors() {
    SingularityRequest req = new SingularityRequestBuilder(requestId, RequestType.SCHEDULED)
        .setQuartzSchedule(Optional.of("*/1 * * * * ? 2020"))
        .setScheduleType(Optional.of(ScheduleType.QUARTZ))
        .setScheduleTimeZone(Optional.of("invalid_timezone"))
        .build();

    requestResource.postRequest(req);
  }

  @Test
  public void testDifferentQuartzTimeZones() {
    final Optional<String> schedule = Optional.of("* 30 14 22 3 ? 2083");

    SingularityRequest requestEST = new SingularityRequestBuilder("est_id", RequestType.SCHEDULED)
        .setSchedule(schedule)
        .setScheduleType(Optional.of(ScheduleType.QUARTZ))
        .setScheduleTimeZone(Optional.of("EST")) // fixed in relation to GMT
        .build();

    SingularityRequest requestGMT = new SingularityRequestBuilder("gmt_id", RequestType.SCHEDULED)
        .setSchedule(schedule)
        .setScheduleType(Optional.of(ScheduleType.QUARTZ))
        .setScheduleTimeZone(Optional.of("GMT"))
        .build();

    requestResource.postRequest(requestEST);
    requestResource.postRequest(requestGMT);

    SingularityDeploy deployEST = new SingularityDeployBuilder(requestEST.getId(), "est_deploy_id")
        .setCommand(Optional.of("sleep 1"))
        .build();

    SingularityDeploy deployGMT = new SingularityDeployBuilder(requestGMT.getId(), "gmt_deploy_id")
        .setCommand(Optional.of("sleep 1"))
        .build();

    deployResource.deploy(new SingularityDeployRequest(deployEST, Optional.<Boolean>absent(), Optional.<String>absent(), Optional.<SingularityRequest>absent()));
    deployResource.deploy(new SingularityDeployRequest(deployGMT, Optional.<Boolean>absent(), Optional.<String>absent(), Optional.<SingularityRequest>absent()));

    deployChecker.checkDeploys();
    scheduler.drainPendingQueue(stateCacheProvider.get());

    final long nextRunEST;
    final long nextRunGMT;
    final long fiveHoursInMilliseconds = TimeUnit.HOURS.toMillis(5);
    final List<SingularityPendingTaskId> pendingTaskIds = taskManager.getPendingTaskIds();
    if (pendingTaskIds.get(0).getRequestId().equals(requestEST.getId())) {
      nextRunEST = pendingTaskIds.get(0).getNextRunAt();
      nextRunGMT = pendingTaskIds.get(1).getNextRunAt();
    } else {
      nextRunEST = pendingTaskIds.get(1).getNextRunAt();
      nextRunGMT = pendingTaskIds.get(0).getNextRunAt();
    }

    // GMT happens first, so EST is a larger timestamp
    Assert.assertEquals(nextRunEST - nextRunGMT, fiveHoursInMilliseconds);
  }

  @Test
  public void testDeployCleanupOverwritesTaskBounceCleanup() {
    initRequest();
    initFirstDeploy();
    final SingularityTask oldTask = startTask(firstDeploy);

    taskResource
      .killTask(oldTask.getTaskId().getId(), Optional.of(new SingularityKillTaskRequest(Optional.<Boolean> absent(), Optional.<String> absent(), Optional.<String> absent(), Optional.of(true), Optional.<SingularityShellCommand>absent())));

    final Optional<SingularityTaskCleanup> taskCleanup = taskManager.getTaskCleanup(oldTask.getTaskId().getId());
    Assert.assertTrue(taskCleanup.isPresent());
    Assert.assertEquals(TaskCleanupType.USER_REQUESTED_TASK_BOUNCE, taskCleanup.get().getCleanupType());

    initSecondDeploy();
    startTask(secondDeploy);
    deployChecker.checkDeploys();

    Assert.assertEquals(DeployState.SUCCEEDED, deployManager.getDeployResult(requestId, secondDeployId).get().getDeployState());
    Assert.assertEquals(TaskCleanupType.DEPLOY_STEP_FINISHED, taskManager.getTaskCleanup(oldTask.getTaskId().getId()).get().getCleanupType());

    cleaner.drainCleanupQueue();

    Assert.assertFalse(taskManager.getTaskCleanup(oldTask.getTaskId().getId()).isPresent());
  }

  @Test
  public void testCleanerFindsTasksWithSkippedHealthchecks() {
    initRequest();
    resourceOffers(2); // set up slaves so scale validate will pass

    SingularityRequest request = requestResource.getRequest(requestId).getRequest();

    long now = System.currentTimeMillis();

    requestManager.saveHistory(new SingularityRequestHistory(now, Optional.<String>absent(), RequestHistoryType.UPDATED,
        request.toBuilder()
            .setSkipHealthchecks(Optional.of(true))
            .setInstances(Optional.of(2))
            .build(),
        Optional.<String>absent()));

    firstDeploy =
        initDeploy(new SingularityDeployBuilder(request.getId(), firstDeployId).setCommand(Optional.of("sleep 100")).setHealthcheckUri(Optional.of("http://uri")), System.currentTimeMillis());

    SingularityTask taskOne = launchTask(request, firstDeploy, now + 1000, now + 2000, 1, TaskState.TASK_RUNNING);

    finishDeploy(new SingularityDeployMarker(requestId, firstDeployId, now + 2000, Optional.<String>absent(), Optional.<String>absent()), firstDeploy);

    SingularityRequest updatedRequest = request.toBuilder()
        .setSkipHealthchecks(Optional.<Boolean>absent())
        .setInstances(Optional.of(2))
        .build();

    requestManager.saveHistory(new SingularityRequestHistory(now + 3000, Optional.<String>absent(), RequestHistoryType.UPDATED,
        updatedRequest, Optional.<String>absent()));

    SingularityTask newTaskTwoWithCheck = prepTask(updatedRequest, firstDeploy, now + 4000, 2);
    taskManager.createTaskAndDeletePendingTask(newTaskTwoWithCheck);
    statusUpdate(newTaskTwoWithCheck, TaskState.TASK_RUNNING, Optional.of(now + 5000));
    taskManager.saveHealthcheckResult(new SingularityTaskHealthcheckResult(Optional.of(200), Optional.of(1000L), now + 6000, Optional.<String> absent(), Optional.<String> absent(), newTaskTwoWithCheck.getTaskId(), Optional.<Boolean>absent()));

    SingularityTask unhealthyTaskThree = prepTask(updatedRequest, firstDeploy, now + 4000, 3);
    taskManager.createTaskAndDeletePendingTask(unhealthyTaskThree);
    statusUpdate(unhealthyTaskThree, TaskState.TASK_RUNNING, Optional.of(now + 5000));

    List<SingularityTaskId> activeTaskIds = taskManager.getActiveTaskIdsForRequest(requestId);
    List<SingularityTaskId> healthyTaskIds = deployHealthHelper.getHealthyTasks(updatedRequest, Optional.of(firstDeploy), activeTaskIds, false);
    Assert.assertTrue(!healthyTaskIds.contains(unhealthyTaskThree.getTaskId()));
    Assert.assertEquals(2, healthyTaskIds.size()); // Healthchecked and skip-healthchecked tasks should both be here
    Assert.assertEquals(DeployHealth.WAITING, deployHealthHelper.getDeployHealth(updatedRequest, Optional.of(firstDeploy), activeTaskIds, false));

    taskManager.saveHealthcheckResult(new SingularityTaskHealthcheckResult(Optional.of(200), Optional.of(1000L), now + 6000, Optional.<String> absent(), Optional.<String> absent(), unhealthyTaskThree.getTaskId(), Optional.<Boolean>absent()));

    Assert.assertEquals(DeployHealth.HEALTHY, deployHealthHelper.getDeployHealth(updatedRequest, Optional.of(firstDeploy), activeTaskIds, false));
  }

  @Test
  public void testScaleWithBounceDoesNotLaunchExtraInstances() {
    initRequest();
    initFirstDeploy();
    launchTask(request, firstDeploy, 1, TaskState.TASK_RUNNING);

    requestResource.scale(requestId, new SingularityScaleRequest(Optional.of(5), Optional.of(1L), Optional.<Boolean> absent(), Optional.<String> absent(), Optional.<String>absent(), Optional.of(true), Optional.<Boolean>absent()));

    Assert.assertEquals(1, requestManager.getCleanupRequests().size());
    cleaner.drainCleanupQueue();
    Assert.assertEquals(1, taskManager.getNumCleanupTasks());

    scheduler.drainPendingQueue(stateCacheProvider.get());
    Assert.assertEquals(5, taskManager.getPendingTaskIds().size());
  }

  @Test
  public void testAcceptOffersWithRoleForRequestWithRole() {
    SingularityRequestBuilder bldr = new SingularityRequestBuilder(requestId, RequestType.ON_DEMAND);
    bldr.setRequiredRole(Optional.of("test-role"));
    requestResource.postRequest(bldr.build());
    deploy("d2");

    SingularityRunNowRequest runNowRequest = new SingularityRunNowRequest(Optional.<String>absent(), Optional.<Boolean>absent(), Optional.<String>absent(), Optional.<List<String>>absent(), Optional.of(new Resources(2, 2, 0)), Optional.<Long>absent());
    requestResource.scheduleImmediately(requestId, runNowRequest);

    scheduler.drainPendingQueue(stateCacheProvider.get());

    SingularityPendingTask pendingTaskWithResources = taskManager.getPendingTasks().get(0);
    Assert.assertTrue(pendingTaskWithResources.getResources().isPresent());
    Assert.assertEquals(pendingTaskWithResources.getResources().get().getCpus(), 2, 0.0);

    sms.resourceOffers(driver, Arrays.asList(createOffer(5, 5)));

    pendingTaskWithResources = taskManager.getPendingTasks().get(0);
    Assert.assertTrue(pendingTaskWithResources.getResources().isPresent());
    Assert.assertEquals(pendingTaskWithResources.getResources().get().getCpus(), 2, 0.0);

    sms.resourceOffers(driver, Arrays.asList(createOffer(5, 5, Optional.of("test-role"))));
    SingularityTask task = taskManager.getActiveTasks().get(0);
    Assert.assertEquals(MesosUtils.getNumCpus(task.getMesosTask().getResourcesList(), Optional.of("test-role")), 2.0, 0.0);
  }

  @Test
  public void testNotAcceptOfferWithRoleForRequestWithoutRole() {
    SingularityRequestBuilder bldr = new SingularityRequestBuilder(requestId, RequestType.ON_DEMAND);
    requestResource.postRequest(bldr.build());
    deploy("d2");

    SingularityRunNowRequest runNowRequest = new SingularityRunNowRequest(Optional.<String>absent(), Optional.<Boolean>absent(), Optional.<String>absent(), Optional.<List<String>>absent(), Optional.of(new Resources(2, 2, 0)), Optional.<Long>absent());
    requestResource.scheduleImmediately(requestId, runNowRequest);

    scheduler.drainPendingQueue(stateCacheProvider.get());

    SingularityPendingTask pendingTaskWithResources = taskManager.getPendingTasks().get(0);
    Assert.assertTrue(pendingTaskWithResources.getResources().isPresent());
    Assert.assertEquals(pendingTaskWithResources.getResources().get().getCpus(), 2, 0.0);

    sms.resourceOffers(driver, Arrays.asList(createOffer(5, 5, Optional.of("test-role"))));

    pendingTaskWithResources = taskManager.getPendingTasks().get(0);
    Assert.assertTrue(pendingTaskWithResources.getResources().isPresent());
    Assert.assertEquals(pendingTaskWithResources.getResources().get().getCpus(), 2, 0.0);
  }

  @Test
  public void testMaxOnDemandTasks() {
    SingularityRequestBuilder bldr = new SingularityRequestBuilder(requestId, RequestType.ON_DEMAND);
    bldr.setInstances(Optional.of(1));
    requestResource.postRequest(bldr.build());
    deploy("on_demand_deploy");
    deployChecker.checkDeploys();


    requestManager.addToPendingQueue(new SingularityPendingRequest(requestId, "on_demand_deploy", System.currentTimeMillis(), Optional.<String>absent(), PendingType.ONEOFF,
        Optional.<List<String>>absent(), Optional.<String>absent(), Optional.<Boolean>absent(), Optional.<String>absent(), Optional.<String>absent()));
    requestManager.addToPendingQueue(new SingularityPendingRequest(requestId, "on_demand_deploy", System.currentTimeMillis(), Optional.<String>absent(), PendingType.ONEOFF,
        Optional.<List<String>>absent(), Optional.<String>absent(), Optional.<Boolean>absent(), Optional.<String>absent(), Optional.<String>absent()));

    scheduler.drainPendingQueue(stateCacheProvider.get());

    resourceOffers();

    Assert.assertEquals(1, taskManager.getActiveTaskIds().size());
  }
}<|MERGE_RESOLUTION|>--- conflicted
+++ resolved
@@ -1593,7 +1593,6 @@
       scheduler.drainPendingQueue(stateCacheProvider.get());
     }
   }
-<<<<<<< HEAD
 
   @Test
   public void testRequestsInPendingQueueAreOrderedByTimestamp() {
@@ -1609,23 +1608,6 @@
 
     requestManager.addToPendingQueue(pendingRunNowRequest);
 
-=======
-
-  @Test
-  public void testRequestsInPendingQueueAreOrderedByTimestamp() {
-    long now = System.currentTimeMillis();
-    initRequestWithType(RequestType.SCHEDULED, false);
-    startFirstDeploy();
-    SingularityPendingRequest pendingDeployRequest = new SingularityPendingRequest(requestId, firstDeploy.getId(), now, Optional.absent(), PendingType.NEW_DEPLOY,
-        firstDeploy.getSkipHealthchecksOnDeploy(), Optional.absent());
-    SingularityPendingRequest pendingRunNowRequest = new SingularityPendingRequest(requestId, firstDeploy.getId(), now + 200, Optional.absent(), PendingType.IMMEDIATE,
-        firstDeploy.getSkipHealthchecksOnDeploy(), Optional.absent());
-    requestManager.addToPendingQueue(pendingDeployRequest);
-
-
-    requestManager.addToPendingQueue(pendingRunNowRequest);
-
->>>>>>> e67fe39c
     Assert.assertEquals(2, requestManager.getPendingRequests().size());
     // Was added first
     Assert.assertEquals(PendingType.NEW_DEPLOY, requestManager.getPendingRequests().get(0).getPendingType());
