--- conflicted
+++ resolved
@@ -375,10 +375,6 @@
     request = bldr.build();
     saveRequest(request);
 
-<<<<<<< HEAD
-    // TODO
-
-=======
     deployResource.deploy(new SingularityDeployRequest(new SingularityDeployBuilder(requestId, "d1").setCommand(Optional.of("cmd")).build(), Optional.<String> absent(), Optional.<Boolean> absent()));
 
     scheduler.drainPendingQueue(stateCacheProvider.get());
@@ -397,7 +393,6 @@
     resourceOffers();
 
     Assert.assertTrue(taskManager.getActiveTaskIds().isEmpty());
->>>>>>> c9566c05
   }
 
   @Test
