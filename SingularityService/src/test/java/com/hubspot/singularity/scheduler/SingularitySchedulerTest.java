--- conflicted
+++ resolved
@@ -213,11 +213,7 @@
     SingularityTask firstTask = launchTask(request, firstDeploy, 1, TaskState.TASK_RUNNING);
     createAndSchedulePendingTask(firstDeployId);
 
-<<<<<<< HEAD
-    requestResource.pause(requestId, Optional.<String>absent(), Optional.of(new SingularityPauseRequest(Optional.of("testuser"), Optional.of(false))));
-=======
     requestResource.pause(requestId, Optional.of(new SingularityPauseRequest(Optional.of("testuser"), Optional.of(false))));
->>>>>>> 48b93351
 
     cleaner.drainCleanupQueue();
 
@@ -238,11 +234,7 @@
 
     SingularityTask firstTask = launchTask(request, firstDeploy, 1, TaskState.TASK_RUNNING);
 
-<<<<<<< HEAD
-    requestResource.deleteRequest(requestId, Optional.<String>absent());
-=======
     requestResource.deleteRequest(requestId);
->>>>>>> 48b93351
 
     Assert.assertTrue(requestManager.getCleanupRequests().size() == 1);
 
@@ -422,17 +414,11 @@
   @Test
   public void testOneOffsDontMoveDuringDecomission() {
     SingularityRequestBuilder bldr = new SingularityRequestBuilder(requestId, RequestType.ON_DEMAND);
-<<<<<<< HEAD
-    requestResource.submit(bldr.build(), Optional.<String>absent());
-    deploy("d2");
-
-    requestResource.scheduleImmediately(requestId, user, Optional.<String>absent(), Collections.<String>emptyList());
-=======
+
     requestResource.submit(bldr.build());
     deploy("d2");
 
     requestResource.scheduleImmediately(requestId, Optional.<String> absent(), Collections.<String> emptyList());
->>>>>>> 48b93351
 
     validateTaskDoesntMoveDuringDecommission();
   }
