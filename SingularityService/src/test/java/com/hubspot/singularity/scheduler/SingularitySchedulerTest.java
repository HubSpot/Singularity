--- conflicted
+++ resolved
@@ -405,7 +405,6 @@
   }
 
   @Test
-<<<<<<< HEAD
   public void testCancelDeploy() {
     initRequest();
 
@@ -460,7 +459,8 @@
 
     Assert.assertFalse(taskManager.getCleanupTaskIds().contains(firstTask.getTaskId()));
     Assert.assertEquals(DeployState.FAILED, deployManager.getDeployResult(requestId, secondDeployId).get().getDeployState());
-=======
+  }
+
   public void testDeployFailsAfterMaxTaskRetries() {
     initRequest();
 
@@ -502,7 +502,6 @@
 
     deployChecker.checkDeploys();
     Assert.assertEquals(deployManager.getDeployResult(requestId, firstDeployId).get().getDeployState(), DeployState.SUCCEEDED);
->>>>>>> 022528d2
   }
 
   @Test
