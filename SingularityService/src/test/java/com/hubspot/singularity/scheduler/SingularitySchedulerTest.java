--- conflicted
+++ resolved
@@ -1210,37 +1210,21 @@
     deploy("d2");
     deployChecker.checkDeploys();
 
-<<<<<<< HEAD
-    requestResource.scheduleImmediately(requestId, user, Optional.<String>absent(), Collections.<String>emptyList());
-
-    resourceOffers();
-
-    requestResource.scheduleImmediately(requestId, user, Optional.<String>absent(), Collections.<String> emptyList());
-=======
     requestResource.scheduleImmediately(requestId, user, Optional.<String> absent(), Collections.<String> emptyList());
 
     resourceOffers();
 
     requestResource.scheduleImmediately(requestId, user, Optional.<String> absent(), Collections.<String> emptyList());
->>>>>>> f0d6e34d
 
     resourceOffers();
 
     Assert.assertEquals(2, taskManager.getActiveTaskIds().size());
 
-<<<<<<< HEAD
-    requestResource.scheduleImmediately(requestId, user, Optional.<String>absent(), Collections.<String> emptyList());
-
-    scheduler.drainPendingQueue(stateCacheProvider.get());
-
-    requestResource.scheduleImmediately(requestId, user, Optional.<String>absent(), Collections.<String> emptyList());
-=======
     requestResource.scheduleImmediately(requestId, user, Optional.<String> absent(), Collections.<String> emptyList());
 
     scheduler.drainPendingQueue(stateCacheProvider.get());
 
     requestResource.scheduleImmediately(requestId, user, Optional.<String> absent(), Collections.<String> emptyList());
->>>>>>> f0d6e34d
 
     scheduler.drainPendingQueue(stateCacheProvider.get());
 
