--- conflicted
+++ resolved
@@ -188,7 +188,7 @@
 
     SingularityRequest request = requestResource.getRequest(requestId).getRequest();
 
-    requestResource.submit(request.toBuilder().setInstances(Optional.of(2)).build());
+    requestResource.postRequest(request.toBuilder().setInstances(Optional.of(2)).build());
 
     initFirstDeploy();
 
@@ -222,7 +222,7 @@
 
     SingularityRequest request = requestResource.getRequest(requestId).getRequest();
 
-    requestResource.submit(request.toBuilder().setInstances(Optional.of(2)).build());
+    requestResource.postRequest(request.toBuilder().setInstances(Optional.of(2)).build());
 
     initFirstDeploy();
 
@@ -277,7 +277,7 @@
 
     SingularityRequest request = requestResource.getRequest(requestId).getRequest();
 
-    requestResource.submit(request.toBuilder().setInstances(Optional.of(4)).build());
+    requestResource.postRequest(request.toBuilder().setInstances(Optional.of(4)).build());
 
     initFirstDeploy();
 
@@ -336,7 +336,7 @@
     initLoadBalancedRequest();
 
     SingularityRequest request = requestResource.getRequest(requestId).getRequest();
-    requestResource.submit(request.toBuilder().setInstances(Optional.of(2)).build());
+    requestResource.postRequest(request.toBuilder().setInstances(Optional.of(2)).build());
     initFirstDeploy();
     SingularityTask firstTask = launchTask(request, firstDeploy, 1, TaskState.TASK_RUNNING);
     SingularityTask secondTask = launchTask(request, firstDeploy, 2, TaskState.TASK_RUNNING);
@@ -685,11 +685,7 @@
     Assert.assertEquals(0, taskManager.getActiveTaskIds().size());
     Assert.assertEquals(0, taskManager.getPendingTaskIds().size());
 
-<<<<<<< HEAD
-    requestResource.scheduleImmediately(requestId, Optional.<String>absent(), Collections.<String>emptyList());
-=======
     requestResource.scheduleImmediately(requestId);
->>>>>>> 299cb94d
 
     resourceOffers();
 
@@ -708,11 +704,7 @@
     requestResource.postRequest(bldr.build());
     deploy("d2");
 
-<<<<<<< HEAD
-    requestResource.scheduleImmediately(requestId, Optional.<String>absent(), Collections.<String>emptyList());
-=======
     requestResource.scheduleImmediately(requestId);
->>>>>>> 299cb94d
 
     validateTaskDoesntMoveDuringDecommission();
   }
@@ -808,11 +800,7 @@
     request = bldr.setNumRetriesOnFailure(Optional.of(2)).build();
     saveRequest(request);
 
-<<<<<<< HEAD
-    deployResource.deploy(new SingularityDeployRequest(new SingularityDeployBuilder(requestId, "d1").setCommand(Optional.of("cmd")).build(), Optional.<String>absent(), Optional.<Boolean>absent()));
-=======
     deployResource.deploy(new SingularityDeployRequest(new SingularityDeployBuilder(requestId, "d1").setCommand(Optional.of("cmd")).build(), Optional.<Boolean> absent(), Optional.<String> absent()));
->>>>>>> 299cb94d
 
     scheduler.drainPendingQueue(stateCacheProvider.get());
     deployChecker.checkDeploys();
@@ -1645,17 +1633,10 @@
 
     SingularityRequest request = requestResource.getRequest(requestId).getRequest();
 
-<<<<<<< HEAD
-    requestResource.submit(request.toBuilder()
-            .setSlavePlacement(Optional.of(SlavePlacement.SEPARATE_BY_REQUEST))
-            .setInstances(Optional.of(2)).build()
-    );
-=======
     requestResource.postRequest(request.toBuilder()
         .setSlavePlacement(Optional.of(SlavePlacement.SEPARATE_BY_REQUEST))
         .setInstances(Optional.of(2)).build()
         );
->>>>>>> 299cb94d
 
     initHCDeploy();
 
