package com.hubspot.singularity.scheduler;

import java.util.ArrayList;
import java.util.Arrays;
import java.util.Collections;
import java.util.List;
import java.util.Set;
import java.util.concurrent.TimeUnit;
import java.util.stream.Collectors;

import javax.ws.rs.WebApplicationException;

import org.apache.mesos.v1.Protos.AgentID;
import org.apache.mesos.v1.Protos.Offer;
import org.apache.mesos.v1.Protos.TaskID;
import org.apache.mesos.v1.Protos.TaskState;
import org.apache.mesos.v1.Protos.TaskStatus;
import org.junit.Assert;
import org.junit.Test;
import org.mockito.ArgumentMatchers;
import org.mockito.Mockito;

import com.google.common.base.Optional;
import com.google.common.collect.ImmutableList;
import com.google.common.collect.ImmutableMap;
import com.google.common.collect.Sets;
import com.google.inject.Inject;
import com.hubspot.baragon.models.BaragonRequestState;
import com.hubspot.mesos.MesosUtils;
import com.hubspot.mesos.Resources;
import com.hubspot.mesos.SingularityContainerInfo;
import com.hubspot.mesos.SingularityContainerType;
import com.hubspot.mesos.SingularityDockerInfo;
import com.hubspot.mesos.SingularityDockerNetworkType;
import com.hubspot.mesos.SingularityDockerPortMapping;
import com.hubspot.mesos.SingularityPortMappingType;
import com.hubspot.mesos.SingularityVolume;
import com.hubspot.singularity.DeployState;
import com.hubspot.singularity.ExtendedTaskState;
import com.hubspot.singularity.LoadBalancerRequestType;
import com.hubspot.singularity.MachineState;
import com.hubspot.singularity.RequestCleanupType;
import com.hubspot.singularity.RequestState;
import com.hubspot.singularity.RequestType;
import com.hubspot.singularity.ScheduleType;
import com.hubspot.singularity.SingularityDeleteResult;
import com.hubspot.singularity.SingularityDeploy;
import com.hubspot.singularity.SingularityDeployBuilder;
import com.hubspot.singularity.SingularityDeployMarker;
import com.hubspot.singularity.SingularityDeployResult;
import com.hubspot.singularity.SingularityDeployStatistics;
import com.hubspot.singularity.SingularityKilledTaskIdRecord;
import com.hubspot.singularity.SingularityLoadBalancerUpdate;
import com.hubspot.singularity.SingularityPendingRequest;
import com.hubspot.singularity.SingularityPendingRequest.PendingType;
import com.hubspot.singularity.SingularityPendingTask;
import com.hubspot.singularity.SingularityPendingTaskId;
import com.hubspot.singularity.SingularityPriorityFreezeParent;
import com.hubspot.singularity.SingularityRequest;
import com.hubspot.singularity.SingularityRequestBuilder;
import com.hubspot.singularity.SingularityRequestCleanup;
import com.hubspot.singularity.SingularityRequestHistory;
import com.hubspot.singularity.SingularityRequestHistory.RequestHistoryType;
import com.hubspot.singularity.SingularityRequestLbCleanup;
import com.hubspot.singularity.SingularityShellCommand;
import com.hubspot.singularity.SingularityTask;
import com.hubspot.singularity.SingularityTaskCleanup;
import com.hubspot.singularity.SingularityTaskHealthcheckResult;
import com.hubspot.singularity.SingularityTaskHistoryUpdate;
import com.hubspot.singularity.SingularityTaskId;
import com.hubspot.singularity.SingularityTaskRequest;
import com.hubspot.singularity.SlavePlacement;
import com.hubspot.singularity.TaskCleanupType;
import com.hubspot.singularity.api.SingularityBounceRequest;
import com.hubspot.singularity.api.SingularityDeleteRequestRequest;
import com.hubspot.singularity.api.SingularityDeployRequest;
import com.hubspot.singularity.api.SingularityKillTaskRequest;
import com.hubspot.singularity.api.SingularityPauseRequest;
import com.hubspot.singularity.api.SingularityPriorityFreeze;
import com.hubspot.singularity.api.SingularityRunNowRequest;
import com.hubspot.singularity.api.SingularityScaleRequest;
import com.hubspot.singularity.api.SingularityUnpauseRequest;
import com.hubspot.singularity.data.AbstractMachineManager.StateChangeResult;
import com.hubspot.singularity.data.SingularityValidator;
import com.hubspot.singularity.mesos.OfferCache;
import com.hubspot.singularity.mesos.SingularityMesosTaskPrioritizer;
import com.hubspot.singularity.scheduler.SingularityDeployHealthHelper.DeployHealth;
import com.hubspot.singularity.scheduler.SingularityTaskReconciliation.ReconciliationState;

public class SingularitySchedulerTest extends SingularitySchedulerTestBase {
  @Inject
  private SingularityValidator validator;

  @Inject
  private SingularityDeployHealthHelper deployHealthHelper;

  @Inject
  private SingularityMesosTaskPrioritizer taskPrioritizer;

  @Inject
  private SingularitySchedulerPoller schedulerPoller;

  @Inject
  private OfferCache offerCache;

  public SingularitySchedulerTest() {
    super(false);
  }

  private SingularityPendingTask pendingTask(String requestId, String deployId, PendingType pendingType) {
    return new SingularityPendingTask(new SingularityPendingTaskId(requestId, deployId, System.currentTimeMillis(), 1, pendingType, System.currentTimeMillis()),
        Optional.<List<String>> absent(), Optional.<String> absent(), Optional.<String> absent(), Optional.<Boolean> absent(), Optional.<String> absent(), Optional.<Resources>absent(), Optional.<String>absent());
  }

  @Test
  public void testOfferCacheRescindOffers() {
    configuration.setCacheOffers(true);
    configuration.setOfferCacheSize(2);

    List<Offer> offers2 = resourceOffers(); // cached as well

    sms.rescind(offers2.get(0).getId());
    sms.rescind(offers2.get(1).getId());

    initRequest();
    initFirstDeploy();

    requestResource.postRequest(request.toBuilder().setSlavePlacement(Optional.of(SlavePlacement.SEPARATE)).setInstances(Optional.of(2)).build());

    schedulerPoller.runActionOnPoll();

    Assert.assertEquals(0, taskManager.getActiveTasks().size());

    resourceOffers();

    int numTasks = taskManager.getActiveTasks().size();

    Assert.assertEquals(2, numTasks);

    startAndDeploySecondRequest();

    schedulerPoller.runActionOnPoll();

    Assert.assertEquals(numTasks, taskManager.getActiveTasks().size());

    resourceOffers();

    Assert.assertTrue(taskManager.getActiveTasks().size() > numTasks);
  }

  @Test
  public void testOfferCache() {
    configuration.setCacheOffers(true);
    configuration.setOfferCacheSize(2);
    List<Offer> offers2 = resourceOffers();

    sms.rescind(offers2.get(0).getId());

    initRequest();
    initFirstDeploy();

    requestResource.postRequest(request.toBuilder().setSlavePlacement(Optional.of(SlavePlacement.SEPARATE)).setInstances(Optional.of(2)).build());

    schedulerPoller.runActionOnPoll();

    Assert.assertEquals(1, taskManager.getActiveTasks().size());

    resourceOffers();

    Assert.assertEquals(2, taskManager.getActiveTasks().size());
  }

  @Test
  public void testOfferCombination() {
    configuration.setCacheOffers(true);
    configuration.setOfferCacheSize(2);

    // Each are half of needed memory
    Offer offer1 = createOffer(1, 64, "slave1", "host1");
    Offer offer2 = createOffer(1, 64, "slave1", "host1");
    sms.resourceOffers(driver, ImmutableList.of(offer1, offer2));

    initRequest();
    initFirstDeploy();
    requestManager.addToPendingQueue(new SingularityPendingRequest(requestId, firstDeployId, System.currentTimeMillis(), Optional.absent(), PendingType.TASK_DONE,
        Optional.absent(), Optional.absent()));

    schedulerPoller.runActionOnPoll();

    Assert.assertEquals(1, taskManager.getActiveTasks().size());

    Assert.assertEquals(2, taskManager.getActiveTasks().get(0).getOffers().size());
  }

  @Test
  public void testLeftoverCachedOffersAreReturnedToCache() throws Exception {
    configuration.setCacheOffers(true);

    Offer neededOffer = createOffer(1, 128, "slave1", "host1", Optional.absent(), Collections.emptyMap(), new String[]{"80:81"});
    Offer extraOffer = createOffer(4, 256, "slave1", "host1", Optional.absent(), Collections.emptyMap(), new String[]{"83:84"});

    sms.resourceOffers(driver, ImmutableList.of(neededOffer, extraOffer));

    initRequest();

    firstDeploy = initAndFinishDeploy(request, new SingularityDeployBuilder(request.getId(), firstDeployId)
        .setCommand(Optional.of("sleep 100")).setResources(Optional.of(new Resources(1, 128, 2, 0)))
    );

    requestManager.addToPendingQueue(
        new SingularityPendingRequest(
            requestId,
            firstDeployId,
            System.currentTimeMillis(),
            Optional.absent(),
            PendingType.TASK_DONE,
            Optional.absent(),
            Optional.absent()
        )
    );

    schedulerPoller.runActionOnPoll();

    List<Offer> cachedOffers = offerCache.peekOffers();
    Assert.assertEquals(1, cachedOffers.size());
  }

  @Test
  public void testLeftoverNewOffersAreCached() {
    configuration.setCacheOffers(true);

    Offer neededOffer = createOffer(1, 128, "slave1", "host1");
    Offer extraOffer = createOffer(4, 256, "slave1", "host1");

    initRequest();
    initFirstDeploy();

    requestManager.addToPendingQueue(
        new SingularityPendingRequest(
            requestId,
            firstDeployId,
            System.currentTimeMillis(),
            Optional.absent(),
            PendingType.TASK_DONE,
            Optional.absent(),
            Optional.absent()
        )
    );

    sms.resourceOffers(driver, ImmutableList.of(neededOffer, extraOffer));

    List<Offer> cachedOffers = offerCache.peekOffers();
    Assert.assertEquals(1, cachedOffers.size());
  }

  @Test
  public void testSchedulerIsolatesPendingTasksBasedOnDeploy() {
    initRequest();
    initFirstDeploy();
    initSecondDeploy();

    SingularityPendingTask p1 = pendingTask(requestId, firstDeployId, PendingType.ONEOFF);
    SingularityPendingTask p2 = pendingTask(requestId, firstDeployId, PendingType.TASK_DONE);
    SingularityPendingTask p3 = pendingTask(requestId, secondDeployId, PendingType.TASK_DONE);

    taskManager.savePendingTask(p1);
    taskManager.savePendingTask(p2);
    taskManager.savePendingTask(p3);

    requestManager.addToPendingQueue(new SingularityPendingRequest(requestId, secondDeployId, System.currentTimeMillis(), Optional.<String> absent(), PendingType.NEW_DEPLOY,
        Optional.<Boolean> absent(), Optional.<String> absent()));

    scheduler.drainPendingQueue(stateCacheProvider.get());

    // we expect there to be 3 pending tasks :

    List<SingularityPendingTask> returnedScheduledTasks = taskManager.getPendingTasks();

    Assert.assertEquals(3, returnedScheduledTasks.size());
    Assert.assertTrue(returnedScheduledTasks.contains(p1));
    Assert.assertTrue(returnedScheduledTasks.contains(p2));
    Assert.assertTrue(!returnedScheduledTasks.contains(p3));

    boolean found = false;

    for (SingularityPendingTask pendingTask : returnedScheduledTasks) {
      if (pendingTask.getPendingTaskId().getDeployId().equals(secondDeployId)) {
        found = true;
        Assert.assertEquals(PendingType.NEW_DEPLOY, pendingTask.getPendingTaskId().getPendingType());
      }
    }

    Assert.assertTrue(found);
  }

  @Test
  public void testCleanerLeavesPausedRequestTasksByDemand() {
    initScheduledRequest();
    initFirstDeploy();

    SingularityTask firstTask = launchTask(request, firstDeploy, 1, TaskState.TASK_RUNNING);
    createAndSchedulePendingTask(firstDeployId);

    requestResource.pause(requestId, Optional.of(new SingularityPauseRequest(Optional.of(false), Optional.<Long> absent(), Optional.<String> absent(), Optional.<String>absent(), Optional.<SingularityShellCommand>absent())));

    cleaner.drainCleanupQueue();

    Assert.assertTrue(taskManager.getKilledTaskIdRecords().isEmpty());
    Assert.assertTrue(taskManager.getPendingTaskIds().isEmpty());
    Assert.assertTrue(requestManager.getCleanupRequests().isEmpty());

    statusUpdate(firstTask, TaskState.TASK_FINISHED);

    // make sure something new isn't scheduled!
    Assert.assertTrue(taskManager.getPendingTaskIds().isEmpty());
  }

  @Test
  public void testTaskKill() {
    initRequest();
    initFirstDeploy();

    SingularityTask firstTask = startTask(firstDeploy);

    taskResource.killTask(firstTask.getTaskId().getId(), Optional.absent());

    cleaner.drainCleanupQueue();
    killKilledTasks();

    Assert.assertEquals(0, taskManager.getNumCleanupTasks());
    Assert.assertEquals(0, taskManager.getNumActiveTasks());
  }

  @Test
  public void testTaskDestroy() {
    initRequest();
    initFirstDeploy();

    SingularityTask firstTask = startTask(firstDeploy, 1);
    SingularityTask secondTask = startTask(firstDeploy, 2);
    SingularityTask thirdTask = startTask(firstDeploy, 3);

    taskResource.killTask(secondTask.getTaskId().getId(), Optional.of(
        new SingularityKillTaskRequest(Optional.of(true), Optional.of("kill -9 bb"), Optional.<String> absent(), Optional.<Boolean> absent(), Optional.<SingularityShellCommand> absent())));

    cleaner.drainCleanupQueue();
    killKilledTasks();

    Assert.assertEquals(2, taskManager.getNumActiveTasks());
    Assert.assertEquals(0, requestManager.getCleanupRequests().size());
    Assert.assertEquals(RequestState.ACTIVE, requestManager.getRequest(requestId).get().getState());
  }

  @Test
  public void testTaskBounce() {
    initRequest();
    initFirstDeploy();

    SingularityTask firstTask = startTask(firstDeploy);

    taskResource.killTask(firstTask.getTaskId().getId(), Optional.of(
        new SingularityKillTaskRequest(Optional.<Boolean> absent(), Optional.of("msg"), Optional.<String> absent(), Optional.of(true), Optional.<SingularityShellCommand>absent())));

    cleaner.drainCleanupQueue();

    killKilledTasks();

    Assert.assertEquals(1, taskManager.getNumCleanupTasks());
    Assert.assertEquals(0, taskManager.getKilledTaskIdRecords().size());

    resourceOffers();
    runLaunchedTasks();

    Assert.assertEquals(1, taskManager.getNumCleanupTasks());
    Assert.assertEquals(0, taskManager.getKilledTaskIdRecords().size());
    Assert.assertEquals(2, taskManager.getNumActiveTasks());

    cleaner.drainCleanupQueue();
    killKilledTasks();

    Assert.assertEquals(0, taskManager.getNumCleanupTasks());
    Assert.assertEquals(1, taskManager.getNumActiveTasks());
  }

  @Test
  public void testBounceWithLoadBalancer() {
    initLoadBalancedRequest();
    initFirstDeploy();
    configuration.setNewTaskCheckerBaseDelaySeconds(1000000);

    SingularityTask taskOne = launchTask(request, firstDeploy, 1, TaskState.TASK_RUNNING);

    saveLoadBalancerState(BaragonRequestState.SUCCESS, taskOne.getTaskId(), LoadBalancerRequestType.ADD);

    requestResource.bounce(requestId, Optional.<SingularityBounceRequest> absent());

    cleaner.drainCleanupQueue();
    resourceOffers();

    Assert.assertEquals(2, taskManager.getNumActiveTasks());

    List<SingularityTaskId> tasks = taskManager.getActiveTaskIds();
    tasks.remove(taskOne.getTaskId());

    SingularityTaskId taskTwo = tasks.get(0);

    cleaner.drainCleanupQueue();

    runLaunchedTasks();

    cleaner.drainCleanupQueue();

    Assert.assertEquals(0, taskManager.getKilledTaskIdRecords().size());
    Assert.assertEquals(2, taskManager.getNumActiveTasks());

    // add to LB:
    saveLoadBalancerState(BaragonRequestState.SUCCESS, taskTwo, LoadBalancerRequestType.ADD);

    cleaner.drainCleanupQueue();

    Assert.assertEquals(0, taskManager.getKilledTaskIdRecords().size());
    Assert.assertEquals(2, taskManager.getNumActiveTasks());

    saveLoadBalancerState(BaragonRequestState.SUCCESS, taskOne.getTaskId(), LoadBalancerRequestType.REMOVE);

    cleaner.drainCleanupQueue();

    Assert.assertEquals(1, taskManager.getKilledTaskIdRecords().size());

    killKilledTasks();

    Assert.assertEquals(1, taskManager.getNumActiveTasks());
  }

  @Test
  public void testKilledTaskIdRecords() {
    initScheduledRequest();
    initFirstDeploy();

    launchTask(request, firstDeploy, 1, TaskState.TASK_RUNNING);

    requestResource.deleteRequest(requestId, Optional.<SingularityDeleteRequestRequest> absent());

    Assert.assertTrue(requestManager.getCleanupRequests().size() == 1);

    cleaner.drainCleanupQueue();

    Assert.assertTrue(!taskManager.getKilledTaskIdRecords().isEmpty());

    killKilledTasks();
    cleaner.drainCleanupQueue();

    Assert.assertTrue(requestManager.getCleanupRequests().isEmpty());
    Assert.assertTrue(taskManager.getKilledTaskIdRecords().isEmpty());
  }

  @Test
  public void testLongRunningTaskKills() {
    initScheduledRequest();
    initFirstDeploy();

    launchTask(request, firstDeploy, 1, TaskState.TASK_RUNNING);

    initSecondDeploy();
    deployChecker.checkDeploys();

    Assert.assertTrue(taskManager.getKilledTaskIdRecords().isEmpty());
    Assert.assertTrue(!taskManager.getCleanupTasks().isEmpty());

    cleaner.drainCleanupQueue();

    Assert.assertTrue(taskManager.getKilledTaskIdRecords().isEmpty());
    Assert.assertTrue(!taskManager.getCleanupTasks().isEmpty());

    requestManager.activate(request.toBuilder().setKillOldNonLongRunningTasksAfterMillis(Optional.<Long>of(0L)).build(), RequestHistoryType.CREATED, System.currentTimeMillis(), Optional.<String>absent(), Optional.<String>absent());

    cleaner.drainCleanupQueue();

    Assert.assertTrue(!taskManager.getKilledTaskIdRecords().isEmpty());
    Assert.assertTrue(taskManager.getCleanupTasks().isEmpty());
  }

  @Test
  public void testSchedulerCanBatchOnOffers() {
    initRequest();
    initFirstDeploy();

    requestResource.postRequest(request.toBuilder().setInstances(Optional.of(3)).build());
    scheduler.drainPendingQueue(stateCacheProvider.get());

    List<Offer> oneOffer = Arrays.asList(createOffer(12, 1024));
    sms.resourceOffers(oneOffer);

    Assert.assertTrue(taskManager.getActiveTasks().size() == 3);
    Assert.assertTrue(taskManager.getPendingTaskIds().isEmpty());
    Assert.assertTrue(requestManager.getPendingRequests().isEmpty());
  }

  @Test
  public void testSchedulerExhaustsOffers() {
    initRequest();
    initFirstDeploy();

    requestResource.postRequest(request.toBuilder().setInstances(Optional.of(10)).build());
    scheduler.drainPendingQueue(stateCacheProvider.get());

    sms.resourceOffers(Arrays.asList(createOffer(2, 1024), createOffer(1, 1024)));

    Assert.assertEquals(3, taskManager.getActiveTaskIds().size());
    Assert.assertEquals(7, taskManager.getPendingTaskIds().size());
  }

  @Test
  public void testSchedulerRandomizesOffers() {
    initRequest();
    initFirstDeploy();

    requestResource.postRequest(request.toBuilder().setInstances(Optional.of(15)).build());
    scheduler.drainPendingQueue(stateCacheProvider.get());

    sms.resourceOffers(Arrays.asList(createOffer(20, 1024), createOffer(20, 1024)));

    Assert.assertTrue(taskManager.getActiveTaskIds().size() == 15);

    Set<String> offerIds = Sets.newHashSet();

    for (SingularityTask activeTask : taskManager.getActiveTasks()) {
      offerIds.addAll(activeTask.getOffers().stream().map((o) -> o.getId().getValue()).collect(Collectors.toList()));
    }

    Assert.assertTrue(offerIds.size() == 2);
  }

  @Test
  public void testSchedulerHandlesFinishedTasks() {
    initScheduledRequest();
    initFirstDeploy();

    schedule = "*/1 * * * * ? 1995";

    // cause it to be pending
    requestResource.postRequest(request.toBuilder().setQuartzSchedule(Optional.of(schedule)).build());
    scheduler.drainPendingQueue(stateCacheProvider.get());

    Assert.assertTrue(requestResource.getActiveRequests(false).isEmpty());
    Assert.assertTrue(requestManager.getRequest(requestId).get().getState() == RequestState.FINISHED);
    Assert.assertTrue(taskManager.getPendingTaskIds().isEmpty());

    schedule = "*/1 * * * * ?";
    requestResource.postRequest(request.toBuilder().setQuartzSchedule(Optional.of(schedule)).build());
    scheduler.drainPendingQueue(stateCacheProvider.get());

    Assert.assertTrue(!requestResource.getActiveRequests(false).isEmpty());
    Assert.assertTrue(requestManager.getRequest(requestId).get().getState() == RequestState.ACTIVE);

    Assert.assertTrue(!taskManager.getPendingTaskIds().isEmpty());
  }

  @Test
  public void testOneOffsDontRunByThemselves() {
    SingularityRequestBuilder bldr = new SingularityRequestBuilder(requestId, RequestType.ON_DEMAND);
    requestResource.postRequest(bldr.build());
    Assert.assertTrue(requestManager.getPendingRequests().isEmpty());

    deploy("d2");
    Assert.assertTrue(requestManager.getPendingRequests().isEmpty());

    deployChecker.checkDeploys();

    Assert.assertTrue(requestManager.getPendingRequests().isEmpty());

    requestResource.scheduleImmediately(requestId);

    resourceOffers();

    Assert.assertEquals(1, taskManager.getActiveTaskIds().size());

    statusUpdate(taskManager.getActiveTasks().get(0), TaskState.TASK_FINISHED);

    resourceOffers();
    Assert.assertEquals(0, taskManager.getActiveTaskIds().size());
    Assert.assertEquals(0, taskManager.getPendingTaskIds().size());

    requestResource.scheduleImmediately(requestId);

    resourceOffers();

    Assert.assertEquals(1, taskManager.getActiveTaskIds().size());

    statusUpdate(taskManager.getActiveTasks().get(0), TaskState.TASK_LOST);

    resourceOffers();
    Assert.assertEquals(0, taskManager.getActiveTaskIds().size());
    Assert.assertEquals(0, taskManager.getPendingTaskIds().size());
  }

  @Test
  public void testOneOffsDontMoveDuringDecomission() {
    SingularityRequestBuilder bldr = new SingularityRequestBuilder(requestId, RequestType.ON_DEMAND);
    requestResource.postRequest(bldr.build());
    deploy("d2");

    requestResource.scheduleImmediately(requestId);

    validateTaskDoesntMoveDuringDecommission();
  }

  private void validateTaskDoesntMoveDuringDecommission() {
    sms.resourceOffers(Arrays.asList(createOffer(1, 129, "slave1", "host1", Optional.of("rack1"))));
    sms.resourceOffers(Arrays.asList(createOffer(1, 129, "slave2", "host2", Optional.of("rack1"))));

    Assert.assertEquals(1, taskManager.getActiveTaskIds().size());

    Assert.assertEquals("host1", taskManager.getActiveTaskIds().get(0).getSanitizedHost());

    Assert.assertEquals(StateChangeResult.SUCCESS, slaveManager.changeState("slave1", MachineState.STARTING_DECOMMISSION, Optional.<String> absent(), Optional.of("user1")));

    sms.resourceOffers(Arrays.asList(createOffer(1, 129, "slave2", "host2", Optional.of("rack1"))));

    cleaner.drainCleanupQueue();

    sms.resourceOffers(Arrays.asList(createOffer(1, 129, "slave2", "host2", Optional.of("rack1"))));

    cleaner.drainCleanupQueue();

    // task should not move!
    Assert.assertEquals(1, taskManager.getActiveTaskIds().size());
    Assert.assertEquals("host1", taskManager.getActiveTaskIds().get(0).getSanitizedHost());
    Assert.assertTrue(taskManager.getKilledTaskIdRecords().isEmpty());
    Assert.assertTrue(taskManager.getCleanupTaskIds().size() == 1);
  }

  @Test
  public void testCustomResourcesWithRunNowRequest() {
    SingularityRequestBuilder bldr = new SingularityRequestBuilder(requestId, RequestType.ON_DEMAND);
    requestResource.postRequest(bldr.build());
    deploy("d2");

    SingularityRunNowRequest runNowRequest = new SingularityRunNowRequest(Optional.<String>absent(), Optional.<Boolean>absent(), Optional.<String>absent(), Optional.<List<String>>absent(), Optional.of(new Resources(2, 2, 0)), Optional.<Long>absent());
    requestResource.scheduleImmediately(requestId, runNowRequest);

    scheduler.drainPendingQueue(stateCacheProvider.get());

    SingularityPendingTask pendingTaskWithResourcs = taskManager.getPendingTasks().get(0);
    Assert.assertTrue(pendingTaskWithResourcs.getResources().isPresent());
    Assert.assertEquals(pendingTaskWithResourcs.getResources().get().getCpus(), 2, 0.0);

    sms.resourceOffers(Arrays.asList(createOffer(5, 5, "slave1", "host1", Optional.of("rack1"))));

    SingularityTask task = taskManager.getActiveTasks().get(0);
    Assert.assertEquals(MesosUtils.getNumCpus(task.getMesosTask().getResourcesList(), Optional.<String>absent()), 2.0, 0.0);
  }

  @Test
  public void testRunOnceRunOnlyOnce() {
    SingularityRequestBuilder bldr = new SingularityRequestBuilder(requestId, RequestType.RUN_ONCE);
    request = bldr.build();
    saveRequest(request);

    deployResource.deploy(new SingularityDeployRequest(new SingularityDeployBuilder(requestId, "d1").setCommand(Optional.of("cmd")).build(), Optional.<Boolean> absent(), Optional.<String> absent()));

    scheduler.drainPendingQueue(stateCacheProvider.get());

    deployChecker.checkDeploys();

    resourceOffers();

    Assert.assertTrue(deployManager.getRequestDeployState(requestId).get().getActiveDeploy().isPresent());
    Assert.assertTrue(!deployManager.getRequestDeployState(requestId).get().getPendingDeploy().isPresent());

    Assert.assertEquals(1, taskManager.getActiveTaskIds().size());

    statusUpdate(taskManager.getActiveTasks().get(0), TaskState.TASK_LOST);

    resourceOffers();

    Assert.assertTrue(taskManager.getActiveTaskIds().isEmpty());

    deployResource.deploy(new SingularityDeployRequest(new SingularityDeployBuilder(requestId, "d2").setCommand(Optional.of("cmd")).build(), Optional.<Boolean>absent(), Optional.<String> absent()));

    scheduler.drainPendingQueue(stateCacheProvider.get());

    deployChecker.checkDeploys();

    resourceOffers();

    Assert.assertTrue(deployManager.getRequestDeployState(requestId).get().getActiveDeploy().isPresent());
    Assert.assertTrue(!deployManager.getRequestDeployState(requestId).get().getPendingDeploy().isPresent());

    Assert.assertEquals(1, taskManager.getActiveTaskIds().size());

    statusUpdate(taskManager.getActiveTasks().get(0), TaskState.TASK_FINISHED);

    resourceOffers();

    Assert.assertTrue(taskManager.getActiveTaskIds().isEmpty());
  }


  @Test
  public void testMultipleRunOnceTasks() {
    SingularityRequestBuilder bldr = new SingularityRequestBuilder(requestId, RequestType.RUN_ONCE);
    request = bldr.build();
    saveRequest(request);

    deployResource.deploy(new SingularityDeployRequest(new SingularityDeployBuilder(requestId, "d1").setCommand(Optional.of("cmd")).build(), Optional.<Boolean> absent(), Optional.<String> absent()));
    deployChecker.checkDeploys();
    Assert.assertEquals(1, requestManager.getSizeOfPendingQueue());

    deployResource.deploy(new SingularityDeployRequest(new SingularityDeployBuilder(requestId, "d2").setCommand(Optional.of("cmd")).build(), Optional.<Boolean> absent(), Optional.<String> absent()));
    deployChecker.checkDeploys();
    Assert.assertEquals(2, requestManager.getSizeOfPendingQueue());

    scheduler.drainPendingQueue(stateCacheProvider.get());

    resourceOffers();
    Assert.assertEquals(2, taskManager.getActiveTaskIds().size());
  }

  @Test
  public void testRunOnceDontMoveDuringDecomission() {
    SingularityRequestBuilder bldr = new SingularityRequestBuilder(requestId, RequestType.RUN_ONCE);
    request = bldr.build();
    saveRequest(request);

    deployResource.deploy(new SingularityDeployRequest(new SingularityDeployBuilder(requestId, "d1").setCommand(Optional.of("cmd")).build(), Optional.<Boolean> absent(), Optional.<String> absent()));

    scheduler.drainPendingQueue(stateCacheProvider.get());

    deployChecker.checkDeploys();

    validateTaskDoesntMoveDuringDecommission();
  }

  @Test
  public void testDecommissionDoesntKillPendingDeploy() {
    initRequest();

    deployResource.deploy(new SingularityDeployRequest(new SingularityDeployBuilder(requestId, "d1").setCommand(Optional.of("cmd")).build(), Optional.<Boolean> absent(), Optional.<String> absent()));

    scheduler.drainPendingQueue(stateCacheProvider.get());
    deployChecker.checkDeploys();
    resourceOffers();

    Assert.assertEquals(1, taskManager.getNumActiveTasks());

<<<<<<< HEAD
    slaveResource.decommissionSlave(taskManager.getActiveTasks().get(0).getOffer().getAgentId().getValue(), null);
=======
    slaveResource.decommissionSlave(taskManager.getActiveTasks().get(0).getSlaveId().getValue(), null);
>>>>>>> 0d09f7e5

    scheduler.checkForDecomissions(stateCacheProvider.get());

    cleaner.drainCleanupQueue();
    killKilledTasks();

    Assert.assertEquals(1, taskManager.getNumActiveTasks());
    Assert.assertEquals(1, taskManager.getNumCleanupTasks());
    Assert.assertEquals(0, taskManager.getKilledTaskIdRecords().size());

    configuration.setPendingDeployHoldTaskDuringDecommissionMillis(1);

    try {
      Thread.sleep(2);
    } catch (InterruptedException e) {}

    cleaner.drainCleanupQueue();
    killKilledTasks();

    Assert.assertEquals(0, taskManager.getNumActiveTasks());
    Assert.assertEquals(0, taskManager.getNumCleanupTasks());
  }

  @Test
  public void testRetries() {
    SingularityRequestBuilder bldr = new SingularityRequestBuilder(requestId, RequestType.RUN_ONCE);
    request = bldr.setNumRetriesOnFailure(Optional.of(2)).build();
    saveRequest(request);

    deployResource.deploy(new SingularityDeployRequest(new SingularityDeployBuilder(requestId, "d1").setCommand(Optional.of("cmd")).build(), Optional.<Boolean> absent(), Optional.<String> absent()));

    scheduler.drainPendingQueue(stateCacheProvider.get());
    deployChecker.checkDeploys();
    resourceOffers();

    Assert.assertEquals(1, taskManager.getActiveTaskIds().size());

    statusUpdate(taskManager.getActiveTasks().get(0), TaskState.TASK_LOST);

    resourceOffers();

    Assert.assertEquals(1, taskManager.getActiveTaskIds().size());

    statusUpdate(taskManager.getActiveTasks().get(0), TaskState.TASK_LOST);

    resourceOffers();

    Assert.assertEquals(1, taskManager.getActiveTaskIds().size());

    statusUpdate(taskManager.getActiveTasks().get(0), TaskState.TASK_LOST);

    resourceOffers();

    Assert.assertTrue(taskManager.getActiveTaskIds().isEmpty());
  }

  @Test
  public void testCooldownAfterSequentialFailures() {
    initRequest();
    initFirstDeploy();

    Assert.assertTrue(requestManager.getRequest(requestId).get().getState() == RequestState.ACTIVE);

    configuration.setCooldownAfterFailures(2);

    SingularityTask firstTask = startTask(firstDeploy);
    SingularityTask secondTask = startTask(firstDeploy);

    statusUpdate(firstTask, TaskState.TASK_FAILED);

    Assert.assertTrue(requestManager.getRequest(requestId).get().getState() == RequestState.ACTIVE);

    statusUpdate(secondTask, TaskState.TASK_FAILED);

    Assert.assertTrue(requestManager.getRequest(requestId).get().getState() == RequestState.SYSTEM_COOLDOWN);

    cooldownChecker.checkCooldowns();

    Assert.assertTrue(requestManager.getRequest(requestId).get().getState() == RequestState.SYSTEM_COOLDOWN);

    SingularityTask thirdTask = startTask(firstDeploy);

    statusUpdate(thirdTask, TaskState.TASK_FINISHED);

    Assert.assertTrue(requestManager.getRequest(requestId).get().getState() == RequestState.ACTIVE);
  }

  @Test
  public void testCooldownOnlyWhenTasksRapidlyFail() {
    initRequest();
    initFirstDeploy();

    configuration.setCooldownAfterFailures(1);

    SingularityTask firstTask = startTask(firstDeploy);
    statusUpdate(firstTask, TaskState.TASK_FAILED, Optional.of(System.currentTimeMillis() - TimeUnit.HOURS.toMillis(5)));

    Assert.assertTrue(requestManager.getRequest(requestId).get().getState() == RequestState.ACTIVE);

    SingularityTask secondTask = startTask(firstDeploy);
    statusUpdate(secondTask, TaskState.TASK_FAILED);

    Assert.assertTrue(requestManager.getRequest(requestId).get().getState() == RequestState.SYSTEM_COOLDOWN);
  }

  @Test
  public void testCooldownScalesToInstances() {
    initRequest();
    initFirstDeploy();

    configuration.setCooldownAfterFailures(2);
    configuration.setCooldownAfterPctOfInstancesFail(.51);

    requestManager.activate(request.toBuilder().setInstances(Optional.of(4)).build(), RequestHistoryType.CREATED, System.currentTimeMillis(), Optional.<String> absent(), Optional.<String>absent());

    SingularityTask task1 = startTask(firstDeploy, 1);
    SingularityTask task2 = startTask(firstDeploy, 2);
    SingularityTask task3 = startTask(firstDeploy, 3);
    SingularityTask task4 = startTask(firstDeploy, 4);

    statusUpdate(task1, TaskState.TASK_FAILED);
    statusUpdate(task2, TaskState.TASK_FAILED);
    statusUpdate(task3, TaskState.TASK_FAILED);

    Assert.assertTrue(requestManager.getRequest(requestId).get().getState() == RequestState.ACTIVE);

    task1 = startTask(firstDeploy, 1);
    task2 = startTask(firstDeploy, 2);
    task3 = startTask(firstDeploy, 3);

    statusUpdate(task1, TaskState.TASK_FAILED);
    statusUpdate(task2, TaskState.TASK_FAILED);

    Assert.assertTrue(requestManager.getRequest(requestId).get().getState() == RequestState.ACTIVE);

    statusUpdate(task3, TaskState.TASK_FAILED);

    Assert.assertTrue(requestManager.getRequest(requestId).get().getState() == RequestState.SYSTEM_COOLDOWN);

    statusUpdate(task4, TaskState.TASK_FINISHED);

    Assert.assertTrue(requestManager.getRequest(requestId).get().getState() == RequestState.ACTIVE);
  }

  @Test
  public void testLBCleanup() {
    initLoadBalancedRequest();
    initFirstDeploy();

    configuration.setLoadBalancerRemovalGracePeriodMillis(10000);

    SingularityTask task = launchTask(request, firstDeploy, 1, TaskState.TASK_RUNNING);

    saveLoadBalancerState(BaragonRequestState.SUCCESS, task.getTaskId(), LoadBalancerRequestType.ADD);

    statusUpdate(task, TaskState.TASK_FAILED);

    Assert.assertTrue(!taskManager.getLBCleanupTasks().isEmpty());

    testingLbClient.setNextBaragonRequestState(BaragonRequestState.WAITING);

    cleaner.drainCleanupQueue();
    Assert.assertTrue(!taskManager.getLBCleanupTasks().isEmpty());

    Optional<SingularityLoadBalancerUpdate> lbUpdate = taskManager.getLoadBalancerState(task.getTaskId(), LoadBalancerRequestType.REMOVE);

    Assert.assertTrue(lbUpdate.isPresent());
    Assert.assertTrue(lbUpdate.get().getLoadBalancerState() == BaragonRequestState.WAITING);

    testingLbClient.setNextBaragonRequestState(BaragonRequestState.FAILED);

    cleaner.drainCleanupQueue();
    Assert.assertTrue(!taskManager.getLBCleanupTasks().isEmpty());

    lbUpdate = taskManager.getLoadBalancerState(task.getTaskId(), LoadBalancerRequestType.REMOVE);

    Assert.assertTrue(lbUpdate.isPresent());
    Assert.assertTrue(lbUpdate.get().getLoadBalancerState() == BaragonRequestState.FAILED);

    testingLbClient.setNextBaragonRequestState(BaragonRequestState.SUCCESS);

    cleaner.drainCleanupQueue();

    Assert.assertTrue(!taskManager.getLBCleanupTasks().isEmpty());

    configuration.setLoadBalancerRemovalGracePeriodMillis(0);
    cleaner.drainCleanupQueue();

    Assert.assertTrue(taskManager.getLBCleanupTasks().isEmpty());
    lbUpdate = taskManager.getLoadBalancerState(task.getTaskId(), LoadBalancerRequestType.REMOVE);

    Assert.assertTrue(lbUpdate.isPresent());
    Assert.assertTrue(lbUpdate.get().getLoadBalancerState() == BaragonRequestState.SUCCESS);
    Assert.assertTrue(lbUpdate.get().getLoadBalancerRequestId().getAttemptNumber() == 2);
  }

  @Test
  public void testLbCleanupDoesNotRemoveBeforeAdd() {
    initLoadBalancedRequest();
    initFirstDeploy();
    SingularityTask taskOne = launchTask(request, firstDeploy, 1, TaskState.TASK_RUNNING);

    initSecondDeploy();
    SingularityTask taskTwo = launchTask(request, secondDeploy, 1, TaskState.TASK_RUNNING);
    testingLbClient.setNextBaragonRequestState(BaragonRequestState.WAITING);
    deployChecker.checkDeploys();

    // First task from old deploy is still starting, never got added to LB so it should not have a removal request
    Assert.assertFalse(taskManager.getLoadBalancerState(taskOne.getTaskId(), LoadBalancerRequestType.ADD).isPresent());
    Assert.assertFalse(taskManager.getLoadBalancerState(taskOne.getTaskId(), LoadBalancerRequestType.REMOVE).isPresent());

    // Second task should have an add request
    Assert.assertTrue(taskManager.getLoadBalancerState(taskTwo.getTaskId(), LoadBalancerRequestType.ADD).isPresent());

    testingLbClient.setNextBaragonRequestState(BaragonRequestState.SUCCESS);
    deployChecker.checkDeploys();

    // First task from old deploy should still have no LB updates, but should have a cleanup
    Assert.assertFalse(taskManager.getLoadBalancerState(taskOne.getTaskId(), LoadBalancerRequestType.ADD).isPresent());
    Assert.assertFalse(taskManager.getLoadBalancerState(taskOne.getTaskId(), LoadBalancerRequestType.REMOVE).isPresent());
    Assert.assertTrue(taskManager.getCleanupTaskIds().contains(taskOne.getTaskId()));
  }

  @Test
  public void testLbCleanupSkippedOnSkipRemoveFlag() {
    configuration.setDeleteRemovedRequestsFromLoadBalancer(true);
    initLoadBalancedRequest();
    initLoadBalancedDeploy();
    startTask(firstDeploy);

    boolean removeFromLoadBalancer = false;
    SingularityDeleteRequestRequest deleteRequest = new SingularityDeleteRequestRequest(Optional.absent(), Optional.absent(), Optional.of(removeFromLoadBalancer));

    requestResource.deleteRequest(requestId, Optional.of(deleteRequest));

    testingLbClient.setNextBaragonRequestState(BaragonRequestState.WAITING);

    Assert.assertFalse("Tasks should get cleaned up", requestManager.getCleanupRequests().isEmpty());
    cleaner.drainCleanupQueue();
    killKilledTasks();

    Assert.assertFalse("The request should get cleaned up", requestManager.getCleanupRequests().isEmpty());
    cleaner.drainCleanupQueue();

    Assert.assertTrue("The request should not be removed from the load balancer", requestManager.getLbCleanupRequestIds().isEmpty());
  }

  @Test
  public void testLbCleanupOccursOnRequestDelete() {
    configuration.setDeleteRemovedRequestsFromLoadBalancer(true);
    initLoadBalancedRequest();
    initLoadBalancedDeploy();
    startTask(firstDeploy);

    requestResource.deleteRequest(requestId, Optional.absent());

    testingLbClient.setNextBaragonRequestState(BaragonRequestState.WAITING);

    Assert.assertFalse("Tasks should get cleaned up", requestManager.getCleanupRequests().isEmpty());
    cleaner.drainCleanupQueue();
    killKilledTasks();

    Assert.assertFalse("The request should get cleaned up", requestManager.getCleanupRequests().isEmpty());
    cleaner.drainCleanupQueue();

    Assert.assertFalse("The request should get removed from the load balancer", requestManager.getLbCleanupRequestIds().isEmpty());
  }

  @Test
  public void testReconciliation() {
    Assert.assertTrue(!taskReconciliation.isReconciliationRunning());

    configuration.setCheckReconcileWhenRunningEveryMillis(1);

    initRequest();
    initFirstDeploy();

    Assert.assertTrue(taskReconciliation.startReconciliation() == ReconciliationState.STARTED);
    sleep(50);
    Assert.assertTrue(!taskReconciliation.isReconciliationRunning());

    SingularityTask taskOne = launchTask(request, firstDeploy, 1, TaskState.TASK_STARTING);
    SingularityTask taskTwo = launchTask(request, firstDeploy, 2, TaskState.TASK_RUNNING);

    saveLastActiveTaskStatus(taskOne, Optional.<TaskStatus>absent(), -1000);

    Assert.assertTrue(taskReconciliation.startReconciliation() == ReconciliationState.STARTED);
    Assert.assertTrue(taskReconciliation.startReconciliation() == ReconciliationState.ALREADY_RUNNING);

    sleep(50);
    Assert.assertTrue(taskReconciliation.isReconciliationRunning());

    saveLastActiveTaskStatus(taskOne, Optional.of(buildTaskStatus(taskOne)), +1000);

    sleep(50);
    Assert.assertTrue(taskReconciliation.isReconciliationRunning());

    saveLastActiveTaskStatus(taskTwo, Optional.of(buildTaskStatus(taskTwo)), +1000);

    sleep(50);

    Assert.assertTrue(!taskReconciliation.isReconciliationRunning());
  }


  @Test
  public void testSchedulerPriority() {
    final SingularityRequest lowPriorityRequest = new SingularityRequestBuilder("lowPriorityRequest", RequestType.WORKER).setTaskPriorityLevel(Optional.of(.25)).build();
    saveRequest(lowPriorityRequest);
    final SingularityRequest mediumPriorityRequest = new SingularityRequestBuilder("mediumPriorityRequest", RequestType.WORKER).setTaskPriorityLevel(Optional.of(.5)).build();
    saveRequest(mediumPriorityRequest);
    final SingularityRequest highPriorityRequest = new SingularityRequestBuilder("highPriorityRequest", RequestType.WORKER).setTaskPriorityLevel(Optional.of(.75)).build();
    saveRequest(highPriorityRequest);

    final SingularityDeploy lowPriorityDeploy = initAndFinishDeploy(lowPriorityRequest, "lowPriorityDeploy");
    final SingularityDeploy mediumPriorityDeploy = initAndFinishDeploy(mediumPriorityRequest, "mediumPriorityDeploy");
    final SingularityDeploy highPriorityDeploy = initAndFinishDeploy(highPriorityRequest, "highPriorityDeploy");

    // Task requests launched at ~ the same time should be in priority order
    long now = System.currentTimeMillis();
    List<SingularityTaskRequest> requestsByPriority = Arrays.asList(
      buildTaskRequest(lowPriorityRequest, lowPriorityDeploy, now),
      buildTaskRequest(mediumPriorityRequest, mediumPriorityDeploy, now),
      buildTaskRequest(highPriorityRequest, highPriorityDeploy, now));

    List<SingularityTaskRequest> sortedRequestsByPriority = taskPrioritizer.getSortedDueTasks(requestsByPriority);

    Assert.assertTrue(sortedRequestsByPriority.get(0).getRequest().getId().equals(highPriorityRequest.getId()));
    Assert.assertTrue(sortedRequestsByPriority.get(1).getRequest().getId().equals(mediumPriorityRequest.getId()));
    Assert.assertTrue(sortedRequestsByPriority.get(2).getRequest().getId().equals(lowPriorityRequest.getId()));

    // A lower priority task that is long overdue should be run before a higher priority task
    now = System.currentTimeMillis();
    List<SingularityTaskRequest> requestsByOverdueAndPriority = Arrays.asList(
      buildTaskRequest(lowPriorityRequest, lowPriorityDeploy, now - 60000), // 1 min overdue
      buildTaskRequest(mediumPriorityRequest, mediumPriorityDeploy, now - 30000), // 30s overdue
      buildTaskRequest(highPriorityRequest, highPriorityDeploy, now)); // Not overdue

    List<SingularityTaskRequest> sortedRequestsByOverdueAndPriority = taskPrioritizer.getSortedDueTasks(requestsByOverdueAndPriority);

    Assert.assertTrue(sortedRequestsByOverdueAndPriority.get(0).getRequest().getId().equals(lowPriorityRequest.getId()));
    Assert.assertTrue(sortedRequestsByOverdueAndPriority.get(1).getRequest().getId().equals(mediumPriorityRequest.getId()));
    Assert.assertTrue(sortedRequestsByOverdueAndPriority.get(2).getRequest().getId().equals(highPriorityRequest.getId()));
  }

  @Test
  public void badPauseExpires() {
    initRequest();

    requestManager.createCleanupRequest(new SingularityRequestCleanup(Optional.<String>absent(), RequestCleanupType.PAUSING, System.currentTimeMillis(),
        Optional.<Boolean>absent(), Optional.absent(), requestId, Optional.<String>absent(), Optional.<Boolean> absent(), Optional.<String>absent(), Optional.<String>absent(), Optional.<SingularityShellCommand>absent()));

    cleaner.drainCleanupQueue();

    Assert.assertTrue(!requestManager.getCleanupRequests().isEmpty());
    configuration.setCleanupEverySeconds(0);

    sleep(1);
    cleaner.drainCleanupQueue();

    Assert.assertTrue(requestManager.getCleanupRequests().isEmpty());
  }

  @Test
  public void testPauseLbCleanup() {
    initLoadBalancedRequest();
    initFirstDeploy();

    requestManager.saveLbCleanupRequest(new SingularityRequestLbCleanup(requestId, Sets.newHashSet("test"), "/basepath", Collections.<String>emptyList(), Optional.<SingularityLoadBalancerUpdate>absent()));

    requestManager.pause(request, System.currentTimeMillis(), Optional.<String>absent(), Optional.<String>absent());

    testingLbClient.setNextBaragonRequestState(BaragonRequestState.WAITING);

    cleaner.drainCleanupQueue();
    Assert.assertTrue(!requestManager.getLbCleanupRequestIds().isEmpty());

    Optional<SingularityLoadBalancerUpdate> lbUpdate = requestManager.getLbCleanupRequest(requestId).get().getLoadBalancerUpdate();

    Assert.assertTrue(lbUpdate.isPresent());
    Assert.assertTrue(lbUpdate.get().getLoadBalancerState() == BaragonRequestState.WAITING);

    testingLbClient.setNextBaragonRequestState(BaragonRequestState.FAILED);

    cleaner.drainCleanupQueue();
    Assert.assertTrue(!requestManager.getLbCleanupRequestIds().isEmpty());

    lbUpdate = requestManager.getLbCleanupRequest(requestId).get().getLoadBalancerUpdate();

    Assert.assertTrue(lbUpdate.isPresent());
    Assert.assertTrue(lbUpdate.get().getLoadBalancerState() == BaragonRequestState.FAILED);

    testingLbClient.setNextBaragonRequestState(BaragonRequestState.SUCCESS);

    cleaner.drainCleanupQueue();
    Assert.assertTrue(requestManager.getLbCleanupRequestIds().isEmpty());
  }

  @Test
  public void testPause() {
    initRequest();
    initFirstDeploy();

    SingularityTask taskOne = startTask(firstDeploy);

    requestResource.pause(requestId, Optional.<SingularityPauseRequest> absent());

    cleaner.drainCleanupQueue();

    Assert.assertEquals(1, taskManager.getKilledTaskIdRecords().size());

    statusUpdate(taskOne, TaskState.TASK_KILLED);

    resourceOffers();

    Assert.assertEquals(0, taskManager.getActiveTaskIds().size());
    Assert.assertEquals(0, taskManager.getPendingTasks().size());
    Assert.assertEquals(RequestState.PAUSED, requestManager.getRequest(requestId).get().getState());
    Assert.assertEquals(requestId, requestManager.getPausedRequests(false).iterator().next().getRequest().getId());

    requestResource.unpause(requestId, Optional.<SingularityUnpauseRequest> absent());

    resourceOffers();

    Assert.assertEquals(1, taskManager.getActiveTaskIds().size());
    Assert.assertEquals(0, taskManager.getPendingTasks().size());

    Assert.assertEquals(RequestState.ACTIVE, requestManager.getRequest(requestId).get().getState());
    Assert.assertEquals(requestId, requestManager.getActiveRequests(false).iterator().next().getRequest().getId());
  }

  @Test
  public void testBounce() {
    initRequest();

    requestResource.scale(requestId, new SingularityScaleRequest(Optional.of(3), Optional.<Long> absent(), Optional.<Boolean> absent(), Optional.<String> absent(), Optional.<String>absent(), Optional.<Boolean>absent(), Optional.<Boolean>absent()));

    initFirstDeploy();

    SingularityTask taskOne = startTask(firstDeploy, 1);
    SingularityTask taskTwo = startTask(firstDeploy, 2);
    SingularityTask taskThree = startTask(firstDeploy, 3);

    requestResource.bounce(requestId, Optional.<SingularityBounceRequest> absent());

    Assert.assertTrue(requestManager.cleanupRequestExists(requestId));

    cleaner.drainCleanupQueue();

    Assert.assertTrue(!requestManager.cleanupRequestExists(requestId));
    Assert.assertTrue(taskManager.getCleanupTaskIds().size() == 3);

    cleaner.drainCleanupQueue();

    Assert.assertTrue(!requestManager.cleanupRequestExists(requestId));
    Assert.assertTrue(taskManager.getCleanupTaskIds().size() == 3);

    resourceOffers();

    Assert.assertTrue(taskManager.getActiveTaskIds().size() == 6);

    cleaner.drainCleanupQueue();

    Assert.assertTrue(taskManager.getCleanupTaskIds().size() == 3);

    for (SingularityTask task : taskManager.getActiveTasks()) {
      if (!task.getTaskId().equals(taskOne.getTaskId()) && !task.getTaskId().equals(taskTwo.getTaskId()) && !task.getTaskId().equals(taskThree.getTaskId())) {
        statusUpdate(task, TaskState.TASK_RUNNING, Optional.of(1L));
      }
    }

    cleaner.drainCleanupQueue();

    Assert.assertTrue(taskManager.getCleanupTaskIds().isEmpty());
    Assert.assertTrue(taskManager.getKilledTaskIdRecords().size() == 3);
  }

  @Test
  public void testIncrementalBounceShutsDownOldTasksPerNewHealthyTask() {
    initRequest();

    requestResource.scale(requestId, new SingularityScaleRequest(Optional.of(3), Optional.<Long> absent(), Optional.<Boolean> absent(), Optional.<String> absent(), Optional.<String>absent(), Optional.<Boolean>absent(), Optional.<Boolean>absent()));

    initFirstDeploy();

    startTask(firstDeploy, 1);
    startTask(firstDeploy, 2);
    startTask(firstDeploy, 3);

    requestResource.bounce(requestId,
        Optional.of(new SingularityBounceRequest(Optional.of(true), Optional.absent(), Optional.of(1L), Optional.absent(), Optional.of("msg"), Optional.absent())));

    Assert.assertTrue(requestManager.cleanupRequestExists(requestId));

    cleaner.drainCleanupQueue();

    Assert.assertTrue(!requestManager.cleanupRequestExists(requestId));
    Assert.assertEquals(3, taskManager.getCleanupTaskIds().size());

    SingularityTask newTask = launchTask(request, firstDeploy, 5, TaskState.TASK_STARTING);

    cleaner.drainCleanupQueue();

    Assert.assertEquals(0, taskManager.getKilledTaskIdRecords().size());
    Assert.assertEquals(4, taskManager.getActiveTaskIds().size());

    statusUpdate(newTask, TaskState.TASK_RUNNING);

    cleaner.drainCleanupQueue();

    Assert.assertEquals(1, taskManager.getKilledTaskIdRecords().size());
    Assert.assertEquals(4, taskManager.getActiveTaskIds().size());
  }

  @Test
  public void testBounceOnPendingInstancesReleasesLock() {
    initRequest();
    initFirstDeploy();

    SingularityTask task = startTask(firstDeploy, 1);
    statusUpdate(task, TaskState.TASK_FAILED);
    killKilledTasks();

    Assert.assertEquals("Bounce starts when tasks have not yet been launched", 0, taskManager.getActiveTaskIds().size());

    requestResource.bounce(requestId, Optional.of(new SingularityBounceRequest(Optional.absent(), Optional.of(true), Optional.absent(), Optional.absent(), Optional.absent(), Optional.absent())));

    // It acquires a lock on the bounce
    Assert.assertTrue("Lock on bounce should be acquired during bounce", requestManager.getExpiringBounce(requestId).isPresent());

    cleaner.drainCleanupQueue();

    scheduler.drainPendingQueue(stateCacheProvider.get());
    resourceOffers();

    for (SingularityTaskId singularityTaskId : taskManager.getActiveTaskIds()) {
      taskManager.saveTaskHistoryUpdate(new SingularityTaskHistoryUpdate(singularityTaskId, System.currentTimeMillis(), ExtendedTaskState.TASK_RUNNING, Optional.absent(), Optional.absent(), Collections.emptySet()));
    }

    cleaner.drainCleanupQueue();
    killKilledTasks();

    // It finishes with one task running and the bounce released
    Assert.assertEquals("Should end bounce with target number of tasks", 1, taskManager.getActiveTaskIds().size());
    for (SingularityTaskId singularityTaskId : taskManager.getActiveTaskIds()) {
      String statusMessage = taskManager.getTaskHistoryUpdates(singularityTaskId)
          .get(0)
          .getStatusMessage()
          .get();
      Assert.assertTrue("Task was started by bounce", statusMessage.contains("BOUNCE"));
    }
    Assert.assertFalse("Lock on bounce should be released after bounce", requestManager.getExpiringBounce(requestId).isPresent());
  }



  @Test
  public void testBounceOnRunningInstancesReleasesLock() {
    initRequest();
    initFirstDeploy();

    startTask(firstDeploy, 1);
    Assert.assertEquals(1, taskManager.getActiveTaskIds().size());

    requestResource.bounce(requestId, Optional.of(new SingularityBounceRequest(Optional.absent(), Optional.of(true), Optional.absent(), Optional.absent(), Optional.absent(), Optional.absent())));
    cleaner.drainCleanupQueue();

    // It acquires a lock on the bounce
    Assert.assertTrue("Lock on bounce should be acquired during bounce", requestManager.getExpiringBounce(requestId).isPresent());

    scheduler.drainPendingQueue(stateCacheProvider.get());
    resourceOffers();

    for (SingularityTaskId singularityTaskId : taskManager.getActiveTaskIds()) {
      taskManager.saveTaskHistoryUpdate(new SingularityTaskHistoryUpdate(singularityTaskId, System.currentTimeMillis(), ExtendedTaskState.TASK_RUNNING, Optional.absent(), Optional.absent(), Collections.emptySet()));
    }

    Assert.assertTrue("Need to start at least 1 instance to begin killing old instances", taskManager.getActiveTaskIds().size() >= 2);
    cleaner.drainCleanupQueue();
    killKilledTasks();


    // It finishes with one task running and the bounce released
    Assert.assertEquals("Should end bounce with target number of tasks", 1, taskManager.getActiveTaskIds().size());
    for (SingularityTaskId singularityTaskId : taskManager.getActiveTaskIds()) {
      String statusMessage = taskManager.getTaskHistoryUpdates(singularityTaskId)
          .get(0)
          .getStatusMessage()
          .get();
      Assert.assertTrue("Task was started by bounce", statusMessage.contains("BOUNCE"));
    }
    Assert.assertFalse("Lock on bounce should be released after bounce", requestManager.getExpiringBounce(requestId).isPresent());
  }

  @Test
  public void testIncrementalBounce() {
    initRequest();
    resourceOffers(2); // set up slaves so scale validate will pass

    SingularityRequest request = requestResource.getRequest(requestId).getRequest();

    requestResource.postRequest(request.toBuilder()
        .setSlavePlacement(Optional.of(SlavePlacement.SEPARATE_BY_REQUEST))
        .setInstances(Optional.of(2)).build()
        );

    initHCDeploy();

    SingularityTask taskOne = startSeparatePlacementTask(firstDeploy, 1);
    SingularityTask taskTwo = startSeparatePlacementTask(firstDeploy, 2);

    requestManager.createCleanupRequest(new SingularityRequestCleanup(user, RequestCleanupType.INCREMENTAL_BOUNCE, System.currentTimeMillis(),
        Optional.<Boolean>absent(), Optional.absent(), requestId, Optional.of(firstDeployId), Optional.<Boolean> absent(), Optional.<String>absent(), Optional.<String>absent(), Optional.<SingularityShellCommand>absent()));

    Assert.assertTrue(requestManager.cleanupRequestExists(requestId));

    cleaner.drainCleanupQueue();

    Assert.assertTrue(!requestManager.cleanupRequestExists(requestId));
    Assert.assertEquals(2, taskManager.getCleanupTaskIds().size());

    resourceOffers(3);

    SingularityTask taskThree = null;

    for (SingularityTask task : taskManager.getActiveTasks()) {
      if (!task.getTaskId().equals(taskOne.getTaskId()) && !task.getTaskId().equals(taskTwo.getTaskId())) {
        taskThree = task;
      }
    }

    statusUpdate(taskThree, TaskState.TASK_RUNNING, Optional.of(1L));
    Assert.assertEquals(3, taskManager.getActiveTaskIds().size());

    cleaner.drainCleanupQueue();

    // No old tasks should be killed before new ones pass healthchecks
    Assert.assertEquals(2, taskManager.getCleanupTaskIds().size());
    taskManager.saveHealthcheckResult(new SingularityTaskHealthcheckResult(Optional.of(200), Optional.of(1000L), System.currentTimeMillis(), Optional.<String> absent(), Optional.<String> absent(), taskThree.getTaskId(), Optional.<Boolean>absent()));

    cleaner.drainCleanupQueue();
    Assert.assertEquals(1, taskManager.getCleanupTaskIds().size());

    statusUpdate(taskOne, TaskState.TASK_KILLED);

    resourceOffers(3);

    SingularityTask taskFour = null;

    for (SingularityTask task : taskManager.getActiveTasks()) {
      if (!task.getTaskId().equals(taskOne.getTaskId()) && !task.getTaskId().equals(taskTwo.getTaskId()) && !task.getTaskId().equals(taskThree.getTaskId())) {
        taskFour = task;
      }
    }

    statusUpdate(taskFour, TaskState.TASK_RUNNING, Optional.of(1L));
    taskManager.saveHealthcheckResult(new SingularityTaskHealthcheckResult(Optional.of(200), Optional.of(1000L), System.currentTimeMillis(), Optional.<String> absent(), Optional.<String> absent(), taskFour.getTaskId(), Optional.<Boolean>absent()));

    cleaner.drainCleanupQueue();

    Assert.assertTrue(taskManager.getCleanupTaskIds().isEmpty());
  }

  @Test
  public void testScheduledNotification() {
    schedule = "0 0 * * * ?"; // run every hour
    initScheduledRequest();
    initFirstDeploy();

    configuration.setWarnIfScheduledJobIsRunningForAtLeastMillis(Long.MAX_VALUE);
    configuration.setWarnIfScheduledJobIsRunningPastNextRunPct(200);

    final long now = System.currentTimeMillis();

    SingularityTask firstTask = launchTask(request, firstDeploy, now - TimeUnit.HOURS.toMillis(3), 1, TaskState.TASK_RUNNING);

    scheduledJobPoller.runActionOnPoll();

    Mockito.verify(mailer, Mockito.times(0)).sendTaskOverdueMail(ArgumentMatchers.<Optional<SingularityTask>> any(), ArgumentMatchers.<SingularityTaskId> any(), ArgumentMatchers.<SingularityRequest> any(), ArgumentMatchers.anyLong(), ArgumentMatchers.anyLong());

    configuration.setWarnIfScheduledJobIsRunningForAtLeastMillis(TimeUnit.HOURS.toMillis(1));

    scheduledJobPoller.runActionOnPoll();

    Mockito.verify(mailer, Mockito.times(1)).sendTaskOverdueMail(ArgumentMatchers.<Optional<SingularityTask>> any(), ArgumentMatchers.<SingularityTaskId> any(), ArgumentMatchers.<SingularityRequest> any(), ArgumentMatchers.anyLong(), ArgumentMatchers.anyLong());

    scheduledJobPoller.runActionOnPoll();

    Mockito.verify(mailer, Mockito.times(1)).sendTaskOverdueMail(ArgumentMatchers.<Optional<SingularityTask>> any(), ArgumentMatchers.<SingularityTaskId> any(), ArgumentMatchers.<SingularityRequest> any(), ArgumentMatchers.anyLong(), ArgumentMatchers.anyLong());

    statusUpdate(firstTask, TaskState.TASK_FINISHED);

    Optional<SingularityDeployStatistics> deployStatistics = deployManager.getDeployStatistics(requestId, firstDeployId);

    long oldAvg = deployStatistics.get().getAverageRuntimeMillis().get();

    Assert.assertTrue(deployStatistics.get().getNumTasks() == 1);
    Assert.assertTrue(deployStatistics.get().getAverageRuntimeMillis().get() > 1 && deployStatistics.get().getAverageRuntimeMillis().get() < TimeUnit.DAYS.toMillis(1));

    configuration.setWarnIfScheduledJobIsRunningForAtLeastMillis(1);

    SingularityTask secondTask = launchTask(request, firstDeploy, now - 500, 1, TaskState.TASK_RUNNING);

    scheduledJobPoller.runActionOnPoll();

    Mockito.verify(mailer, Mockito.times(1)).sendTaskOverdueMail(ArgumentMatchers.<Optional<SingularityTask>> any(), ArgumentMatchers.<SingularityTaskId> any(), ArgumentMatchers.<SingularityRequest> any(), ArgumentMatchers.anyLong(), ArgumentMatchers.anyLong());

    statusUpdate(secondTask, TaskState.TASK_FINISHED);

    deployStatistics = deployManager.getDeployStatistics(requestId, firstDeployId);

    Assert.assertTrue(deployStatistics.get().getNumTasks() == 2);
    Assert.assertTrue(deployStatistics.get().getAverageRuntimeMillis().get() > 1 && deployStatistics.get().getAverageRuntimeMillis().get() < oldAvg);

    saveRequest(request.toBuilder().setScheduledExpectedRuntimeMillis(Optional.of(1L)).build());

    SingularityTask thirdTask = launchTask(request, firstDeploy, now - 502, 1, TaskState.TASK_RUNNING);

    scheduledJobPoller.runActionOnPoll();

    Mockito.verify(mailer, Mockito.times(2)).sendTaskOverdueMail(ArgumentMatchers.<Optional<SingularityTask>> any(), ArgumentMatchers.<SingularityTaskId> any(), ArgumentMatchers.<SingularityRequest> any(), ArgumentMatchers.anyLong(), ArgumentMatchers.anyLong());

    taskManager.deleteTaskHistory(thirdTask.getTaskId());

    scheduledJobPoller.runActionOnPoll();

    Mockito.verify(mailer, Mockito.times(3)).sendTaskOverdueMail(ArgumentMatchers.<Optional<SingularityTask>> any(), ArgumentMatchers.<SingularityTaskId> any(), ArgumentMatchers.<SingularityRequest> any(), ArgumentMatchers.anyLong(), ArgumentMatchers.anyLong());
  }

  @Test
  public void testTaskOddities() {
    // test unparseable status update
    TaskStatus.Builder bldr = TaskStatus.newBuilder()
        .setTaskId(TaskID.newBuilder().setValue("task"))
        .setAgentId(AgentID.newBuilder().setValue("slave1"))
        .setState(TaskState.TASK_RUNNING);

    // should not throw exception:
    sms.statusUpdate(bldr.build());

    initRequest();
    initFirstDeploy();

    SingularityTask taskOne = launchTask(request, firstDeploy, 1, TaskState.TASK_STARTING);

    taskManager.deleteTaskHistory(taskOne.getTaskId());

    Assert.assertTrue(taskManager.isActiveTask(taskOne.getTaskId().getId()));

    statusUpdate(taskOne, TaskState.TASK_RUNNING);
    statusUpdate(taskOne, TaskState.TASK_FAILED);

    Assert.assertTrue(!taskManager.isActiveTask(taskOne.getTaskId().getId()));
    System.out.println(taskManager.getTaskHistoryUpdates(taskOne.getTaskId()));

    Assert.assertEquals(2, taskManager.getTaskHistoryUpdates(taskOne.getTaskId()).size());
  }

  @Test
  public void testOnDemandTasksPersist() {
    SingularityRequestBuilder bldr = new SingularityRequestBuilder(requestId, RequestType.ON_DEMAND);
    requestResource.postRequest(bldr.build());
    deploy("d2");
    deployChecker.checkDeploys();

    requestResource.scheduleImmediately(requestId);

    resourceOffers();

    requestResource.scheduleImmediately(requestId);

    resourceOffers();

    Assert.assertEquals(2, taskManager.getActiveTaskIds().size());

    requestResource.scheduleImmediately(requestId);

    scheduler.drainPendingQueue(stateCacheProvider.get());

    requestResource.scheduleImmediately(requestId);

    scheduler.drainPendingQueue(stateCacheProvider.get());

    Assert.assertEquals(2, taskManager.getPendingTaskIds().size());

    resourceOffers();

    Assert.assertEquals(4, taskManager.getActiveTaskIds().size());
  }

  @Test
  public void testRunNowScheduledJobDoesNotRetry() {
    initScheduledRequest();
    SingularityRequest request = requestResource.getRequest(requestId).getRequest();
    SingularityRequest newRequest = request.toBuilder().setNumRetriesOnFailure(Optional.of(2)).build();
    requestResource.postRequest(newRequest);
    initFirstDeploy();

    requestResource.scheduleImmediately(requestId, new SingularityRunNowRequest(Optional.absent(), Optional.absent(), Optional.absent(), Optional.absent(), Optional.absent(), Optional.<Long>absent()));
    resourceOffers();

    SingularityTask task = taskManager.getActiveTasks().get(0);
    statusUpdate(task, TaskState.TASK_FAILED);

    SingularityDeployStatistics deployStatistics = deployManager.getDeployStatistics(task.getTaskId().getRequestId(), task.getTaskId().getDeployId()).get();

    Assert.assertEquals(TaskState.TASK_FAILED, deployStatistics.getLastTaskState().get().toTaskState().get());
    Assert.assertEquals(PendingType.TASK_DONE, taskManager.getPendingTaskIds().get(0).getPendingType());
    Assert.assertEquals(1, deployStatistics.getNumFailures());
    Assert.assertEquals(0, deployStatistics.getNumSequentialRetries());
    Assert.assertEquals(Optional.<Long>absent(), deployStatistics.getAverageRuntimeMillis());
  }

  @Test
  public void testOnDemandRunNowJobRespectsSpecifiedRunAtTime() {
    initOnDemandRequest();
    initFirstDeploy();

    long requestedLaunchTime = System.currentTimeMillis() + TimeUnit.MINUTES.toMillis(10);

    requestResource.scheduleImmediately(
        requestId,
        new SingularityRunNowRequest(
            Optional.absent(),
            Optional.absent(),
            Optional.absent(),
            Optional.absent(),
            Optional.absent(),
            Optional.of(requestedLaunchTime)
        )
    );

    scheduler.drainPendingQueue(stateCacheProvider.get());

    SingularityPendingTaskId task = taskManager.getPendingTaskIds().get(0);
    long runAt = task.getNextRunAt();

    Assert.assertEquals(requestedLaunchTime, runAt);
  }

  @Test
  public void testScheduledRunNowJobRespectsSpecifiedRunAtTime() {
    initScheduledRequest();
    initFirstDeploy();

    long requestedLaunchTime = System.currentTimeMillis() + TimeUnit.MINUTES.toMillis(10);

    requestResource.scheduleImmediately(
        requestId,
        new SingularityRunNowRequest(
            Optional.absent(),
            Optional.absent(),
            Optional.absent(),
            Optional.absent(),
            Optional.absent(),
            Optional.of(requestedLaunchTime)
        )
    );

    scheduler.drainPendingQueue(stateCacheProvider.get());

    SingularityPendingTaskId task = taskManager.getPendingTaskIds().get(0);
    long runAt = task.getNextRunAt();

    Assert.assertEquals(requestedLaunchTime, runAt);
  }

  @Test
  public void testJobRescheduledWhenItFinishesDuringDecommission() {
    initScheduledRequest();
    initFirstDeploy();

    resourceOffers();

    SingularityTask task = launchTask(request, firstDeploy, 1, TaskState.TASK_RUNNING);

    slaveManager.changeState("slave1", MachineState.STARTING_DECOMMISSION, Optional.<String> absent(), Optional.of("user1"));

    cleaner.drainCleanupQueue();
    resourceOffers();
    cleaner.drainCleanupQueue();

    statusUpdate(task, TaskState.TASK_FINISHED);

    Assert.assertTrue(!taskManager.getPendingTaskIds().isEmpty());
  }

  @Test
  public void testScaleDownTakesHighestInstances() {
    initRequest();
    initFirstDeploy();

    saveAndSchedule(request.toBuilder().setInstances(Optional.of(5)));

    resourceOffers();

    Assert.assertEquals(5, taskManager.getActiveTaskIds().size());

    requestResource.scale(requestId, new SingularityScaleRequest(Optional.of(2), Optional.<Long> absent(), Optional.<Boolean> absent(),
        Optional.<String> absent(), Optional.<String>absent(), Optional.<Boolean>absent(), Optional.<Boolean>absent()));

    resourceOffers();
    cleaner.drainCleanupQueue();

    Assert.assertEquals(3, taskManager.getKilledTaskIdRecords().size());

    for (SingularityKilledTaskIdRecord taskId : taskManager.getKilledTaskIdRecords()) {
      Assert.assertTrue(taskId.getTaskId().getInstanceNo() > 2);

      scheduler.drainPendingQueue(stateCacheProvider.get());
    }
  }

  @Test
  public void testRequestsInPendingQueueAreOrderedByTimestamp() {
    long now = System.currentTimeMillis();
    initRequestWithType(RequestType.SCHEDULED, false);
    startFirstDeploy();
    SingularityPendingRequest pendingDeployRequest = new SingularityPendingRequest(requestId, firstDeploy.getId(), now, Optional.absent(), PendingType.NEW_DEPLOY,
        firstDeploy.getSkipHealthchecksOnDeploy(), Optional.absent());
    SingularityPendingRequest pendingRunNowRequest = new SingularityPendingRequest(requestId, firstDeploy.getId(), now + 200, Optional.absent(), PendingType.IMMEDIATE,
        firstDeploy.getSkipHealthchecksOnDeploy(), Optional.absent());
    requestManager.addToPendingQueue(pendingDeployRequest);


    requestManager.addToPendingQueue(pendingRunNowRequest);

    Assert.assertEquals(2, requestManager.getPendingRequests().size());
    // Was added first
    Assert.assertEquals(PendingType.NEW_DEPLOY, requestManager.getPendingRequests().get(0).getPendingType());
    // Was added second
    Assert.assertEquals(PendingType.IMMEDIATE, requestManager.getPendingRequests().get(1).getPendingType());

    resourceOffers();
  }

  @Test
  public void testImmediateRequestsAreConsistentlyDeleted() {
    long now = System.currentTimeMillis();
    initRequestWithType(RequestType.SCHEDULED, false);
    startFirstDeploy();
    SingularityPendingRequest pendingDeployRequest = new SingularityPendingRequest(requestId, firstDeploy.getId(), now, Optional.absent(), PendingType.NEW_DEPLOY,
        firstDeploy.getSkipHealthchecksOnDeploy(), Optional.absent());
    SingularityPendingRequest pendingRunNowRequest = new SingularityPendingRequest(requestId, firstDeploy.getId(), now + 200, Optional.absent(), PendingType.IMMEDIATE,
        firstDeploy.getSkipHealthchecksOnDeploy(), Optional.absent());

    requestManager.addToPendingQueue(pendingDeployRequest);
    requestManager.addToPendingQueue(pendingRunNowRequest);

    // Pending queue has two requests: NEW_DEPLOY & IMMEDIATE
    Assert.assertEquals(2, requestManager.getPendingRequests().size());
    finishNewTaskChecks();

    requestManager.deletePendingRequest(pendingDeployRequest);

    // Just the immediate run
    Assert.assertEquals(1, requestManager.getPendingRequests().size());

    requestManager.deletePendingRequest(pendingRunNowRequest);

    // Immediate run was successfully deleted
    Assert.assertEquals(0, requestManager.getPendingRequests().size());
  }

  @Test
  public void testWaitAfterTaskWorks() {
    initRequest();
    initFirstDeploy();

    SingularityTask task = launchTask(request, firstDeploy, 1, TaskState.TASK_RUNNING);

    statusUpdate(task, TaskState.TASK_FAILED);

    Assert.assertTrue(taskManager.getPendingTaskIds().get(0).getNextRunAt() - System.currentTimeMillis() < 1000L);

    resourceOffers();

    long extraWait = 100000L;

    saveAndSchedule(request.toBuilder().setWaitAtLeastMillisAfterTaskFinishesForReschedule(Optional.of(extraWait)).setInstances(Optional.of(2)));
    resourceOffers();

    statusUpdate(taskManager.getActiveTasks().get(0), TaskState.TASK_FAILED);

    Assert.assertTrue(taskManager.getPendingTaskIds().get(0).getNextRunAt() - System.currentTimeMillis() > 1000L);
    Assert.assertEquals(1, taskManager.getActiveTaskIds().size());
  }

  @Test
  public void testRemovedRequestData() {
    long now = System.currentTimeMillis();

    initRequest();
    SingularityDeployBuilder db = new SingularityDeployBuilder(requestId, firstDeployId);
    db.setMaxTaskRetries(Optional.of(1));
    initDeploy(db, now);

    deployChecker.checkDeploys();
    Assert.assertEquals(DeployState.WAITING, deployManager.getPendingDeploys().get(0).getCurrentDeployState());

    requestManager.startDeletingRequest(request, Optional.absent(), Optional.<String>absent(), Optional.<String>absent(), Optional.<String>absent());
    requestManager.markDeleted(request, now, Optional.<String>absent(), Optional.<String>absent());
    deployChecker.checkDeploys();
    SingularityDeployResult deployResult = deployManager.getDeployResult(requestId, firstDeployId).get();
    Assert.assertEquals(DeployState.FAILED, deployResult.getDeployState());
    Assert.assertTrue(deployResult.getMessage().get().contains("MISSING"));
  }

  @Test
  public void itCorrectlyUpdatesRequestDeletingStateHistory() {
    initRequest();
    Assert.assertEquals(RequestState.ACTIVE, requestManager.getRequest(requestId).get().getState());
    Assert.assertEquals(1, requestManager.getRequestHistory(requestId).size());

    requestManager.startDeletingRequest(request, Optional.absent(), Optional.<String>absent(), Optional.<String>absent(), Optional.of("the cake is a lie"));
    Assert.assertEquals(RequestState.DELETING, requestManager.getRequest(requestId).get().getState());
    Assert.assertEquals(2, requestManager.getRequestHistory(requestId).size());

    cleaner.drainCleanupQueue();
    Assert.assertEquals(3, requestManager.getRequestHistory(requestId).size());

    List<RequestHistoryType> historyTypes = new ArrayList<>();
    for (SingularityRequestHistory request : requestManager.getRequestHistory(requestId)) {
      historyTypes.add(request.getEventType());
    }
    Assert.assertTrue(historyTypes.contains(RequestHistoryType.CREATED));
    Assert.assertTrue(historyTypes.contains(RequestHistoryType.DELETING));
    Assert.assertTrue(historyTypes.contains(RequestHistoryType.DELETED));
  }


  @Test
  public void itSetsRequestStateToDeletedAfterAllTasksAreCleanedUp() {
    initRequest();

    SingularityRequest request = requestResource.getRequest(requestId).getRequest();
    requestResource.postRequest(request.toBuilder().setInstances(Optional.of(2)).build());
    initFirstDeploy();

    launchTask(request, firstDeploy, 1, TaskState.TASK_RUNNING);
    launchTask(request, firstDeploy, 2, TaskState.TASK_RUNNING);

    Assert.assertEquals(requestId, requestManager.getActiveRequests().iterator().next().getRequest().getId());
    Assert.assertEquals(2, taskManager.getActiveTaskIds().size());

    requestManager.startDeletingRequest(request, Optional.absent(), Optional.absent(), Optional.absent(), Optional.absent());

    Assert.assertEquals(requestId, requestManager.getCleanupRequests().get(0).getRequestId());
    Assert.assertEquals(RequestState.DELETING, requestManager.getRequest(requestId).get().getState());

    cleaner.drainCleanupQueue();
    Assert.assertEquals(0, taskManager.getCleanupTaskIds().size());
    killKilledTasks();
    cleaner.drainCleanupQueue();
    Assert.assertFalse(requestManager.getRequest(requestId).isPresent());
  }

  @Test
  public void itSetsRequestStateToDeletedIfTaskCleanupFails() {
    initRequest();

    SingularityRequest request = requestResource.getRequest(requestId).getRequest();
    requestResource.postRequest(request.toBuilder().setInstances(Optional.of(2)).build());
    initFirstDeploy();

    SingularityTask firstTask = launchTask(request, firstDeploy, 1, TaskState.TASK_RUNNING);
    launchTask(request, firstDeploy, 2, TaskState.TASK_RUNNING);

    Assert.assertEquals(requestId, requestManager.getActiveRequests().iterator().next().getRequest().getId());
    Assert.assertEquals(2, taskManager.getActiveTaskIds().size());

    requestManager.startDeletingRequest(request, Optional.absent(), Optional.absent(), Optional.absent(), Optional.absent());

    Assert.assertEquals(requestId, requestManager.getCleanupRequests().get(0).getRequestId());
    Assert.assertEquals(RequestState.DELETING, requestManager.getRequest(requestId).get().getState());

    statusUpdate(firstTask, TaskState.TASK_FAILED);
    Assert.assertEquals(1, taskManager.getActiveTaskIds().size());

    cleaner.drainCleanupQueue();
    Assert.assertEquals(0, taskManager.getCleanupTaskIds().size());
    killKilledTasks();
    cleaner.drainCleanupQueue();
    Assert.assertFalse(requestManager.getRequest(requestId).isPresent());
  }

  @Test
  public void testMaxTasksPerOffer() {
    configuration.setMaxTasksPerOffer(3);

    initRequest();
    initFirstDeploy();

    requestResource.postRequest(request.toBuilder().setInstances(Optional.of(20)).build());
    scheduler.drainPendingQueue(stateCacheProvider.get());

    sms.resourceOffers(Arrays.asList(createOffer(36, 12024)));

    Assert.assertTrue(taskManager.getActiveTasks().size() == 3);

    sms.resourceOffers(Arrays.asList(createOffer(20, 20000, "slave1", "host1"), createOffer(20, 20000, "slave2", "host2")));

    Assert.assertTrue(taskManager.getActiveTasks().size() == 9);

    configuration.setMaxTasksPerOffer(0);

    resourceOffers();

    Assert.assertTrue(taskManager.getActiveTasks().size() == 20);
  }

  @Test
  public void testRequestedPorts() {
    final SingularityDeployBuilder deployBuilder = dockerDeployWithPorts(3);

    initRequest();
    initAndFinishDeploy(request, deployBuilder);
    requestResource.postRequest(request.toBuilder().setInstances(Optional.of(2)).build());
    scheduler.drainPendingQueue(stateCacheProvider.get());

    String[] portRangeWithNoRequestedPorts = {"65:70"};
    sms.resourceOffers(Arrays.asList(createOffer(20, 20000, "slave1", "host1", Optional.<String> absent(), Collections.<String, String>emptyMap(), portRangeWithNoRequestedPorts)));
    Assert.assertEquals(0, taskManager.getActiveTasks().size());

    String[] portRangeWithSomeRequestedPorts = {"80:82"};
    sms.resourceOffers(Arrays.asList(createOffer(20, 20000, "slave1", "host1", Optional.<String> absent(), Collections.<String, String>emptyMap(), portRangeWithSomeRequestedPorts)));
    Assert.assertEquals(0, taskManager.getActiveTasks().size());

    String[] portRangeWithRequestedButNotEnoughPorts = {"80:80", "8080:8080"};
    sms.resourceOffers(Arrays.asList(createOffer(20, 20000, "slave1", "host1", Optional.<String> absent(), Collections.<String, String>emptyMap(), portRangeWithRequestedButNotEnoughPorts)));
    Assert.assertEquals(0, taskManager.getActiveTasks().size());

    String[] portRangeWithNeededPorts = {"80:83", "8080:8080"};
    sms.resourceOffers(Arrays.asList(createOffer(20, 20000, "slave1", "host1", Optional.<String> absent(), Collections.<String, String>emptyMap(), portRangeWithNeededPorts)));
    Assert.assertEquals(1, taskManager.getActiveTaskIds().size());
  }

  private SingularityDeployBuilder dockerDeployWithPorts(int numPorts) {
    final SingularityDockerPortMapping literalMapping = new SingularityDockerPortMapping(Optional.<SingularityPortMappingType>absent(), 80, Optional.of(SingularityPortMappingType.LITERAL), 8080, Optional.<String>absent());
    final SingularityDockerPortMapping offerMapping = new SingularityDockerPortMapping(Optional.<SingularityPortMappingType>absent(), 81, Optional.of(SingularityPortMappingType.FROM_OFFER), 0, Optional.of("udp"));
    final SingularityContainerInfo containerInfo = new SingularityContainerInfo(
      SingularityContainerType.DOCKER,
      Optional.<List<SingularityVolume>>absent(),
      Optional.of(
        new SingularityDockerInfo("docker-image",
          true,
          SingularityDockerNetworkType.BRIDGE,
          Optional.of(Arrays.asList(literalMapping, offerMapping)),
          Optional.of(false),
          Optional.of(ImmutableMap.of("env", "var=value")),
          Optional.absent())
        ));
    final SingularityDeployBuilder deployBuilder = new SingularityDeployBuilder(requestId, "test-docker-ports-deploy");
    deployBuilder.setContainerInfo(Optional.of(containerInfo)).setResources(Optional.of(new Resources(1, 64, numPorts, 0)));
    return deployBuilder;
  }

  @Test
  public void testQueueMultipleOneOffs() {
    SingularityRequestBuilder bldr = new SingularityRequestBuilder(requestId, RequestType.ON_DEMAND);
    requestResource.postRequest(bldr.build());
    deploy("on_demand_deploy");
    deployChecker.checkDeploys();


    requestManager.addToPendingQueue(new SingularityPendingRequest(requestId, "on_demand_deploy", System.currentTimeMillis(), Optional.<String>absent(), PendingType.ONEOFF,
      Optional.<List<String>>absent(), Optional.<String>absent(), Optional.<Boolean>absent(), Optional.<String>absent(), Optional.<String>absent()));
    requestManager.addToPendingQueue(new SingularityPendingRequest(requestId, "on_demand_deploy", System.currentTimeMillis(), Optional.<String>absent(), PendingType.ONEOFF,
      Optional.<List<String>>absent(), Optional.<String>absent(), Optional.<Boolean>absent(), Optional.<String>absent(), Optional.<String>absent()));

    scheduler.drainPendingQueue(stateCacheProvider.get());

    Assert.assertEquals(2, taskManager.getPendingTaskIds().size());
  }

  @Test
  public void testPriorityFreezeKillsActiveTasks() {
    final SingularityRequest lowPriorityRequest = new SingularityRequestBuilder("lowPriorityRequest", RequestType.WORKER).setTaskPriorityLevel(Optional.of(.25)).build();
    saveRequest(lowPriorityRequest);
    final SingularityRequest mediumPriorityRequest = new SingularityRequestBuilder("mediumPriorityRequest", RequestType.WORKER).setTaskPriorityLevel(Optional.of(.5)).build();
    saveRequest(mediumPriorityRequest);
    final SingularityRequest highPriorityRequest = new SingularityRequestBuilder("highPriorityRequest", RequestType.WORKER).setTaskPriorityLevel(Optional.of(.75)).build();
    saveRequest(highPriorityRequest);

    final SingularityDeploy lowPriorityDeploy = initAndFinishDeploy(lowPriorityRequest, "lowPriorityDeploy");
    final SingularityDeploy mediumPriorityDeploy = initAndFinishDeploy(mediumPriorityRequest, "mediumPriorityDeploy");
    SingularityDeploy highPriorityDeploy = initAndFinishDeploy(highPriorityRequest, "highPriorityDeploy");

    final SingularityTask lowPriorityTask = launchTask(lowPriorityRequest, lowPriorityDeploy, 2, 1, TaskState.TASK_RUNNING);
    final SingularityTask mediumPriorityTask = launchTask(mediumPriorityRequest, mediumPriorityDeploy, 1, 1, TaskState.TASK_RUNNING);
    final SingularityTask highPriorityTask = launchTask(highPriorityRequest, highPriorityDeploy, 10, 1, TaskState.TASK_RUNNING);

    // priority freeze of .5 means that lowPriorityRequest's task should have a cleanup
    priorityResource.createPriorityFreeze(new SingularityPriorityFreeze(.5, true, Optional.of("test"), Optional.<String>absent()));

    // perform the killing
    priorityKillPoller.runActionOnPoll();

    // assert lowPriorityRequest has a PRIORITY_KILL task cleanup and that mediumPriorityRequest and highPriorityRequest should not have cleanups
    Assert.assertEquals(TaskCleanupType.PRIORITY_KILL, taskManager.getTaskCleanup(lowPriorityTask.getTaskId().getId()).get().getCleanupType());

    Assert.assertEquals(false, taskManager.getTaskCleanup(mediumPriorityTask.getTaskId().getId()).isPresent());
    Assert.assertEquals(false, taskManager.getTaskCleanup(highPriorityTask.getTaskId().getId()).isPresent());

    // kill task(s) with cleanups
    cleaner.drainCleanupQueue();
    killKilledTasks();

    // assert lowPriorityTask was killed, mediumPriorityTask and highPriorityTask are still running
    Assert.assertEquals(ExtendedTaskState.TASK_KILLED, taskManager.getTaskHistory(lowPriorityTask.getTaskId()).get().getLastTaskUpdate().get().getTaskState());
    Assert.assertEquals(ExtendedTaskState.TASK_RUNNING, taskManager.getTaskHistory(mediumPriorityTask.getTaskId()).get().getLastTaskUpdate().get().getTaskState());
    Assert.assertEquals(ExtendedTaskState.TASK_RUNNING, taskManager.getTaskHistory(highPriorityTask.getTaskId()).get().getLastTaskUpdate().get().getTaskState());

    // assert lowPriorityRequest has a pending task
    final SingularityPendingTaskId pendingTaskId = taskManager.getPendingTaskIds().get(0);
    Assert.assertEquals(PendingType.TASK_DONE, pendingTaskId.getPendingType());
    Assert.assertEquals(lowPriorityRequest.getId(), pendingTaskId.getRequestId());

    // end the priority freeze
    priorityResource.deleteActivePriorityFreeze();

    // launch task(s)
    scheduler.drainPendingQueue(stateCacheProvider.get());
    resourceOffers();

    // assert lowPriorityRequest has a new task running
    Assert.assertNotEquals(lowPriorityTask.getTaskId(), taskManager.getActiveTaskIdsForRequest(lowPriorityRequest.getId()).get(0).getId());
  }

  @Test
  public void testPriorityFreezeDoesntLaunchTasks() {
    // deploy lowPriorityRequest (affected by priority freeze)
    final SingularityRequest lowPriorityRequest = new SingularityRequestBuilder("lowPriorityRequest", RequestType.ON_DEMAND).setTaskPriorityLevel(Optional.of(.25)).build();
    saveRequest(lowPriorityRequest);
    deployResource.deploy(
        new SingularityDeployRequest(new SingularityDeployBuilder(lowPriorityRequest.getId(), "d1").setCommand(Optional.of("cmd")).build(), Optional.<Boolean>absent(), Optional.<String>absent()));

    // deploy medium priority request (NOT affected by priority freeze)
    final SingularityRequest mediumPriorityRequest = new SingularityRequestBuilder("mediumPriorityRequest", RequestType.ON_DEMAND).setTaskPriorityLevel(Optional.of(.5)).build();
    saveRequest(mediumPriorityRequest);
    deployResource.deploy(
        new SingularityDeployRequest(new SingularityDeployBuilder(mediumPriorityRequest.getId(), "d2").setCommand(Optional.of("cmd")).build(), Optional.<Boolean>absent(), Optional.<String>absent()));

    // create priority freeze
    priorityManager.createPriorityFreeze(
        new SingularityPriorityFreezeParent(new SingularityPriorityFreeze(0.3, true, Optional.<String>absent(), Optional.<String>absent()), System.currentTimeMillis(), Optional.<String>absent()));

    // launch both tasks
    requestResource.scheduleImmediately(lowPriorityRequest.getId());
    requestResource.scheduleImmediately(mediumPriorityRequest.getId());

    // drain pending queue
    scheduler.drainPendingQueue(stateCacheProvider.get());
    resourceOffers();

    // assert that lowPriorityRequest has a pending task
    Assert.assertEquals(1, taskManager.getPendingTaskIds().size());
    Assert.assertEquals(lowPriorityRequest.getId(), taskManager.getPendingTaskIds().get(0).getRequestId());

    // assert that only mediumPriorityRequest has an active task
    Assert.assertEquals(0, taskManager.getActiveTaskIdsForRequest(lowPriorityRequest.getId()).size());
    Assert.assertEquals(1, taskManager.getActiveTaskIdsForRequest(mediumPriorityRequest.getId()).size());

    // delete priority freeze
    Assert.assertEquals(SingularityDeleteResult.DELETED, priorityManager.deleteActivePriorityFreeze());

    // drain pending
    scheduler.drainPendingQueue(stateCacheProvider.get());
    resourceOffers();

    // check that both requests have active tasks
    Assert.assertEquals(1, taskManager.getActiveTaskIdsForRequest(lowPriorityRequest.getId()).size());
    Assert.assertEquals(1, taskManager.getActiveTaskIdsForRequest(mediumPriorityRequest.getId()).size());
  }

  @Test
  public void testObsoletePendingRequestsRemoved() {
    initRequest();
    initFirstDeploy();
    SingularityTask taskOne = startTask(firstDeploy);
    requestResource.pause(requestId, Optional.<SingularityPauseRequest> absent());
    requestManager.addToPendingQueue(new SingularityPendingRequest(requestId, firstDeployId, System.currentTimeMillis(), Optional.<String>absent(), PendingType.NEW_DEPLOY, Optional.<Boolean>absent(), Optional.<String>absent()));

    Assert.assertEquals(requestManager.getPendingRequests().size(), 1);
    scheduler.drainPendingQueue(stateCacheProvider.get());

    Assert.assertEquals(requestManager.getPendingRequests().size(), 0);
  }

  @Test
  public void testCronScheduleChanges() throws Exception {
    final String requestId = "test-change-cron";
    final String oldSchedule = "*/5 * * * *";
    final String oldScheduleQuartz = "0 */5 * * * ?";
    final String newSchedule = "*/30 * * * *";
    final String newScheduleQuartz = "0 */30 * * * ?";

    SingularityRequest request = new SingularityRequestBuilder(requestId, RequestType.SCHEDULED)
      .setSchedule(Optional.of(oldSchedule))
      .build();

    request = validator.checkSingularityRequest(request, Optional.<SingularityRequest>absent(), Optional.<SingularityDeploy>absent(), Optional.<SingularityDeploy>absent());

    saveRequest(request);

    Assert.assertEquals(oldScheduleQuartz, requestManager.getRequest(requestId).get().getRequest().getQuartzScheduleSafe());

    initAndFinishDeploy(request, "1");

    scheduler.drainPendingQueue(stateCacheProvider.get());

    final SingularityRequest newRequest = request.toBuilder()
      .setSchedule(Optional.of(newSchedule))
      .setQuartzSchedule(Optional.<String>absent())
      .build();

    final SingularityDeploy newDeploy = new SingularityDeployBuilder(request.getId(), "2").setCommand(Optional.of("sleep 100")).build();

    deployResource.deploy(new SingularityDeployRequest(newDeploy, Optional.<Boolean>absent(), Optional.<String>absent(), Optional.of(newRequest)));

    deployChecker.checkDeploys();

    scheduler.drainPendingQueue(stateCacheProvider.get());

    Assert.assertEquals(newScheduleQuartz, requestManager.getRequest(requestId).get().getRequest().getQuartzScheduleSafe());
  }

  @Test
  public void testImmediateRunReplacesScheduledTask() {
    initScheduledRequest();

    SingularityDeploy deploy = SingularityDeploy.newBuilder(requestId, firstDeployId)
        .setCommand(Optional.of("sleep 100"))
        .build();
    SingularityDeployRequest singularityDeployRequest = new SingularityDeployRequest(deploy, Optional.absent(), Optional.absent(), Optional.absent());
    deployResource.deploy(singularityDeployRequest);

    scheduler.drainPendingQueue(stateCacheProvider.get());

    SingularityPendingTask task1 = createAndSchedulePendingTask(firstDeployId);

    Assert.assertEquals(1, taskManager.getPendingTaskIds().size());
    Assert.assertEquals(PendingType.NEW_DEPLOY, taskManager.getPendingTaskIds().get(0).getPendingType());

    requestManager.addToPendingQueue(new SingularityPendingRequest(requestId, deploy.getId(), System.currentTimeMillis(), Optional.absent(), PendingType.IMMEDIATE,
        deploy.getSkipHealthchecksOnDeploy(), Optional.absent()));
    scheduler.drainPendingQueue(stateCacheProvider.get());

    Assert.assertEquals(1, taskManager.getPendingTaskIds().size());
    Assert.assertEquals(PendingType.IMMEDIATE, taskManager.getPendingTaskIds().get(0).getPendingType());
  }

  @Test(expected = WebApplicationException.class)
  public void testInvalidQuartzTimeZoneErrors() {
    SingularityRequest req = new SingularityRequestBuilder(requestId, RequestType.SCHEDULED)
        .setQuartzSchedule(Optional.of("*/1 * * * * ? 2020"))
        .setScheduleType(Optional.of(ScheduleType.QUARTZ))
        .setScheduleTimeZone(Optional.of("invalid_timezone"))
        .build();

    requestResource.postRequest(req);
  }

  @Test
  public void testDifferentQuartzTimeZones() {
    final Optional<String> schedule = Optional.of("* 30 14 22 3 ? 2083");

    SingularityRequest requestEST = new SingularityRequestBuilder("est_id", RequestType.SCHEDULED)
        .setSchedule(schedule)
        .setScheduleType(Optional.of(ScheduleType.QUARTZ))
        .setScheduleTimeZone(Optional.of("EST")) // fixed in relation to GMT
        .build();

    SingularityRequest requestGMT = new SingularityRequestBuilder("gmt_id", RequestType.SCHEDULED)
        .setSchedule(schedule)
        .setScheduleType(Optional.of(ScheduleType.QUARTZ))
        .setScheduleTimeZone(Optional.of("GMT"))
        .build();

    requestResource.postRequest(requestEST);
    requestResource.postRequest(requestGMT);

    SingularityDeploy deployEST = new SingularityDeployBuilder(requestEST.getId(), "est_deploy_id")
        .setCommand(Optional.of("sleep 1"))
        .build();

    SingularityDeploy deployGMT = new SingularityDeployBuilder(requestGMT.getId(), "gmt_deploy_id")
        .setCommand(Optional.of("sleep 1"))
        .build();

    deployResource.deploy(new SingularityDeployRequest(deployEST, Optional.<Boolean>absent(), Optional.<String>absent(), Optional.<SingularityRequest>absent()));
    deployResource.deploy(new SingularityDeployRequest(deployGMT, Optional.<Boolean>absent(), Optional.<String>absent(), Optional.<SingularityRequest>absent()));

    deployChecker.checkDeploys();
    scheduler.drainPendingQueue(stateCacheProvider.get());

    final long nextRunEST;
    final long nextRunGMT;
    final long fiveHoursInMilliseconds = TimeUnit.HOURS.toMillis(5);
    final List<SingularityPendingTaskId> pendingTaskIds = taskManager.getPendingTaskIds();
    if (pendingTaskIds.get(0).getRequestId().equals(requestEST.getId())) {
      nextRunEST = pendingTaskIds.get(0).getNextRunAt();
      nextRunGMT = pendingTaskIds.get(1).getNextRunAt();
    } else {
      nextRunEST = pendingTaskIds.get(1).getNextRunAt();
      nextRunGMT = pendingTaskIds.get(0).getNextRunAt();
    }

    // GMT happens first, so EST is a larger timestamp
    Assert.assertEquals(nextRunEST - nextRunGMT, fiveHoursInMilliseconds);
  }

  @Test
  public void testDeployCleanupOverwritesTaskBounceCleanup() {
    initRequest();
    initFirstDeploy();
    final SingularityTask oldTask = startTask(firstDeploy);

    taskResource
      .killTask(oldTask.getTaskId().getId(), Optional.of(new SingularityKillTaskRequest(Optional.<Boolean> absent(), Optional.<String> absent(), Optional.<String> absent(), Optional.of(true), Optional.<SingularityShellCommand>absent())));

    final Optional<SingularityTaskCleanup> taskCleanup = taskManager.getTaskCleanup(oldTask.getTaskId().getId());
    Assert.assertTrue(taskCleanup.isPresent());
    Assert.assertEquals(TaskCleanupType.USER_REQUESTED_TASK_BOUNCE, taskCleanup.get().getCleanupType());

    initSecondDeploy();
    startTask(secondDeploy);
    deployChecker.checkDeploys();

    Assert.assertEquals(DeployState.SUCCEEDED, deployManager.getDeployResult(requestId, secondDeployId).get().getDeployState());
    Assert.assertEquals(TaskCleanupType.DEPLOY_STEP_FINISHED, taskManager.getTaskCleanup(oldTask.getTaskId().getId()).get().getCleanupType());

    cleaner.drainCleanupQueue();

    Assert.assertFalse(taskManager.getTaskCleanup(oldTask.getTaskId().getId()).isPresent());
  }

  @Test
  public void testCleanerFindsTasksWithSkippedHealthchecks() {
    initRequest();
    resourceOffers(2); // set up slaves so scale validate will pass

    SingularityRequest request = requestResource.getRequest(requestId).getRequest();

    long now = System.currentTimeMillis();

    requestManager.saveHistory(new SingularityRequestHistory(now, Optional.<String>absent(), RequestHistoryType.UPDATED,
      request.toBuilder()
        .setSkipHealthchecks(Optional.of(true))
        .setInstances(Optional.of(2))
        .build(),
      Optional.<String>absent()));

    firstDeploy = initDeploy(new SingularityDeployBuilder(request.getId(), firstDeployId).setCommand(Optional.of("sleep 100")).setHealthcheckUri(Optional.of("http://uri")), System.currentTimeMillis());

    SingularityTask taskOne = launchTask(request, firstDeploy, now + 1000, now + 2000, 1, TaskState.TASK_RUNNING);

    finishDeploy(new SingularityDeployMarker(requestId, firstDeployId, now + 2000, Optional.<String> absent(), Optional.<String> absent()), firstDeploy);

    SingularityRequest updatedRequest = request.toBuilder()
      .setSkipHealthchecks(Optional.<Boolean>absent())
      .setInstances(Optional.of(2))
      .build();

    requestManager.saveHistory(new SingularityRequestHistory(now + 3000, Optional.<String>absent(), RequestHistoryType.UPDATED,
      updatedRequest, Optional.<String>absent()));

    SingularityTask newTaskTwoWithCheck = prepTask(updatedRequest, firstDeploy, now + 4000, 2);
    taskManager.createTaskAndDeletePendingTask(newTaskTwoWithCheck);
    statusUpdate(newTaskTwoWithCheck, TaskState.TASK_RUNNING, Optional.of(now + 5000));
    taskManager.saveHealthcheckResult(new SingularityTaskHealthcheckResult(Optional.of(200), Optional.of(1000L), now + 6000, Optional.<String> absent(), Optional.<String> absent(), newTaskTwoWithCheck.getTaskId(), Optional.<Boolean>absent()));

    SingularityTask unhealthyTaskThree = prepTask(updatedRequest, firstDeploy, now + 4000, 3);
    taskManager.createTaskAndDeletePendingTask(unhealthyTaskThree);
    statusUpdate(unhealthyTaskThree, TaskState.TASK_RUNNING, Optional.of(now + 5000));

    List<SingularityTaskId> activeTaskIds = taskManager.getActiveTaskIdsForRequest(requestId);
    List<SingularityTaskId> healthyTaskIds = deployHealthHelper.getHealthyTasks(updatedRequest, Optional.of(firstDeploy), activeTaskIds, false);
    Assert.assertTrue(!healthyTaskIds.contains(unhealthyTaskThree.getTaskId()));
    Assert.assertEquals(2, healthyTaskIds.size()); // Healthchecked and skip-healthchecked tasks should both be here
    Assert.assertEquals(DeployHealth.WAITING, deployHealthHelper.getDeployHealth(updatedRequest, Optional.of(firstDeploy), activeTaskIds, false));

    taskManager.saveHealthcheckResult(new SingularityTaskHealthcheckResult(Optional.of(200), Optional.of(1000L), now + 6000, Optional.<String> absent(), Optional.<String> absent(), unhealthyTaskThree.getTaskId(), Optional.<Boolean>absent()));
    Assert.assertEquals(DeployHealth.HEALTHY, deployHealthHelper.getDeployHealth(updatedRequest, Optional.of(firstDeploy), activeTaskIds, false));
  }

  @Test
  public void testScaleWithBounceDoesNotLaunchExtraInstances() {
    initRequest();
    initFirstDeploy();
    launchTask(request, firstDeploy, 1, TaskState.TASK_RUNNING);

    requestResource.scale(requestId, new SingularityScaleRequest(Optional.of(5), Optional.of(1L), Optional.<Boolean> absent(), Optional.<String> absent(), Optional.<String>absent(), Optional.of(true), Optional.<Boolean>absent()));

    Assert.assertEquals(1, requestManager.getCleanupRequests().size());
    cleaner.drainCleanupQueue();
    Assert.assertEquals(1, taskManager.getNumCleanupTasks());

    scheduler.drainPendingQueue(stateCacheProvider.get());
    Assert.assertEquals(5, taskManager.getPendingTaskIds().size());
  }

  @Test
  public void testAcceptOffersWithRoleForRequestWithRole() {
    SingularityRequestBuilder bldr = new SingularityRequestBuilder(requestId, RequestType.ON_DEMAND);
    bldr.setRequiredRole(Optional.of("test-role"));
    requestResource.postRequest(bldr.build());
    deploy("d2");

    SingularityRunNowRequest runNowRequest = new SingularityRunNowRequest(Optional.<String>absent(), Optional.<Boolean>absent(), Optional.<String>absent(), Optional.<List<String>>absent(), Optional.of(new Resources(2, 2, 0)), Optional.<Long>absent());
    requestResource.scheduleImmediately(requestId, runNowRequest);

    scheduler.drainPendingQueue(stateCacheProvider.get());

    SingularityPendingTask pendingTaskWithResources = taskManager.getPendingTasks().get(0);
    Assert.assertTrue(pendingTaskWithResources.getResources().isPresent());
    Assert.assertEquals(pendingTaskWithResources.getResources().get().getCpus(), 2, 0.0);

    sms.resourceOffers(Arrays.asList(createOffer(5, 5)));

    pendingTaskWithResources = taskManager.getPendingTasks().get(0);
    Assert.assertTrue(pendingTaskWithResources.getResources().isPresent());
    Assert.assertEquals(pendingTaskWithResources.getResources().get().getCpus(), 2, 0.0);

    sms.resourceOffers(Arrays.asList(createOffer(5, 5, Optional.of("test-role"))));
    SingularityTask task = taskManager.getActiveTasks().get(0);
    Assert.assertEquals(MesosUtils.getNumCpus(task.getMesosTask().getResourcesList(), Optional.of("test-role")), 2.0, 0.0);
  }

  @Test
  public void testNotAcceptOfferWithRoleForRequestWithoutRole() {
    SingularityRequestBuilder bldr = new SingularityRequestBuilder(requestId, RequestType.ON_DEMAND);
    requestResource.postRequest(bldr.build());
    deploy("d2");

    SingularityRunNowRequest runNowRequest = new SingularityRunNowRequest(Optional.<String>absent(), Optional.<Boolean>absent(), Optional.<String>absent(), Optional.<List<String>>absent(), Optional.of(new Resources(2, 2, 0)), Optional.<Long>absent());
    requestResource.scheduleImmediately(requestId, runNowRequest);

    scheduler.drainPendingQueue(stateCacheProvider.get());

    SingularityPendingTask pendingTaskWithResources = taskManager.getPendingTasks().get(0);
    Assert.assertTrue(pendingTaskWithResources.getResources().isPresent());
    Assert.assertEquals(pendingTaskWithResources.getResources().get().getCpus(), 2, 0.0);

    sms.resourceOffers(Arrays.asList(createOffer(5, 5, Optional.of("test-role"))));

    pendingTaskWithResources = taskManager.getPendingTasks().get(0);
    Assert.assertTrue(pendingTaskWithResources.getResources().isPresent());
    Assert.assertEquals(pendingTaskWithResources.getResources().get().getCpus(), 2, 0.0);
  }

  @Test
  public void testMaxOnDemandTasks() {
    SingularityRequestBuilder bldr = new SingularityRequestBuilder(requestId, RequestType.ON_DEMAND);
    bldr.setInstances(Optional.of(1));
    requestResource.postRequest(bldr.build());
    deploy("on_demand_deploy");
    deployChecker.checkDeploys();


    requestManager.addToPendingQueue(new SingularityPendingRequest(requestId, "on_demand_deploy", System.currentTimeMillis(), Optional.<String>absent(), PendingType.ONEOFF,
        Optional.<List<String>>absent(), Optional.<String>absent(), Optional.<Boolean>absent(), Optional.<String>absent(), Optional.<String>absent()));
    requestManager.addToPendingQueue(new SingularityPendingRequest(requestId, "on_demand_deploy", System.currentTimeMillis(), Optional.<String>absent(), PendingType.ONEOFF,
        Optional.<List<String>>absent(), Optional.<String>absent(), Optional.<Boolean>absent(), Optional.<String>absent(), Optional.<String>absent()));

    scheduler.drainPendingQueue(stateCacheProvider.get());

    resourceOffers();

    Assert.assertEquals(1, taskManager.getActiveTaskIds().size());
  }
}<|MERGE_RESOLUTION|>--- conflicted
+++ resolved
@@ -178,7 +178,7 @@
     // Each are half of needed memory
     Offer offer1 = createOffer(1, 64, "slave1", "host1");
     Offer offer2 = createOffer(1, 64, "slave1", "host1");
-    sms.resourceOffers(driver, ImmutableList.of(offer1, offer2));
+    sms.resourceOffers(ImmutableList.of(offer1, offer2));
 
     initRequest();
     initFirstDeploy();
@@ -199,7 +199,7 @@
     Offer neededOffer = createOffer(1, 128, "slave1", "host1", Optional.absent(), Collections.emptyMap(), new String[]{"80:81"});
     Offer extraOffer = createOffer(4, 256, "slave1", "host1", Optional.absent(), Collections.emptyMap(), new String[]{"83:84"});
 
-    sms.resourceOffers(driver, ImmutableList.of(neededOffer, extraOffer));
+    sms.resourceOffers(ImmutableList.of(neededOffer, extraOffer));
 
     initRequest();
 
@@ -247,7 +247,7 @@
         )
     );
 
-    sms.resourceOffers(driver, ImmutableList.of(neededOffer, extraOffer));
+    sms.resourceOffers(ImmutableList.of(neededOffer, extraOffer));
 
     List<Offer> cachedOffers = offerCache.peekOffers();
     Assert.assertEquals(1, cachedOffers.size());
@@ -744,11 +744,7 @@
 
     Assert.assertEquals(1, taskManager.getNumActiveTasks());
 
-<<<<<<< HEAD
-    slaveResource.decommissionSlave(taskManager.getActiveTasks().get(0).getOffer().getAgentId().getValue(), null);
-=======
-    slaveResource.decommissionSlave(taskManager.getActiveTasks().get(0).getSlaveId().getValue(), null);
->>>>>>> 0d09f7e5
+    slaveResource.decommissionSlave(taskManager.getActiveTasks().get(0).getAgentId().getValue(), null);
 
     scheduler.checkForDecomissions(stateCacheProvider.get());
 
