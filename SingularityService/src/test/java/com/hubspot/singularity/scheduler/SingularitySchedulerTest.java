package com.hubspot.singularity.scheduler;

import java.util.Arrays;
import java.util.Collections;
import java.util.List;
import java.util.Set;
import java.util.concurrent.TimeUnit;

import com.hubspot.singularity.ExtendedTaskState;
import com.hubspot.singularity.SingularityTaskHistoryUpdate;
import org.apache.mesos.Protos.Offer;
import org.apache.mesos.Protos.SlaveID;
import org.apache.mesos.Protos.TaskState;
import org.apache.mesos.Protos.TaskStatus;
import org.junit.Assert;
import org.junit.Test;
import org.mockito.Matchers;
import org.mockito.Mockito;

import com.google.common.base.Optional;
import com.google.common.collect.Sets;
import com.hubspot.baragon.models.BaragonRequestState;
import com.hubspot.singularity.DeployState;
import com.hubspot.singularity.LoadBalancerRequestType;
import com.hubspot.singularity.MachineState;
import com.hubspot.singularity.RequestState;
import com.hubspot.singularity.RequestType;
import com.hubspot.singularity.SingularityDeploy;
import com.hubspot.singularity.SingularityDeployBuilder;
import com.hubspot.singularity.SingularityDeployStatistics;
import com.hubspot.singularity.SingularityKilledTaskIdRecord;
import com.hubspot.singularity.SingularityLoadBalancerUpdate;
import com.hubspot.singularity.SingularityPendingRequest;
import com.hubspot.singularity.SingularityPendingRequest.PendingType;
import com.hubspot.singularity.SingularityPendingTask;
import com.hubspot.singularity.SingularityPendingTaskId;
import com.hubspot.singularity.SingularityRequest;
import com.hubspot.singularity.SingularityRequestBuilder;
import com.hubspot.singularity.SingularityRequestCleanup;
import com.hubspot.singularity.SingularityRequestCleanup.RequestCleanupType;
import com.hubspot.singularity.SingularityRequestHistory.RequestHistoryType;
import com.hubspot.singularity.SingularityRequestInstances;
import com.hubspot.singularity.SingularitySchedulerTestBase;
import com.hubspot.singularity.SingularityTask;
import com.hubspot.singularity.SingularityTaskHealthcheckResult;
import com.hubspot.singularity.SingularityTaskId;
import com.hubspot.singularity.SingularityTaskRequest;
import com.hubspot.singularity.SlavePlacement;
import com.hubspot.singularity.api.SingularityDeployRequest;
import com.hubspot.singularity.api.SingularityPauseRequest;
import com.hubspot.singularity.data.AbstractMachineManager.StateChangeResult;
import com.hubspot.singularity.scheduler.SingularityTaskReconciliation.ReconciliationState;

public class SingularitySchedulerTest extends SingularitySchedulerTestBase {

  @Test
  public void testSchedulerIsolatesPendingTasksBasedOnDeploy() {
    initRequest();
    initFirstDeploy();
    initSecondDeploy();

    SingularityPendingTask p1 = new SingularityPendingTask(new SingularityPendingTaskId(requestId, firstDeployId, System.currentTimeMillis(), 1, PendingType.ONEOFF, System.currentTimeMillis()), Collections.<String> emptyList(), Optional.<String> absent());
    SingularityPendingTask p2 = new SingularityPendingTask(new SingularityPendingTaskId(requestId, firstDeployId, System.currentTimeMillis(), 1, PendingType.TASK_DONE, System.currentTimeMillis()), Collections.<String> emptyList(), Optional.<String> absent());
    SingularityPendingTask p3 = new SingularityPendingTask(new SingularityPendingTaskId(requestId, secondDeployId, System.currentTimeMillis(), 1, PendingType.TASK_DONE, System.currentTimeMillis()),Collections.<String> emptyList(), Optional.<String> absent());

    taskManager.savePendingTask(p1);
    taskManager.savePendingTask(p2);
    taskManager.savePendingTask(p3);

    requestManager.addToPendingQueue(new SingularityPendingRequest(requestId, secondDeployId, System.currentTimeMillis(), PendingType.NEW_DEPLOY));

    scheduler.drainPendingQueue(stateCacheProvider.get());

    // we expect there to be 3 pending tasks :

    List<SingularityPendingTask> returnedScheduledTasks = taskManager.getPendingTasks();

    Assert.assertEquals(3, returnedScheduledTasks.size());
    Assert.assertTrue(returnedScheduledTasks.contains(p1));
    Assert.assertTrue(returnedScheduledTasks.contains(p2));
    Assert.assertTrue(!returnedScheduledTasks.contains(p3));

    boolean found = false;

    for (SingularityPendingTask pendingTask : returnedScheduledTasks) {
      if (pendingTask.getPendingTaskId().getDeployId().equals(secondDeployId)) {
        found = true;
        Assert.assertEquals(PendingType.NEW_DEPLOY, pendingTask.getPendingTaskId().getPendingType());
      }
    }

    Assert.assertTrue(found);
  }

  @Test
  public void testDeployManagerHandlesFailedLBTask() {
    initLoadBalancedRequest();
    initFirstDeploy();

    SingularityTask firstTask = startTask(firstDeploy);

    initSecondDeploy();

    SingularityTask secondTask = startTask(secondDeploy);

    // this should cause an LB call to happen:
    deployChecker.checkDeploys();

    Assert.assertTrue(taskManager.getLoadBalancerState(secondTask.getTaskId(), LoadBalancerRequestType.ADD).isPresent());
    Assert.assertTrue(!taskManager.getLoadBalancerState(secondTask.getTaskId(), LoadBalancerRequestType.DEPLOY).isPresent());
    Assert.assertTrue(!taskManager.getLoadBalancerState(secondTask.getTaskId(), LoadBalancerRequestType.REMOVE).isPresent());

    statusUpdate(secondTask, TaskState.TASK_FAILED);
    statusUpdate(firstTask, TaskState.TASK_FAILED);

    deployChecker.checkDeploys();

    Assert.assertTrue(deployManager.getDeployResult(requestId, secondDeployId).get().getDeployState() == DeployState.FAILED);

    List<SingularityPendingTask> pendingTasks = taskManager.getPendingTasks();

    Assert.assertTrue(pendingTasks.size() == 1);
    Assert.assertTrue(pendingTasks.get(0).getPendingTaskId().getDeployId().equals(firstDeployId));
  }

  @Test
  public void testDeployClearsObsoleteScheduledTasks() {
    initRequest();
    initFirstDeploy();
    initSecondDeploy();

    SingularityPendingTaskId taskIdOne = new SingularityPendingTaskId(requestId, firstDeployId, System.currentTimeMillis() + TimeUnit.DAYS.toMillis(3), 1, PendingType.IMMEDIATE, System.currentTimeMillis());
    SingularityPendingTask taskOne = new SingularityPendingTask(taskIdOne, Collections.<String> emptyList(), Optional.<String> absent());

    SingularityPendingTaskId taskIdTwo = new SingularityPendingTaskId(requestId, firstDeployId, System.currentTimeMillis() + TimeUnit.DAYS.toMillis(1), 2, PendingType.IMMEDIATE, System.currentTimeMillis());
    SingularityPendingTask taskTwo = new SingularityPendingTask(taskIdTwo, Collections.<String> emptyList(), Optional.<String> absent());

    SingularityPendingTaskId taskIdThree = new SingularityPendingTaskId(requestId, secondDeployId, System.currentTimeMillis() + TimeUnit.DAYS.toMillis(3), 1, PendingType.IMMEDIATE, System.currentTimeMillis());
    SingularityPendingTask taskThree = new SingularityPendingTask(taskIdThree, Collections.<String> emptyList(), Optional.<String> absent());

    SingularityPendingTaskId taskIdFour = new SingularityPendingTaskId(requestId + "hi", firstDeployId, System.currentTimeMillis() + TimeUnit.DAYS.toMillis(3), 5, PendingType.IMMEDIATE, System.currentTimeMillis());
    SingularityPendingTask taskFour = new SingularityPendingTask(taskIdFour,Collections.<String> emptyList(), Optional.<String> absent());

    taskManager.savePendingTask(taskOne);
    taskManager.savePendingTask(taskTwo);
    taskManager.savePendingTask(taskThree);
    taskManager.savePendingTask(taskFour);

    launchTask(request, secondDeploy, 1, TaskState.TASK_RUNNING);

    deployChecker.checkDeploys();

    List<SingularityPendingTaskId> pendingTaskIds = taskManager.getPendingTaskIds();

    Assert.assertTrue(!pendingTaskIds.contains(taskIdOne));
    Assert.assertTrue(!pendingTaskIds.contains(taskIdTwo));

    Assert.assertTrue(pendingTaskIds.contains(taskIdThree));
    Assert.assertTrue(pendingTaskIds.contains(taskIdFour));
  }

  @Test
  public void testAfterDeployWaitsForScheduledTaskToFinish() {
    initScheduledRequest();
    initFirstDeploy();

    SingularityTask firstTask = launchTask(request, firstDeploy, 1, TaskState.TASK_RUNNING);

    Assert.assertTrue(taskManager.getPendingTasks().isEmpty());
    Assert.assertTrue(taskManager.getActiveTaskIds().contains(firstTask.getTaskId()));
    Assert.assertEquals(1, taskManager.getActiveTaskIds().size());
    Assert.assertTrue(taskManager.getCleanupTaskIds().isEmpty());

    deploy("nextDeployId");
    deployChecker.checkDeploys();
    scheduler.drainPendingQueue(stateCacheProvider.get());

    // no second task should be scheduled

    Assert.assertTrue(taskManager.getPendingTasks().isEmpty());
    Assert.assertTrue(taskManager.getActiveTaskIds().contains(firstTask.getTaskId()));
    Assert.assertEquals(1, taskManager.getActiveTaskIds().size());
    Assert.assertTrue(!taskManager.getCleanupTaskIds().isEmpty());

    statusUpdate(firstTask, TaskState.TASK_FINISHED);
    scheduler.drainPendingQueue(stateCacheProvider.get());
    cleaner.drainCleanupQueue();

    Assert.assertTrue(!taskManager.getPendingTasks().isEmpty());
    Assert.assertTrue(taskManager.getActiveTaskIds().isEmpty());
    Assert.assertTrue(taskManager.getCleanupTaskIds().isEmpty());

    SingularityPendingTaskId pendingTaskId = taskManager.getPendingTaskIds().get(0);

    Assert.assertEquals("nextDeployId", pendingTaskId.getDeployId());
    Assert.assertEquals(requestId, pendingTaskId.getRequestId());
  }

  @Test
  public void testCleanerLeavesPausedRequestTasksByDemand() {
    initScheduledRequest();
    initFirstDeploy();

    SingularityTask firstTask = launchTask(request, firstDeploy, 1, TaskState.TASK_RUNNING);
    createAndSchedulePendingTask(firstDeployId);

    requestResource.pause(requestId, Optional.<String> absent(), Optional.of(new SingularityPauseRequest(Optional.of("testuser"), Optional.of(false))));

    cleaner.drainCleanupQueue();

    Assert.assertTrue(taskManager.getKilledTaskIdRecords().isEmpty());
    Assert.assertTrue(taskManager.getPendingTaskIds().isEmpty());
    Assert.assertTrue(requestManager.getCleanupRequests().isEmpty());

    statusUpdate(firstTask, TaskState.TASK_FINISHED);

    // make sure something new isn't scheduled!
    Assert.assertTrue(taskManager.getPendingTaskIds().isEmpty());
  }

  @Test
  public void testKilledTaskIdRecords() {
    initScheduledRequest();
    initFirstDeploy();

    SingularityTask firstTask = launchTask(request, firstDeploy, 1, TaskState.TASK_RUNNING);

    requestResource.deleteRequest(requestId, Optional.<String> absent());

    Assert.assertTrue(requestManager.getCleanupRequests().size() == 1);

    cleaner.drainCleanupQueue();

    Assert.assertTrue(requestManager.getCleanupRequests().isEmpty());
    Assert.assertTrue(!taskManager.getKilledTaskIdRecords().isEmpty());

    cleaner.drainCleanupQueue();

    Assert.assertTrue(!taskManager.getKilledTaskIdRecords().isEmpty());

    statusUpdate(firstTask, TaskState.TASK_KILLED);

    Assert.assertTrue(taskManager.getKilledTaskIdRecords().isEmpty());
  }

  @Test
  public void testLongRunningTaskKills() {
    initScheduledRequest();
    initFirstDeploy();

    launchTask(request, firstDeploy, 1, TaskState.TASK_RUNNING);

    initSecondDeploy();
    deployChecker.checkDeploys();

    Assert.assertTrue(taskManager.getKilledTaskIdRecords().isEmpty());
    Assert.assertTrue(!taskManager.getCleanupTasks().isEmpty());

    cleaner.drainCleanupQueue();

    Assert.assertTrue(taskManager.getKilledTaskIdRecords().isEmpty());
    Assert.assertTrue(!taskManager.getCleanupTasks().isEmpty());

    requestManager.activate(request.toBuilder().setKillOldNonLongRunningTasksAfterMillis(Optional.<Long> of(0L)).build(), RequestHistoryType.CREATED, System.currentTimeMillis(), Optional.<String> absent());

    cleaner.drainCleanupQueue();

    Assert.assertTrue(!taskManager.getKilledTaskIdRecords().isEmpty());
    Assert.assertTrue(taskManager.getCleanupTasks().isEmpty());
  }

  @Test
  public void testSchedulerCanBatchOnOffers() {
    initRequest();
    initFirstDeploy();

    requestResource.submit(request.toBuilder().setInstances(Optional.of(3)).build(), Optional.<String> absent());
    scheduler.drainPendingQueue(stateCacheProvider.get());

    List<Offer> oneOffer = Arrays.asList(createOffer(12, 1024));
    sms.resourceOffers(driver, oneOffer);

    Assert.assertTrue(taskManager.getActiveTasks().size() == 3);
    Assert.assertTrue(taskManager.getPendingTaskIds().isEmpty());
    Assert.assertTrue(requestManager.getPendingRequests().isEmpty());
  }

  @Test
  public void testSchedulerExhaustsOffers() {
    initRequest();
    initFirstDeploy();

    requestResource.submit(request.toBuilder().setInstances(Optional.of(10)).build(), Optional.<String> absent());
    scheduler.drainPendingQueue(stateCacheProvider.get());

    sms.resourceOffers(driver, Arrays.asList(createOffer(2, 1024), createOffer(1, 1024)));

    Assert.assertTrue(taskManager.getActiveTaskIds().size() == 3);
    Assert.assertTrue(taskManager.getPendingTaskIds().size() == 7);
  }

  @Test
  public void testSchedulerRandomizesOffers() {
    initRequest();
    initFirstDeploy();

    requestResource.submit(request.toBuilder().setInstances(Optional.of(15)).build(), Optional.<String> absent());
    scheduler.drainPendingQueue(stateCacheProvider.get());

    sms.resourceOffers(driver, Arrays.asList(createOffer(20, 1024), createOffer(20, 1024)));

    Assert.assertTrue(taskManager.getActiveTaskIds().size() == 15);

    Set<String> offerIds = Sets.newHashSet();

    for (SingularityTask activeTask : taskManager.getActiveTasks()) {
      offerIds.add(activeTask.getOffer().getId().getValue());
    }

    Assert.assertTrue(offerIds.size() == 2);
  }

  @Test
  public void testSchedulerHandlesFinishedTasks() {
    initScheduledRequest();
    initFirstDeploy();

    schedule = "*/1 * * * * ? 1995";

    // cause it to be pending
    requestResource.submit(request.toBuilder().setQuartzSchedule(Optional.of(schedule)).build(), Optional.<String> absent());
    scheduler.drainPendingQueue(stateCacheProvider.get());

    Assert.assertTrue(requestResource.getActiveRequests().isEmpty());
    Assert.assertTrue(requestManager.getRequest(requestId).get().getState() == RequestState.FINISHED);
    Assert.assertTrue(taskManager.getPendingTaskIds().isEmpty());

    schedule = "*/1 * * * * ?";
    requestResource.submit(request.toBuilder().setQuartzSchedule(Optional.of(schedule)).build(), Optional.<String> absent());
    scheduler.drainPendingQueue(stateCacheProvider.get());

    Assert.assertTrue(!requestResource.getActiveRequests().isEmpty());
    Assert.assertTrue(requestManager.getRequest(requestId).get().getState() == RequestState.ACTIVE);

    Assert.assertTrue(!taskManager.getPendingTaskIds().isEmpty());
  }

  @Test
  public void testScheduledJobLivesThroughDeploy() {
    initScheduledRequest();
    initFirstDeploy();

    createAndSchedulePendingTask(firstDeployId);

    Assert.assertTrue(!taskManager.getPendingTaskIds().isEmpty());

    deploy("d2");
    scheduler.drainPendingQueue(stateCacheProvider.get());

    deployChecker.checkDeploys();

    scheduler.drainPendingQueue(stateCacheProvider.get());

    Assert.assertTrue(!taskManager.getPendingTaskIds().isEmpty());
  }

  @Test
  public void testOneOffsDontRunByThemselves() {
    SingularityRequestBuilder bldr = new SingularityRequestBuilder(requestId, RequestType.ON_DEMAND);
    requestResource.submit(bldr.build(), Optional.<String> absent());
    Assert.assertTrue(requestManager.getPendingRequests().isEmpty());

    deploy("d2");
    Assert.assertTrue(requestManager.getPendingRequests().isEmpty());

    deployChecker.checkDeploys();

    Assert.assertTrue(requestManager.getPendingRequests().isEmpty());

    requestResource.scheduleImmediately(requestId, user, Collections.<String> emptyList());

    resourceOffers();

    Assert.assertEquals(1, taskManager.getActiveTaskIds().size());

    statusUpdate(taskManager.getActiveTasks().get(0), TaskState.TASK_FINISHED);

    resourceOffers();
    Assert.assertEquals(0, taskManager.getActiveTaskIds().size());
    Assert.assertEquals(0, taskManager.getPendingTaskIds().size());

    requestResource.scheduleImmediately(requestId, user, Collections.<String> emptyList());

    resourceOffers();

    Assert.assertEquals(1, taskManager.getActiveTaskIds().size());

    statusUpdate(taskManager.getActiveTasks().get(0), TaskState.TASK_LOST);

    resourceOffers();
    Assert.assertEquals(0, taskManager.getActiveTaskIds().size());
    Assert.assertEquals(0, taskManager.getPendingTaskIds().size());
  }

  @Test
  public void testOneOffsDontMoveDuringDecomission() {
    SingularityRequestBuilder bldr = new SingularityRequestBuilder(requestId, RequestType.ON_DEMAND);
    requestResource.submit(bldr.build(), Optional.<String> absent());
    deploy("d2");

    requestResource.scheduleImmediately(requestId, user, Collections.<String> emptyList());

    validateTaskDoesntMoveDuringDecommission();
  }

  private void validateTaskDoesntMoveDuringDecommission() {
    sms.resourceOffers(driver, Arrays.asList(createOffer(1, 129, "slave1", "host1", Optional.of("rack1"))));
    sms.resourceOffers(driver, Arrays.asList(createOffer(1, 129, "slave2", "host2", Optional.of("rack1"))));

    Assert.assertEquals(1, taskManager.getActiveTaskIds().size());

    Assert.assertEquals("host1", taskManager.getActiveTaskIds().get(0).getHost());

    Assert.assertEquals(StateChangeResult.SUCCESS, slaveManager.changeState("slave1", MachineState.STARTING_DECOMMISSION, Optional.of("user1")));

    sms.resourceOffers(driver, Arrays.asList(createOffer(1, 129, "slave2", "host2", Optional.of("rack1"))));

    cleaner.drainCleanupQueue();

    sms.resourceOffers(driver, Arrays.asList(createOffer(1, 129, "slave2", "host2", Optional.of("rack1"))));

    cleaner.drainCleanupQueue();

    // task should not move!
    Assert.assertEquals(1, taskManager.getActiveTaskIds().size());
    Assert.assertEquals("host1", taskManager.getActiveTaskIds().get(0).getHost());
    Assert.assertTrue(taskManager.getKilledTaskIdRecords().isEmpty());
    Assert.assertTrue(taskManager.getCleanupTaskIds().size() == 1);
  }

  @Test
  public void testRunOnceRunOnlyOnce() {
    SingularityRequestBuilder bldr = new SingularityRequestBuilder(requestId, RequestType.RUN_ONCE);
    request = bldr.build();
    saveRequest(request);

    deployResource.deploy(new SingularityDeployRequest(new SingularityDeployBuilder(requestId, "d1").setCommand(Optional.of("cmd")).build(), Optional.<String> absent(), Optional.<Boolean> absent()));

    scheduler.drainPendingQueue(stateCacheProvider.get());

    deployChecker.checkDeploys();

    resourceOffers();

    Assert.assertTrue(deployManager.getRequestDeployState(requestId).get().getActiveDeploy().isPresent());
    Assert.assertTrue(!deployManager.getRequestDeployState(requestId).get().getPendingDeploy().isPresent());

    Assert.assertEquals(1, taskManager.getActiveTaskIds().size());

    statusUpdate(taskManager.getActiveTasks().get(0), TaskState.TASK_LOST);

    resourceOffers();

    Assert.assertTrue(taskManager.getActiveTaskIds().isEmpty());

    deployResource.deploy(new SingularityDeployRequest(new SingularityDeployBuilder(requestId, "d2").setCommand(Optional.of("cmd")).build(), Optional.<String> absent(), Optional.<Boolean> absent()));

    scheduler.drainPendingQueue(stateCacheProvider.get());

    deployChecker.checkDeploys();

    resourceOffers();

    Assert.assertTrue(deployManager.getRequestDeployState(requestId).get().getActiveDeploy().isPresent());
    Assert.assertTrue(!deployManager.getRequestDeployState(requestId).get().getPendingDeploy().isPresent());

    Assert.assertEquals(1, taskManager.getActiveTaskIds().size());

    statusUpdate(taskManager.getActiveTasks().get(0), TaskState.TASK_FINISHED);

    resourceOffers();

    Assert.assertTrue(taskManager.getActiveTaskIds().isEmpty());
  }

  @Test
  public void testRunOnceDontMoveDuringDecomission() {
    SingularityRequestBuilder bldr = new SingularityRequestBuilder(requestId, RequestType.RUN_ONCE);
    request = bldr.build();
    saveRequest(request);

    deployResource.deploy(new SingularityDeployRequest(new SingularityDeployBuilder(requestId, "d1").setCommand(Optional.of("cmd")).build(), Optional.<String> absent(), Optional.<Boolean> absent()));

    scheduler.drainPendingQueue(stateCacheProvider.get());

    deployChecker.checkDeploys();

    validateTaskDoesntMoveDuringDecommission();
  }

  @Test
  public void testRetries() {
    SingularityRequestBuilder bldr = new SingularityRequestBuilder(requestId, RequestType.RUN_ONCE);
    request = bldr.setNumRetriesOnFailure(Optional.of(2)).build();
    saveRequest(request);

    deployResource.deploy(new SingularityDeployRequest(new SingularityDeployBuilder(requestId, "d1").setCommand(Optional.of("cmd")).build(), Optional.<String> absent(), Optional.<Boolean> absent()));

    scheduler.drainPendingQueue(stateCacheProvider.get());
    deployChecker.checkDeploys();
    resourceOffers();

    Assert.assertEquals(1, taskManager.getActiveTaskIds().size());

    statusUpdate(taskManager.getActiveTasks().get(0), TaskState.TASK_LOST);

    resourceOffers();

    Assert.assertEquals(1, taskManager.getActiveTaskIds().size());

    statusUpdate(taskManager.getActiveTasks().get(0), TaskState.TASK_LOST);

    resourceOffers();

    Assert.assertEquals(1, taskManager.getActiveTaskIds().size());

    statusUpdate(taskManager.getActiveTasks().get(0), TaskState.TASK_LOST);

    resourceOffers();

    Assert.assertTrue(taskManager.getActiveTaskIds().isEmpty());
  }

  @Test
  public void testCooldownAfterSequentialFailures() {
    initRequest();
    initFirstDeploy();

    Assert.assertTrue(requestManager.getRequest(requestId).get().getState() == RequestState.ACTIVE);

    configuration.setCooldownAfterFailures(2);

    SingularityTask firstTask = startTask(firstDeploy);
    SingularityTask secondTask = startTask(firstDeploy);

    statusUpdate(firstTask, TaskState.TASK_FAILED);

    Assert.assertTrue(requestManager.getRequest(requestId).get().getState() == RequestState.ACTIVE);

    statusUpdate(secondTask, TaskState.TASK_FAILED);

    Assert.assertTrue(requestManager.getRequest(requestId).get().getState() == RequestState.SYSTEM_COOLDOWN);

    cooldownChecker.checkCooldowns();

    Assert.assertTrue(requestManager.getRequest(requestId).get().getState() == RequestState.SYSTEM_COOLDOWN);

    SingularityTask thirdTask = startTask(firstDeploy);

    statusUpdate(thirdTask, TaskState.TASK_FINISHED);

    Assert.assertTrue(requestManager.getRequest(requestId).get().getState() == RequestState.ACTIVE);
  }

  @Test
  public void testCooldownOnlyWhenTasksRapidlyFail() {
    initRequest();
    initFirstDeploy();

    configuration.setCooldownAfterFailures(1);

    SingularityTask firstTask = startTask(firstDeploy);
    statusUpdate(firstTask, TaskState.TASK_FAILED, Optional.of(System.currentTimeMillis() - TimeUnit.HOURS.toMillis(5)));

    Assert.assertTrue(requestManager.getRequest(requestId).get().getState() == RequestState.ACTIVE);

    SingularityTask secondTask = startTask(firstDeploy);
    statusUpdate(secondTask, TaskState.TASK_FAILED);

    Assert.assertTrue(requestManager.getRequest(requestId).get().getState() == RequestState.SYSTEM_COOLDOWN);
  }

  @Test
  public void testCooldownScalesToInstances() {
    initRequest();
    initFirstDeploy();

    configuration.setCooldownAfterFailures(2);
    configuration.setCooldownAfterPctOfInstancesFail(.51);

    requestManager.activate(request.toBuilder().setInstances(Optional.of(4)).build(), RequestHistoryType.CREATED, System.currentTimeMillis(), Optional.<String> absent());

    SingularityTask task1 = startTask(firstDeploy, 1);
    SingularityTask task2 = startTask(firstDeploy, 2);
    SingularityTask task3 = startTask(firstDeploy, 3);
    SingularityTask task4 = startTask(firstDeploy, 4);

    statusUpdate(task1, TaskState.TASK_FAILED);
    statusUpdate(task2, TaskState.TASK_FAILED);
    statusUpdate(task3, TaskState.TASK_FAILED);

    Assert.assertTrue(requestManager.getRequest(requestId).get().getState() == RequestState.ACTIVE);

    task1 = startTask(firstDeploy, 1);
    task2 = startTask(firstDeploy, 2);
    task3 = startTask(firstDeploy, 3);

    statusUpdate(task1, TaskState.TASK_FAILED);
    statusUpdate(task2, TaskState.TASK_FAILED);

    Assert.assertTrue(requestManager.getRequest(requestId).get().getState() == RequestState.ACTIVE);

    statusUpdate(task3, TaskState.TASK_FAILED);

    Assert.assertTrue(requestManager.getRequest(requestId).get().getState() == RequestState.SYSTEM_COOLDOWN);

    statusUpdate(task4, TaskState.TASK_FINISHED);

    Assert.assertTrue(requestManager.getRequest(requestId).get().getState() == RequestState.ACTIVE);
  }

  @Test
  public void testSlavePlacementSeparate() {
    initRequest();
    initFirstDeploy();

    saveAndSchedule(request.toBuilder().setInstances(Optional.of(2)).setSlavePlacement(Optional.of(SlavePlacement.SEPARATE)));

    sms.resourceOffers(driver, Arrays.asList(createOffer(20, 20000, "slave1", "host1"), createOffer(20, 20000, "slave1", "host1")));

    Assert.assertTrue(taskManager.getPendingTaskIds().size() == 1);
    Assert.assertTrue(taskManager.getActiveTaskIds().size() == 1);

    sms.resourceOffers(driver, Arrays.asList(createOffer(20, 20000, "slave1", "host1")));

    Assert.assertTrue(taskManager.getPendingTaskIds().size() == 1);
    Assert.assertTrue(taskManager.getActiveTaskIds().size() == 1);

    eventListener.taskHistoryUpdateEvent(new SingularityTaskHistoryUpdate(taskManager.getActiveTaskIds().get(0), System.currentTimeMillis(), ExtendedTaskState.TASK_CLEANING, Optional.<String>absent()));

    sms.resourceOffers(driver, Arrays.asList(createOffer(20, 20000, "slave1", "host1")));

    Assert.assertTrue(taskManager.getPendingTaskIds().size() == 1);
    Assert.assertTrue(taskManager.getActiveTaskIds().size() == 1);

    sms.resourceOffers(driver, Arrays.asList(createOffer(20, 20000, "slave2", "host2")));

    Assert.assertTrue(taskManager.getPendingTaskIds().isEmpty());
    Assert.assertTrue(taskManager.getActiveTaskIds().size() == 2);
  }

  @Test
  public void testSlavePlacementOptimistic() {
    initRequest();
    initFirstDeploy();

    sms.resourceOffers(driver, Arrays.asList(createOffer(20, 20000, "slave1", "host1"), createOffer(20, 20000, "slave2", "host2")));

    saveAndSchedule(request.toBuilder().setInstances(Optional.of(3)).setSlavePlacement(Optional.of(SlavePlacement.OPTIMISTIC)));

    sms.resourceOffers(driver, Arrays.asList(createOffer(20, 20000, "slave1", "host1")));

    Assert.assertTrue(taskManager.getActiveTaskIds().size() < 3);

    sms.resourceOffers(driver, Arrays.asList(createOffer(20, 20000, "slave1", "host1")));

    Assert.assertTrue(taskManager.getActiveTaskIds().size() < 3);

    sms.resourceOffers(driver, Arrays.asList(createOffer(20, 20000, "slave2", "host2")));

    eventListener.taskHistoryUpdateEvent(new SingularityTaskHistoryUpdate(taskManager.getActiveTaskIds().get(0), System.currentTimeMillis(), ExtendedTaskState.TASK_CLEANING, Optional.<String>absent()));

    Assert.assertTrue(taskManager.getPendingTaskIds().isEmpty());
    Assert.assertTrue(taskManager.getActiveTaskIds().size() == 3);
  }

  @Test
  public void testSlavePlacementOptimisticSingleOffer() {
    initRequest();
    initFirstDeploy();

    saveAndSchedule(request.toBuilder().setInstances(Optional.of(3)).setSlavePlacement(Optional.of(SlavePlacement.OPTIMISTIC)));

    sms.resourceOffers(driver, Arrays.asList(createOffer(20, 20000, "slave1", "host1"), createOffer(20, 20000, "slave2", "host2")));

    eventListener.taskHistoryUpdateEvent(new SingularityTaskHistoryUpdate(taskManager.getActiveTaskIds().get(0), System.currentTimeMillis(), ExtendedTaskState.TASK_CLEANING, Optional.<String>absent()));

    Assert.assertTrue(taskManager.getPendingTaskIds().isEmpty());
    Assert.assertTrue(taskManager.getActiveTaskIds().size() == 3);
  }

  @Test
  public void testSlavePlacementGreedy() {
    initRequest();
    initFirstDeploy();

    saveAndSchedule(request.toBuilder().setInstances(Optional.of(3)).setSlavePlacement(Optional.of(SlavePlacement.GREEDY)));

    sms.resourceOffers(driver, Arrays.asList(createOffer(20, 20000, "slave1", "host1")));

    Assert.assertTrue(taskManager.getActiveTaskIds().size() == 3);
  }


  @Test
  public void testLBCleanup() {
    initLoadBalancedRequest();
    initFirstDeploy();

    SingularityTask task = launchTask(request, firstDeploy, 1, TaskState.TASK_RUNNING);

    saveLoadBalancerState(BaragonRequestState.SUCCESS, task.getTaskId(), LoadBalancerRequestType.ADD);

    statusUpdate(task, TaskState.TASK_FAILED);

    Assert.assertTrue(!taskManager.getLBCleanupTasks().isEmpty());

    testingLbClient.setNextBaragonRequestState(BaragonRequestState.WAITING);

    cleaner.drainCleanupQueue();
    Assert.assertTrue(!taskManager.getLBCleanupTasks().isEmpty());

    Optional<SingularityLoadBalancerUpdate> lbUpdate = taskManager.getLoadBalancerState(task.getTaskId(), LoadBalancerRequestType.REMOVE);

    Assert.assertTrue(lbUpdate.isPresent());
    Assert.assertTrue(lbUpdate.get().getLoadBalancerState() == BaragonRequestState.WAITING);

    testingLbClient.setNextBaragonRequestState(BaragonRequestState.FAILED);

    cleaner.drainCleanupQueue();
    Assert.assertTrue(!taskManager.getLBCleanupTasks().isEmpty());

    lbUpdate = taskManager.getLoadBalancerState(task.getTaskId(), LoadBalancerRequestType.REMOVE);

    Assert.assertTrue(lbUpdate.isPresent());
    Assert.assertTrue(lbUpdate.get().getLoadBalancerState() == BaragonRequestState.FAILED);

    testingLbClient.setNextBaragonRequestState(BaragonRequestState.SUCCESS);

    cleaner.drainCleanupQueue();
    Assert.assertTrue(taskManager.getLBCleanupTasks().isEmpty());
    lbUpdate = taskManager.getLoadBalancerState(task.getTaskId(), LoadBalancerRequestType.REMOVE);

    Assert.assertTrue(lbUpdate.isPresent());
    Assert.assertTrue(lbUpdate.get().getLoadBalancerState() == BaragonRequestState.SUCCESS);
    Assert.assertTrue(lbUpdate.get().getLoadBalancerRequestId().getAttemptNumber() == 2);

  }

  @Test
  public void testUnpauseOnDeploy() {
    initRequest();
    initFirstDeploy();

    requestManager.pause(request, System.currentTimeMillis(), Optional.<String> absent());

    boolean exception = false;

    try {
      deploy("d2");
    } catch (Exception e) {
      exception = true;
    }

    Assert.assertTrue(exception);

    deploy("d3", Optional.of(true));

    Assert.assertTrue(requestManager.getRequest(requestId).get().getState() == RequestState.DEPLOYING_TO_UNPAUSE);

    scheduler.drainPendingQueue(stateCacheProvider.get());
    sms.resourceOffers(driver, Arrays.asList(createOffer(20, 20000, "slave1", "host1")));
    statusUpdate(taskManager.getActiveTasks().get(0), TaskState.TASK_FAILED);

    deployChecker.checkDeploys();

    Assert.assertTrue(requestManager.getRequest(requestId).get().getState() == RequestState.PAUSED);

    Assert.assertTrue(taskManager.getActiveTaskIds().isEmpty());
    Assert.assertTrue(taskManager.getPendingTaskIds().isEmpty());
    Assert.assertTrue(requestManager.getPendingRequests().isEmpty());

    deploy("d4", Optional.of(true));

    Assert.assertTrue(requestManager.getRequest(requestId).get().getState() == RequestState.DEPLOYING_TO_UNPAUSE);

    scheduler.drainPendingQueue(stateCacheProvider.get());
    sms.resourceOffers(driver, Arrays.asList(createOffer(20, 20000, "slave1", "host1")));

    statusUpdate(taskManager.getActiveTasks().get(0), TaskState.TASK_RUNNING);
    deployChecker.checkDeploys();

    RequestState requestState = requestManager.getRequest(requestId).get().getState();

    Assert.assertTrue(requestState == RequestState.ACTIVE);
  }

  @Test
  public void testReconciliation() {
    Assert.assertTrue(!taskReconciliation.isReconciliationRunning());

    configuration.setCheckReconcileWhenRunningEveryMillis(1);

    initRequest();
    initFirstDeploy();

    Assert.assertTrue(taskReconciliation.startReconciliation() == ReconciliationState.STARTED);
    sleep(50);
    Assert.assertTrue(!taskReconciliation.isReconciliationRunning());

    SingularityTask taskOne = launchTask(request, firstDeploy, 1, TaskState.TASK_STARTING);
    SingularityTask taskTwo = launchTask(request, firstDeploy, 2, TaskState.TASK_RUNNING);

    saveLastActiveTaskStatus(taskOne, Optional.<TaskStatus> absent(), -1000);

    Assert.assertTrue(taskReconciliation.startReconciliation() == ReconciliationState.STARTED);
    Assert.assertTrue(taskReconciliation.startReconciliation() == ReconciliationState.ALREADY_RUNNING);

    sleep(50);
    Assert.assertTrue(taskReconciliation.isReconciliationRunning());

    saveLastActiveTaskStatus(taskOne, Optional.of(buildTaskStatus(taskOne)), +1000);

    sleep(50);
    Assert.assertTrue(taskReconciliation.isReconciliationRunning());

    saveLastActiveTaskStatus(taskTwo, Optional.of(buildTaskStatus(taskTwo)), +1000);

    sleep(50);

    Assert.assertTrue(!taskReconciliation.isReconciliationRunning());
  }


  @Test
  public void testSchedulerPriority() {
    SingularityRequest request1 = buildRequest("request1");
    SingularityRequest request2 = buildRequest("request2");
    SingularityRequest request3 = buildRequest("request3");

    SingularityDeploy deploy1 = initDeploy(request1, "r1d1");
    SingularityDeploy deploy2 = initDeploy(request2, "r2d2");
    SingularityDeploy deploy3 = initDeploy(request3, "r3d3");

    launchTask(request1, deploy1, 2, 1, TaskState.TASK_RUNNING);
    launchTask(request2, deploy2, 1, 1, TaskState.TASK_RUNNING);
    launchTask(request2, deploy2, 10, 1, TaskState.TASK_RUNNING);

    // r3 should have priority (never launched)
    // r1 last launch at 2
    // r2 last launch at 10

    List<SingularityTaskRequest> requests = Arrays.asList(buildTaskRequest(request1, deploy1, 100), buildTaskRequest(request2, deploy2, 101), buildTaskRequest(request3, deploy3, 95));
    schedulerPriority.sortTaskRequestsInPriorityOrder(requests);

    Assert.assertTrue(requests.get(0).getRequest().getId().equals(request3.getId()));
    Assert.assertTrue(requests.get(1).getRequest().getId().equals(request1.getId()));
    Assert.assertTrue(requests.get(2).getRequest().getId().equals(request2.getId()));

    schedulerPriority.notifyTaskLaunched(new SingularityTaskId(request3.getId(), deploy3.getId(), 500, 1, "host", "rack"));

    requests = Arrays.asList(buildTaskRequest(request1, deploy1, 100), buildTaskRequest(request2, deploy2, 101), buildTaskRequest(request3, deploy3, 95));
    schedulerPriority.sortTaskRequestsInPriorityOrder(requests);

    Assert.assertTrue(requests.get(0).getRequest().getId().equals(request1.getId()));
    Assert.assertTrue(requests.get(1).getRequest().getId().equals(request2.getId()));
    Assert.assertTrue(requests.get(2).getRequest().getId().equals(request3.getId()));
  }

  @Test
  public void badPauseExpires() {
    initRequest();

    requestManager.createCleanupRequest(new SingularityRequestCleanup(Optional.<String> absent(), RequestCleanupType.PAUSING, System.currentTimeMillis(), Optional.<Boolean> absent(), requestId, Optional.<String> absent()));

    cleaner.drainCleanupQueue();

    Assert.assertTrue(!requestManager.getCleanupRequests().isEmpty());
    configuration.setCleanupEverySeconds(0);

    sleep(1);
    cleaner.drainCleanupQueue();

    Assert.assertTrue(requestManager.getCleanupRequests().isEmpty());
  }

  @Test
  public void testBounce() {
    initRequest();

    requestResource.updateInstances(requestId, Optional.<String> absent(), new SingularityRequestInstances(requestId, Optional.of(3)));

    initFirstDeploy();

    SingularityTask taskOne = startTask(firstDeploy, 1);
    SingularityTask taskTwo = startTask(firstDeploy, 2);
    SingularityTask taskThree = startTask(firstDeploy, 3);

    requestResource.bounce(requestId, user);

    Assert.assertTrue(requestManager.cleanupRequestExists(requestId));

    cleaner.drainCleanupQueue();

    Assert.assertTrue(!requestManager.cleanupRequestExists(requestId));
    Assert.assertTrue(taskManager.getCleanupTaskIds().size() == 3);

    cleaner.drainCleanupQueue();

    Assert.assertTrue(!requestManager.cleanupRequestExists(requestId));
    Assert.assertTrue(taskManager.getCleanupTaskIds().size() == 3);

    resourceOffers();

    Assert.assertTrue(taskManager.getActiveTaskIds().size() == 6);

    cleaner.drainCleanupQueue();

    Assert.assertTrue(taskManager.getCleanupTaskIds().size() == 3);

    for (SingularityTask task : taskManager.getActiveTasks()) {
      if (!task.getTaskId().equals(taskOne.getTaskId()) && !task.getTaskId().equals(taskTwo.getTaskId()) && !task.getTaskId().equals(taskThree.getTaskId())) {
        statusUpdate(task, TaskState.TASK_RUNNING, Optional.of(1L));
      }
    }

    cleaner.drainCleanupQueue();

    Assert.assertTrue(taskManager.getCleanupTaskIds().isEmpty());
    Assert.assertTrue(taskManager.getKilledTaskIdRecords().size() == 3);
  }

  @Test
  public void testScheduledNotification() {
    schedule = "0 0 * * * ?"; // run every hour
    initScheduledRequest();
    initFirstDeploy();

    configuration.setWarnIfScheduledJobIsRunningForAtLeastMillis(Long.MAX_VALUE);
    configuration.setWarnIfScheduledJobIsRunningPastNextRunPct(200);

    final long now = System.currentTimeMillis();

    SingularityTask firstTask = launchTask(request, firstDeploy, now - TimeUnit.HOURS.toMillis(3), 1, TaskState.TASK_RUNNING);

    scheduledJobPoller.runActionOnPoll();

    Mockito.verify(mailer, Mockito.times(0)).sendTaskOverdueMail(Matchers.<Optional<SingularityTask>> any(), Matchers.<SingularityTaskId> any(), Matchers.<SingularityRequest> any(), Matchers.anyLong(), Matchers.anyLong());

    configuration.setWarnIfScheduledJobIsRunningForAtLeastMillis(TimeUnit.HOURS.toMillis(1));

    scheduledJobPoller.runActionOnPoll();

    Mockito.verify(mailer, Mockito.times(1)).sendTaskOverdueMail(Matchers.<Optional<SingularityTask>> any(), Matchers.<SingularityTaskId> any(), Matchers.<SingularityRequest> any(), Matchers.anyLong(), Matchers.anyLong());

    scheduledJobPoller.runActionOnPoll();

    Mockito.verify(mailer, Mockito.times(1)).sendTaskOverdueMail(Matchers.<Optional<SingularityTask>> any(), Matchers.<SingularityTaskId> any(), Matchers.<SingularityRequest> any(), Matchers.anyLong(), Matchers.anyLong());

    statusUpdate(firstTask, TaskState.TASK_FINISHED);

    Optional<SingularityDeployStatistics> deployStatistics = deployManager.getDeployStatistics(requestId, firstDeployId);

    long oldAvg = deployStatistics.get().getAverageRuntimeMillis().get();

    Assert.assertTrue(deployStatistics.get().getNumTasks() == 1);
    Assert.assertTrue(deployStatistics.get().getAverageRuntimeMillis().get() > 1 && deployStatistics.get().getAverageRuntimeMillis().get() < TimeUnit.DAYS.toMillis(1));

    configuration.setWarnIfScheduledJobIsRunningForAtLeastMillis(1);

    SingularityTask secondTask = launchTask(request, firstDeploy, now - 500, 1, TaskState.TASK_RUNNING);

    scheduledJobPoller.runActionOnPoll();

    Mockito.verify(mailer, Mockito.times(1)).sendTaskOverdueMail(Matchers.<Optional<SingularityTask>> any(), Matchers.<SingularityTaskId> any(), Matchers.<SingularityRequest> any(), Matchers.anyLong(), Matchers.anyLong());

    statusUpdate(secondTask, TaskState.TASK_FINISHED);

    deployStatistics = deployManager.getDeployStatistics(requestId, firstDeployId);

    Assert.assertTrue(deployStatistics.get().getNumTasks() == 2);
    Assert.assertTrue(deployStatistics.get().getAverageRuntimeMillis().get() > 1 && deployStatistics.get().getAverageRuntimeMillis().get() < oldAvg);

    saveRequest(request.toBuilder().setScheduledExpectedRuntimeMillis(Optional.of(1L)).build());

    SingularityTask thirdTask = launchTask(request, firstDeploy, now - 502, 1, TaskState.TASK_RUNNING);

    scheduledJobPoller.runActionOnPoll();

    Mockito.verify(mailer, Mockito.times(2)).sendTaskOverdueMail(Matchers.<Optional<SingularityTask>> any(), Matchers.<SingularityTaskId> any(), Matchers.<SingularityRequest> any(), Matchers.anyLong(), Matchers.anyLong());

    taskManager.deleteTaskHistory(thirdTask.getTaskId());

    scheduledJobPoller.runActionOnPoll();

    Mockito.verify(mailer, Mockito.times(3)).sendTaskOverdueMail(Matchers.<Optional<SingularityTask>> any(), Matchers.<SingularityTaskId> any(), Matchers.<SingularityRequest> any(), Matchers.anyLong(), Matchers.anyLong());
  }

  @Test
  public void testBasicSlaveAndRackState() {
    sms.resourceOffers(driver, Arrays.asList(createOffer(1, 1, "slave1", "host1", Optional.of("rack1"))));
    sms.resourceOffers(driver, Arrays.asList(createOffer(1, 1, "slave2", "host2", Optional.of("rack2"))));
    sms.resourceOffers(driver, Arrays.asList(createOffer(1, 1, "slave1", "host1", Optional.of("rack1"))));

    Assert.assertEquals(1, slaveManager.getHistory("slave1").size());
    Assert.assertTrue(slaveManager.getNumObjectsAtState(MachineState.ACTIVE) == 2);
    Assert.assertTrue(rackManager.getNumObjectsAtState(MachineState.ACTIVE) == 2);

    Assert.assertTrue(slaveManager.getObject("slave1").get().getCurrentState().equals(slaveManager.getHistory("slave1").get(0)));

    sms.slaveLost(driver, SlaveID.newBuilder().setValue("slave1").build());

    Assert.assertTrue(slaveManager.getNumObjectsAtState(MachineState.ACTIVE) == 1);
    Assert.assertTrue(rackManager.getNumObjectsAtState(MachineState.ACTIVE) == 1);

    Assert.assertTrue(slaveManager.getNumObjectsAtState(MachineState.DEAD) == 1);
    Assert.assertTrue(rackManager.getNumObjectsAtState(MachineState.DEAD) == 1);

    Assert.assertTrue(slaveManager.getObject("slave1").get().getCurrentState().getState() == MachineState.DEAD);
    Assert.assertTrue(rackManager.getObject("rack1").get().getCurrentState().getState() == MachineState.DEAD);

    sms.resourceOffers(driver, Arrays.asList(createOffer(1, 1, "slave3", "host3", Optional.of("rack1"))));

    Assert.assertTrue(slaveManager.getNumObjectsAtState(MachineState.ACTIVE) == 2);
    Assert.assertTrue(rackManager.getNumObjectsAtState(MachineState.ACTIVE) == 2);
    Assert.assertTrue(slaveManager.getNumObjectsAtState(MachineState.DEAD) == 1);

    Assert.assertTrue(rackManager.getHistory("rack1").size() == 3);

    sms.resourceOffers(driver, Arrays.asList(createOffer(1, 1, "slave1", "host1", Optional.of("rack1"))));

    Assert.assertTrue(slaveManager.getNumObjectsAtState(MachineState.ACTIVE) == 3);
    Assert.assertTrue(rackManager.getNumObjectsAtState(MachineState.ACTIVE) == 2);

    sms.slaveLost(driver, SlaveID.newBuilder().setValue("slave1").build());

    Assert.assertTrue(slaveManager.getNumObjectsAtState(MachineState.ACTIVE) == 2);
    Assert.assertTrue(rackManager.getNumObjectsAtState(MachineState.ACTIVE) == 2);
    Assert.assertTrue(slaveManager.getNumObjectsAtState(MachineState.DEAD) == 1);
    Assert.assertTrue(slaveManager.getHistory("slave1").size() == 4);

    sms.slaveLost(driver, SlaveID.newBuilder().setValue("slave1").build());

    Assert.assertTrue(slaveManager.getNumObjectsAtState(MachineState.ACTIVE) == 2);
    Assert.assertTrue(rackManager.getNumObjectsAtState(MachineState.ACTIVE) == 2);
    Assert.assertTrue(slaveManager.getNumObjectsAtState(MachineState.DEAD) == 1);
    Assert.assertTrue(slaveManager.getHistory("slave1").size() == 4);

    slaveManager.deleteObject("slave1");

    Assert.assertTrue(slaveManager.getNumObjectsAtState(MachineState.DEAD) == 0);
    Assert.assertTrue(slaveManager.getNumObjectsAtState(MachineState.ACTIVE) == 2);
    Assert.assertTrue(slaveManager.getHistory("slave1").isEmpty());
  }

  @Test
  public void testDecommissioning() {
    initRequest();
    initFirstDeploy();

    saveAndSchedule(request.toBuilder().setInstances(Optional.of(2)));

    scheduler.drainPendingQueue(stateCacheProvider.get());

    sms.resourceOffers(driver, Arrays.asList(createOffer(1, 129, "slave1", "host1", Optional.of("rack1"))));
    sms.resourceOffers(driver, Arrays.asList(createOffer(1, 129, "slave2", "host2", Optional.of("rack1"))));
    sms.resourceOffers(driver, Arrays.asList(createOffer(1, 129, "slave3", "host3", Optional.of("rack2"))));
    sms.resourceOffers(driver, Arrays.asList(createOffer(1, 129, "slave4", "host4", Optional.of("rack2"))));


    for (SingularityTask task : taskManager.getTasksOnSlave(taskManager.getActiveTaskIds(), slaveManager.getObject("slave1").get())) {
      statusUpdate(task, TaskState.TASK_RUNNING);
    }
    for (SingularityTask task : taskManager.getTasksOnSlave(taskManager.getActiveTaskIds(), slaveManager.getObject("slave2").get())) {
      statusUpdate(task, TaskState.TASK_RUNNING);
    }

    Assert.assertTrue(rackManager.getNumObjectsAtState(MachineState.ACTIVE) == 2);
    Assert.assertTrue(slaveManager.getNumObjectsAtState(MachineState.ACTIVE) == 4);

    Assert.assertTrue(taskManager.getTasksOnSlave(taskManager.getActiveTaskIds(), slaveManager.getObject("slave1").get()).size() == 1);
    Assert.assertTrue(taskManager.getTasksOnSlave(taskManager.getActiveTaskIds(), slaveManager.getObject("slave2").get()).size() == 1);
    Assert.assertTrue(taskManager.getTasksOnSlave(taskManager.getActiveTaskIds(), slaveManager.getObject("slave3").get()).isEmpty());
    Assert.assertTrue(taskManager.getTasksOnSlave(taskManager.getActiveTaskIds(), slaveManager.getObject("slave4").get()).isEmpty());

    Assert.assertEquals(StateChangeResult.SUCCESS, slaveManager.changeState("slave1", MachineState.STARTING_DECOMMISSION, Optional.of("user1")));
    Assert.assertEquals(StateChangeResult.FAILURE_ALREADY_AT_STATE, slaveManager.changeState("slave1", MachineState.STARTING_DECOMMISSION, Optional.of("user1")));
    Assert.assertEquals(StateChangeResult.FAILURE_NOT_FOUND, slaveManager.changeState("slave9231", MachineState.STARTING_DECOMMISSION, Optional.of("user1")));

    Assert.assertEquals(MachineState.STARTING_DECOMMISSION, slaveManager.getObject("slave1").get().getCurrentState().getState());
    Assert.assertTrue(slaveManager.getObject("slave1").get().getCurrentState().getUser().get().equals("user1"));

    saveAndSchedule(request.toBuilder().setInstances(Optional.of(3)));

    sms.resourceOffers(driver, Arrays.asList(createOffer(1, 129, "slave1", "host1", Optional.of("rack1"))));

    Assert.assertTrue(taskManager.getTasksOnSlave(taskManager.getActiveTaskIds(), slaveManager.getObject("slave1").get()).size() == 1);

    Assert.assertTrue(slaveManager.getObject("slave1").get().getCurrentState().getState() == MachineState.DECOMMISSIONING);
    Assert.assertTrue(slaveManager.getObject("slave1").get().getCurrentState().getUser().get().equals("user1"));

    cleaner.drainCleanupQueue();

    Assert.assertTrue(slaveManager.getObject("slave1").get().getCurrentState().getState() == MachineState.DECOMMISSIONING);
    Assert.assertTrue(slaveManager.getObject("slave1").get().getCurrentState().getUser().get().equals("user1"));

    sms.resourceOffers(driver, Arrays.asList(createOffer(1, 129, "slave4", "host4", Optional.of("rack2"))));
    sms.resourceOffers(driver, Arrays.asList(createOffer(1, 129, "slave3", "host3", Optional.of("rack2"))));

    for (SingularityTask task : taskManager.getTasksOnSlave(taskManager.getActiveTaskIds(), slaveManager.getObject("slave4").get())) {
      statusUpdate(task, TaskState.TASK_RUNNING);
    }
    for (SingularityTask task : taskManager.getTasksOnSlave(taskManager.getActiveTaskIds(), slaveManager.getObject("slave3").get())) {
      statusUpdate(task, TaskState.TASK_RUNNING);
    }

    // all task should have moved.

    cleaner.drainCleanupQueue();

    Assert.assertTrue(taskManager.getTasksOnSlave(taskManager.getActiveTaskIds(), slaveManager.getObject("slave4").get()).size() == 1);
    Assert.assertTrue(taskManager.getTasksOnSlave(taskManager.getActiveTaskIds(), slaveManager.getObject("slave3").get()).size() == 1);
    Assert.assertEquals(1, taskManager.getKilledTaskIdRecords().size());

    // kill the task
    statusUpdate(taskManager.getTasksOnSlave(taskManager.getActiveTaskIds(), slaveManager.getObject("slave1").get()).get(0), TaskState.TASK_KILLED);

    Assert.assertTrue(slaveManager.getObject("slave1").get().getCurrentState().getState() == MachineState.DECOMMISSIONED);
    Assert.assertTrue(slaveManager.getObject("slave1").get().getCurrentState().getUser().get().equals("user1"));

    // let's DECOMMission rack2
    Assert.assertEquals(StateChangeResult.SUCCESS, rackManager.changeState("rack2", MachineState.STARTING_DECOMMISSION, Optional.of("user2")));

    // it shouldn't place any on here, since it's DECOMMissioned
    sms.resourceOffers(driver, Arrays.asList(createOffer(1, 129, "slave1", "host1", Optional.of("rack1"))));

    Assert.assertEquals(0, taskManager.getTasksOnSlave(taskManager.getActiveTaskIds(), slaveManager.getObject("slave1").get()).size());

    sms.resourceOffers(driver, Arrays.asList(createOffer(1, 129, "slave1", "host1", Optional.of("rack1"))));

    Assert.assertEquals(0, taskManager.getTasksOnSlave(taskManager.getActiveTaskIds(), slaveManager.getObject("slave1").get()).size());

    slaveResource.activateSlave("slave1", Optional.of("user2"));

    sms.resourceOffers(driver, Arrays.asList(createOffer(1, 129, "slave1", "host1", Optional.of("rack1"))));

    Assert.assertEquals(1, taskManager.getTasksOnSlave(taskManager.getActiveTaskIds(), slaveManager.getObject("slave1").get()).size());

    Assert.assertTrue(rackManager.getObject("rack2").get().getCurrentState().getState() == MachineState.DECOMMISSIONING);

    sms.resourceOffers(driver, Arrays.asList(createOffer(1, 129, "slave2", "host2", Optional.of("rack1"))));

    for (SingularityTask task : taskManager.getTasksOnSlave(taskManager.getActiveTaskIds(), slaveManager.getObject("slave1").get())) {
      statusUpdate(task, TaskState.TASK_RUNNING);
    }
    for (SingularityTask task : taskManager.getTasksOnSlave(taskManager.getActiveTaskIds(), slaveManager.getObject("slave2").get())) {
      statusUpdate(task, TaskState.TASK_RUNNING);
    }

    cleaner.drainCleanupQueue();

    // kill the tasks
    statusUpdate(taskManager.getTasksOnSlave(taskManager.getActiveTaskIds(), slaveManager.getObject("slave3").get()).get(0), TaskState.TASK_KILLED);

    Assert.assertTrue(rackManager.getObject("rack2").get().getCurrentState().getState() == MachineState.DECOMMISSIONING);

    statusUpdate(taskManager.getTasksOnSlave(taskManager.getActiveTaskIds(), slaveManager.getObject("slave4").get()).get(0), TaskState.TASK_KILLED);

    Assert.assertTrue(rackManager.getObject("rack2").get().getCurrentState().getState() == MachineState.DECOMMISSIONED);

  }

  @Test
  public void testEmptyDecommissioning() {
    sms.resourceOffers(driver, Arrays.asList(createOffer(1, 129, "slave1", "host1", Optional.of("rack1"))));

    Assert.assertEquals(StateChangeResult.SUCCESS, slaveManager.changeState("slave1", MachineState.STARTING_DECOMMISSION, Optional.of("user1")));

    scheduler.drainPendingQueue(stateCacheProvider.get());
    sms.resourceOffers(driver, Arrays.asList(createOffer(1, 129, "slave1", "host1", Optional.of("rack1"))));

    Assert.assertEquals(MachineState.DECOMMISSIONED, slaveManager.getObject("slave1").get().getCurrentState().getState());
  }

  @Test
  public void testJobRescheduledWhenItFinishesDuringDecommission() {
    initScheduledRequest();
    initFirstDeploy();

    resourceOffers();

    SingularityTask task = launchTask(request, firstDeploy, 1, TaskState.TASK_RUNNING);

    slaveManager.changeState("slave1", MachineState.STARTING_DECOMMISSION, Optional.of("user1"));

    cleaner.drainCleanupQueue();
    resourceOffers();
    cleaner.drainCleanupQueue();

    statusUpdate(task, TaskState.TASK_FINISHED);

    Assert.assertTrue(!taskManager.getPendingTaskIds().isEmpty());
  }

  @Test
  public void testScaleDownTakesHighestInstances() {
    initRequest();
    initFirstDeploy();

    saveAndSchedule(request.toBuilder().setInstances(Optional.of(5)));

    resourceOffers();

    Assert.assertEquals(5, taskManager.getActiveTaskIds().size());

    requestResource.updateInstances(requestId, Optional.of("user1"), new SingularityRequestInstances(requestId, Optional.of(2)));

    resourceOffers();
    cleaner.drainCleanupQueue();

    Assert.assertEquals(3, taskManager.getKilledTaskIdRecords().size());

    for (SingularityKilledTaskIdRecord taskId : taskManager.getKilledTaskIdRecords()) {
      Assert.assertTrue(taskId.getTaskId().getInstanceNo() > 2);
    }

  }

  @Test
  public void testWaitAfterTaskWorks() {
    initRequest();
    initFirstDeploy();

    SingularityTask task = launchTask(request, firstDeploy, 1, TaskState.TASK_RUNNING);

    statusUpdate(task, TaskState.TASK_FAILED);

    Assert.assertTrue(taskManager.getPendingTaskIds().get(0).getNextRunAt() - System.currentTimeMillis() < 1000L);

    resourceOffers();

    long extraWait = 100000L;

    saveAndSchedule(request.toBuilder().setWaitAtLeastMillisAfterTaskFinishesForReschedule(Optional.of(extraWait)).setInstances(Optional.of(2)));
    resourceOffers();

    statusUpdate(taskManager.getActiveTasks().get(0), TaskState.TASK_FAILED);

    Assert.assertTrue(taskManager.getPendingTaskIds().get(0).getNextRunAt() - System.currentTimeMillis() > 1000L);
    Assert.assertEquals(1, taskManager.getActiveTaskIds().size());
  }

  @Test
<<<<<<< HEAD
  public void testMaxTasksPerOffer() {
    configuration.setMaxTasksPerOffer(3);

    initRequest();
    initFirstDeploy();

    requestResource.submit(request.toBuilder().setInstances(Optional.of(20)).build(), Optional.<String> absent());
    scheduler.drainPendingQueue(stateCacheProvider.get());

    sms.resourceOffers(driver, Arrays.asList(createOffer(36, 12024)));

    Assert.assertTrue(taskManager.getActiveTasks().size() == 3);

    sms.resourceOffers(driver, Arrays.asList(createOffer(20, 20000, "slave1", "host1"), createOffer(20, 20000, "slave2", "host2")));

    Assert.assertTrue(taskManager.getActiveTasks().size() == 9);

    configuration.setMaxTasksPerOffer(0);

    resourceOffers();

    Assert.assertTrue(taskManager.getActiveTasks().size() == 20);
=======
  public void testDeployTimesOut() {
    initRequest();

    final long hourAgo = System.currentTimeMillis() - TimeUnit.HOURS.toMillis(1);

    final String deployId = "timeout_test";

    SingularityDeployBuilder db = new SingularityDeployBuilder(requestId, deployId);
    db.setDeployHealthTimeoutSeconds(Optional.of(TimeUnit.MINUTES.toSeconds(1)));

    initDeploy(db, hourAgo);

    deployChecker.checkDeploys();

    Assert.assertEquals(DeployState.OVERDUE, deployManager.getDeployResult(requestId, deployId).get().getDeployState());
  }

  @Test
  public void testHealthchecksTimeout() {
    initRequest();

    final long hourAgo = System.currentTimeMillis() - TimeUnit.HOURS.toMillis(1);

    final String deployId = "timeout_test";

    SingularityDeployBuilder db = new SingularityDeployBuilder(requestId, deployId);
    db.setHealthcheckMaxTotalTimeoutSeconds(Optional.of(30L));
    db.setHealthcheckUri(Optional.of("http://uri"));
    db.setDeployHealthTimeoutSeconds(Optional.of(TimeUnit.DAYS.toMillis(1)));

    SingularityDeploy deploy = initDeploy(db, hourAgo);

    deployChecker.checkDeploys();

    Assert.assertTrue(!deployManager.getDeployResult(requestId, deployId).isPresent());

    SingularityTask task = launchTask(request, deploy, hourAgo, hourAgo + 1, 1, TaskState.TASK_RUNNING);

    deployChecker.checkDeploys();

    Assert.assertTrue(!deployManager.getDeployResult(requestId, deployId).isPresent());

    taskManager.saveHealthcheckResult(new SingularityTaskHealthcheckResult(Optional.of(500), Optional.of(1000L), hourAgo + 1, Optional.<String> absent(), Optional.<String> absent(), task.getTaskId()));

    deployChecker.checkDeploys();

    Assert.assertEquals(DeployState.FAILED, deployManager.getDeployResult(requestId, deployId).get().getDeployState());
  }

  @Test
  public void testMaxHealthcheckRetries() {
    initRequest();

    final String deployId = "retry_test";

    SingularityDeployBuilder db = new SingularityDeployBuilder(requestId, deployId);
    db.setHealthcheckMaxRetries(Optional.of(2));
    db.setHealthcheckUri(Optional.of("http://uri"));

    SingularityDeploy deploy = initDeploy(db, System.currentTimeMillis());

    deployChecker.checkDeploys();

    Assert.assertTrue(!deployManager.getDeployResult(requestId, deployId).isPresent());

    SingularityTask task = launchTask(request, deploy, System.currentTimeMillis(), 1, TaskState.TASK_RUNNING);

    deployChecker.checkDeploys();

    Assert.assertTrue(!deployManager.getDeployResult(requestId, deployId).isPresent());

    taskManager.saveHealthcheckResult(new SingularityTaskHealthcheckResult(Optional.of(500), Optional.of(1000L), System.currentTimeMillis(), Optional.<String> absent(), Optional.<String> absent(), task.getTaskId()));
    taskManager.saveHealthcheckResult(new SingularityTaskHealthcheckResult(Optional.of(500), Optional.of(1000L), System.currentTimeMillis() + 1, Optional.<String> absent(), Optional.<String> absent(), task.getTaskId()));

    deployChecker.checkDeploys();

    Assert.assertTrue(!deployManager.getDeployResult(requestId, deployId).isPresent());

    taskManager.saveHealthcheckResult(new SingularityTaskHealthcheckResult(Optional.of(500), Optional.of(1000L), System.currentTimeMillis() + 1, Optional.<String> absent(), Optional.<String> absent(), task.getTaskId()));

    deployChecker.checkDeploys();

    Assert.assertEquals(DeployState.FAILED, deployManager.getDeployResult(requestId, deployId).get().getDeployState());
  }

  @Test
  public void testHealthchecksSuccess() {
    initRequest();

    final String deployId = "hc_test";

    SingularityDeployBuilder db = new SingularityDeployBuilder(requestId, deployId);
    db.setHealthcheckMaxRetries(Optional.of(2));
    db.setHealthcheckMaxTotalTimeoutSeconds(Optional.of(30L));
    db.setHealthcheckUri(Optional.of("http://uri"));

    SingularityDeploy deploy = initDeploy(db, System.currentTimeMillis());

    deployChecker.checkDeploys();

    Assert.assertTrue(!deployManager.getDeployResult(requestId, deployId).isPresent());

    SingularityTask task = launchTask(request, deploy, System.currentTimeMillis(), 1, TaskState.TASK_RUNNING);

    deployChecker.checkDeploys();

    Assert.assertTrue(!deployManager.getDeployResult(requestId, deployId).isPresent());

    taskManager.saveHealthcheckResult(new SingularityTaskHealthcheckResult(Optional.of(500), Optional.of(1000L), System.currentTimeMillis(), Optional.<String> absent(), Optional.<String> absent(), task.getTaskId()));

    deployChecker.checkDeploys();

    Assert.assertTrue(!deployManager.getDeployResult(requestId, deployId).isPresent());

    taskManager.saveHealthcheckResult(new SingularityTaskHealthcheckResult(Optional.of(200), Optional.of(1000L), System.currentTimeMillis() + 1, Optional.<String> absent(), Optional.<String> absent(), task.getTaskId()));

    deployChecker.checkDeploys();

    Assert.assertEquals(DeployState.SUCCEEDED, deployManager.getDeployResult(requestId, deployId).get().getDeployState());
>>>>>>> 944aea44
  }

}<|MERGE_RESOLUTION|>--- conflicted
+++ resolved
@@ -1251,30 +1251,6 @@
   }
 
   @Test
-<<<<<<< HEAD
-  public void testMaxTasksPerOffer() {
-    configuration.setMaxTasksPerOffer(3);
-
-    initRequest();
-    initFirstDeploy();
-
-    requestResource.submit(request.toBuilder().setInstances(Optional.of(20)).build(), Optional.<String> absent());
-    scheduler.drainPendingQueue(stateCacheProvider.get());
-
-    sms.resourceOffers(driver, Arrays.asList(createOffer(36, 12024)));
-
-    Assert.assertTrue(taskManager.getActiveTasks().size() == 3);
-
-    sms.resourceOffers(driver, Arrays.asList(createOffer(20, 20000, "slave1", "host1"), createOffer(20, 20000, "slave2", "host2")));
-
-    Assert.assertTrue(taskManager.getActiveTasks().size() == 9);
-
-    configuration.setMaxTasksPerOffer(0);
-
-    resourceOffers();
-
-    Assert.assertTrue(taskManager.getActiveTasks().size() == 20);
-=======
   public void testDeployTimesOut() {
     initRequest();
 
@@ -1394,7 +1370,31 @@
     deployChecker.checkDeploys();
 
     Assert.assertEquals(DeployState.SUCCEEDED, deployManager.getDeployResult(requestId, deployId).get().getDeployState());
->>>>>>> 944aea44
+  }
+
+  @Test
+  public void testMaxTasksPerOffer() {
+    configuration.setMaxTasksPerOffer(3);
+
+    initRequest();
+    initFirstDeploy();
+
+    requestResource.submit(request.toBuilder().setInstances(Optional.of(20)).build(), Optional.<String> absent());
+    scheduler.drainPendingQueue(stateCacheProvider.get());
+
+    sms.resourceOffers(driver, Arrays.asList(createOffer(36, 12024)));
+
+    Assert.assertTrue(taskManager.getActiveTasks().size() == 3);
+
+    sms.resourceOffers(driver, Arrays.asList(createOffer(20, 20000, "slave1", "host1"), createOffer(20, 20000, "slave2", "host2")));
+
+    Assert.assertTrue(taskManager.getActiveTasks().size() == 9);
+
+    configuration.setMaxTasksPerOffer(0);
+
+    resourceOffers();
+
+    Assert.assertTrue(taskManager.getActiveTasks().size() == 20);
   }
 
 }