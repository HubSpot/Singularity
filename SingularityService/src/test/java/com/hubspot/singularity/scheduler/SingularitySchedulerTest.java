package com.hubspot.singularity.scheduler;

import java.util.Arrays;
import java.util.Collections;
import java.util.List;
import java.util.Map;
import java.util.Set;
import java.util.concurrent.TimeUnit;

import javax.ws.rs.WebApplicationException;

import org.apache.mesos.Protos.Offer;
import org.apache.mesos.Protos.SlaveID;
import org.apache.mesos.Protos.TaskID;
import org.apache.mesos.Protos.TaskState;
import org.apache.mesos.Protos.TaskStatus;
import org.junit.Assert;
import org.junit.Test;
import org.mockito.Matchers;
import org.mockito.Mockito;

import com.google.common.base.Optional;
import com.google.common.collect.ImmutableMap;
import com.google.common.collect.Sets;
import com.google.inject.Inject;
import com.hubspot.baragon.models.BaragonRequestState;
import com.hubspot.mesos.MesosUtils;
import com.hubspot.mesos.Resources;
import com.hubspot.mesos.SingularityContainerInfo;
import com.hubspot.mesos.SingularityContainerType;
import com.hubspot.mesos.SingularityDockerInfo;
import com.hubspot.mesos.SingularityDockerNetworkType;
import com.hubspot.mesos.SingularityDockerPortMapping;
import com.hubspot.mesos.SingularityPortMappingType;
import com.hubspot.mesos.SingularityVolume;
import com.hubspot.singularity.DeployState;
import com.hubspot.singularity.ExtendedTaskState;
import com.hubspot.singularity.LoadBalancerRequestType;
import com.hubspot.singularity.MachineState;
import com.hubspot.singularity.RequestCleanupType;
import com.hubspot.singularity.RequestState;
import com.hubspot.singularity.RequestType;
import com.hubspot.singularity.SingularityDeleteResult;
import com.hubspot.singularity.ScheduleType;
import com.hubspot.singularity.SingularityDeploy;
import com.hubspot.singularity.SingularityDeployBuilder;
import com.hubspot.singularity.SingularityDeployMarker;
import com.hubspot.singularity.SingularityDeployResult;
import com.hubspot.singularity.SingularityDeployStatistics;
import com.hubspot.singularity.SingularityKilledTaskIdRecord;
import com.hubspot.singularity.SingularityLoadBalancerUpdate;
import com.hubspot.singularity.SingularityPendingRequest;
import com.hubspot.singularity.SingularityPendingRequest.PendingType;
import com.hubspot.singularity.SingularityPendingTask;
import com.hubspot.singularity.SingularityPendingTaskId;
import com.hubspot.singularity.SingularityPriorityFreezeParent;
import com.hubspot.singularity.SingularityRequest;
import com.hubspot.singularity.SingularityRequestBuilder;
import com.hubspot.singularity.SingularityRequestCleanup;
import com.hubspot.singularity.SingularityRequestHistory;
import com.hubspot.singularity.SingularityRequestHistory.RequestHistoryType;
import com.hubspot.singularity.SingularityRequestLbCleanup;
import com.hubspot.singularity.SingularityTask;
import com.hubspot.singularity.SingularityTaskCleanup;
import com.hubspot.singularity.SingularityTaskHealthcheckResult;
import com.hubspot.singularity.SingularityTaskId;
import com.hubspot.singularity.SingularityTaskRequest;
import com.hubspot.singularity.SlavePlacement;
import com.hubspot.singularity.TaskCleanupType;
import com.hubspot.singularity.api.SingularityBounceRequest;
import com.hubspot.singularity.api.SingularityDeleteRequestRequest;
import com.hubspot.singularity.api.SingularityDeployRequest;
import com.hubspot.singularity.api.SingularityKillTaskRequest;
import com.hubspot.singularity.api.SingularityMachineChangeRequest;
import com.hubspot.singularity.api.SingularityPauseRequest;
import com.hubspot.singularity.api.SingularityPriorityFreeze;
import com.hubspot.singularity.api.SingularityRunNowRequest;
import com.hubspot.singularity.api.SingularityScaleRequest;
import com.hubspot.singularity.api.SingularityUnpauseRequest;
import com.hubspot.singularity.data.AbstractMachineManager.StateChangeResult;
import com.hubspot.singularity.data.SingularityValidator;
import com.hubspot.singularity.scheduler.SingularityDeployHealthHelper.DeployHealth;
import com.hubspot.singularity.scheduler.SingularityTaskReconciliation.ReconciliationState;

public class SingularitySchedulerTest extends SingularitySchedulerTestBase {
  @Inject
  private SingularityValidator validator;

  @Inject
  private SingularityDeployHealthHelper deployHealthHelper;

  public SingularitySchedulerTest() {
    super(false);
  }

  private SingularityPendingTask pendingTask(String requestId, String deployId, PendingType pendingType) {
    return new SingularityPendingTask(new SingularityPendingTaskId(requestId, deployId, System.currentTimeMillis(), 1, pendingType, System.currentTimeMillis()),
        Optional.<List<String>> absent(), Optional.<String> absent(), Optional.<String> absent(), Optional.<Boolean> absent(), Optional.<String> absent(), Optional.<Resources>absent());
  }

  @Test
  public void testSchedulerIsolatesPendingTasksBasedOnDeploy() {
    initRequest();
    initFirstDeploy();
    initSecondDeploy();

    SingularityPendingTask p1 = pendingTask(requestId, firstDeployId, PendingType.ONEOFF);
    SingularityPendingTask p2 = pendingTask(requestId, firstDeployId, PendingType.TASK_DONE);
    SingularityPendingTask p3 = pendingTask(requestId, secondDeployId, PendingType.TASK_DONE);

    taskManager.savePendingTask(p1);
    taskManager.savePendingTask(p2);
    taskManager.savePendingTask(p3);

    requestManager.addToPendingQueue(new SingularityPendingRequest(requestId, secondDeployId, System.currentTimeMillis(), Optional.<String> absent(), PendingType.NEW_DEPLOY,
        Optional.<Boolean> absent(), Optional.<String> absent()));

    scheduler.drainPendingQueue(stateCacheProvider.get());

    // we expect there to be 3 pending tasks :

    List<SingularityPendingTask> returnedScheduledTasks = taskManager.getPendingTasks();

    Assert.assertEquals(3, returnedScheduledTasks.size());
    Assert.assertTrue(returnedScheduledTasks.contains(p1));
    Assert.assertTrue(returnedScheduledTasks.contains(p2));
    Assert.assertTrue(!returnedScheduledTasks.contains(p3));

    boolean found = false;

    for (SingularityPendingTask pendingTask : returnedScheduledTasks) {
      if (pendingTask.getPendingTaskId().getDeployId().equals(secondDeployId)) {
        found = true;
        Assert.assertEquals(PendingType.NEW_DEPLOY, pendingTask.getPendingTaskId().getPendingType());
      }
    }

    Assert.assertTrue(found);
  }

  @Test
  public void testCleanerLeavesPausedRequestTasksByDemand() {
    initScheduledRequest();
    initFirstDeploy();

    SingularityTask firstTask = launchTask(request, firstDeploy, 1, TaskState.TASK_RUNNING);
    createAndSchedulePendingTask(firstDeployId);

    requestResource.pause(requestId, Optional.of(new SingularityPauseRequest(Optional.of(false), Optional.<Long> absent(), Optional.<String> absent(), Optional.<String>absent())));

    cleaner.drainCleanupQueue();

    Assert.assertTrue(taskManager.getKilledTaskIdRecords().isEmpty());
    Assert.assertTrue(taskManager.getPendingTaskIds().isEmpty());
    Assert.assertTrue(requestManager.getCleanupRequests().isEmpty());

    statusUpdate(firstTask, TaskState.TASK_FINISHED);

    // make sure something new isn't scheduled!
    Assert.assertTrue(taskManager.getPendingTaskIds().isEmpty());
  }

  @Test
  public void testTaskKill() {
    initRequest();
    initFirstDeploy();

    SingularityTask firstTask = startTask(firstDeploy);

    taskResource.killTask(firstTask.getTaskId().getId());

    cleaner.drainCleanupQueue();
    killKilledTasks();

    Assert.assertEquals(0, taskManager.getNumCleanupTasks());
    Assert.assertEquals(0, taskManager.getNumActiveTasks());
  }

  @Test
  public void testTaskBounce() {
    initRequest();
    initFirstDeploy();

    SingularityTask firstTask = startTask(firstDeploy);

    taskResource.killTask(firstTask.getTaskId().getId(), Optional.of(
        new SingularityKillTaskRequest(Optional.<Boolean> absent(), Optional.of("msg"), Optional.<String> absent(), Optional.of(true))));

    cleaner.drainCleanupQueue();

    killKilledTasks();

    Assert.assertEquals(1, taskManager.getNumCleanupTasks());
    Assert.assertEquals(0, taskManager.getKilledTaskIdRecords().size());

    resourceOffers();
    runLaunchedTasks();

    Assert.assertEquals(1, taskManager.getNumCleanupTasks());
    Assert.assertEquals(0, taskManager.getKilledTaskIdRecords().size());
    Assert.assertEquals(2, taskManager.getNumActiveTasks());

    cleaner.drainCleanupQueue();
    killKilledTasks();

    Assert.assertEquals(0, taskManager.getNumCleanupTasks());
    Assert.assertEquals(1, taskManager.getNumActiveTasks());
  }

  @Test
  public void testBounceWithLoadBalancer() {
    initLoadBalancedRequest();
    initFirstDeploy();
    configuration.setNewTaskCheckerBaseDelaySeconds(1000000);

    SingularityTask taskOne = launchTask(request, firstDeploy, 1, TaskState.TASK_RUNNING);

    saveLoadBalancerState(BaragonRequestState.SUCCESS, taskOne.getTaskId(), LoadBalancerRequestType.ADD);

    requestResource.bounce(requestId, Optional.<SingularityBounceRequest> absent());

    cleaner.drainCleanupQueue();
    resourceOffers();

    Assert.assertEquals(2, taskManager.getNumActiveTasks());

    List<SingularityTaskId> tasks = taskManager.getActiveTaskIds();
    tasks.remove(taskOne.getTaskId());

    SingularityTaskId taskTwo = tasks.get(0);

    cleaner.drainCleanupQueue();

    runLaunchedTasks();

    cleaner.drainCleanupQueue();

    Assert.assertEquals(0, taskManager.getKilledTaskIdRecords().size());
    Assert.assertEquals(2, taskManager.getNumActiveTasks());

    // add to LB:
    saveLoadBalancerState(BaragonRequestState.SUCCESS, taskTwo, LoadBalancerRequestType.ADD);

    cleaner.drainCleanupQueue();

    Assert.assertEquals(0, taskManager.getKilledTaskIdRecords().size());
    Assert.assertEquals(2, taskManager.getNumActiveTasks());

    saveLoadBalancerState(BaragonRequestState.SUCCESS, taskOne.getTaskId(), LoadBalancerRequestType.REMOVE);

    cleaner.drainCleanupQueue();

    Assert.assertEquals(1, taskManager.getKilledTaskIdRecords().size());

    killKilledTasks();

    Assert.assertEquals(1, taskManager.getNumActiveTasks());
  }

  @Test
  public void testKilledTaskIdRecords() {
    initScheduledRequest();
    initFirstDeploy();

    SingularityTask firstTask = launchTask(request, firstDeploy, 1, TaskState.TASK_RUNNING);

    requestResource.deleteRequest(requestId, Optional.<SingularityDeleteRequestRequest> absent());

    Assert.assertTrue(requestManager.getCleanupRequests().size() == 1);

    cleaner.drainCleanupQueue();

    Assert.assertTrue(requestManager.getCleanupRequests().isEmpty());
    Assert.assertTrue(!taskManager.getKilledTaskIdRecords().isEmpty());

    cleaner.drainCleanupQueue();

    Assert.assertTrue(!taskManager.getKilledTaskIdRecords().isEmpty());

    statusUpdate(firstTask, TaskState.TASK_KILLED);

    Assert.assertTrue(taskManager.getKilledTaskIdRecords().isEmpty());
  }

  @Test
  public void testLongRunningTaskKills() {
    initScheduledRequest();
    initFirstDeploy();

    launchTask(request, firstDeploy, 1, TaskState.TASK_RUNNING);

    initSecondDeploy();
    deployChecker.checkDeploys();

    Assert.assertTrue(taskManager.getKilledTaskIdRecords().isEmpty());
    Assert.assertTrue(!taskManager.getCleanupTasks().isEmpty());

    cleaner.drainCleanupQueue();

    Assert.assertTrue(taskManager.getKilledTaskIdRecords().isEmpty());
    Assert.assertTrue(!taskManager.getCleanupTasks().isEmpty());

    requestManager.activate(request.toBuilder().setKillOldNonLongRunningTasksAfterMillis(Optional.<Long>of(0L)).build(), RequestHistoryType.CREATED, System.currentTimeMillis(), Optional.<String>absent(), Optional.<String>absent());

    cleaner.drainCleanupQueue();

    Assert.assertTrue(!taskManager.getKilledTaskIdRecords().isEmpty());
    Assert.assertTrue(taskManager.getCleanupTasks().isEmpty());
  }

  @Test
  public void testSchedulerCanBatchOnOffers() {
    initRequest();
    initFirstDeploy();

    requestResource.postRequest(request.toBuilder().setInstances(Optional.of(3)).build());
    scheduler.drainPendingQueue(stateCacheProvider.get());

    List<Offer> oneOffer = Arrays.asList(createOffer(12, 1024));
    sms.resourceOffers(driver, oneOffer);

    Assert.assertTrue(taskManager.getActiveTasks().size() == 3);
    Assert.assertTrue(taskManager.getPendingTaskIds().isEmpty());
    Assert.assertTrue(requestManager.getPendingRequests().isEmpty());
  }

  @Test
  public void testSchedulerExhaustsOffers() {
    initRequest();
    initFirstDeploy();

    requestResource.postRequest(request.toBuilder().setInstances(Optional.of(10)).build());
    scheduler.drainPendingQueue(stateCacheProvider.get());

    sms.resourceOffers(driver, Arrays.asList(createOffer(2, 1024), createOffer(1, 1024)));

    Assert.assertTrue(taskManager.getActiveTaskIds().size() == 3);
    Assert.assertTrue(taskManager.getPendingTaskIds().size() == 7);
  }

  @Test
  public void testSchedulerRandomizesOffers() {
    initRequest();
    initFirstDeploy();

    requestResource.postRequest(request.toBuilder().setInstances(Optional.of(15)).build());
    scheduler.drainPendingQueue(stateCacheProvider.get());

    sms.resourceOffers(driver, Arrays.asList(createOffer(20, 1024), createOffer(20, 1024)));

    Assert.assertTrue(taskManager.getActiveTaskIds().size() == 15);

    Set<String> offerIds = Sets.newHashSet();

    for (SingularityTask activeTask : taskManager.getActiveTasks()) {
      offerIds.add(activeTask.getOffer().getId().getValue());
    }

    Assert.assertTrue(offerIds.size() == 2);
  }

  @Test
  public void testSchedulerHandlesFinishedTasks() {
    initScheduledRequest();
    initFirstDeploy();

    schedule = "*/1 * * * * ? 1995";

    // cause it to be pending
    requestResource.postRequest(request.toBuilder().setQuartzSchedule(Optional.of(schedule)).build());
    scheduler.drainPendingQueue(stateCacheProvider.get());

    Assert.assertTrue(requestResource.getActiveRequests().isEmpty());
    Assert.assertTrue(requestManager.getRequest(requestId).get().getState() == RequestState.FINISHED);
    Assert.assertTrue(taskManager.getPendingTaskIds().isEmpty());

    schedule = "*/1 * * * * ?";
    requestResource.postRequest(request.toBuilder().setQuartzSchedule(Optional.of(schedule)).build());
    scheduler.drainPendingQueue(stateCacheProvider.get());

    Assert.assertTrue(!requestResource.getActiveRequests().isEmpty());
    Assert.assertTrue(requestManager.getRequest(requestId).get().getState() == RequestState.ACTIVE);

    Assert.assertTrue(!taskManager.getPendingTaskIds().isEmpty());
  }

  @Test
  public void testOneOffsDontRunByThemselves() {
    SingularityRequestBuilder bldr = new SingularityRequestBuilder(requestId, RequestType.ON_DEMAND);
    requestResource.postRequest(bldr.build());
    Assert.assertTrue(requestManager.getPendingRequests().isEmpty());

    deploy("d2");
    Assert.assertTrue(requestManager.getPendingRequests().isEmpty());

    deployChecker.checkDeploys();

    Assert.assertTrue(requestManager.getPendingRequests().isEmpty());

    requestResource.scheduleImmediately(requestId);

    resourceOffers();

    Assert.assertEquals(1, taskManager.getActiveTaskIds().size());

    statusUpdate(taskManager.getActiveTasks().get(0), TaskState.TASK_FINISHED);

    resourceOffers();
    Assert.assertEquals(0, taskManager.getActiveTaskIds().size());
    Assert.assertEquals(0, taskManager.getPendingTaskIds().size());

    requestResource.scheduleImmediately(requestId);

    resourceOffers();

    Assert.assertEquals(1, taskManager.getActiveTaskIds().size());

    statusUpdate(taskManager.getActiveTasks().get(0), TaskState.TASK_LOST);

    resourceOffers();
    Assert.assertEquals(0, taskManager.getActiveTaskIds().size());
    Assert.assertEquals(0, taskManager.getPendingTaskIds().size());
  }

  @Test
  public void testOneOffsDontMoveDuringDecomission() {
    SingularityRequestBuilder bldr = new SingularityRequestBuilder(requestId, RequestType.ON_DEMAND);
    requestResource.postRequest(bldr.build());
    deploy("d2");

    requestResource.scheduleImmediately(requestId);

    validateTaskDoesntMoveDuringDecommission();
  }

  private void validateTaskDoesntMoveDuringDecommission() {
    sms.resourceOffers(driver, Arrays.asList(createOffer(1, 129, "slave1", "host1", Optional.of("rack1"))));
    sms.resourceOffers(driver, Arrays.asList(createOffer(1, 129, "slave2", "host2", Optional.of("rack1"))));

    Assert.assertEquals(1, taskManager.getActiveTaskIds().size());

    Assert.assertEquals("host1", taskManager.getActiveTaskIds().get(0).getSanitizedHost());

    Assert.assertEquals(StateChangeResult.SUCCESS, slaveManager.changeState("slave1", MachineState.STARTING_DECOMMISSION, Optional.<String> absent(), Optional.of("user1")));

    sms.resourceOffers(driver, Arrays.asList(createOffer(1, 129, "slave2", "host2", Optional.of("rack1"))));

    cleaner.drainCleanupQueue();

    sms.resourceOffers(driver, Arrays.asList(createOffer(1, 129, "slave2", "host2", Optional.of("rack1"))));

    cleaner.drainCleanupQueue();

    // task should not move!
    Assert.assertEquals(1, taskManager.getActiveTaskIds().size());
    Assert.assertEquals("host1", taskManager.getActiveTaskIds().get(0).getSanitizedHost());
    Assert.assertTrue(taskManager.getKilledTaskIdRecords().isEmpty());
    Assert.assertTrue(taskManager.getCleanupTaskIds().size() == 1);
  }

  @Test
  public void testCustomResourcesWithRunNowRequest() {
    SingularityRequestBuilder bldr = new SingularityRequestBuilder(requestId, RequestType.ON_DEMAND);
    requestResource.postRequest(bldr.build());
    deploy("d2");

    SingularityRunNowRequest runNowRequest = new SingularityRunNowRequest(Optional.<String>absent(), Optional.<Boolean>absent(), Optional.<String>absent(), Optional.<List<String>>absent(), Optional.of(new Resources(2, 2, 0)));
    requestResource.scheduleImmediately(requestId, Optional.of(runNowRequest));

    scheduler.drainPendingQueue(stateCacheProvider.get());

    SingularityPendingTask pendingTaskWithResourcs = taskManager.getPendingTasks().get(0);
    Assert.assertTrue(pendingTaskWithResourcs.getResources().isPresent());
    Assert.assertEquals(pendingTaskWithResourcs.getResources().get().getCpus(), 2, 0.0);

    sms.resourceOffers(driver, Arrays.asList(createOffer(5, 5, "slave1", "host1", Optional.of("rack1"))));

    SingularityTask task = taskManager.getActiveTasks().get(0);
    Assert.assertEquals(MesosUtils.getNumCpus(task.getMesosTask().getResourcesList()), 2.0, 0.0);
  }

  @Test
  public void testRunOnceRunOnlyOnce() {
    SingularityRequestBuilder bldr = new SingularityRequestBuilder(requestId, RequestType.RUN_ONCE);
    request = bldr.build();
    saveRequest(request);

    deployResource.deploy(new SingularityDeployRequest(new SingularityDeployBuilder(requestId, "d1").setCommand(Optional.of("cmd")).build(), Optional.<Boolean> absent(), Optional.<String> absent()));

    scheduler.drainPendingQueue(stateCacheProvider.get());

    deployChecker.checkDeploys();

    resourceOffers();

    Assert.assertTrue(deployManager.getRequestDeployState(requestId).get().getActiveDeploy().isPresent());
    Assert.assertTrue(!deployManager.getRequestDeployState(requestId).get().getPendingDeploy().isPresent());

    Assert.assertEquals(1, taskManager.getActiveTaskIds().size());

    statusUpdate(taskManager.getActiveTasks().get(0), TaskState.TASK_LOST);

    resourceOffers();

    Assert.assertTrue(taskManager.getActiveTaskIds().isEmpty());

    deployResource.deploy(new SingularityDeployRequest(new SingularityDeployBuilder(requestId, "d2").setCommand(Optional.of("cmd")).build(), Optional.<Boolean>absent(), Optional.<String> absent()));

    scheduler.drainPendingQueue(stateCacheProvider.get());

    deployChecker.checkDeploys();

    resourceOffers();

    Assert.assertTrue(deployManager.getRequestDeployState(requestId).get().getActiveDeploy().isPresent());
    Assert.assertTrue(!deployManager.getRequestDeployState(requestId).get().getPendingDeploy().isPresent());

    Assert.assertEquals(1, taskManager.getActiveTaskIds().size());

    statusUpdate(taskManager.getActiveTasks().get(0), TaskState.TASK_FINISHED);

    resourceOffers();

    Assert.assertTrue(taskManager.getActiveTaskIds().isEmpty());
  }

  @Test
  public void testMultipleRunOnceTasks() {
    SingularityRequestBuilder bldr = new SingularityRequestBuilder(requestId, RequestType.RUN_ONCE);
    request = bldr.build();
    saveRequest(request);

    deployResource.deploy(new SingularityDeployRequest(new SingularityDeployBuilder(requestId, "d1").setCommand(Optional.of("cmd")).build(), Optional.<Boolean> absent(), Optional.<String> absent()));
    deployChecker.checkDeploys();
    Assert.assertEquals(1, requestManager.getSizeOfPendingQueue());

    deployResource.deploy(new SingularityDeployRequest(new SingularityDeployBuilder(requestId, "d2").setCommand(Optional.of("cmd")).build(), Optional.<Boolean> absent(), Optional.<String> absent()));
    deployChecker.checkDeploys();
    Assert.assertEquals(2, requestManager.getSizeOfPendingQueue());

    scheduler.drainPendingQueue(stateCacheProvider.get());

    resourceOffers();
    Assert.assertEquals(2, taskManager.getActiveTaskIds().size());
  }

  @Test
  public void testRunOnceDontMoveDuringDecomission() {
    SingularityRequestBuilder bldr = new SingularityRequestBuilder(requestId, RequestType.RUN_ONCE);
    request = bldr.build();
    saveRequest(request);

    deployResource.deploy(new SingularityDeployRequest(new SingularityDeployBuilder(requestId, "d1").setCommand(Optional.of("cmd")).build(), Optional.<Boolean> absent(), Optional.<String> absent()));

    scheduler.drainPendingQueue(stateCacheProvider.get());

    deployChecker.checkDeploys();

    validateTaskDoesntMoveDuringDecommission();
  }

  @Test
  public void testDecommissionDoesntKillPendingDeploy() {
    initRequest();

    deployResource.deploy(new SingularityDeployRequest(new SingularityDeployBuilder(requestId, "d1").setCommand(Optional.of("cmd")).build(), Optional.<Boolean> absent(), Optional.<String> absent()));

    scheduler.drainPendingQueue(stateCacheProvider.get());
    deployChecker.checkDeploys();
    resourceOffers();

    Assert.assertEquals(1, taskManager.getNumActiveTasks());

    slaveResource.decommissionSlave(taskManager.getActiveTasks().get(0).getOffer().getSlaveId().getValue(), Optional.<SingularityMachineChangeRequest> absent());

    scheduler.checkForDecomissions(stateCacheProvider.get());

    cleaner.drainCleanupQueue();
    killKilledTasks();

    Assert.assertEquals(1, taskManager.getNumActiveTasks());
    Assert.assertEquals(1, taskManager.getNumCleanupTasks());
    Assert.assertEquals(0, taskManager.getKilledTaskIdRecords().size());

    configuration.setPendingDeployHoldTaskDuringDecommissionMillis(1);

    try {
      Thread.sleep(2);
    } catch (InterruptedException e) {}

    cleaner.drainCleanupQueue();
    killKilledTasks();

    Assert.assertEquals(0, taskManager.getNumActiveTasks());
    Assert.assertEquals(0, taskManager.getNumCleanupTasks());
  }

  @Test
  public void testRetries() {
    SingularityRequestBuilder bldr = new SingularityRequestBuilder(requestId, RequestType.RUN_ONCE);
    request = bldr.setNumRetriesOnFailure(Optional.of(2)).build();
    saveRequest(request);

    deployResource.deploy(new SingularityDeployRequest(new SingularityDeployBuilder(requestId, "d1").setCommand(Optional.of("cmd")).build(), Optional.<Boolean> absent(), Optional.<String> absent()));

    scheduler.drainPendingQueue(stateCacheProvider.get());
    deployChecker.checkDeploys();
    resourceOffers();

    Assert.assertEquals(1, taskManager.getActiveTaskIds().size());

    statusUpdate(taskManager.getActiveTasks().get(0), TaskState.TASK_LOST);

    resourceOffers();

    Assert.assertEquals(1, taskManager.getActiveTaskIds().size());

    statusUpdate(taskManager.getActiveTasks().get(0), TaskState.TASK_LOST);

    resourceOffers();

    Assert.assertEquals(1, taskManager.getActiveTaskIds().size());

    statusUpdate(taskManager.getActiveTasks().get(0), TaskState.TASK_LOST);

    resourceOffers();

    Assert.assertTrue(taskManager.getActiveTaskIds().isEmpty());
  }

  @Test
  public void testCooldownAfterSequentialFailures() {
    initRequest();
    initFirstDeploy();

    Assert.assertTrue(requestManager.getRequest(requestId).get().getState() == RequestState.ACTIVE);

    configuration.setCooldownAfterFailures(2);

    SingularityTask firstTask = startTask(firstDeploy);
    SingularityTask secondTask = startTask(firstDeploy);

    statusUpdate(firstTask, TaskState.TASK_FAILED);

    Assert.assertTrue(requestManager.getRequest(requestId).get().getState() == RequestState.ACTIVE);

    statusUpdate(secondTask, TaskState.TASK_FAILED);

    Assert.assertTrue(requestManager.getRequest(requestId).get().getState() == RequestState.SYSTEM_COOLDOWN);

    cooldownChecker.checkCooldowns();

    Assert.assertTrue(requestManager.getRequest(requestId).get().getState() == RequestState.SYSTEM_COOLDOWN);

    SingularityTask thirdTask = startTask(firstDeploy);

    statusUpdate(thirdTask, TaskState.TASK_FINISHED);

    Assert.assertTrue(requestManager.getRequest(requestId).get().getState() == RequestState.ACTIVE);
  }

  @Test
  public void testCooldownOnlyWhenTasksRapidlyFail() {
    initRequest();
    initFirstDeploy();

    configuration.setCooldownAfterFailures(1);

    SingularityTask firstTask = startTask(firstDeploy);
    statusUpdate(firstTask, TaskState.TASK_FAILED, Optional.of(System.currentTimeMillis() - TimeUnit.HOURS.toMillis(5)));

    Assert.assertTrue(requestManager.getRequest(requestId).get().getState() == RequestState.ACTIVE);

    SingularityTask secondTask = startTask(firstDeploy);
    statusUpdate(secondTask, TaskState.TASK_FAILED);

    Assert.assertTrue(requestManager.getRequest(requestId).get().getState() == RequestState.SYSTEM_COOLDOWN);
  }

  @Test
  public void testCooldownScalesToInstances() {
    initRequest();
    initFirstDeploy();

    configuration.setCooldownAfterFailures(2);
    configuration.setCooldownAfterPctOfInstancesFail(.51);

    requestManager.activate(request.toBuilder().setInstances(Optional.of(4)).build(), RequestHistoryType.CREATED, System.currentTimeMillis(), Optional.<String> absent(), Optional.<String>absent());

    SingularityTask task1 = startTask(firstDeploy, 1);
    SingularityTask task2 = startTask(firstDeploy, 2);
    SingularityTask task3 = startTask(firstDeploy, 3);
    SingularityTask task4 = startTask(firstDeploy, 4);

    statusUpdate(task1, TaskState.TASK_FAILED);
    statusUpdate(task2, TaskState.TASK_FAILED);
    statusUpdate(task3, TaskState.TASK_FAILED);

    Assert.assertTrue(requestManager.getRequest(requestId).get().getState() == RequestState.ACTIVE);

    task1 = startTask(firstDeploy, 1);
    task2 = startTask(firstDeploy, 2);
    task3 = startTask(firstDeploy, 3);

    statusUpdate(task1, TaskState.TASK_FAILED);
    statusUpdate(task2, TaskState.TASK_FAILED);

    Assert.assertTrue(requestManager.getRequest(requestId).get().getState() == RequestState.ACTIVE);

    statusUpdate(task3, TaskState.TASK_FAILED);

    Assert.assertTrue(requestManager.getRequest(requestId).get().getState() == RequestState.SYSTEM_COOLDOWN);

    statusUpdate(task4, TaskState.TASK_FINISHED);

    Assert.assertTrue(requestManager.getRequest(requestId).get().getState() == RequestState.ACTIVE);
  }

  @Test
  public void testLBCleanup() {
    initLoadBalancedRequest();
    initFirstDeploy();

    configuration.setLoadBalancerRemovalGracePeriodMillis(10000);

    SingularityTask task = launchTask(request, firstDeploy, 1, TaskState.TASK_RUNNING);

    saveLoadBalancerState(BaragonRequestState.SUCCESS, task.getTaskId(), LoadBalancerRequestType.ADD);

    statusUpdate(task, TaskState.TASK_FAILED);

    Assert.assertTrue(!taskManager.getLBCleanupTasks().isEmpty());

    testingLbClient.setNextBaragonRequestState(BaragonRequestState.WAITING);

    cleaner.drainCleanupQueue();
    Assert.assertTrue(!taskManager.getLBCleanupTasks().isEmpty());

    Optional<SingularityLoadBalancerUpdate> lbUpdate = taskManager.getLoadBalancerState(task.getTaskId(), LoadBalancerRequestType.REMOVE);

    Assert.assertTrue(lbUpdate.isPresent());
    Assert.assertTrue(lbUpdate.get().getLoadBalancerState() == BaragonRequestState.WAITING);

    testingLbClient.setNextBaragonRequestState(BaragonRequestState.FAILED);

    cleaner.drainCleanupQueue();
    Assert.assertTrue(!taskManager.getLBCleanupTasks().isEmpty());

    lbUpdate = taskManager.getLoadBalancerState(task.getTaskId(), LoadBalancerRequestType.REMOVE);

    Assert.assertTrue(lbUpdate.isPresent());
    Assert.assertTrue(lbUpdate.get().getLoadBalancerState() == BaragonRequestState.FAILED);

    testingLbClient.setNextBaragonRequestState(BaragonRequestState.SUCCESS);

    cleaner.drainCleanupQueue();

    Assert.assertTrue(!taskManager.getLBCleanupTasks().isEmpty());

    configuration.setLoadBalancerRemovalGracePeriodMillis(0);
    cleaner.drainCleanupQueue();

    Assert.assertTrue(taskManager.getLBCleanupTasks().isEmpty());
    lbUpdate = taskManager.getLoadBalancerState(task.getTaskId(), LoadBalancerRequestType.REMOVE);

    Assert.assertTrue(lbUpdate.isPresent());
    Assert.assertTrue(lbUpdate.get().getLoadBalancerState() == BaragonRequestState.SUCCESS);
    Assert.assertTrue(lbUpdate.get().getLoadBalancerRequestId().getAttemptNumber() == 2);
  }

  @Test
  public void testLbCleanupDoesNotRemoveBeforeAdd() {
    initLoadBalancedRequest();
    initFirstDeploy();
    SingularityTask taskOne = launchTask(request, firstDeploy, 1, TaskState.TASK_RUNNING);

    initSecondDeploy();
    SingularityTask taskTwo = launchTask(request, secondDeploy, 1, TaskState.TASK_RUNNING);
    testingLbClient.setNextBaragonRequestState(BaragonRequestState.WAITING);
    deployChecker.checkDeploys();

    // First task from old deploy is still starting, never got added to LB so it should not have a removal request
    Assert.assertFalse(taskManager.getLoadBalancerState(taskOne.getTaskId(), LoadBalancerRequestType.ADD).isPresent());
    Assert.assertFalse(taskManager.getLoadBalancerState(taskOne.getTaskId(), LoadBalancerRequestType.REMOVE).isPresent());

    // Second task should have an add request
    Assert.assertTrue(taskManager.getLoadBalancerState(taskTwo.getTaskId(), LoadBalancerRequestType.ADD).isPresent());

    testingLbClient.setNextBaragonRequestState(BaragonRequestState.SUCCESS);
    deployChecker.checkDeploys();

    // First task from old deploy should still have no LB updates, but should have a cleanup
    Assert.assertFalse(taskManager.getLoadBalancerState(taskOne.getTaskId(), LoadBalancerRequestType.ADD).isPresent());
    Assert.assertFalse(taskManager.getLoadBalancerState(taskOne.getTaskId(), LoadBalancerRequestType.REMOVE).isPresent());
    Assert.assertTrue(taskManager.getCleanupTaskIds().contains(taskOne.getTaskId()));
  }

  @Test
  public void testReconciliation() {
    Assert.assertTrue(!taskReconciliation.isReconciliationRunning());

    configuration.setCheckReconcileWhenRunningEveryMillis(1);

    initRequest();
    initFirstDeploy();

    Assert.assertTrue(taskReconciliation.startReconciliation() == ReconciliationState.STARTED);
    sleep(50);
    Assert.assertTrue(!taskReconciliation.isReconciliationRunning());

    SingularityTask taskOne = launchTask(request, firstDeploy, 1, TaskState.TASK_STARTING);
    SingularityTask taskTwo = launchTask(request, firstDeploy, 2, TaskState.TASK_RUNNING);

    saveLastActiveTaskStatus(taskOne, Optional.<TaskStatus>absent(), -1000);

    Assert.assertTrue(taskReconciliation.startReconciliation() == ReconciliationState.STARTED);
    Assert.assertTrue(taskReconciliation.startReconciliation() == ReconciliationState.ALREADY_RUNNING);

    sleep(50);
    Assert.assertTrue(taskReconciliation.isReconciliationRunning());

    saveLastActiveTaskStatus(taskOne, Optional.of(buildTaskStatus(taskOne)), +1000);

    sleep(50);
    Assert.assertTrue(taskReconciliation.isReconciliationRunning());

    saveLastActiveTaskStatus(taskTwo, Optional.of(buildTaskStatus(taskTwo)), +1000);

    sleep(50);

    Assert.assertTrue(!taskReconciliation.isReconciliationRunning());
  }


  @Test
  public void testSchedulerPriority() {
    final SingularityRequest lowPriorityRequest = new SingularityRequestBuilder("lowPriorityRequest", RequestType.WORKER).setTaskPriorityLevel(Optional.of(.25)).build();
    saveRequest(lowPriorityRequest);
    final SingularityRequest mediumPriorityRequest = new SingularityRequestBuilder("mediumPriorityRequest", RequestType.WORKER).setTaskPriorityLevel(Optional.of(.5)).build();
    saveRequest(mediumPriorityRequest);
    final SingularityRequest highPriorityRequest = new SingularityRequestBuilder("highPriorityRequest", RequestType.WORKER).setTaskPriorityLevel(Optional.of(.75)).build();
    saveRequest(highPriorityRequest);

    final SingularityDeploy lowPriorityDeploy = initAndFinishDeploy(lowPriorityRequest, "lowPriorityDeploy");
    final SingularityDeploy mediumPriorityDeploy = initAndFinishDeploy(mediumPriorityRequest, "mediumPriorityDeploy");
    final SingularityDeploy highPriorityDeploy = initAndFinishDeploy(highPriorityRequest, "highPriorityDeploy");

    // Task requests launched at ~ the same time should be in priority order
    long now = System.currentTimeMillis();
    List<SingularityTaskRequest> requestsByPriority = Arrays.asList(
      buildTaskRequest(lowPriorityRequest, lowPriorityDeploy, now),
      buildTaskRequest(mediumPriorityRequest, mediumPriorityDeploy, now),
      buildTaskRequest(highPriorityRequest, highPriorityDeploy, now));

    List<SingularityTaskRequest> sortedRequestsByPriority = sms.getSortedDueTasks(requestsByPriority);

    Assert.assertTrue(sortedRequestsByPriority.get(0).getRequest().getId().equals(highPriorityRequest.getId()));
    Assert.assertTrue(sortedRequestsByPriority.get(1).getRequest().getId().equals(mediumPriorityRequest.getId()));
    Assert.assertTrue(sortedRequestsByPriority.get(2).getRequest().getId().equals(lowPriorityRequest.getId()));

    // A lower priority task that is long overdue should be run before a higher priority task
    now = System.currentTimeMillis();
    List<SingularityTaskRequest> requestsByOverdueAndPriority = Arrays.asList(
      buildTaskRequest(lowPriorityRequest, lowPriorityDeploy, now - 60000), // 1 min overdue
      buildTaskRequest(mediumPriorityRequest, mediumPriorityDeploy, now - 30000), // 30s overdue
      buildTaskRequest(highPriorityRequest, highPriorityDeploy, now)); // Not overdue

    List<SingularityTaskRequest> sortedRequestsByOverdueAndPriority = sms.getSortedDueTasks(requestsByOverdueAndPriority);

    Assert.assertTrue(sortedRequestsByOverdueAndPriority.get(0).getRequest().getId().equals(lowPriorityRequest.getId()));
    Assert.assertTrue(sortedRequestsByOverdueAndPriority.get(1).getRequest().getId().equals(mediumPriorityRequest.getId()));
    Assert.assertTrue(sortedRequestsByOverdueAndPriority.get(2).getRequest().getId().equals(highPriorityRequest.getId()));
  }

  @Test
  public void badPauseExpires() {
    initRequest();

    requestManager.createCleanupRequest(new SingularityRequestCleanup(Optional.<String>absent(), RequestCleanupType.PAUSING, System.currentTimeMillis(),
        Optional.<Boolean>absent(), requestId, Optional.<String>absent(), Optional.<Boolean> absent(), Optional.<String>absent(), Optional.<String>absent()));

    cleaner.drainCleanupQueue();

    Assert.assertTrue(!requestManager.getCleanupRequests().isEmpty());
    configuration.setCleanupEverySeconds(0);

    sleep(1);
    cleaner.drainCleanupQueue();

    Assert.assertTrue(requestManager.getCleanupRequests().isEmpty());
  }

  @Test
  public void testPauseLbCleanup() {
    initLoadBalancedRequest();
    initFirstDeploy();

    requestManager.saveLbCleanupRequest(new SingularityRequestLbCleanup(requestId, Sets.newHashSet("test"), "/basepath", Collections.<String>emptyList(), Optional.<SingularityLoadBalancerUpdate>absent()));

    requestManager.pause(request, System.currentTimeMillis(), Optional.<String>absent(), Optional.<String>absent());

    testingLbClient.setNextBaragonRequestState(BaragonRequestState.WAITING);

    cleaner.drainCleanupQueue();
    Assert.assertTrue(!requestManager.getLbCleanupRequestIds().isEmpty());

    Optional<SingularityLoadBalancerUpdate> lbUpdate = requestManager.getLbCleanupRequest(requestId).get().getLoadBalancerUpdate();

    Assert.assertTrue(lbUpdate.isPresent());
    Assert.assertTrue(lbUpdate.get().getLoadBalancerState() == BaragonRequestState.WAITING);

    testingLbClient.setNextBaragonRequestState(BaragonRequestState.FAILED);

    cleaner.drainCleanupQueue();
    Assert.assertTrue(!requestManager.getLbCleanupRequestIds().isEmpty());

    lbUpdate = requestManager.getLbCleanupRequest(requestId).get().getLoadBalancerUpdate();

    Assert.assertTrue(lbUpdate.isPresent());
    Assert.assertTrue(lbUpdate.get().getLoadBalancerState() == BaragonRequestState.FAILED);

    testingLbClient.setNextBaragonRequestState(BaragonRequestState.SUCCESS);

    cleaner.drainCleanupQueue();
    Assert.assertTrue(requestManager.getLbCleanupRequestIds().isEmpty());
  }

  @Test
  public void testPause() {
    initRequest();
    initFirstDeploy();

    SingularityTask taskOne = startTask(firstDeploy);

    requestResource.pause(requestId, Optional.<SingularityPauseRequest> absent());

    cleaner.drainCleanupQueue();

    Assert.assertEquals(1, taskManager.getKilledTaskIdRecords().size());

    statusUpdate(taskOne, TaskState.TASK_KILLED);

    resourceOffers();

    Assert.assertEquals(0, taskManager.getActiveTaskIds().size());
    Assert.assertEquals(0, taskManager.getPendingTasks().size());
    Assert.assertEquals(RequestState.PAUSED, requestManager.getRequest(requestId).get().getState());
    Assert.assertEquals(requestId, requestManager.getPausedRequests().iterator().next().getRequest().getId());

    requestResource.unpause(requestId, Optional.<SingularityUnpauseRequest> absent());

    resourceOffers();

    Assert.assertEquals(1, taskManager.getActiveTaskIds().size());
    Assert.assertEquals(0, taskManager.getPendingTasks().size());

    Assert.assertEquals(RequestState.ACTIVE, requestManager.getRequest(requestId).get().getState());
    Assert.assertEquals(requestId, requestManager.getActiveRequests().iterator().next().getRequest().getId());
  }

  @Test
  public void testBounce() {
    initRequest();

    requestResource.scale(requestId, new SingularityScaleRequest(Optional.of(3), Optional.<Long> absent(), Optional.<Boolean> absent(), Optional.<String> absent(), Optional.<String>absent()));

    initFirstDeploy();

    SingularityTask taskOne = startTask(firstDeploy, 1);
    SingularityTask taskTwo = startTask(firstDeploy, 2);
    SingularityTask taskThree = startTask(firstDeploy, 3);

    requestResource.bounce(requestId, Optional.<SingularityBounceRequest> absent());

    Assert.assertTrue(requestManager.cleanupRequestExists(requestId));

    cleaner.drainCleanupQueue();

    Assert.assertTrue(!requestManager.cleanupRequestExists(requestId));
    Assert.assertTrue(taskManager.getCleanupTaskIds().size() == 3);

    cleaner.drainCleanupQueue();

    Assert.assertTrue(!requestManager.cleanupRequestExists(requestId));
    Assert.assertTrue(taskManager.getCleanupTaskIds().size() == 3);

    resourceOffers();

    Assert.assertTrue(taskManager.getActiveTaskIds().size() == 6);

    cleaner.drainCleanupQueue();

    Assert.assertTrue(taskManager.getCleanupTaskIds().size() == 3);

    for (SingularityTask task : taskManager.getActiveTasks()) {
      if (!task.getTaskId().equals(taskOne.getTaskId()) && !task.getTaskId().equals(taskTwo.getTaskId()) && !task.getTaskId().equals(taskThree.getTaskId())) {
        statusUpdate(task, TaskState.TASK_RUNNING, Optional.of(1L));
      }
    }

    cleaner.drainCleanupQueue();

    Assert.assertTrue(taskManager.getCleanupTaskIds().isEmpty());
    Assert.assertTrue(taskManager.getKilledTaskIdRecords().size() == 3);
  }

  @Test
  public void testIncrementalBounceShutsDownOldTasksPerNewHealthyTask() {
    initRequest();

    requestResource.scale(requestId, new SingularityScaleRequest(Optional.of(3), Optional.<Long> absent(), Optional.<Boolean> absent(), Optional.<String> absent(), Optional.<String>absent()));

    initFirstDeploy();

    startTask(firstDeploy, 1);
    startTask(firstDeploy, 2);
    startTask(firstDeploy, 3);

    requestResource.bounce(requestId,
        Optional.of(new SingularityBounceRequest(Optional.of(true), Optional.<Boolean>absent(), Optional.of(1L), Optional.<String>absent(), Optional.of("msg"))));

    Assert.assertTrue(requestManager.cleanupRequestExists(requestId));

    cleaner.drainCleanupQueue();

    Assert.assertTrue(!requestManager.cleanupRequestExists(requestId));
    Assert.assertEquals(3, taskManager.getCleanupTaskIds().size());

    SingularityTask newTask = launchTask(request, firstDeploy, 5, TaskState.TASK_STARTING);

    cleaner.drainCleanupQueue();

    Assert.assertEquals(0, taskManager.getKilledTaskIdRecords().size());
    Assert.assertEquals(4, taskManager.getActiveTaskIds().size());

    statusUpdate(newTask, TaskState.TASK_RUNNING);

    cleaner.drainCleanupQueue();

    Assert.assertEquals(1, taskManager.getKilledTaskIdRecords().size());
    Assert.assertEquals(4, taskManager.getActiveTaskIds().size());
  }

  @Test
  public void testIncrementalBounce() {
    initRequest();
    resourceOffers(2); // set up slaves so scale validate will pass

    SingularityRequest request = requestResource.getRequest(requestId).getRequest();

    requestResource.postRequest(request.toBuilder()
        .setSlavePlacement(Optional.of(SlavePlacement.SEPARATE_BY_REQUEST))
        .setInstances(Optional.of(2)).build()
        );

    initHCDeploy();

    SingularityTask taskOne = startSeparatePlacementTask(firstDeploy, 1);
    SingularityTask taskTwo = startSeparatePlacementTask(firstDeploy, 2);

    requestManager.createCleanupRequest(new SingularityRequestCleanup(user, RequestCleanupType.INCREMENTAL_BOUNCE, System.currentTimeMillis(),
        Optional.<Boolean>absent(), requestId, Optional.of(firstDeployId), Optional.<Boolean> absent(), Optional.<String>absent(), Optional.<String>absent()));

    Assert.assertTrue(requestManager.cleanupRequestExists(requestId));

    cleaner.drainCleanupQueue();

    Assert.assertTrue(!requestManager.cleanupRequestExists(requestId));
    Assert.assertEquals(2, taskManager.getCleanupTaskIds().size());

    resourceOffers(3);

    SingularityTask taskThree = null;

    for (SingularityTask task : taskManager.getActiveTasks()) {
      if (!task.getTaskId().equals(taskOne.getTaskId()) && !task.getTaskId().equals(taskTwo.getTaskId())) {
        taskThree = task;
      }
    }

    statusUpdate(taskThree, TaskState.TASK_RUNNING, Optional.of(1L));
    Assert.assertEquals(3, taskManager.getActiveTaskIds().size());

    cleaner.drainCleanupQueue();

    // No old tasks should be killed before new ones pass healthchecks
    Assert.assertEquals(2, taskManager.getCleanupTaskIds().size());
    taskManager.saveHealthcheckResult(new SingularityTaskHealthcheckResult(Optional.of(200), Optional.of(1000L), System.currentTimeMillis(), Optional.<String> absent(), Optional.<String> absent(), taskThree.getTaskId()));

    cleaner.drainCleanupQueue();
    Assert.assertEquals(1, taskManager.getCleanupTaskIds().size());

    statusUpdate(taskOne, TaskState.TASK_KILLED);

    resourceOffers(3);

    SingularityTask taskFour = null;

    for (SingularityTask task : taskManager.getActiveTasks()) {
      if (!task.getTaskId().equals(taskOne.getTaskId()) && !task.getTaskId().equals(taskTwo.getTaskId()) && !task.getTaskId().equals(taskThree.getTaskId())) {
        taskFour = task;
      }
    }

    statusUpdate(taskFour, TaskState.TASK_RUNNING, Optional.of(1L));
    taskManager.saveHealthcheckResult(new SingularityTaskHealthcheckResult(Optional.of(200), Optional.of(1000L), System.currentTimeMillis(), Optional.<String> absent(), Optional.<String> absent(), taskFour.getTaskId()));

    cleaner.drainCleanupQueue();

    Assert.assertTrue(taskManager.getCleanupTaskIds().isEmpty());
  }

  @Test
  public void testScheduledNotification() {
    schedule = "0 0 * * * ?"; // run every hour
    initScheduledRequest();
    initFirstDeploy();

    configuration.setWarnIfScheduledJobIsRunningForAtLeastMillis(Long.MAX_VALUE);
    configuration.setWarnIfScheduledJobIsRunningPastNextRunPct(200);

    final long now = System.currentTimeMillis();

    SingularityTask firstTask = launchTask(request, firstDeploy, now - TimeUnit.HOURS.toMillis(3), 1, TaskState.TASK_RUNNING);

    scheduledJobPoller.runActionOnPoll();

    Mockito.verify(mailer, Mockito.times(0)).sendTaskOverdueMail(Matchers.<Optional<SingularityTask>> any(), Matchers.<SingularityTaskId> any(), Matchers.<SingularityRequest> any(), Matchers.anyLong(), Matchers.anyLong());

    configuration.setWarnIfScheduledJobIsRunningForAtLeastMillis(TimeUnit.HOURS.toMillis(1));

    scheduledJobPoller.runActionOnPoll();

    Mockito.verify(mailer, Mockito.times(1)).sendTaskOverdueMail(Matchers.<Optional<SingularityTask>> any(), Matchers.<SingularityTaskId> any(), Matchers.<SingularityRequest> any(), Matchers.anyLong(), Matchers.anyLong());

    scheduledJobPoller.runActionOnPoll();

    Mockito.verify(mailer, Mockito.times(1)).sendTaskOverdueMail(Matchers.<Optional<SingularityTask>> any(), Matchers.<SingularityTaskId> any(), Matchers.<SingularityRequest> any(), Matchers.anyLong(), Matchers.anyLong());

    statusUpdate(firstTask, TaskState.TASK_FINISHED);

    Optional<SingularityDeployStatistics> deployStatistics = deployManager.getDeployStatistics(requestId, firstDeployId);

    long oldAvg = deployStatistics.get().getAverageRuntimeMillis().get();

    Assert.assertTrue(deployStatistics.get().getNumTasks() == 1);
    Assert.assertTrue(deployStatistics.get().getAverageRuntimeMillis().get() > 1 && deployStatistics.get().getAverageRuntimeMillis().get() < TimeUnit.DAYS.toMillis(1));

    configuration.setWarnIfScheduledJobIsRunningForAtLeastMillis(1);

    SingularityTask secondTask = launchTask(request, firstDeploy, now - 500, 1, TaskState.TASK_RUNNING);

    scheduledJobPoller.runActionOnPoll();

    Mockito.verify(mailer, Mockito.times(1)).sendTaskOverdueMail(Matchers.<Optional<SingularityTask>> any(), Matchers.<SingularityTaskId> any(), Matchers.<SingularityRequest> any(), Matchers.anyLong(), Matchers.anyLong());

    statusUpdate(secondTask, TaskState.TASK_FINISHED);

    deployStatistics = deployManager.getDeployStatistics(requestId, firstDeployId);

    Assert.assertTrue(deployStatistics.get().getNumTasks() == 2);
    Assert.assertTrue(deployStatistics.get().getAverageRuntimeMillis().get() > 1 && deployStatistics.get().getAverageRuntimeMillis().get() < oldAvg);

    saveRequest(request.toBuilder().setScheduledExpectedRuntimeMillis(Optional.of(1L)).build());

    SingularityTask thirdTask = launchTask(request, firstDeploy, now - 502, 1, TaskState.TASK_RUNNING);

    scheduledJobPoller.runActionOnPoll();

    Mockito.verify(mailer, Mockito.times(2)).sendTaskOverdueMail(Matchers.<Optional<SingularityTask>> any(), Matchers.<SingularityTaskId> any(), Matchers.<SingularityRequest> any(), Matchers.anyLong(), Matchers.anyLong());

    taskManager.deleteTaskHistory(thirdTask.getTaskId());

    scheduledJobPoller.runActionOnPoll();

    Mockito.verify(mailer, Mockito.times(3)).sendTaskOverdueMail(Matchers.<Optional<SingularityTask>> any(), Matchers.<SingularityTaskId> any(), Matchers.<SingularityRequest> any(), Matchers.anyLong(), Matchers.anyLong());
  }

  @Test
  public void testTaskOddities() {
    // test unparseable status update
    TaskStatus.Builder bldr = TaskStatus.newBuilder()
        .setTaskId(TaskID.newBuilder().setValue("task"))
        .setSlaveId(SlaveID.newBuilder().setValue("slave1"))
        .setState(TaskState.TASK_RUNNING);

    // should not throw exception:
    sms.statusUpdate(driver, bldr.build());

    initRequest();
    initFirstDeploy();

    SingularityTask taskOne = launchTask(request, firstDeploy, 1, TaskState.TASK_STARTING);

    taskManager.deleteTaskHistory(taskOne.getTaskId());

    Assert.assertTrue(taskManager.isActiveTask(taskOne.getTaskId().getId()));

    statusUpdate(taskOne, TaskState.TASK_RUNNING);
    statusUpdate(taskOne, TaskState.TASK_FAILED);

    Assert.assertTrue(!taskManager.isActiveTask(taskOne.getTaskId().getId()));

    Assert.assertEquals(2, taskManager.getTaskHistoryUpdates(taskOne.getTaskId()).size());
  }

  @Test
  public void testOnDemandTasksPersist() {
    SingularityRequestBuilder bldr = new SingularityRequestBuilder(requestId, RequestType.ON_DEMAND);
    requestResource.postRequest(bldr.build());
    deploy("d2");
    deployChecker.checkDeploys();

    requestResource.scheduleImmediately(requestId);

    resourceOffers();

    requestResource.scheduleImmediately(requestId);

    resourceOffers();

    Assert.assertEquals(2, taskManager.getActiveTaskIds().size());

    requestResource.scheduleImmediately(requestId);

    scheduler.drainPendingQueue(stateCacheProvider.get());

    requestResource.scheduleImmediately(requestId);

    scheduler.drainPendingQueue(stateCacheProvider.get());

    Assert.assertEquals(2, taskManager.getPendingTaskIds().size());

    resourceOffers();

    Assert.assertEquals(4, taskManager.getActiveTaskIds().size());
  }

  @Test
  public void testScheduledJobRetryKeepsArgs() {
    Optional<List<String>> cmdLinArgs = Optional.of(Arrays.asList("arg1", "arg2"));
    initScheduledRequest();
    SingularityRequest request = requestResource.getRequest(requestId).getRequest();
    SingularityRequest newRequest = request.toBuilder().setNumRetriesOnFailure(Optional.of(2)).build();
    requestResource.postRequest(newRequest);
    initFirstDeploy();

    requestResource.scheduleImmediately(requestId, Optional.of(new SingularityRunNowRequest(Optional.<String>absent(), Optional.<Boolean>absent(), Optional.<String>absent(), cmdLinArgs, Optional.<Resources>absent())));
    resourceOffers();

    SingularityTask task = taskManager.getActiveTasks().get(0);
    statusUpdate(task, TaskState.TASK_FAILED);

    Assert.assertEquals(cmdLinArgs, taskManager.getPendingTasks().get(0).getCmdLineArgsList());
  }

  @Test
  public void testJobRescheduledWhenItFinishesDuringDecommission() {
    initScheduledRequest();
    initFirstDeploy();

    resourceOffers();

    SingularityTask task = launchTask(request, firstDeploy, 1, TaskState.TASK_RUNNING);

    slaveManager.changeState("slave1", MachineState.STARTING_DECOMMISSION, Optional.<String> absent(), Optional.of("user1"));

    cleaner.drainCleanupQueue();
    resourceOffers();
    cleaner.drainCleanupQueue();

    statusUpdate(task, TaskState.TASK_FINISHED);

    Assert.assertTrue(!taskManager.getPendingTaskIds().isEmpty());
  }

  @Test
  public void testScaleDownTakesHighestInstances() {
    initRequest();
    initFirstDeploy();

    saveAndSchedule(request.toBuilder().setInstances(Optional.of(5)));

    resourceOffers();

    Assert.assertEquals(5, taskManager.getActiveTaskIds().size());

    requestResource.scale(requestId, new SingularityScaleRequest(Optional.of(2), Optional.<Long> absent(), Optional.<Boolean> absent(),
        Optional.<String> absent(), Optional.<String>absent()));

    resourceOffers();
    cleaner.drainCleanupQueue();

    Assert.assertEquals(3, taskManager.getKilledTaskIdRecords().size());

    for (SingularityKilledTaskIdRecord taskId : taskManager.getKilledTaskIdRecords()) {
      Assert.assertTrue(taskId.getTaskId().getInstanceNo() > 2);

      scheduler.drainPendingQueue(stateCacheProvider.get());
    }

  }

  @Test
  public void testWaitAfterTaskWorks() {
    initRequest();
    initFirstDeploy();

    SingularityTask task = launchTask(request, firstDeploy, 1, TaskState.TASK_RUNNING);

    statusUpdate(task, TaskState.TASK_FAILED);

    Assert.assertTrue(taskManager.getPendingTaskIds().get(0).getNextRunAt() - System.currentTimeMillis() < 1000L);

    resourceOffers();

    long extraWait = 100000L;

    saveAndSchedule(request.toBuilder().setWaitAtLeastMillisAfterTaskFinishesForReschedule(Optional.of(extraWait)).setInstances(Optional.of(2)));
    resourceOffers();

    statusUpdate(taskManager.getActiveTasks().get(0), TaskState.TASK_FAILED);

    Assert.assertTrue(taskManager.getPendingTaskIds().get(0).getNextRunAt() - System.currentTimeMillis() > 1000L);
    Assert.assertEquals(1, taskManager.getActiveTaskIds().size());
  }

  @Test
  public void testRemovedRequestData() {
    initRequest();
    SingularityDeployBuilder db = new SingularityDeployBuilder(requestId, firstDeployId);
    db.setMaxTaskRetries(Optional.of(1));
    initDeploy(db, System.currentTimeMillis());

    deployChecker.checkDeploys();
    Assert.assertEquals(DeployState.WAITING, deployManager.getPendingDeploys().get(0).getCurrentDeployState());

    requestManager.deleteRequest(request, Optional.<String>absent(), Optional.<String>absent(), Optional.<String>absent());
    deployChecker.checkDeploys();
    SingularityDeployResult deployResult = deployManager.getDeployResult(requestId, firstDeployId).get();
    Assert.assertEquals(DeployState.FAILED, deployResult.getDeployState());
    Assert.assertTrue(deployResult.getMessage().get().contains("MISSING"));
  }

  @Test
  public void testMaxTasksPerOffer() {
    configuration.setMaxTasksPerOffer(3);

    initRequest();
    initFirstDeploy();

    requestResource.postRequest(request.toBuilder().setInstances(Optional.of(20)).build());
    scheduler.drainPendingQueue(stateCacheProvider.get());

    sms.resourceOffers(driver, Arrays.asList(createOffer(36, 12024)));

    Assert.assertTrue(taskManager.getActiveTasks().size() == 3);

    sms.resourceOffers(driver, Arrays.asList(createOffer(20, 20000, "slave1", "host1"), createOffer(20, 20000, "slave2", "host2")));

    Assert.assertTrue(taskManager.getActiveTasks().size() == 9);

    configuration.setMaxTasksPerOffer(0);

    resourceOffers();

    Assert.assertTrue(taskManager.getActiveTasks().size() == 20);
  }

  @Test
  public void testRequestedPorts() {
    final SingularityDeployBuilder deployBuilder = dockerDeployWithPorts(3);

    initRequest();
    initAndFinishDeploy(request, deployBuilder);
    requestResource.postRequest(request.toBuilder().setInstances(Optional.of(2)).build());
    scheduler.drainPendingQueue(stateCacheProvider.get());

    String[] portRangeWithNoRequestedPorts = {"65:70"};
    sms.resourceOffers(driver, Arrays.asList(createOffer(20, 20000, "slave1", "host1", Optional.<String> absent(), Collections.<String, String>emptyMap(), portRangeWithNoRequestedPorts)));
    Assert.assertEquals(0, taskManager.getActiveTasks().size());

    String[] portRangeWithSomeRequestedPorts = {"80:82"};
    sms.resourceOffers(driver, Arrays.asList(createOffer(20, 20000, "slave1", "host1", Optional.<String> absent(), Collections.<String, String>emptyMap(), portRangeWithSomeRequestedPorts)));
    Assert.assertEquals(0, taskManager.getActiveTasks().size());

    String[] portRangeWithRequestedButNotEnoughPorts = {"80:80", "8080:8080"};
    sms.resourceOffers(driver, Arrays.asList(createOffer(20, 20000, "slave1", "host1", Optional.<String> absent(), Collections.<String, String>emptyMap(), portRangeWithRequestedButNotEnoughPorts)));
    Assert.assertEquals(0, taskManager.getActiveTasks().size());

    String[] portRangeWithNeededPorts = {"80:83", "8080:8080"};
    sms.resourceOffers(driver, Arrays.asList(createOffer(20, 20000, "slave1", "host1", Optional.<String> absent(), Collections.<String, String>emptyMap(), portRangeWithNeededPorts)));
    Assert.assertEquals(1, taskManager.getActiveTaskIds().size());
  }

  private SingularityDeployBuilder dockerDeployWithPorts(int numPorts) {
    final SingularityDockerPortMapping literalMapping = new SingularityDockerPortMapping(Optional.<SingularityPortMappingType>absent(), 80, Optional.of(SingularityPortMappingType.LITERAL), 8080, Optional.<String>absent());
    final SingularityDockerPortMapping offerMapping = new SingularityDockerPortMapping(Optional.<SingularityPortMappingType>absent(), 81, Optional.of(SingularityPortMappingType.FROM_OFFER), 0, Optional.of("udp"));
    final SingularityContainerInfo containerInfo = new SingularityContainerInfo(
      SingularityContainerType.DOCKER,
      Optional.<List<SingularityVolume>>absent(),
      Optional.of(
        new SingularityDockerInfo("docker-image",
          true,
          SingularityDockerNetworkType.BRIDGE,
          Optional.of(Arrays.asList(literalMapping, offerMapping)),
          Optional.of(false),
          Optional.<Map<String, String>>of(ImmutableMap.of("env", "var=value")))
        ));
    final SingularityDeployBuilder deployBuilder = new SingularityDeployBuilder(requestId, "test-docker-ports-deploy");
    deployBuilder.setContainerInfo(Optional.of(containerInfo)).setResources(Optional.of(new Resources(1, 64, numPorts, 0)));
    return deployBuilder;
  }

  @Test
  public void testQueueMultipleOneOffs() {
    SingularityRequestBuilder bldr = new SingularityRequestBuilder(requestId, RequestType.ON_DEMAND);
    requestResource.postRequest(bldr.build());
    deploy("on_demand_deploy");
    deployChecker.checkDeploys();


    requestManager.addToPendingQueue(new SingularityPendingRequest(requestId, "on_demand_deploy", System.currentTimeMillis(), Optional.<String>absent(), PendingType.ONEOFF,
      Optional.<List<String>>absent(), Optional.<String>absent(), Optional.<Boolean>absent(), Optional.<String>absent(), Optional.<String>absent()));
    requestManager.addToPendingQueue(new SingularityPendingRequest(requestId, "on_demand_deploy", System.currentTimeMillis(), Optional.<String>absent(), PendingType.ONEOFF,
      Optional.<List<String>>absent(), Optional.<String>absent(), Optional.<Boolean>absent(), Optional.<String>absent(), Optional.<String>absent()));

    scheduler.drainPendingQueue(stateCacheProvider.get());

    Assert.assertEquals(2, taskManager.getPendingTaskIds().size());
  }

  @Test
  public void testPriorityFreezeKillsActiveTasks() {
    final SingularityRequest lowPriorityRequest = new SingularityRequestBuilder("lowPriorityRequest", RequestType.WORKER).setTaskPriorityLevel(Optional.of(.25)).build();
    saveRequest(lowPriorityRequest);
    final SingularityRequest mediumPriorityRequest = new SingularityRequestBuilder("mediumPriorityRequest", RequestType.WORKER).setTaskPriorityLevel(Optional.of(.5)).build();
    saveRequest(mediumPriorityRequest);
    final SingularityRequest highPriorityRequest = new SingularityRequestBuilder("highPriorityRequest", RequestType.WORKER).setTaskPriorityLevel(Optional.of(.75)).build();
    saveRequest(highPriorityRequest);

    final SingularityDeploy lowPriorityDeploy = initAndFinishDeploy(lowPriorityRequest, "lowPriorityDeploy");
    final SingularityDeploy mediumPriorityDeploy = initAndFinishDeploy(mediumPriorityRequest, "mediumPriorityDeploy");
    SingularityDeploy highPriorityDeploy = initAndFinishDeploy(highPriorityRequest, "highPriorityDeploy");

    final SingularityTask lowPriorityTask = launchTask(lowPriorityRequest, lowPriorityDeploy, 2, 1, TaskState.TASK_RUNNING);
    final SingularityTask mediumPriorityTask = launchTask(mediumPriorityRequest, mediumPriorityDeploy, 1, 1, TaskState.TASK_RUNNING);
    final SingularityTask highPriorityTask = launchTask(highPriorityRequest, highPriorityDeploy, 10, 1, TaskState.TASK_RUNNING);

    // priority freeze of .5 means that lowPriorityRequest's task should have a cleanup
    priorityResource.createPriorityFreeze(new SingularityPriorityFreeze(.5, true, Optional.of("test"), Optional.<String>absent()));

    // perform the killing
    priorityKillPoller.runActionOnPoll();

    // assert lowPriorityRequest has a PRIORITY_KILL task cleanup and that mediumPriorityRequest and highPriorityRequest should not have cleanups
    Assert.assertEquals(TaskCleanupType.PRIORITY_KILL, taskManager.getTaskCleanup(lowPriorityTask.getTaskId().getId()).get().getCleanupType());

    Assert.assertEquals(false, taskManager.getTaskCleanup(mediumPriorityTask.getTaskId().getId()).isPresent());
    Assert.assertEquals(false, taskManager.getTaskCleanup(highPriorityTask.getTaskId().getId()).isPresent());

    // kill task(s) with cleanups
    cleaner.drainCleanupQueue();
    killKilledTasks();

    // assert lowPriorityTask was killed, mediumPriorityTask and highPriorityTask are still running
    Assert.assertEquals(ExtendedTaskState.TASK_KILLED, taskManager.getTaskHistory(lowPriorityTask.getTaskId()).get().getLastTaskUpdate().get().getTaskState());
    Assert.assertEquals(ExtendedTaskState.TASK_RUNNING, taskManager.getTaskHistory(mediumPriorityTask.getTaskId()).get().getLastTaskUpdate().get().getTaskState());
    Assert.assertEquals(ExtendedTaskState.TASK_RUNNING, taskManager.getTaskHistory(highPriorityTask.getTaskId()).get().getLastTaskUpdate().get().getTaskState());

    // assert lowPriorityRequest has a pending task
    final SingularityPendingTaskId pendingTaskId = taskManager.getPendingTaskIds().get(0);
    Assert.assertEquals(PendingType.TASK_DONE, pendingTaskId.getPendingType());
    Assert.assertEquals(lowPriorityRequest.getId(), pendingTaskId.getRequestId());

    // end the priority freeze
    priorityResource.deleteActivePriorityFreeze();

    // launch task(s)
    scheduler.drainPendingQueue(stateCacheProvider.get());
    resourceOffers();

    // assert lowPriorityRequest has a new task running
    Assert.assertNotEquals(lowPriorityTask.getTaskId(), taskManager.getActiveTaskIdsForRequest(lowPriorityRequest.getId()).get(0).getId());
  }

  @Test
  public void testPriorityFreezeDoesntLaunchTasks() {
    // deploy lowPriorityRequest (affected by priority freeze)
    final SingularityRequest lowPriorityRequest = new SingularityRequestBuilder("lowPriorityRequest", RequestType.ON_DEMAND).setTaskPriorityLevel(Optional.of(.25)).build();
    saveRequest(lowPriorityRequest);
    deployResource.deploy(
        new SingularityDeployRequest(new SingularityDeployBuilder(lowPriorityRequest.getId(), "d1").setCommand(Optional.of("cmd")).build(), Optional.<Boolean>absent(), Optional.<String>absent()));

    // deploy medium priority request (NOT affected by priority freeze)
    final SingularityRequest mediumPriorityRequest = new SingularityRequestBuilder("mediumPriorityRequest", RequestType.ON_DEMAND).setTaskPriorityLevel(Optional.of(.5)).build();
    saveRequest(mediumPriorityRequest);
    deployResource.deploy(
        new SingularityDeployRequest(new SingularityDeployBuilder(mediumPriorityRequest.getId(), "d2").setCommand(Optional.of("cmd")).build(), Optional.<Boolean>absent(), Optional.<String>absent()));

    // create priority freeze
    priorityManager.createPriorityFreeze(
        new SingularityPriorityFreezeParent(new SingularityPriorityFreeze(0.3, true, Optional.<String>absent(), Optional.<String>absent()), System.currentTimeMillis(), Optional.<String>absent()));

    // launch both tasks
    requestResource.scheduleImmediately(lowPriorityRequest.getId());
    requestResource.scheduleImmediately(mediumPriorityRequest.getId());

    // drain pending queue
    scheduler.drainPendingQueue(stateCacheProvider.get());
    resourceOffers();

    // assert that lowPriorityRequest has a pending task
    Assert.assertEquals(1, taskManager.getPendingTaskIds().size());
    Assert.assertEquals(lowPriorityRequest.getId(), taskManager.getPendingTaskIds().get(0).getRequestId());

    // assert that only mediumPriorityRequest has an active task
    Assert.assertEquals(0, taskManager.getActiveTaskIdsForRequest(lowPriorityRequest.getId()).size());
    Assert.assertEquals(1, taskManager.getActiveTaskIdsForRequest(mediumPriorityRequest.getId()).size());

    // delete priority freeze
    Assert.assertEquals(SingularityDeleteResult.DELETED, priorityManager.deleteActivePriorityFreeze());

    // drain pending
    scheduler.drainPendingQueue(stateCacheProvider.get());
    resourceOffers();

    // check that both requests have active tasks
    Assert.assertEquals(1, taskManager.getActiveTaskIdsForRequest(lowPriorityRequest.getId()).size());
    Assert.assertEquals(1, taskManager.getActiveTaskIdsForRequest(mediumPriorityRequest.getId()).size());
  }

  @Test
  public void testObsoletePendingRequestsRemoved() {
    initRequest();
    initFirstDeploy();
    SingularityTask taskOne = startTask(firstDeploy);
    requestResource.pause(requestId, Optional.<SingularityPauseRequest> absent());
    requestManager.addToPendingQueue(new SingularityPendingRequest(requestId, firstDeployId, System.currentTimeMillis(), Optional.<String>absent(), PendingType.NEW_DEPLOY, Optional.<Boolean>absent(), Optional.<String>absent()));

    Assert.assertEquals(requestManager.getPendingRequests().size(), 1);
    scheduler.drainPendingQueue(stateCacheProvider.get());

    Assert.assertEquals(requestManager.getPendingRequests().size(), 0);
  }

  @Test
  public void testCronScheduleChanges() throws Exception {
    final String requestId = "test-change-cron";
    final String oldSchedule = "*/5 * * * *";
    final String oldScheduleQuartz = "0 */5 * * * ?";
    final String newSchedule = "*/30 * * * *";
    final String newScheduleQuartz = "0 */30 * * * ?";

    SingularityRequest request = new SingularityRequestBuilder(requestId, RequestType.SCHEDULED)
      .setSchedule(Optional.of(oldSchedule))
      .build();

    request = validator.checkSingularityRequest(request, Optional.<SingularityRequest>absent(), Optional.<SingularityDeploy>absent(), Optional.<SingularityDeploy>absent());

    saveRequest(request);

    Assert.assertEquals(oldScheduleQuartz, requestManager.getRequest(requestId).get().getRequest().getQuartzScheduleSafe());

    initAndFinishDeploy(request, "1");

    scheduler.drainPendingQueue(stateCacheProvider.get());

    final SingularityRequest newRequest = request.toBuilder()
      .setSchedule(Optional.of(newSchedule))
      .setQuartzSchedule(Optional.<String>absent())
      .build();

    final SingularityDeploy newDeploy = new SingularityDeployBuilder(request.getId(), "2").setCommand(Optional.of("sleep 100")).build();

    deployResource.deploy(new SingularityDeployRequest(newDeploy, Optional.<Boolean>absent(), Optional.<String>absent(), Optional.of(newRequest)));

    deployChecker.checkDeploys();

    scheduler.drainPendingQueue(stateCacheProvider.get());

    Assert.assertEquals(newScheduleQuartz, requestManager.getRequest(requestId).get().getRequest().getQuartzScheduleSafe());
  }

  @Test(expected = WebApplicationException.class)
  public void testInvalidQuartzTimeZoneErrors() {
    SingularityRequest req = new SingularityRequestBuilder(requestId, RequestType.SCHEDULED)
        .setQuartzSchedule(Optional.of("*/1 * * * * ? 2020"))
        .setScheduleType(Optional.of(ScheduleType.QUARTZ))
        .setScheduleTimeZone(Optional.of("invalid_timezone"))
        .build();

    requestResource.postRequest(req);
  }

  @Test
  public void testDifferentQuartzTimeZones() {
    final Optional<String> schedule = Optional.of("* 30 14 22 3 ? 2083");

    SingularityRequest requestEST = new SingularityRequestBuilder("est_id", RequestType.SCHEDULED)
        .setSchedule(schedule)
        .setScheduleType(Optional.of(ScheduleType.QUARTZ))
        .setScheduleTimeZone(Optional.of("EST")) // fixed in relation to GMT
        .build();

    SingularityRequest requestGMT = new SingularityRequestBuilder("gmt_id", RequestType.SCHEDULED)
        .setSchedule(schedule)
        .setScheduleType(Optional.of(ScheduleType.QUARTZ))
        .setScheduleTimeZone(Optional.of("GMT"))
        .build();

    requestResource.postRequest(requestEST);
    requestResource.postRequest(requestGMT);

    SingularityDeploy deployEST = new SingularityDeployBuilder(requestEST.getId(), "est_deploy_id")
        .setCommand(Optional.of("sleep 1"))
        .build();

    SingularityDeploy deployGMT = new SingularityDeployBuilder(requestGMT.getId(), "gmt_deploy_id")
        .setCommand(Optional.of("sleep 1"))
        .build();

    deployResource.deploy(new SingularityDeployRequest(deployEST, Optional.<Boolean>absent(), Optional.<String>absent(), Optional.<SingularityRequest>absent()));
    deployResource.deploy(new SingularityDeployRequest(deployGMT, Optional.<Boolean>absent(), Optional.<String>absent(), Optional.<SingularityRequest>absent()));

    deployChecker.checkDeploys();
    scheduler.drainPendingQueue(stateCacheProvider.get());

    final long nextRunEST;
    final long nextRunGMT;
    final long fiveHoursInMilliseconds = TimeUnit.HOURS.toMillis(5);
    final List<SingularityPendingTaskId> pendingTaskIds = taskManager.getPendingTaskIds();
    if (pendingTaskIds.get(0).getRequestId().equals(requestEST.getId())) {
      nextRunEST = pendingTaskIds.get(0).getNextRunAt();
      nextRunGMT = pendingTaskIds.get(1).getNextRunAt();
    } else {
      nextRunEST = pendingTaskIds.get(1).getNextRunAt();
      nextRunGMT = pendingTaskIds.get(0).getNextRunAt();
    }

    // GMT happens first, so EST is a larger timestamp
    Assert.assertEquals(nextRunEST - nextRunGMT, fiveHoursInMilliseconds);
  }

  @Test
<<<<<<< HEAD
  public void testCleanerFindsTasksWithSkippedHealthchecks() {
    initRequest();
    resourceOffers(2); // set up slaves so scale validate will pass

    SingularityRequest request = requestResource.getRequest(requestId).getRequest();

    long now = System.currentTimeMillis();

    requestManager.saveHistory(new SingularityRequestHistory(now, Optional.<String>absent(), RequestHistoryType.UPDATED,
      request.toBuilder()
        .setSkipHealthchecks(Optional.of(true))
        .setInstances(Optional.of(2))
        .build(),
      Optional.<String>absent()));

    firstDeploy = initDeploy(new SingularityDeployBuilder(request.getId(), firstDeployId).setCommand(Optional.of("sleep 100")).setHealthcheckUri(Optional.of("http://uri")), System.currentTimeMillis());

    SingularityTask taskOne = launchTask(request, firstDeploy, now + 1000, now + 2000, 1, TaskState.TASK_RUNNING);

    finishDeploy(new SingularityDeployMarker(requestId, firstDeployId, now + 2000, Optional.<String> absent(), Optional.<String> absent()), firstDeploy);

    SingularityRequest updatedRequest = request.toBuilder()
      .setSkipHealthchecks(Optional.<Boolean>absent())
      .setInstances(Optional.of(2))
      .build();

    requestManager.saveHistory(new SingularityRequestHistory(now + 3000, Optional.<String>absent(), RequestHistoryType.UPDATED,
      updatedRequest, Optional.<String>absent()));

    SingularityTask newTaskTwoWithCheck = prepTask(updatedRequest, firstDeploy, now + 4000, 2);
    taskManager.createTaskAndDeletePendingTask(newTaskTwoWithCheck);
    statusUpdate(newTaskTwoWithCheck, TaskState.TASK_RUNNING, Optional.of(now + 5000));
    taskManager.saveHealthcheckResult(new SingularityTaskHealthcheckResult(Optional.of(200), Optional.of(1000L), now + 6000, Optional.<String> absent(), Optional.<String> absent(), newTaskTwoWithCheck.getTaskId()));

    SingularityTask unhealthyTaskThree = prepTask(updatedRequest, firstDeploy, now + 4000, 3);
    taskManager.createTaskAndDeletePendingTask(unhealthyTaskThree);
    statusUpdate(unhealthyTaskThree, TaskState.TASK_RUNNING, Optional.of(now + 5000));

    List<SingularityTaskId> activeTaskIds = taskManager.getActiveTaskIdsForRequest(requestId);
    List<SingularityTaskId> healthyTaskIds = deployHealthHelper.getHealthyTasks(updatedRequest, Optional.of(firstDeploy), activeTaskIds, false);
    Assert.assertTrue(!healthyTaskIds.contains(unhealthyTaskThree.getTaskId()));
    Assert.assertEquals(2, healthyTaskIds.size()); // Healthchecked and skip-healthchecked tasks should both be here
    Assert.assertEquals(DeployHealth.WAITING, deployHealthHelper.getDeployHealth(updatedRequest, Optional.of(firstDeploy), activeTaskIds, false));

    taskManager.saveHealthcheckResult(new SingularityTaskHealthcheckResult(Optional.of(200), Optional.of(1000L), now + 6000, Optional.<String> absent(), Optional.<String> absent(), unhealthyTaskThree.getTaskId()));
    Assert.assertEquals(DeployHealth.HEALTHY, deployHealthHelper.getDeployHealth(updatedRequest, Optional.of(firstDeploy), activeTaskIds, false));
=======
  public void testDeployCleanupOverwritesTaskBounceCleanup() {
    initRequest();
    initFirstDeploy();
    final SingularityTask oldTask = startTask(firstDeploy);

    taskResource.killTask(oldTask.getTaskId().getId(), Optional.of(new SingularityKillTaskRequest(Optional.<Boolean>absent(), Optional.<String>absent(), Optional.<String>absent(), Optional.of(true))));

    final Optional<SingularityTaskCleanup> taskCleanup = taskManager.getTaskCleanup(oldTask.getTaskId().getId());
    Assert.assertTrue(taskCleanup.isPresent());
    Assert.assertEquals(TaskCleanupType.USER_REQUESTED_TASK_BOUNCE, taskCleanup.get().getCleanupType());

    initSecondDeploy();
    startTask(secondDeploy);
    deployChecker.checkDeploys();

    Assert.assertEquals(DeployState.SUCCEEDED, deployManager.getDeployResult(requestId, secondDeployId).get().getDeployState());
    Assert.assertEquals(TaskCleanupType.DEPLOY_STEP_FINISHED, taskManager.getTaskCleanup(oldTask.getTaskId().getId()).get().getCleanupType());

    cleaner.drainCleanupQueue();

    Assert.assertFalse(taskManager.getTaskCleanup(oldTask.getTaskId().getId()).isPresent());
>>>>>>> ce007ddd
  }
}<|MERGE_RESOLUTION|>--- conflicted
+++ resolved
@@ -1643,7 +1643,6 @@
   }
 
   @Test
-<<<<<<< HEAD
   public void testCleanerFindsTasksWithSkippedHealthchecks() {
     initRequest();
     resourceOffers(2); // set up slaves so scale validate will pass
@@ -1653,30 +1652,32 @@
     long now = System.currentTimeMillis();
 
     requestManager.saveHistory(new SingularityRequestHistory(now, Optional.<String>absent(), RequestHistoryType.UPDATED,
-      request.toBuilder()
-        .setSkipHealthchecks(Optional.of(true))
+        request.toBuilder()
+            .setSkipHealthchecks(Optional.of(true))
+            .setInstances(Optional.of(2))
+            .build(),
+        Optional.<String>absent()));
+
+    firstDeploy =
+        initDeploy(new SingularityDeployBuilder(request.getId(), firstDeployId).setCommand(Optional.of("sleep 100")).setHealthcheckUri(Optional.of("http://uri")), System.currentTimeMillis());
+
+    SingularityTask taskOne = launchTask(request, firstDeploy, now + 1000, now + 2000, 1, TaskState.TASK_RUNNING);
+
+    finishDeploy(new SingularityDeployMarker(requestId, firstDeployId, now + 2000, Optional.<String>absent(), Optional.<String>absent()), firstDeploy);
+
+    SingularityRequest updatedRequest = request.toBuilder()
+        .setSkipHealthchecks(Optional.<Boolean>absent())
         .setInstances(Optional.of(2))
-        .build(),
-      Optional.<String>absent()));
-
-    firstDeploy = initDeploy(new SingularityDeployBuilder(request.getId(), firstDeployId).setCommand(Optional.of("sleep 100")).setHealthcheckUri(Optional.of("http://uri")), System.currentTimeMillis());
-
-    SingularityTask taskOne = launchTask(request, firstDeploy, now + 1000, now + 2000, 1, TaskState.TASK_RUNNING);
-
-    finishDeploy(new SingularityDeployMarker(requestId, firstDeployId, now + 2000, Optional.<String> absent(), Optional.<String> absent()), firstDeploy);
-
-    SingularityRequest updatedRequest = request.toBuilder()
-      .setSkipHealthchecks(Optional.<Boolean>absent())
-      .setInstances(Optional.of(2))
-      .build();
+        .build();
 
     requestManager.saveHistory(new SingularityRequestHistory(now + 3000, Optional.<String>absent(), RequestHistoryType.UPDATED,
-      updatedRequest, Optional.<String>absent()));
+        updatedRequest, Optional.<String>absent()));
 
     SingularityTask newTaskTwoWithCheck = prepTask(updatedRequest, firstDeploy, now + 4000, 2);
     taskManager.createTaskAndDeletePendingTask(newTaskTwoWithCheck);
     statusUpdate(newTaskTwoWithCheck, TaskState.TASK_RUNNING, Optional.of(now + 5000));
-    taskManager.saveHealthcheckResult(new SingularityTaskHealthcheckResult(Optional.of(200), Optional.of(1000L), now + 6000, Optional.<String> absent(), Optional.<String> absent(), newTaskTwoWithCheck.getTaskId()));
+    taskManager.saveHealthcheckResult(
+        new SingularityTaskHealthcheckResult(Optional.of(200), Optional.of(1000L), now + 6000, Optional.<String>absent(), Optional.<String>absent(), newTaskTwoWithCheck.getTaskId()));
 
     SingularityTask unhealthyTaskThree = prepTask(updatedRequest, firstDeploy, now + 4000, 3);
     taskManager.createTaskAndDeletePendingTask(unhealthyTaskThree);
@@ -1688,9 +1689,13 @@
     Assert.assertEquals(2, healthyTaskIds.size()); // Healthchecked and skip-healthchecked tasks should both be here
     Assert.assertEquals(DeployHealth.WAITING, deployHealthHelper.getDeployHealth(updatedRequest, Optional.of(firstDeploy), activeTaskIds, false));
 
-    taskManager.saveHealthcheckResult(new SingularityTaskHealthcheckResult(Optional.of(200), Optional.of(1000L), now + 6000, Optional.<String> absent(), Optional.<String> absent(), unhealthyTaskThree.getTaskId()));
+    taskManager.saveHealthcheckResult(
+        new SingularityTaskHealthcheckResult(Optional.of(200), Optional.of(1000L), now + 6000, Optional.<String>absent(), Optional.<String>absent(), unhealthyTaskThree.getTaskId()));
+
     Assert.assertEquals(DeployHealth.HEALTHY, deployHealthHelper.getDeployHealth(updatedRequest, Optional.of(firstDeploy), activeTaskIds, false));
-=======
+  }
+
+  @Test
   public void testDeployCleanupOverwritesTaskBounceCleanup() {
     initRequest();
     initFirstDeploy();
@@ -1712,6 +1717,5 @@
     cleaner.drainCleanupQueue();
 
     Assert.assertFalse(taskManager.getTaskCleanup(oldTask.getTaskId().getId()).isPresent());
->>>>>>> ce007ddd
   }
 }