package com.hubspot.singularity.scheduler;

import java.util.Arrays;
import java.util.Collections;
import java.util.HashMap;
import java.util.List;
import java.util.Map;
import java.util.Set;
import java.util.concurrent.TimeUnit;

import org.apache.mesos.Protos.Offer;
import org.apache.mesos.Protos.SlaveID;
import org.apache.mesos.Protos.TaskID;
import org.apache.mesos.Protos.TaskState;
import org.apache.mesos.Protos.TaskStatus;
import org.junit.Assert;
import org.junit.Test;
import org.mockito.Matchers;
import org.mockito.Mockito;

import com.google.common.base.Optional;
import com.google.common.collect.ImmutableMap;
import com.google.common.collect.Sets;
import com.hubspot.baragon.models.BaragonRequestState;
import com.hubspot.singularity.DeployState;
import com.hubspot.singularity.ExtendedTaskState;
import com.hubspot.singularity.LoadBalancerRequestType;
import com.hubspot.singularity.MachineState;
import com.hubspot.singularity.RequestState;
import com.hubspot.singularity.RequestType;
import com.hubspot.singularity.SingularityDeploy;
import com.hubspot.singularity.SingularityDeployBuilder;
import com.hubspot.singularity.SingularityDeployStatistics;
import com.hubspot.singularity.SingularityKilledTaskIdRecord;
import com.hubspot.singularity.SingularityLoadBalancerUpdate;
import com.hubspot.singularity.SingularityPendingRequest;
import com.hubspot.singularity.SingularityPendingRequest.PendingType;
import com.hubspot.singularity.SingularityPendingTask;
import com.hubspot.singularity.SingularityPendingTaskId;
import com.hubspot.singularity.SingularityRequest;
import com.hubspot.singularity.SingularityRequestBuilder;
import com.hubspot.singularity.SingularityRequestCleanup;
import com.hubspot.singularity.SingularityRequestCleanup.RequestCleanupType;
import com.hubspot.singularity.SingularityRequestHistory.RequestHistoryType;
import com.hubspot.singularity.SingularityRequestInstances;
import com.hubspot.singularity.SingularityRequestLbCleanup;
import com.hubspot.singularity.SingularitySchedulerTestBase;
import com.hubspot.singularity.SingularityTask;
import com.hubspot.singularity.SingularityTaskHealthcheckResult;
import com.hubspot.singularity.SingularityTaskHistoryUpdate;
import com.hubspot.singularity.SingularityTaskHistoryUpdate;
import com.hubspot.singularity.SingularityTaskId;
import com.hubspot.singularity.SingularityTaskRequest;
import com.hubspot.singularity.SlavePlacement;
import com.hubspot.singularity.api.SingularityDeployRequest;
import com.hubspot.singularity.api.SingularityPauseRequest;
import com.hubspot.singularity.data.AbstractMachineManager.StateChangeResult;
import com.hubspot.singularity.scheduler.SingularityTaskReconciliation.ReconciliationState;

public class SingularitySchedulerTest extends SingularitySchedulerTestBase {

  public SingularitySchedulerTest() {
    super(false);
  }

  @Test
  public void testSchedulerIsolatesPendingTasksBasedOnDeploy() {
    initRequest();
    initFirstDeploy();
    initSecondDeploy();

    SingularityPendingTask p1 = new SingularityPendingTask(new SingularityPendingTaskId(requestId, firstDeployId, System.currentTimeMillis(), 1, PendingType.ONEOFF, System.currentTimeMillis()), Collections.<String> emptyList(), Optional.<String> absent(), Optional.<String> absent());
    SingularityPendingTask p2 = new SingularityPendingTask(new SingularityPendingTaskId(requestId, firstDeployId, System.currentTimeMillis(), 1, PendingType.TASK_DONE, System.currentTimeMillis()), Collections.<String> emptyList(), Optional.<String> absent(), Optional.<String> absent());
    SingularityPendingTask p3 = new SingularityPendingTask(new SingularityPendingTaskId(requestId, secondDeployId, System.currentTimeMillis(), 1, PendingType.TASK_DONE, System.currentTimeMillis()),Collections.<String> emptyList(), Optional.<String> absent(), Optional.<String> absent());

    taskManager.savePendingTask(p1);
    taskManager.savePendingTask(p2);
    taskManager.savePendingTask(p3);

    requestManager.addToPendingQueue(new SingularityPendingRequest(requestId, secondDeployId, System.currentTimeMillis(), PendingType.NEW_DEPLOY));

    scheduler.drainPendingQueue(stateCacheProvider.get());

    // we expect there to be 3 pending tasks :

    List<SingularityPendingTask> returnedScheduledTasks = taskManager.getPendingTasks();

    Assert.assertEquals(3, returnedScheduledTasks.size());
    Assert.assertTrue(returnedScheduledTasks.contains(p1));
    Assert.assertTrue(returnedScheduledTasks.contains(p2));
    Assert.assertTrue(!returnedScheduledTasks.contains(p3));

    boolean found = false;

    for (SingularityPendingTask pendingTask : returnedScheduledTasks) {
      if (pendingTask.getPendingTaskId().getDeployId().equals(secondDeployId)) {
        found = true;
        Assert.assertEquals(PendingType.NEW_DEPLOY, pendingTask.getPendingTaskId().getPendingType());
      }
    }

    Assert.assertTrue(found);
  }

  @Test
  public void testDeployManagerHandlesFailedLBTask() {
    initLoadBalancedRequest();
    initFirstDeploy();

    SingularityTask firstTask = startTask(firstDeploy);

    initSecondDeploy();

    SingularityTask secondTask = startTask(secondDeploy);

    // this should cause an LB call to happen:
    deployChecker.checkDeploys();

    Assert.assertTrue(taskManager.getLoadBalancerState(secondTask.getTaskId(), LoadBalancerRequestType.ADD).isPresent());
    Assert.assertTrue(!taskManager.getLoadBalancerState(secondTask.getTaskId(), LoadBalancerRequestType.DEPLOY).isPresent());
    Assert.assertTrue(!taskManager.getLoadBalancerState(secondTask.getTaskId(), LoadBalancerRequestType.REMOVE).isPresent());

    statusUpdate(secondTask, TaskState.TASK_FAILED);
    statusUpdate(firstTask, TaskState.TASK_FAILED);

    deployChecker.checkDeploys();

    Assert.assertTrue(deployManager.getDeployResult(requestId, secondDeployId).get().getDeployState() == DeployState.FAILED);

    List<SingularityPendingTask> pendingTasks = taskManager.getPendingTasks();

    Assert.assertTrue(pendingTasks.size() == 1);
    Assert.assertTrue(pendingTasks.get(0).getPendingTaskId().getDeployId().equals(firstDeployId));
  }

  @Test
  public void testDeployClearsObsoleteScheduledTasks() {
    initRequest();
    initFirstDeploy();
    initSecondDeploy();

    SingularityPendingTaskId taskIdOne = new SingularityPendingTaskId(requestId, firstDeployId, System.currentTimeMillis() + TimeUnit.DAYS.toMillis(3), 1, PendingType.IMMEDIATE, System.currentTimeMillis());
    SingularityPendingTask taskOne = new SingularityPendingTask(taskIdOne, Collections.<String> emptyList(), Optional.<String> absent(), Optional.<String> absent());

    SingularityPendingTaskId taskIdTwo = new SingularityPendingTaskId(requestId, firstDeployId, System.currentTimeMillis() + TimeUnit.DAYS.toMillis(1), 2, PendingType.IMMEDIATE, System.currentTimeMillis());
    SingularityPendingTask taskTwo = new SingularityPendingTask(taskIdTwo, Collections.<String> emptyList(), Optional.<String> absent(), Optional.<String> absent());

    SingularityPendingTaskId taskIdThree = new SingularityPendingTaskId(requestId, secondDeployId, System.currentTimeMillis() + TimeUnit.DAYS.toMillis(3), 1, PendingType.IMMEDIATE, System.currentTimeMillis());
    SingularityPendingTask taskThree = new SingularityPendingTask(taskIdThree, Collections.<String> emptyList(), Optional.<String> absent(), Optional.<String> absent());

    SingularityPendingTaskId taskIdFour = new SingularityPendingTaskId(requestId + "hi", firstDeployId, System.currentTimeMillis() + TimeUnit.DAYS.toMillis(3), 5, PendingType.IMMEDIATE, System.currentTimeMillis());
    SingularityPendingTask taskFour = new SingularityPendingTask(taskIdFour,Collections.<String> emptyList(), Optional.<String> absent(), Optional.<String> absent());

    taskManager.savePendingTask(taskOne);
    taskManager.savePendingTask(taskTwo);
    taskManager.savePendingTask(taskThree);
    taskManager.savePendingTask(taskFour);

    launchTask(request, secondDeploy, 1, TaskState.TASK_RUNNING);

    deployChecker.checkDeploys();

    List<SingularityPendingTaskId> pendingTaskIds = taskManager.getPendingTaskIds();

    Assert.assertTrue(!pendingTaskIds.contains(taskIdOne));
    Assert.assertTrue(!pendingTaskIds.contains(taskIdTwo));

    Assert.assertTrue(pendingTaskIds.contains(taskIdThree));
    Assert.assertTrue(pendingTaskIds.contains(taskIdFour));
  }

  @Test
  public void testAfterDeployWaitsForScheduledTaskToFinish() {
    initScheduledRequest();
    initFirstDeploy();

    SingularityTask firstTask = launchTask(request, firstDeploy, 1, TaskState.TASK_RUNNING);

    Assert.assertTrue(taskManager.getPendingTasks().isEmpty());
    Assert.assertTrue(taskManager.getActiveTaskIds().contains(firstTask.getTaskId()));
    Assert.assertEquals(1, taskManager.getActiveTaskIds().size());
    Assert.assertTrue(taskManager.getCleanupTaskIds().isEmpty());

    deploy("nextDeployId");
    deployChecker.checkDeploys();
    scheduler.drainPendingQueue(stateCacheProvider.get());

    // no second task should be scheduled

    Assert.assertTrue(taskManager.getPendingTasks().isEmpty());
    Assert.assertTrue(taskManager.getActiveTaskIds().contains(firstTask.getTaskId()));
    Assert.assertEquals(1, taskManager.getActiveTaskIds().size());
    Assert.assertTrue(!taskManager.getCleanupTaskIds().isEmpty());

    statusUpdate(firstTask, TaskState.TASK_FINISHED);
    scheduler.drainPendingQueue(stateCacheProvider.get());
    cleaner.drainCleanupQueue();

    Assert.assertTrue(!taskManager.getPendingTasks().isEmpty());
    Assert.assertTrue(taskManager.getActiveTaskIds().isEmpty());
    Assert.assertTrue(taskManager.getCleanupTaskIds().isEmpty());

    SingularityPendingTaskId pendingTaskId = taskManager.getPendingTaskIds().get(0);

    Assert.assertEquals("nextDeployId", pendingTaskId.getDeployId());
    Assert.assertEquals(requestId, pendingTaskId.getRequestId());
  }

  @Test
  public void testCleanerLeavesPausedRequestTasksByDemand() {
    initScheduledRequest();
    initFirstDeploy();

    SingularityTask firstTask = launchTask(request, firstDeploy, 1, TaskState.TASK_RUNNING);
    createAndSchedulePendingTask(firstDeployId);

    requestResource.pause(requestId, Optional.of(new SingularityPauseRequest(Optional.of("testuser"), Optional.of(false))));

    cleaner.drainCleanupQueue();

    Assert.assertTrue(taskManager.getKilledTaskIdRecords().isEmpty());
    Assert.assertTrue(taskManager.getPendingTaskIds().isEmpty());
    Assert.assertTrue(requestManager.getCleanupRequests().isEmpty());

    statusUpdate(firstTask, TaskState.TASK_FINISHED);

    // make sure something new isn't scheduled!
    Assert.assertTrue(taskManager.getPendingTaskIds().isEmpty());
  }

  @Test
  public void testKilledTaskIdRecords() {
    initScheduledRequest();
    initFirstDeploy();

    SingularityTask firstTask = launchTask(request, firstDeploy, 1, TaskState.TASK_RUNNING);

    requestResource.deleteRequest(requestId);

    Assert.assertTrue(requestManager.getCleanupRequests().size() == 1);

    cleaner.drainCleanupQueue();

    Assert.assertTrue(requestManager.getCleanupRequests().isEmpty());
    Assert.assertTrue(!taskManager.getKilledTaskIdRecords().isEmpty());

    cleaner.drainCleanupQueue();

    Assert.assertTrue(!taskManager.getKilledTaskIdRecords().isEmpty());

    statusUpdate(firstTask, TaskState.TASK_KILLED);

    Assert.assertTrue(taskManager.getKilledTaskIdRecords().isEmpty());
  }

  @Test
  public void testLongRunningTaskKills() {
    initScheduledRequest();
    initFirstDeploy();

    launchTask(request, firstDeploy, 1, TaskState.TASK_RUNNING);

    initSecondDeploy();
    deployChecker.checkDeploys();

    Assert.assertTrue(taskManager.getKilledTaskIdRecords().isEmpty());
    Assert.assertTrue(!taskManager.getCleanupTasks().isEmpty());

    cleaner.drainCleanupQueue();

    Assert.assertTrue(taskManager.getKilledTaskIdRecords().isEmpty());
    Assert.assertTrue(!taskManager.getCleanupTasks().isEmpty());

    requestManager.activate(request.toBuilder().setKillOldNonLongRunningTasksAfterMillis(Optional.<Long>of(0L)).build(), RequestHistoryType.CREATED, System.currentTimeMillis(), Optional.<String>absent());

    cleaner.drainCleanupQueue();

    Assert.assertTrue(!taskManager.getKilledTaskIdRecords().isEmpty());
    Assert.assertTrue(taskManager.getCleanupTasks().isEmpty());
  }

  @Test
  public void testSchedulerCanBatchOnOffers() {
    initRequest();
    initFirstDeploy();

    requestResource.submit(request.toBuilder().setInstances(Optional.of(3)).build());
    scheduler.drainPendingQueue(stateCacheProvider.get());

    List<Offer> oneOffer = Arrays.asList(createOffer(12, 1024));
    sms.resourceOffers(driver, oneOffer);

    Assert.assertTrue(taskManager.getActiveTasks().size() == 3);
    Assert.assertTrue(taskManager.getPendingTaskIds().isEmpty());
    Assert.assertTrue(requestManager.getPendingRequests().isEmpty());
  }

  @Test
  public void testSchedulerExhaustsOffers() {
    initRequest();
    initFirstDeploy();

    requestResource.submit(request.toBuilder().setInstances(Optional.of(10)).build());
    scheduler.drainPendingQueue(stateCacheProvider.get());

    sms.resourceOffers(driver, Arrays.asList(createOffer(2, 1024), createOffer(1, 1024)));

    Assert.assertTrue(taskManager.getActiveTaskIds().size() == 3);
    Assert.assertTrue(taskManager.getPendingTaskIds().size() == 7);
  }

  @Test
  public void testSchedulerRandomizesOffers() {
    initRequest();
    initFirstDeploy();

    requestResource.submit(request.toBuilder().setInstances(Optional.of(15)).build());
    scheduler.drainPendingQueue(stateCacheProvider.get());

    sms.resourceOffers(driver, Arrays.asList(createOffer(20, 1024), createOffer(20, 1024)));

    Assert.assertTrue(taskManager.getActiveTaskIds().size() == 15);

    Set<String> offerIds = Sets.newHashSet();

    for (SingularityTask activeTask : taskManager.getActiveTasks()) {
      offerIds.add(activeTask.getOffer().getId().getValue());
    }

    Assert.assertTrue(offerIds.size() == 2);
  }

  @Test
  public void testSchedulerHandlesFinishedTasks() {
    initScheduledRequest();
    initFirstDeploy();

    schedule = "*/1 * * * * ? 1995";

    // cause it to be pending
    requestResource.submit(request.toBuilder().setQuartzSchedule(Optional.of(schedule)).build());
    scheduler.drainPendingQueue(stateCacheProvider.get());

    Assert.assertTrue(requestResource.getActiveRequests().isEmpty());
    Assert.assertTrue(requestManager.getRequest(requestId).get().getState() == RequestState.FINISHED);
    Assert.assertTrue(taskManager.getPendingTaskIds().isEmpty());

    schedule = "*/1 * * * * ?";
    requestResource.submit(request.toBuilder().setQuartzSchedule(Optional.of(schedule)).build());
    scheduler.drainPendingQueue(stateCacheProvider.get());

    Assert.assertTrue(!requestResource.getActiveRequests().isEmpty());
    Assert.assertTrue(requestManager.getRequest(requestId).get().getState() == RequestState.ACTIVE);

    Assert.assertTrue(!taskManager.getPendingTaskIds().isEmpty());
  }

  @Test
  public void testScheduledJobLivesThroughDeploy() {
    initScheduledRequest();
    initFirstDeploy();

    createAndSchedulePendingTask(firstDeployId);

    Assert.assertTrue(!taskManager.getPendingTaskIds().isEmpty());

    deploy("d2");
    scheduler.drainPendingQueue(stateCacheProvider.get());

    deployChecker.checkDeploys();

    scheduler.drainPendingQueue(stateCacheProvider.get());

    Assert.assertTrue(!taskManager.getPendingTaskIds().isEmpty());
  }

  @Test
  public void testOneOffsDontRunByThemselves() {
    SingularityRequestBuilder bldr = new SingularityRequestBuilder(requestId, RequestType.ON_DEMAND);
    requestResource.submit(bldr.build());
    Assert.assertTrue(requestManager.getPendingRequests().isEmpty());

    deploy("d2");
    Assert.assertTrue(requestManager.getPendingRequests().isEmpty());

    deployChecker.checkDeploys();

    Assert.assertTrue(requestManager.getPendingRequests().isEmpty());

    requestResource.scheduleImmediately(requestId, Optional.<String> absent(), Collections.<String> emptyList());

    resourceOffers();

    Assert.assertEquals(1, taskManager.getActiveTaskIds().size());

    statusUpdate(taskManager.getActiveTasks().get(0), TaskState.TASK_FINISHED);

    resourceOffers();
    Assert.assertEquals(0, taskManager.getActiveTaskIds().size());
    Assert.assertEquals(0, taskManager.getPendingTaskIds().size());

    requestResource.scheduleImmediately(requestId, Optional.<String> absent(), Collections.<String> emptyList());

    resourceOffers();

    Assert.assertEquals(1, taskManager.getActiveTaskIds().size());

    statusUpdate(taskManager.getActiveTasks().get(0), TaskState.TASK_LOST);

    resourceOffers();
    Assert.assertEquals(0, taskManager.getActiveTaskIds().size());
    Assert.assertEquals(0, taskManager.getPendingTaskIds().size());
  }

  @Test
  public void testOneOffsDontMoveDuringDecomission() {
    SingularityRequestBuilder bldr = new SingularityRequestBuilder(requestId, RequestType.ON_DEMAND);
<<<<<<< HEAD
=======

>>>>>>> 1eda7543
    requestResource.submit(bldr.build());
    deploy("d2");

    requestResource.scheduleImmediately(requestId, Optional.<String> absent(), Collections.<String> emptyList());

    validateTaskDoesntMoveDuringDecommission();
  }

  private void validateTaskDoesntMoveDuringDecommission() {
    sms.resourceOffers(driver, Arrays.asList(createOffer(1, 129, "slave1", "host1", Optional.of("rack1"))));
    sms.resourceOffers(driver, Arrays.asList(createOffer(1, 129, "slave2", "host2", Optional.of("rack1"))));

    Assert.assertEquals(1, taskManager.getActiveTaskIds().size());

    Assert.assertEquals("host1", taskManager.getActiveTaskIds().get(0).getSanitizedHost());

    Assert.assertEquals(StateChangeResult.SUCCESS, slaveManager.changeState("slave1", MachineState.STARTING_DECOMMISSION, Optional.of("user1")));

    sms.resourceOffers(driver, Arrays.asList(createOffer(1, 129, "slave2", "host2", Optional.of("rack1"))));

    cleaner.drainCleanupQueue();

    sms.resourceOffers(driver, Arrays.asList(createOffer(1, 129, "slave2", "host2", Optional.of("rack1"))));

    cleaner.drainCleanupQueue();

    // task should not move!
    Assert.assertEquals(1, taskManager.getActiveTaskIds().size());
    Assert.assertEquals("host1", taskManager.getActiveTaskIds().get(0).getSanitizedHost());
    Assert.assertTrue(taskManager.getKilledTaskIdRecords().isEmpty());
    Assert.assertTrue(taskManager.getCleanupTaskIds().size() == 1);
  }

  @Test
  public void testRunOnceRunOnlyOnce() {
    SingularityRequestBuilder bldr = new SingularityRequestBuilder(requestId, RequestType.RUN_ONCE);
    request = bldr.build();
    saveRequest(request);

    deployResource.deploy(new SingularityDeployRequest(new SingularityDeployBuilder(requestId, "d1").setCommand(Optional.of("cmd")).build(), Optional.<String> absent(), Optional.<Boolean> absent()));

    scheduler.drainPendingQueue(stateCacheProvider.get());

    deployChecker.checkDeploys();

    resourceOffers();

    Assert.assertTrue(deployManager.getRequestDeployState(requestId).get().getActiveDeploy().isPresent());
    Assert.assertTrue(!deployManager.getRequestDeployState(requestId).get().getPendingDeploy().isPresent());

    Assert.assertEquals(1, taskManager.getActiveTaskIds().size());

    statusUpdate(taskManager.getActiveTasks().get(0), TaskState.TASK_LOST);

    resourceOffers();

    Assert.assertTrue(taskManager.getActiveTaskIds().isEmpty());

    deployResource.deploy(new SingularityDeployRequest(new SingularityDeployBuilder(requestId, "d2").setCommand(Optional.of("cmd")).build(), Optional.<String>absent(), Optional.<Boolean>absent()));

    scheduler.drainPendingQueue(stateCacheProvider.get());

    deployChecker.checkDeploys();

    resourceOffers();

    Assert.assertTrue(deployManager.getRequestDeployState(requestId).get().getActiveDeploy().isPresent());
    Assert.assertTrue(!deployManager.getRequestDeployState(requestId).get().getPendingDeploy().isPresent());

    Assert.assertEquals(1, taskManager.getActiveTaskIds().size());

    statusUpdate(taskManager.getActiveTasks().get(0), TaskState.TASK_FINISHED);

    resourceOffers();

    Assert.assertTrue(taskManager.getActiveTaskIds().isEmpty());
  }

  @Test
  public void testRunOnceDontMoveDuringDecomission() {
    SingularityRequestBuilder bldr = new SingularityRequestBuilder(requestId, RequestType.RUN_ONCE);
    request = bldr.build();
    saveRequest(request);

    deployResource.deploy(new SingularityDeployRequest(new SingularityDeployBuilder(requestId, "d1").setCommand(Optional.of("cmd")).build(), Optional.<String>absent(), Optional.<Boolean>absent()));

    scheduler.drainPendingQueue(stateCacheProvider.get());

    deployChecker.checkDeploys();

    validateTaskDoesntMoveDuringDecommission();
  }

  @Test
  public void testRetries() {
    SingularityRequestBuilder bldr = new SingularityRequestBuilder(requestId, RequestType.RUN_ONCE);
    request = bldr.setNumRetriesOnFailure(Optional.of(2)).build();
    saveRequest(request);

    deployResource.deploy(new SingularityDeployRequest(new SingularityDeployBuilder(requestId, "d1").setCommand(Optional.of("cmd")).build(), Optional.<String> absent(), Optional.<Boolean> absent()));

    scheduler.drainPendingQueue(stateCacheProvider.get());
    deployChecker.checkDeploys();
    resourceOffers();

    Assert.assertEquals(1, taskManager.getActiveTaskIds().size());

    statusUpdate(taskManager.getActiveTasks().get(0), TaskState.TASK_LOST);

    resourceOffers();

    Assert.assertEquals(1, taskManager.getActiveTaskIds().size());

    statusUpdate(taskManager.getActiveTasks().get(0), TaskState.TASK_LOST);

    resourceOffers();

    Assert.assertEquals(1, taskManager.getActiveTaskIds().size());

    statusUpdate(taskManager.getActiveTasks().get(0), TaskState.TASK_LOST);

    resourceOffers();

    Assert.assertTrue(taskManager.getActiveTaskIds().isEmpty());
  }

  @Test
  public void testCooldownAfterSequentialFailures() {
    initRequest();
    initFirstDeploy();

    Assert.assertTrue(requestManager.getRequest(requestId).get().getState() == RequestState.ACTIVE);

    configuration.setCooldownAfterFailures(2);

    SingularityTask firstTask = startTask(firstDeploy);
    SingularityTask secondTask = startTask(firstDeploy);

    statusUpdate(firstTask, TaskState.TASK_FAILED);

    Assert.assertTrue(requestManager.getRequest(requestId).get().getState() == RequestState.ACTIVE);

    statusUpdate(secondTask, TaskState.TASK_FAILED);

    Assert.assertTrue(requestManager.getRequest(requestId).get().getState() == RequestState.SYSTEM_COOLDOWN);

    cooldownChecker.checkCooldowns();

    Assert.assertTrue(requestManager.getRequest(requestId).get().getState() == RequestState.SYSTEM_COOLDOWN);

    SingularityTask thirdTask = startTask(firstDeploy);

    statusUpdate(thirdTask, TaskState.TASK_FINISHED);

    Assert.assertTrue(requestManager.getRequest(requestId).get().getState() == RequestState.ACTIVE);
  }

  @Test
  public void testCooldownOnlyWhenTasksRapidlyFail() {
    initRequest();
    initFirstDeploy();

    configuration.setCooldownAfterFailures(1);

    SingularityTask firstTask = startTask(firstDeploy);
    statusUpdate(firstTask, TaskState.TASK_FAILED, Optional.of(System.currentTimeMillis() - TimeUnit.HOURS.toMillis(5)));

    Assert.assertTrue(requestManager.getRequest(requestId).get().getState() == RequestState.ACTIVE);

    SingularityTask secondTask = startTask(firstDeploy);
    statusUpdate(secondTask, TaskState.TASK_FAILED);

    Assert.assertTrue(requestManager.getRequest(requestId).get().getState() == RequestState.SYSTEM_COOLDOWN);
  }

  @Test
  public void testCooldownScalesToInstances() {
    initRequest();
    initFirstDeploy();

    configuration.setCooldownAfterFailures(2);
    configuration.setCooldownAfterPctOfInstancesFail(.51);

    requestManager.activate(request.toBuilder().setInstances(Optional.of(4)).build(), RequestHistoryType.CREATED, System.currentTimeMillis(), Optional.<String> absent());

    SingularityTask task1 = startTask(firstDeploy, 1);
    SingularityTask task2 = startTask(firstDeploy, 2);
    SingularityTask task3 = startTask(firstDeploy, 3);
    SingularityTask task4 = startTask(firstDeploy, 4);

    statusUpdate(task1, TaskState.TASK_FAILED);
    statusUpdate(task2, TaskState.TASK_FAILED);
    statusUpdate(task3, TaskState.TASK_FAILED);

    Assert.assertTrue(requestManager.getRequest(requestId).get().getState() == RequestState.ACTIVE);

    task1 = startTask(firstDeploy, 1);
    task2 = startTask(firstDeploy, 2);
    task3 = startTask(firstDeploy, 3);

    statusUpdate(task1, TaskState.TASK_FAILED);
    statusUpdate(task2, TaskState.TASK_FAILED);

    Assert.assertTrue(requestManager.getRequest(requestId).get().getState() == RequestState.ACTIVE);

    statusUpdate(task3, TaskState.TASK_FAILED);

    Assert.assertTrue(requestManager.getRequest(requestId).get().getState() == RequestState.SYSTEM_COOLDOWN);

    statusUpdate(task4, TaskState.TASK_FINISHED);

    Assert.assertTrue(requestManager.getRequest(requestId).get().getState() == RequestState.ACTIVE);
  }

  @Test
  public void testSlavePlacementSeparate() {
    initRequest();
    initFirstDeploy();

    saveAndSchedule(request.toBuilder().setInstances(Optional.of(2)).setSlavePlacement(Optional.of(SlavePlacement.SEPARATE)));

    sms.resourceOffers(driver, Arrays.asList(createOffer(20, 20000, "slave1", "host1"), createOffer(20, 20000, "slave1", "host1")));

    Assert.assertTrue(taskManager.getPendingTaskIds().size() == 1);
    Assert.assertTrue(taskManager.getActiveTaskIds().size() == 1);

    sms.resourceOffers(driver, Arrays.asList(createOffer(20, 20000, "slave1", "host1")));

    Assert.assertTrue(taskManager.getPendingTaskIds().size() == 1);
    Assert.assertTrue(taskManager.getActiveTaskIds().size() == 1);

    eventListener.taskHistoryUpdateEvent(new SingularityTaskHistoryUpdate(taskManager.getActiveTaskIds().get(0), System.currentTimeMillis(), ExtendedTaskState.TASK_CLEANING, Optional.<String>absent()));

    sms.resourceOffers(driver, Arrays.asList(createOffer(20, 20000, "slave1", "host1")));

    Assert.assertTrue(taskManager.getPendingTaskIds().size() == 1);
    Assert.assertTrue(taskManager.getActiveTaskIds().size() == 1);

    sms.resourceOffers(driver, Arrays.asList(createOffer(20, 20000, "slave2", "host2")));

    Assert.assertTrue(taskManager.getPendingTaskIds().isEmpty());
    Assert.assertTrue(taskManager.getActiveTaskIds().size() == 2);
  }

  @Test
  public void testSlavePlacementOptimistic() {
    initRequest();
    initFirstDeploy();

    sms.resourceOffers(driver, Arrays.asList(createOffer(20, 20000, "slave1", "host1"), createOffer(20, 20000, "slave2", "host2")));

    saveAndSchedule(request.toBuilder().setInstances(Optional.of(3)).setSlavePlacement(Optional.of(SlavePlacement.OPTIMISTIC)));

    sms.resourceOffers(driver, Arrays.asList(createOffer(20, 20000, "slave1", "host1")));

    Assert.assertTrue(taskManager.getActiveTaskIds().size() < 3);

    sms.resourceOffers(driver, Arrays.asList(createOffer(20, 20000, "slave1", "host1")));

    Assert.assertTrue(taskManager.getActiveTaskIds().size() < 3);

    sms.resourceOffers(driver, Arrays.asList(createOffer(20, 20000, "slave2", "host2")));

    eventListener.taskHistoryUpdateEvent(new SingularityTaskHistoryUpdate(taskManager.getActiveTaskIds().get(0), System.currentTimeMillis(), ExtendedTaskState.TASK_CLEANING, Optional.<String>absent()));

    Assert.assertTrue(taskManager.getPendingTaskIds().isEmpty());
    Assert.assertTrue(taskManager.getActiveTaskIds().size() == 3);
  }

  @Test
  public void testSlavePlacementOptimisticSingleOffer() {
    initRequest();
    initFirstDeploy();

    saveAndSchedule(request.toBuilder().setInstances(Optional.of(3)).setSlavePlacement(Optional.of(SlavePlacement.OPTIMISTIC)));

    sms.resourceOffers(driver, Arrays.asList(createOffer(20, 20000, "slave1", "host1"), createOffer(20, 20000, "slave2", "host2")));

    eventListener.taskHistoryUpdateEvent(new SingularityTaskHistoryUpdate(taskManager.getActiveTaskIds().get(0), System.currentTimeMillis(), ExtendedTaskState.TASK_CLEANING, Optional.<String>absent()));

    Assert.assertTrue(taskManager.getPendingTaskIds().isEmpty());
    Assert.assertTrue(taskManager.getActiveTaskIds().size() == 3);
  }

  @Test
  public void testSlavePlacementGreedy() {
    initRequest();
    initFirstDeploy();

    saveAndSchedule(request.toBuilder().setInstances(Optional.of(3)).setSlavePlacement(Optional.of(SlavePlacement.GREEDY)));

    sms.resourceOffers(driver, Arrays.asList(createOffer(20, 20000, "slave1", "host1")));

    Assert.assertTrue(taskManager.getActiveTaskIds().size() == 3);
  }

  @Test
  public void testReservedSlaveAttribute() {
    Map<String, List<String>> reservedAttributes = new HashMap<>();
    reservedAttributes.put("reservedKey", Arrays.asList("reservedValue1"));
    configuration.setReserveSlavesWithAttrbiutes(reservedAttributes);

    initRequest();
    initFirstDeploy();
    saveAndSchedule(request.toBuilder().setInstances(Optional.of(1)));

    sms.resourceOffers(driver, Arrays.asList(createOffer(20, 20000, "slave1", "host1", Optional.<String>absent(), ImmutableMap.of("reservedKey", "reservedValue1"))));

    Assert.assertTrue(taskManager.getActiveTaskIds().size() == 0);

    sms.resourceOffers(driver, Arrays.asList(createOffer(20, 20000, "slave2", "host2", Optional.<String>absent(), ImmutableMap.of("reservedKey", "notAReservedValue"))));

    Assert.assertTrue(taskManager.getActiveTaskIds().size() == 1);
  }

  @Test
  public void testReservedSlaveWithMatchinRequestAttribute() {
    Map<String, List<String>> reservedAttributes = new HashMap<>();
    reservedAttributes.put("reservedKey", Arrays.asList("reservedValue1"));
    configuration.setReserveSlavesWithAttrbiutes(reservedAttributes);

    Map<String, String> reservedAttributesMap = ImmutableMap.of("reservedKey", "reservedValue1");
    initRequest();
    initFirstDeploy();
    saveAndSchedule(request.toBuilder().setInstances(Optional.of(1)));

    sms.resourceOffers(driver, Arrays.asList(createOffer(20, 20000, "slave1", "host1", Optional.<String>absent(), reservedAttributesMap)));

    Assert.assertTrue(taskManager.getActiveTaskIds().size() == 0);

    saveAndSchedule(request.toBuilder().setInstances(Optional.of(1)).setRequiredSlaveAttributes(Optional.of(reservedAttributesMap)));

    sms.resourceOffers(driver, Arrays.asList(createOffer(20, 20000, "slave1", "host1", Optional.<String>absent(), ImmutableMap.of("reservedKey", "reservedValue1"))));

    Assert.assertTrue(taskManager.getActiveTaskIds().size() == 1);
  }

  @Test
  public void testAllowedSlaveAttributes() {
    Map<String, List<String>> reservedAttributes = new HashMap<>();
    reservedAttributes.put("reservedKey", Arrays.asList("reservedValue1"));
    configuration.setReserveSlavesWithAttrbiutes(reservedAttributes);

    Map<String, String> allowedAttributes = new HashMap<>();
    allowedAttributes.put("reservedKey", "reservedValue1");

    initRequest();
    initFirstDeploy();
    saveAndSchedule(request.toBuilder().setInstances(Optional.of(1)));

    sms.resourceOffers(driver, Arrays.asList(createOffer(20, 20000, "slave1", "host1", Optional.<String>absent(), ImmutableMap.of("reservedKey", "reservedValue1"))));

    Assert.assertTrue(taskManager.getActiveTaskIds().size() == 0);

    saveAndSchedule(request.toBuilder().setInstances(Optional.of(1)).setAllowedSlaveAttributes(Optional.of(allowedAttributes)));

    sms.resourceOffers(driver, Arrays.asList(createOffer(20, 20000, "slave1", "host1", Optional.<String>absent(), ImmutableMap.of("reservedKey", "reservedValue1"))));

    Assert.assertTrue(taskManager.getActiveTaskIds().size() == 1);
  }

  @Test
  public void testRequiredSlaveAttributesForRequest() {
    Map<String, String> requiredAttributes = new HashMap<>();
    requiredAttributes.put("requiredKey", "requiredValue1");

    initRequest();
    initFirstDeploy();
    saveAndSchedule(request.toBuilder().setInstances(Optional.of(1)).setRequiredSlaveAttributes(Optional.of(requiredAttributes)));

    sms.resourceOffers(driver, Arrays.asList(createOffer(20, 20000, "slave1", "host1", Optional.<String>absent(), ImmutableMap.of("requiredKey", "notTheRightValue"))));
    sms.resourceOffers(driver, Arrays.asList(createOffer(20, 20000, "slave2", "host2", Optional.<String>absent(), ImmutableMap.of("notTheRightKey", "requiredValue1"))));

    Assert.assertTrue(taskManager.getActiveTaskIds().size() == 0);

    sms.resourceOffers(driver, Arrays.asList(createOffer(20, 20000, "slave2", "host2", Optional.<String>absent(), requiredAttributes)));

    Assert.assertTrue(taskManager.getActiveTaskIds().size() == 1);
  }

  @Test
  public void testMultipleRequiredAttributes() {
    Map<String, String> requiredAttributes = new HashMap<>();
    requiredAttributes.put("requiredKey1", "requiredValue1");
    requiredAttributes.put("requiredKey2", "requiredValue2");

    initRequest();
    initFirstDeploy();
    saveAndSchedule(request.toBuilder().setInstances(Optional.of(1)).setRequiredSlaveAttributes(Optional.of(requiredAttributes)));

    sms.resourceOffers(driver, Arrays.asList(createOffer(20, 20000, "slave1", "host1", Optional.<String>absent(), ImmutableMap.of("requiredKey1", "requiredValue1"))));
    sms.resourceOffers(driver, Arrays.asList(createOffer(20, 20000, "slave2", "host2", Optional.<String>absent(), ImmutableMap.of("requiredKey1", "requiredValue1", "someotherkey", "someothervalue"))));

    Assert.assertTrue(taskManager.getActiveTaskIds().size() == 0);

    sms.resourceOffers(driver, Arrays.asList(createOffer(20, 20000, "slave2", "host2", Optional.<String>absent(), requiredAttributes)));

    Assert.assertTrue(taskManager.getActiveTaskIds().size() == 1);
  }

  @Test
  public void testLBCleanup() {
    initLoadBalancedRequest();
    initFirstDeploy();

    configuration.setLoadBalancerRemovalGracePeriodMillis(10000);

    SingularityTask task = launchTask(request, firstDeploy, 1, TaskState.TASK_RUNNING);

    saveLoadBalancerState(BaragonRequestState.SUCCESS, task.getTaskId(), LoadBalancerRequestType.ADD);

    statusUpdate(task, TaskState.TASK_FAILED);

    Assert.assertTrue(!taskManager.getLBCleanupTasks().isEmpty());

    testingLbClient.setNextBaragonRequestState(BaragonRequestState.WAITING);

    cleaner.drainCleanupQueue();
    Assert.assertTrue(!taskManager.getLBCleanupTasks().isEmpty());

    Optional<SingularityLoadBalancerUpdate> lbUpdate = taskManager.getLoadBalancerState(task.getTaskId(), LoadBalancerRequestType.REMOVE);

    Assert.assertTrue(lbUpdate.isPresent());
    Assert.assertTrue(lbUpdate.get().getLoadBalancerState() == BaragonRequestState.WAITING);

    testingLbClient.setNextBaragonRequestState(BaragonRequestState.FAILED);

    cleaner.drainCleanupQueue();
    Assert.assertTrue(!taskManager.getLBCleanupTasks().isEmpty());

    lbUpdate = taskManager.getLoadBalancerState(task.getTaskId(), LoadBalancerRequestType.REMOVE);

    Assert.assertTrue(lbUpdate.isPresent());
    Assert.assertTrue(lbUpdate.get().getLoadBalancerState() == BaragonRequestState.FAILED);

    testingLbClient.setNextBaragonRequestState(BaragonRequestState.SUCCESS);

    cleaner.drainCleanupQueue();

    Assert.assertTrue(!taskManager.getLBCleanupTasks().isEmpty());

    configuration.setLoadBalancerRemovalGracePeriodMillis(0);
    cleaner.drainCleanupQueue();

    Assert.assertTrue(taskManager.getLBCleanupTasks().isEmpty());
    lbUpdate = taskManager.getLoadBalancerState(task.getTaskId(), LoadBalancerRequestType.REMOVE);

    Assert.assertTrue(lbUpdate.isPresent());
    Assert.assertTrue(lbUpdate.get().getLoadBalancerState() == BaragonRequestState.SUCCESS);
    Assert.assertTrue(lbUpdate.get().getLoadBalancerRequestId().getAttemptNumber() == 2);
  }

  @Test
  public void testUnpauseOnDeploy() {
    initRequest();
    initFirstDeploy();

    requestManager.pause(request, System.currentTimeMillis(), Optional.<String>absent());

    boolean exception = false;

    try {
      deploy("d2");
    } catch (Exception e) {
      exception = true;
    }

    Assert.assertTrue(exception);

    deploy("d3", Optional.of(true));

    Assert.assertTrue(requestManager.getRequest(requestId).get().getState() == RequestState.DEPLOYING_TO_UNPAUSE);

    scheduler.drainPendingQueue(stateCacheProvider.get());
    sms.resourceOffers(driver, Arrays.asList(createOffer(20, 20000, "slave1", "host1")));
    statusUpdate(taskManager.getActiveTasks().get(0), TaskState.TASK_FAILED);

    deployChecker.checkDeploys();

    Assert.assertTrue(requestManager.getRequest(requestId).get().getState() == RequestState.PAUSED);

    Assert.assertTrue(taskManager.getActiveTaskIds().isEmpty());
    Assert.assertTrue(taskManager.getPendingTaskIds().isEmpty());
    Assert.assertTrue(requestManager.getPendingRequests().isEmpty());

    deploy("d4", Optional.of(true));

    Assert.assertTrue(requestManager.getRequest(requestId).get().getState() == RequestState.DEPLOYING_TO_UNPAUSE);

    scheduler.drainPendingQueue(stateCacheProvider.get());
    sms.resourceOffers(driver, Arrays.asList(createOffer(20, 20000, "slave1", "host1")));

    statusUpdate(taskManager.getActiveTasks().get(0), TaskState.TASK_RUNNING);
    deployChecker.checkDeploys();

    RequestState requestState = requestManager.getRequest(requestId).get().getState();

    Assert.assertTrue(requestState == RequestState.ACTIVE);
  }

  @Test
  public void testSkipDeployHealthchecks() {
    initRequest();

    final String deployId = "deploy_test";

    SingularityDeployBuilder db = new SingularityDeployBuilder(requestId, deployId);
    db.setHealthcheckUri(Optional.of("http://uri"));
    db.setSkipHealthchecksOnDeploy(Optional.of(true));

    SingularityDeploy deploy = initDeploy(db, System.currentTimeMillis());

    deployChecker.checkDeploys();

    Assert.assertTrue(!deployManager.getDeployResult(requestId, deployId).isPresent());

    launchTask(request, deploy, System.currentTimeMillis(), 1, TaskState.TASK_RUNNING);

    deployChecker.checkDeploys();

    Assert.assertEquals(DeployState.SUCCEEDED, deployManager.getDeployResult(requestId, deployId).get().getDeployState());
  }

  @Test
  public void testReconciliation() {
    Assert.assertTrue(!taskReconciliation.isReconciliationRunning());

    configuration.setCheckReconcileWhenRunningEveryMillis(1);

    initRequest();
    initFirstDeploy();

    Assert.assertTrue(taskReconciliation.startReconciliation() == ReconciliationState.STARTED);
    sleep(50);
    Assert.assertTrue(!taskReconciliation.isReconciliationRunning());

    SingularityTask taskOne = launchTask(request, firstDeploy, 1, TaskState.TASK_STARTING);
    SingularityTask taskTwo = launchTask(request, firstDeploy, 2, TaskState.TASK_RUNNING);

    saveLastActiveTaskStatus(taskOne, Optional.<TaskStatus>absent(), -1000);

    Assert.assertTrue(taskReconciliation.startReconciliation() == ReconciliationState.STARTED);
    Assert.assertTrue(taskReconciliation.startReconciliation() == ReconciliationState.ALREADY_RUNNING);

    sleep(50);
    Assert.assertTrue(taskReconciliation.isReconciliationRunning());

    saveLastActiveTaskStatus(taskOne, Optional.of(buildTaskStatus(taskOne)), +1000);

    sleep(50);
    Assert.assertTrue(taskReconciliation.isReconciliationRunning());

    saveLastActiveTaskStatus(taskTwo, Optional.of(buildTaskStatus(taskTwo)), +1000);

    sleep(50);

    Assert.assertTrue(!taskReconciliation.isReconciliationRunning());
  }


  @Test
  public void testSchedulerPriority() {
    SingularityRequest request1 = buildRequest("request1");
    SingularityRequest request2 = buildRequest("request2");
    SingularityRequest request3 = buildRequest("request3");

    SingularityDeploy deploy1 = initDeploy(request1, "r1d1");
    SingularityDeploy deploy2 = initDeploy(request2, "r2d2");
    SingularityDeploy deploy3 = initDeploy(request3, "r3d3");

    launchTask(request1, deploy1, 2, 1, TaskState.TASK_RUNNING);
    launchTask(request2, deploy2, 1, 1, TaskState.TASK_RUNNING);
    launchTask(request2, deploy2, 10, 1, TaskState.TASK_RUNNING);

    // r3 should have priority (never launched)
    // r1 last launch at 2
    // r2 last launch at 10

    List<SingularityTaskRequest> requests = Arrays.asList(buildTaskRequest(request1, deploy1, 100), buildTaskRequest(request2, deploy2, 101), buildTaskRequest(request3, deploy3, 95));
    schedulerPriority.sortTaskRequestsInPriorityOrder(requests);

    Assert.assertTrue(requests.get(0).getRequest().getId().equals(request3.getId()));
    Assert.assertTrue(requests.get(1).getRequest().getId().equals(request1.getId()));
    Assert.assertTrue(requests.get(2).getRequest().getId().equals(request2.getId()));

    schedulerPriority.notifyTaskLaunched(new SingularityTaskId(request3.getId(), deploy3.getId(), 500, 1, "host", "rack"));

    requests = Arrays.asList(buildTaskRequest(request1, deploy1, 100), buildTaskRequest(request2, deploy2, 101), buildTaskRequest(request3, deploy3, 95));
    schedulerPriority.sortTaskRequestsInPriorityOrder(requests);

    Assert.assertTrue(requests.get(0).getRequest().getId().equals(request1.getId()));
    Assert.assertTrue(requests.get(1).getRequest().getId().equals(request2.getId()));
    Assert.assertTrue(requests.get(2).getRequest().getId().equals(request3.getId()));
  }

  @Test
  public void badPauseExpires() {
    initRequest();

    requestManager.createCleanupRequest(new SingularityRequestCleanup(Optional.<String>absent(), RequestCleanupType.PAUSING, System.currentTimeMillis(), Optional.<Boolean>absent(), requestId, Optional.<String>absent()));

    cleaner.drainCleanupQueue();

    Assert.assertTrue(!requestManager.getCleanupRequests().isEmpty());
    configuration.setCleanupEverySeconds(0);

    sleep(1);
    cleaner.drainCleanupQueue();

    Assert.assertTrue(requestManager.getCleanupRequests().isEmpty());
  }

  @Test
  public void testPauseLbCleanup() {
    initLoadBalancedRequest();
    initFirstDeploy();

    requestManager.saveLBCleanupRequest(new SingularityRequestLbCleanup(requestId, Sets.newHashSet("test"), "/basepath", Collections.<String>emptyList(), Optional.<SingularityLoadBalancerUpdate>absent()));

    requestManager.pause(request, System.currentTimeMillis(), Optional.<String>absent());

    testingLbClient.setNextBaragonRequestState(BaragonRequestState.WAITING);

    cleaner.drainCleanupQueue();
    Assert.assertTrue(!requestManager.getLBCleanupRequestIds().isEmpty());

    Optional<SingularityLoadBalancerUpdate> lbUpdate = requestManager.getLbCleanupRequest(requestId).get().getLoadBalancerUpdate();

    Assert.assertTrue(lbUpdate.isPresent());
    Assert.assertTrue(lbUpdate.get().getLoadBalancerState() == BaragonRequestState.WAITING);

    testingLbClient.setNextBaragonRequestState(BaragonRequestState.FAILED);

    cleaner.drainCleanupQueue();
    Assert.assertTrue(!requestManager.getLBCleanupRequestIds().isEmpty());

    lbUpdate = requestManager.getLbCleanupRequest(requestId).get().getLoadBalancerUpdate();

    Assert.assertTrue(lbUpdate.isPresent());
    Assert.assertTrue(lbUpdate.get().getLoadBalancerState() == BaragonRequestState.FAILED);

    testingLbClient.setNextBaragonRequestState(BaragonRequestState.SUCCESS);

    cleaner.drainCleanupQueue();
    Assert.assertTrue(requestManager.getLBCleanupRequestIds().isEmpty());
  }

  @Test
  public void testBounce() {
    initRequest();

    requestResource.updateInstances(requestId, new SingularityRequestInstances(requestId, Optional.of(3)));

    initFirstDeploy();

    SingularityTask taskOne = startTask(firstDeploy, 1);
    SingularityTask taskTwo = startTask(firstDeploy, 2);
    SingularityTask taskThree = startTask(firstDeploy, 3);

    requestResource.bounce(requestId, false);

    Assert.assertTrue(requestManager.cleanupRequestExists(requestId));

    cleaner.drainCleanupQueue();

    Assert.assertTrue(!requestManager.cleanupRequestExists(requestId));
    Assert.assertTrue(taskManager.getCleanupTaskIds().size() == 3);

    cleaner.drainCleanupQueue();

    Assert.assertTrue(!requestManager.cleanupRequestExists(requestId));
    Assert.assertTrue(taskManager.getCleanupTaskIds().size() == 3);

    resourceOffers();

    Assert.assertTrue(taskManager.getActiveTaskIds().size() == 6);

    cleaner.drainCleanupQueue();

    Assert.assertTrue(taskManager.getCleanupTaskIds().size() == 3);

    for (SingularityTask task : taskManager.getActiveTasks()) {
      if (!task.getTaskId().equals(taskOne.getTaskId()) && !task.getTaskId().equals(taskTwo.getTaskId()) && !task.getTaskId().equals(taskThree.getTaskId())) {
        statusUpdate(task, TaskState.TASK_RUNNING, Optional.of(1L));
      }
    }

    cleaner.drainCleanupQueue();

    Assert.assertTrue(taskManager.getCleanupTaskIds().isEmpty());
    Assert.assertTrue(taskManager.getKilledTaskIdRecords().size() == 3);
  }

  @Test
  public void testScheduledNotification() {
    schedule = "0 0 * * * ?"; // run every hour
    initScheduledRequest();
    initFirstDeploy();

    configuration.setWarnIfScheduledJobIsRunningForAtLeastMillis(Long.MAX_VALUE);
    configuration.setWarnIfScheduledJobIsRunningPastNextRunPct(200);

    final long now = System.currentTimeMillis();

    SingularityTask firstTask = launchTask(request, firstDeploy, now - TimeUnit.HOURS.toMillis(3), 1, TaskState.TASK_RUNNING);

    scheduledJobPoller.runActionOnPoll();

    Mockito.verify(mailer, Mockito.times(0)).sendTaskOverdueMail(Matchers.<Optional<SingularityTask>> any(), Matchers.<SingularityTaskId> any(), Matchers.<SingularityRequest> any(), Matchers.anyLong(), Matchers.anyLong());

    configuration.setWarnIfScheduledJobIsRunningForAtLeastMillis(TimeUnit.HOURS.toMillis(1));

    scheduledJobPoller.runActionOnPoll();

    Mockito.verify(mailer, Mockito.times(1)).sendTaskOverdueMail(Matchers.<Optional<SingularityTask>> any(), Matchers.<SingularityTaskId> any(), Matchers.<SingularityRequest> any(), Matchers.anyLong(), Matchers.anyLong());

    scheduledJobPoller.runActionOnPoll();

    Mockito.verify(mailer, Mockito.times(1)).sendTaskOverdueMail(Matchers.<Optional<SingularityTask>> any(), Matchers.<SingularityTaskId> any(), Matchers.<SingularityRequest> any(), Matchers.anyLong(), Matchers.anyLong());

    statusUpdate(firstTask, TaskState.TASK_FINISHED);

    Optional<SingularityDeployStatistics> deployStatistics = deployManager.getDeployStatistics(requestId, firstDeployId);

    long oldAvg = deployStatistics.get().getAverageRuntimeMillis().get();

    Assert.assertTrue(deployStatistics.get().getNumTasks() == 1);
    Assert.assertTrue(deployStatistics.get().getAverageRuntimeMillis().get() > 1 && deployStatistics.get().getAverageRuntimeMillis().get() < TimeUnit.DAYS.toMillis(1));

    configuration.setWarnIfScheduledJobIsRunningForAtLeastMillis(1);

    SingularityTask secondTask = launchTask(request, firstDeploy, now - 500, 1, TaskState.TASK_RUNNING);

    scheduledJobPoller.runActionOnPoll();

    Mockito.verify(mailer, Mockito.times(1)).sendTaskOverdueMail(Matchers.<Optional<SingularityTask>> any(), Matchers.<SingularityTaskId> any(), Matchers.<SingularityRequest> any(), Matchers.anyLong(), Matchers.anyLong());

    statusUpdate(secondTask, TaskState.TASK_FINISHED);

    deployStatistics = deployManager.getDeployStatistics(requestId, firstDeployId);

    Assert.assertTrue(deployStatistics.get().getNumTasks() == 2);
    Assert.assertTrue(deployStatistics.get().getAverageRuntimeMillis().get() > 1 && deployStatistics.get().getAverageRuntimeMillis().get() < oldAvg);

    saveRequest(request.toBuilder().setScheduledExpectedRuntimeMillis(Optional.of(1L)).build());

    SingularityTask thirdTask = launchTask(request, firstDeploy, now - 502, 1, TaskState.TASK_RUNNING);

    scheduledJobPoller.runActionOnPoll();

    Mockito.verify(mailer, Mockito.times(2)).sendTaskOverdueMail(Matchers.<Optional<SingularityTask>> any(), Matchers.<SingularityTaskId> any(), Matchers.<SingularityRequest> any(), Matchers.anyLong(), Matchers.anyLong());

    taskManager.deleteTaskHistory(thirdTask.getTaskId());

    scheduledJobPoller.runActionOnPoll();

    Mockito.verify(mailer, Mockito.times(3)).sendTaskOverdueMail(Matchers.<Optional<SingularityTask>> any(), Matchers.<SingularityTaskId> any(), Matchers.<SingularityRequest> any(), Matchers.anyLong(), Matchers.anyLong());
  }

  @Test
  public void testBasicSlaveAndRackState() {
    sms.resourceOffers(driver, Arrays.asList(createOffer(1, 1, "slave1", "host1", Optional.of("rack1"))));
    sms.resourceOffers(driver, Arrays.asList(createOffer(1, 1, "slave2", "host2", Optional.of("rack2"))));
    sms.resourceOffers(driver, Arrays.asList(createOffer(1, 1, "slave1", "host1", Optional.of("rack1"))));

    Assert.assertEquals(1, slaveManager.getHistory("slave1").size());
    Assert.assertTrue(slaveManager.getNumObjectsAtState(MachineState.ACTIVE) == 2);
    Assert.assertTrue(rackManager.getNumObjectsAtState(MachineState.ACTIVE) == 2);

    Assert.assertTrue(slaveManager.getObject("slave1").get().getCurrentState().equals(slaveManager.getHistory("slave1").get(0)));

    sms.slaveLost(driver, SlaveID.newBuilder().setValue("slave1").build());

    Assert.assertTrue(slaveManager.getNumObjectsAtState(MachineState.ACTIVE) == 1);
    Assert.assertTrue(rackManager.getNumObjectsAtState(MachineState.ACTIVE) == 1);

    Assert.assertTrue(slaveManager.getNumObjectsAtState(MachineState.DEAD) == 1);
    Assert.assertTrue(rackManager.getNumObjectsAtState(MachineState.DEAD) == 1);

    Assert.assertTrue(slaveManager.getObject("slave1").get().getCurrentState().getState() == MachineState.DEAD);
    Assert.assertTrue(rackManager.getObject("rack1").get().getCurrentState().getState() == MachineState.DEAD);

    sms.resourceOffers(driver, Arrays.asList(createOffer(1, 1, "slave3", "host3", Optional.of("rack1"))));

    Assert.assertTrue(slaveManager.getNumObjectsAtState(MachineState.ACTIVE) == 2);
    Assert.assertTrue(rackManager.getNumObjectsAtState(MachineState.ACTIVE) == 2);
    Assert.assertTrue(slaveManager.getNumObjectsAtState(MachineState.DEAD) == 1);

    Assert.assertTrue(rackManager.getHistory("rack1").size() == 3);

    sms.resourceOffers(driver, Arrays.asList(createOffer(1, 1, "slave1", "host1", Optional.of("rack1"))));

    Assert.assertTrue(slaveManager.getNumObjectsAtState(MachineState.ACTIVE) == 3);
    Assert.assertTrue(rackManager.getNumObjectsAtState(MachineState.ACTIVE) == 2);

    sms.slaveLost(driver, SlaveID.newBuilder().setValue("slave1").build());

    Assert.assertTrue(slaveManager.getNumObjectsAtState(MachineState.ACTIVE) == 2);
    Assert.assertTrue(rackManager.getNumObjectsAtState(MachineState.ACTIVE) == 2);
    Assert.assertTrue(slaveManager.getNumObjectsAtState(MachineState.DEAD) == 1);
    Assert.assertTrue(slaveManager.getHistory("slave1").size() == 4);

    sms.slaveLost(driver, SlaveID.newBuilder().setValue("slave1").build());

    Assert.assertTrue(slaveManager.getNumObjectsAtState(MachineState.ACTIVE) == 2);
    Assert.assertTrue(rackManager.getNumObjectsAtState(MachineState.ACTIVE) == 2);
    Assert.assertTrue(slaveManager.getNumObjectsAtState(MachineState.DEAD) == 1);
    Assert.assertTrue(slaveManager.getHistory("slave1").size() == 4);

    slaveManager.deleteObject("slave1");

    Assert.assertTrue(slaveManager.getNumObjectsAtState(MachineState.DEAD) == 0);
    Assert.assertTrue(slaveManager.getNumObjectsAtState(MachineState.ACTIVE) == 2);
    Assert.assertTrue(slaveManager.getHistory("slave1").isEmpty());
  }

  @Test
  public void testDecommissioning() {
    initRequest();
    initFirstDeploy();

    saveAndSchedule(request.toBuilder().setInstances(Optional.of(2)));

    scheduler.drainPendingQueue(stateCacheProvider.get());

    sms.resourceOffers(driver, Arrays.asList(createOffer(1, 129, "slave1", "host1", Optional.of("rack1"))));
    sms.resourceOffers(driver, Arrays.asList(createOffer(1, 129, "slave2", "host2", Optional.of("rack1"))));
    sms.resourceOffers(driver, Arrays.asList(createOffer(1, 129, "slave3", "host3", Optional.of("rack2"))));
    sms.resourceOffers(driver, Arrays.asList(createOffer(1, 129, "slave4", "host4", Optional.of("rack2"))));


    for (SingularityTask task : taskManager.getTasksOnSlave(taskManager.getActiveTaskIds(), slaveManager.getObject("slave1").get())) {
      statusUpdate(task, TaskState.TASK_RUNNING);
    }
    for (SingularityTask task : taskManager.getTasksOnSlave(taskManager.getActiveTaskIds(), slaveManager.getObject("slave2").get())) {
      statusUpdate(task, TaskState.TASK_RUNNING);
    }

    Assert.assertTrue(rackManager.getNumObjectsAtState(MachineState.ACTIVE) == 2);
    Assert.assertTrue(slaveManager.getNumObjectsAtState(MachineState.ACTIVE) == 4);

    Assert.assertTrue(taskManager.getTasksOnSlave(taskManager.getActiveTaskIds(), slaveManager.getObject("slave1").get()).size() == 1);
    Assert.assertTrue(taskManager.getTasksOnSlave(taskManager.getActiveTaskIds(), slaveManager.getObject("slave2").get()).size() == 1);
    Assert.assertTrue(taskManager.getTasksOnSlave(taskManager.getActiveTaskIds(), slaveManager.getObject("slave3").get()).isEmpty());
    Assert.assertTrue(taskManager.getTasksOnSlave(taskManager.getActiveTaskIds(), slaveManager.getObject("slave4").get()).isEmpty());

    Assert.assertEquals(StateChangeResult.SUCCESS, slaveManager.changeState("slave1", MachineState.STARTING_DECOMMISSION, Optional.of("user1")));
    Assert.assertEquals(StateChangeResult.FAILURE_ALREADY_AT_STATE, slaveManager.changeState("slave1", MachineState.STARTING_DECOMMISSION, Optional.of("user1")));
    Assert.assertEquals(StateChangeResult.FAILURE_NOT_FOUND, slaveManager.changeState("slave9231", MachineState.STARTING_DECOMMISSION, Optional.of("user1")));

    Assert.assertEquals(MachineState.STARTING_DECOMMISSION, slaveManager.getObject("slave1").get().getCurrentState().getState());
    Assert.assertTrue(slaveManager.getObject("slave1").get().getCurrentState().getUser().get().equals("user1"));

    saveAndSchedule(request.toBuilder().setInstances(Optional.of(3)));

    sms.resourceOffers(driver, Arrays.asList(createOffer(1, 129, "slave1", "host1", Optional.of("rack1"))));

    Assert.assertTrue(taskManager.getTasksOnSlave(taskManager.getActiveTaskIds(), slaveManager.getObject("slave1").get()).size() == 1);

    Assert.assertTrue(slaveManager.getObject("slave1").get().getCurrentState().getState() == MachineState.DECOMMISSIONING);
    Assert.assertTrue(slaveManager.getObject("slave1").get().getCurrentState().getUser().get().equals("user1"));

    cleaner.drainCleanupQueue();

    Assert.assertTrue(slaveManager.getObject("slave1").get().getCurrentState().getState() == MachineState.DECOMMISSIONING);
    Assert.assertTrue(slaveManager.getObject("slave1").get().getCurrentState().getUser().get().equals("user1"));

    sms.resourceOffers(driver, Arrays.asList(createOffer(1, 129, "slave4", "host4", Optional.of("rack2"))));
    sms.resourceOffers(driver, Arrays.asList(createOffer(1, 129, "slave3", "host3", Optional.of("rack2"))));

    for (SingularityTask task : taskManager.getTasksOnSlave(taskManager.getActiveTaskIds(), slaveManager.getObject("slave4").get())) {
      statusUpdate(task, TaskState.TASK_RUNNING);
    }
    for (SingularityTask task : taskManager.getTasksOnSlave(taskManager.getActiveTaskIds(), slaveManager.getObject("slave3").get())) {
      statusUpdate(task, TaskState.TASK_RUNNING);
    }

    // all task should have moved.

    cleaner.drainCleanupQueue();

    Assert.assertTrue(taskManager.getTasksOnSlave(taskManager.getActiveTaskIds(), slaveManager.getObject("slave4").get()).size() == 1);
    Assert.assertTrue(taskManager.getTasksOnSlave(taskManager.getActiveTaskIds(), slaveManager.getObject("slave3").get()).size() == 1);
    Assert.assertEquals(1, taskManager.getKilledTaskIdRecords().size());

    // kill the task
    statusUpdate(taskManager.getTasksOnSlave(taskManager.getActiveTaskIds(), slaveManager.getObject("slave1").get()).get(0), TaskState.TASK_KILLED);

    Assert.assertTrue(slaveManager.getObject("slave1").get().getCurrentState().getState() == MachineState.DECOMMISSIONED);
    Assert.assertTrue(slaveManager.getObject("slave1").get().getCurrentState().getUser().get().equals("user1"));

    // let's DECOMMission rack2
    Assert.assertEquals(StateChangeResult.SUCCESS, rackManager.changeState("rack2", MachineState.STARTING_DECOMMISSION, Optional.of("user2")));

    // it shouldn't place any on here, since it's DECOMMissioned
    sms.resourceOffers(driver, Arrays.asList(createOffer(1, 129, "slave1", "host1", Optional.of("rack1"))));

    Assert.assertEquals(0, taskManager.getTasksOnSlave(taskManager.getActiveTaskIds(), slaveManager.getObject("slave1").get()).size());

    sms.resourceOffers(driver, Arrays.asList(createOffer(1, 129, "slave1", "host1", Optional.of("rack1"))));

    Assert.assertEquals(0, taskManager.getTasksOnSlave(taskManager.getActiveTaskIds(), slaveManager.getObject("slave1").get()).size());

    slaveResource.activateSlave("slave1");

    sms.resourceOffers(driver, Arrays.asList(createOffer(1, 129, "slave1", "host1", Optional.of("rack1"))));

    Assert.assertEquals(1, taskManager.getTasksOnSlave(taskManager.getActiveTaskIds(), slaveManager.getObject("slave1").get()).size());

    Assert.assertTrue(rackManager.getObject("rack2").get().getCurrentState().getState() == MachineState.DECOMMISSIONING);

    sms.resourceOffers(driver, Arrays.asList(createOffer(1, 129, "slave2", "host2", Optional.of("rack1"))));

    for (SingularityTask task : taskManager.getTasksOnSlave(taskManager.getActiveTaskIds(), slaveManager.getObject("slave1").get())) {
      statusUpdate(task, TaskState.TASK_RUNNING);
    }
    for (SingularityTask task : taskManager.getTasksOnSlave(taskManager.getActiveTaskIds(), slaveManager.getObject("slave2").get())) {
      statusUpdate(task, TaskState.TASK_RUNNING);
    }

    cleaner.drainCleanupQueue();

    // kill the tasks
    statusUpdate(taskManager.getTasksOnSlave(taskManager.getActiveTaskIds(), slaveManager.getObject("slave3").get()).get(0), TaskState.TASK_KILLED);

    Assert.assertTrue(rackManager.getObject("rack2").get().getCurrentState().getState() == MachineState.DECOMMISSIONING);

    statusUpdate(taskManager.getTasksOnSlave(taskManager.getActiveTaskIds(), slaveManager.getObject("slave4").get()).get(0), TaskState.TASK_KILLED);

    Assert.assertTrue(rackManager.getObject("rack2").get().getCurrentState().getState() == MachineState.DECOMMISSIONED);

  }

  @Test
  public void testTaskOddities() {
    // test unparseable status update
    TaskStatus.Builder bldr = TaskStatus.newBuilder()
        .setTaskId(TaskID.newBuilder().setValue("task"))
        .setSlaveId(SlaveID.newBuilder().setValue("slave1"))
        .setState(TaskState.TASK_RUNNING);

    // should not throw exception:
    sms.statusUpdate(driver, bldr.build());

    initRequest();
    initFirstDeploy();

    SingularityTask taskOne = launchTask(request, firstDeploy, 1, TaskState.TASK_STARTING);

    taskManager.deleteTaskHistory(taskOne.getTaskId());

    Assert.assertTrue(taskManager.isActiveTask(taskOne.getTaskId().getId()));

    statusUpdate(taskOne, TaskState.TASK_RUNNING);
    statusUpdate(taskOne, TaskState.TASK_FAILED);

    Assert.assertTrue(!taskManager.isActiveTask(taskOne.getTaskId().getId()));

    Assert.assertEquals(2, taskManager.getTaskHistoryUpdates(taskOne.getTaskId()).size());
  }

  @Test
  public void testOnDemandTasksPersist() {
    SingularityRequestBuilder bldr = new SingularityRequestBuilder(requestId, RequestType.ON_DEMAND);
    requestResource.submit(bldr.build());
    deploy("d2");
    deployChecker.checkDeploys();

    requestResource.scheduleImmediately(requestId, Optional.<String> absent(), Collections.<String> emptyList());

    resourceOffers();

    requestResource.scheduleImmediately(requestId, Optional.<String> absent(), Collections.<String> emptyList());

    resourceOffers();

    Assert.assertEquals(2, taskManager.getActiveTaskIds().size());

    requestResource.scheduleImmediately(requestId, Optional.<String> absent(), Collections.<String> emptyList());

    scheduler.drainPendingQueue(stateCacheProvider.get());

    requestResource.scheduleImmediately(requestId, Optional.<String> absent(), Collections.<String> emptyList());

    scheduler.drainPendingQueue(stateCacheProvider.get());

    Assert.assertEquals(2, taskManager.getPendingTaskIds().size());

    resourceOffers();

    Assert.assertEquals(4, taskManager.getActiveTaskIds().size());
  }

  @Test
  public void testEmptyDecommissioning() {
    sms.resourceOffers(driver, Arrays.asList(createOffer(1, 129, "slave1", "host1", Optional.of("rack1"))));

    Assert.assertEquals(StateChangeResult.SUCCESS, slaveManager.changeState("slave1", MachineState.STARTING_DECOMMISSION, Optional.of("user1")));

    scheduler.drainPendingQueue(stateCacheProvider.get());
    sms.resourceOffers(driver, Arrays.asList(createOffer(1, 129, "slave1", "host1", Optional.of("rack1"))));

    Assert.assertEquals(MachineState.DECOMMISSIONED, slaveManager.getObject("slave1").get().getCurrentState().getState());
  }

  @Test
  public void testJobRescheduledWhenItFinishesDuringDecommission() {
    initScheduledRequest();
    initFirstDeploy();

    resourceOffers();

    SingularityTask task = launchTask(request, firstDeploy, 1, TaskState.TASK_RUNNING);

    slaveManager.changeState("slave1", MachineState.STARTING_DECOMMISSION, Optional.of("user1"));

    cleaner.drainCleanupQueue();
    resourceOffers();
    cleaner.drainCleanupQueue();

    statusUpdate(task, TaskState.TASK_FINISHED);

    Assert.assertTrue(!taskManager.getPendingTaskIds().isEmpty());
  }

  @Test
  public void testScaleDownTakesHighestInstances() {
    initRequest();
    initFirstDeploy();

    saveAndSchedule(request.toBuilder().setInstances(Optional.of(5)));

    resourceOffers();

    Assert.assertEquals(5, taskManager.getActiveTaskIds().size());

    requestResource.updateInstances(requestId, new SingularityRequestInstances(requestId, Optional.of(2)));

    resourceOffers();
    cleaner.drainCleanupQueue();

    Assert.assertEquals(3, taskManager.getKilledTaskIdRecords().size());

    for (SingularityKilledTaskIdRecord taskId : taskManager.getKilledTaskIdRecords()) {
      Assert.assertTrue(taskId.getTaskId().getInstanceNo() > 2);

      scheduler.drainPendingQueue(stateCacheProvider.get());
    }

  }

  @Test
  public void testWaitAfterTaskWorks() {
    initRequest();
    initFirstDeploy();

    SingularityTask task = launchTask(request, firstDeploy, 1, TaskState.TASK_RUNNING);

    statusUpdate(task, TaskState.TASK_FAILED);

    Assert.assertTrue(taskManager.getPendingTaskIds().get(0).getNextRunAt() - System.currentTimeMillis() < 1000L);

    resourceOffers();

    long extraWait = 100000L;

    saveAndSchedule(request.toBuilder().setWaitAtLeastMillisAfterTaskFinishesForReschedule(Optional.of(extraWait)).setInstances(Optional.of(2)));
    resourceOffers();

    statusUpdate(taskManager.getActiveTasks().get(0), TaskState.TASK_FAILED);

    Assert.assertTrue(taskManager.getPendingTaskIds().get(0).getNextRunAt() - System.currentTimeMillis() > 1000L);
    Assert.assertEquals(1, taskManager.getActiveTaskIds().size());
  }

  @Test
  public void testFrozenSlaveTransitions() {
    initRequest();
    initFirstDeploy();

    resourceOffers();

    // test transitions out of frozen
    Assert.assertEquals(StateChangeResult.SUCCESS, slaveManager.changeState("slave1", MachineState.FROZEN, Optional.of("user1")));
    Assert.assertEquals(StateChangeResult.FAILURE_ALREADY_AT_STATE, slaveManager.changeState("slave1", MachineState.FROZEN, Optional.of("user1")));
    Assert.assertEquals(StateChangeResult.FAILURE_ILLEGAL_TRANSITION, slaveManager.changeState("slave1", MachineState.DECOMMISSIONING, Optional.of("user1")));
    Assert.assertEquals(StateChangeResult.FAILURE_ILLEGAL_TRANSITION, slaveManager.changeState("slave1", MachineState.DECOMMISSIONED, Optional.of("user1")));
    Assert.assertEquals(StateChangeResult.SUCCESS, slaveManager.changeState("slave1", MachineState.ACTIVE, Optional.of("user1")));

    // test transitions into frozen
    Assert.assertEquals(StateChangeResult.SUCCESS, slaveManager.changeState("slave2", MachineState.STARTING_DECOMMISSION, Optional.of("user2")));
    Assert.assertEquals(StateChangeResult.FAILURE_ILLEGAL_TRANSITION, slaveManager.changeState("slave2", MachineState.FROZEN, Optional.of("user2")));
    Assert.assertEquals(StateChangeResult.SUCCESS, slaveManager.changeState("slave2", MachineState.DECOMMISSIONING, Optional.of("user2")));
    Assert.assertEquals(StateChangeResult.FAILURE_ILLEGAL_TRANSITION, slaveManager.changeState("slave2", MachineState.FROZEN, Optional.of("user2")));
    Assert.assertEquals(StateChangeResult.SUCCESS, slaveManager.changeState("slave2", MachineState.DECOMMISSIONED, Optional.of("user2")));
    Assert.assertEquals(StateChangeResult.FAILURE_ILLEGAL_TRANSITION, slaveManager.changeState("slave2", MachineState.FROZEN, Optional.of("user2")));
    Assert.assertEquals(StateChangeResult.SUCCESS, slaveManager.changeState("slave2", MachineState.ACTIVE, Optional.of("user2")));
    Assert.assertEquals(StateChangeResult.SUCCESS, slaveManager.changeState("slave2", MachineState.FROZEN, Optional.of("user2")));
  }

  @Test
  public void testFrozenSlaveDoesntLaunchTasks() {
    initRequest();
    initFirstDeploy();

    resourceOffers();

    Assert.assertEquals(StateChangeResult.SUCCESS, slaveManager.changeState("slave1", MachineState.FROZEN, Optional.of("user1")));

    saveAndSchedule(request.toBuilder().setInstances(Optional.of(2)));

    resourceOffers();

    Assert.assertEquals(0, taskManager.getTasksOnSlave(taskManager.getActiveTaskIds(), slaveManager.getObject("slave1").get()).size());
    Assert.assertEquals(2, taskManager.getTasksOnSlave(taskManager.getActiveTaskIds(), slaveManager.getObject("slave2").get()).size());
  }

  @Test
  public void testUnfrozenSlaveLaunchesTasks() {
    initRequest();
    initFirstDeploy();

    resourceOffers();

    Assert.assertEquals(StateChangeResult.SUCCESS, slaveManager.changeState("slave1", MachineState.FROZEN, Optional.of("user1")));

    saveAndSchedule(request.toBuilder().setInstances(Optional.of(2)).setSlavePlacement(Optional.of(SlavePlacement.SEPARATE)));

    resourceOffers();

    Assert.assertEquals(0, taskManager.getTasksOnSlave(taskManager.getActiveTaskIds(), slaveManager.getObject("slave1").get()).size());
    Assert.assertEquals(1, taskManager.getTasksOnSlave(taskManager.getActiveTaskIds(), slaveManager.getObject("slave2").get()).size());

    Assert.assertEquals(StateChangeResult.SUCCESS, slaveManager.changeState("slave1", MachineState.ACTIVE, Optional.of("user1")));

    resourceOffers();

    Assert.assertEquals(1, taskManager.getTasksOnSlave(taskManager.getActiveTaskIds(), slaveManager.getObject("slave1").get()).size());
    Assert.assertEquals(1, taskManager.getTasksOnSlave(taskManager.getActiveTaskIds(), slaveManager.getObject("slave2").get()).size());
  }

  @Test
  public void testFrozenSlaveCanBeDecommissioned() {
    initRequest();
    initFirstDeploy();

    saveAndSchedule(request.toBuilder().setInstances(Optional.of(2)));

    resourceOffers();

    // freeze slave1
    Assert.assertEquals(StateChangeResult.SUCCESS, slaveManager.changeState("slave1", MachineState.FROZEN, Optional.of("user1")));

    // mark tasks as running
    for (SingularityTask task : taskManager.getTasksOnSlave(taskManager.getActiveTaskIds(), slaveManager.getObject("slave1").get())) {
      statusUpdate(task, TaskState.TASK_RUNNING);
    }
    for (SingularityTask task : taskManager.getTasksOnSlave(taskManager.getActiveTaskIds(), slaveManager.getObject("slave2").get())) {
      statusUpdate(task, TaskState.TASK_RUNNING);
    }

    // assert Request is spread over the two slaves
    Assert.assertEquals(1, taskManager.getTasksOnSlave(taskManager.getActiveTaskIds(), slaveManager.getObject("slave1").get()).size());
    Assert.assertEquals(1, taskManager.getTasksOnSlave(taskManager.getActiveTaskIds(), slaveManager.getObject("slave2").get()).size());

    // decommission frozen slave1
    Assert.assertEquals(StateChangeResult.SUCCESS, slaveManager.changeState("slave1", MachineState.STARTING_DECOMMISSION, Optional.of("user1")));

    resourceOffers();
    cleaner.drainCleanupQueue();

    // assert slave1 is decommissioning
    Assert.assertTrue(slaveManager.getObject("slave1").get().getCurrentState().getState() == MachineState.DECOMMISSIONING);

    // mark tasks as running
    for (SingularityTask task : taskManager.getTasksOnSlave(taskManager.getActiveTaskIds(), slaveManager.getObject("slave2").get())) {
      statusUpdate(task, TaskState.TASK_RUNNING);
    }

    // all tasks should have moved
    cleaner.drainCleanupQueue();

    // kill decommissioned task
    statusUpdate(taskManager.getTasksOnSlave(taskManager.getActiveTaskIds(), slaveManager.getObject("slave1").get()).get(0), TaskState.TASK_KILLED);

    // assert all tasks on slave2 + slave1 is decommissioned
    Assert.assertEquals(0, taskManager.getTasksOnSlave(taskManager.getActiveTaskIds(), slaveManager.getObject("slave1").get()).size());
    Assert.assertEquals(2, taskManager.getTasksOnSlave(taskManager.getActiveTaskIds(), slaveManager.getObject("slave2").get()).size());
    Assert.assertTrue(slaveManager.getObject("slave1").get().getCurrentState().getState() == MachineState.DECOMMISSIONED);
  }

  @Test
  public void testDeployTimesOut() {
    initRequest();

    final long hourAgo = System.currentTimeMillis() - TimeUnit.HOURS.toMillis(1);

    final String deployId = "timeout_test";

    SingularityDeployBuilder db = new SingularityDeployBuilder(requestId, deployId);
    db.setDeployHealthTimeoutSeconds(Optional.of(TimeUnit.MINUTES.toSeconds(1)));

    initDeploy(db, hourAgo);

    deployChecker.checkDeploys();

    Assert.assertEquals(DeployState.OVERDUE, deployManager.getDeployResult(requestId, deployId).get().getDeployState());
  }

  @Test
  public void testHealthchecksTimeout() {
    initRequest();

    final long hourAgo = System.currentTimeMillis() - TimeUnit.HOURS.toMillis(1);

    final String deployId = "timeout_test";

    SingularityDeployBuilder db = new SingularityDeployBuilder(requestId, deployId);
    db.setHealthcheckMaxTotalTimeoutSeconds(Optional.of(30L));
    db.setHealthcheckUri(Optional.of("http://uri"));
    db.setDeployHealthTimeoutSeconds(Optional.of(TimeUnit.DAYS.toMillis(1)));

    SingularityDeploy deploy = initDeploy(db, hourAgo);

    deployChecker.checkDeploys();

    Assert.assertTrue(!deployManager.getDeployResult(requestId, deployId).isPresent());

    SingularityTask task = launchTask(request, deploy, hourAgo, hourAgo + 1, 1, TaskState.TASK_RUNNING);

    deployChecker.checkDeploys();

    Assert.assertTrue(!deployManager.getDeployResult(requestId, deployId).isPresent());

    taskManager.saveHealthcheckResult(new SingularityTaskHealthcheckResult(Optional.of(500), Optional.of(1000L), hourAgo + 1, Optional.<String> absent(), Optional.<String> absent(), task.getTaskId()));

    deployChecker.checkDeploys();

    Assert.assertEquals(DeployState.FAILED, deployManager.getDeployResult(requestId, deployId).get().getDeployState());
  }

  @Test
  public void testMaxHealthcheckRetries() {
    initRequest();

    final String deployId = "retry_test";

    SingularityDeployBuilder db = new SingularityDeployBuilder(requestId, deployId);
    db.setHealthcheckMaxRetries(Optional.of(2));
    db.setHealthcheckUri(Optional.of("http://uri"));

    SingularityDeploy deploy = initDeploy(db, System.currentTimeMillis());

    deployChecker.checkDeploys();

    Assert.assertTrue(!deployManager.getDeployResult(requestId, deployId).isPresent());

    SingularityTask task = launchTask(request, deploy, System.currentTimeMillis(), 1, TaskState.TASK_RUNNING);

    deployChecker.checkDeploys();

    Assert.assertTrue(!deployManager.getDeployResult(requestId, deployId).isPresent());

    taskManager.saveHealthcheckResult(new SingularityTaskHealthcheckResult(Optional.of(500), Optional.of(1000L), System.currentTimeMillis(), Optional.<String> absent(), Optional.<String> absent(), task.getTaskId()));
    taskManager.saveHealthcheckResult(new SingularityTaskHealthcheckResult(Optional.of(500), Optional.of(1000L), System.currentTimeMillis() + 1, Optional.<String> absent(), Optional.<String> absent(), task.getTaskId()));

    deployChecker.checkDeploys();

    Assert.assertTrue(!deployManager.getDeployResult(requestId, deployId).isPresent());

    taskManager.saveHealthcheckResult(new SingularityTaskHealthcheckResult(Optional.of(500), Optional.of(1000L), System.currentTimeMillis() + 1, Optional.<String> absent(), Optional.<String> absent(), task.getTaskId()));

    deployChecker.checkDeploys();

    Assert.assertEquals(DeployState.FAILED, deployManager.getDeployResult(requestId, deployId).get().getDeployState());
  }

  @Test
  public void testHealthchecksSuccess() {
    initRequest();

    final String deployId = "hc_test";

    SingularityDeployBuilder db = new SingularityDeployBuilder(requestId, deployId);
    db.setHealthcheckMaxRetries(Optional.of(2));
    db.setHealthcheckMaxTotalTimeoutSeconds(Optional.of(30L));
    db.setHealthcheckUri(Optional.of("http://uri"));

    SingularityDeploy deploy = initDeploy(db, System.currentTimeMillis());

    deployChecker.checkDeploys();

    Assert.assertTrue(!deployManager.getDeployResult(requestId, deployId).isPresent());

    SingularityTask task = launchTask(request, deploy, System.currentTimeMillis(), 1, TaskState.TASK_RUNNING);

    deployChecker.checkDeploys();

    Assert.assertTrue(!deployManager.getDeployResult(requestId, deployId).isPresent());

    taskManager.saveHealthcheckResult(new SingularityTaskHealthcheckResult(Optional.of(500), Optional.of(1000L), System.currentTimeMillis(), Optional.<String>absent(), Optional.<String>absent(), task.getTaskId()));

    deployChecker.checkDeploys();

    Assert.assertTrue(!deployManager.getDeployResult(requestId, deployId).isPresent());

    taskManager.saveHealthcheckResult(new SingularityTaskHealthcheckResult(Optional.of(200), Optional.of(1000L), System.currentTimeMillis() + 1, Optional.<String>absent(), Optional.<String>absent(), task.getTaskId()));

    deployChecker.checkDeploys();

    Assert.assertEquals(DeployState.SUCCEEDED, deployManager.getDeployResult(requestId, deployId).get().getDeployState());
  }

  @Test
  public void testMaxTasksPerOffer() {
    configuration.setMaxTasksPerOffer(3);

    initRequest();
    initFirstDeploy();

    requestResource.submit(request.toBuilder().setInstances(Optional.of(20)).build());
    scheduler.drainPendingQueue(stateCacheProvider.get());

    sms.resourceOffers(driver, Arrays.asList(createOffer(36, 12024)));

    Assert.assertTrue(taskManager.getActiveTasks().size() == 3);

    sms.resourceOffers(driver, Arrays.asList(createOffer(20, 20000, "slave1", "host1"), createOffer(20, 20000, "slave2", "host2")));

    Assert.assertTrue(taskManager.getActiveTasks().size() == 9);

    configuration.setMaxTasksPerOffer(0);

    resourceOffers();

    Assert.assertTrue(taskManager.getActiveTasks().size() == 20);
  }
}<|MERGE_RESOLUTION|>--- conflicted
+++ resolved
@@ -415,10 +415,7 @@
   @Test
   public void testOneOffsDontMoveDuringDecomission() {
     SingularityRequestBuilder bldr = new SingularityRequestBuilder(requestId, RequestType.ON_DEMAND);
-<<<<<<< HEAD
-=======
-
->>>>>>> 1eda7543
+
     requestResource.submit(bldr.build());
     deploy("d2");
 
