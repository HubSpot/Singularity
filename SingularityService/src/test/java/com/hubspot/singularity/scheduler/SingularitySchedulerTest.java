package com.hubspot.singularity.scheduler;

import java.util.Arrays;
import java.util.Collections;
import java.util.HashMap;
import java.util.List;
import java.util.Map;
import java.util.Set;
import java.util.concurrent.TimeUnit;

import org.apache.mesos.Protos.Offer;
import org.apache.mesos.Protos.SlaveID;
import org.apache.mesos.Protos.TaskID;
import org.apache.mesos.Protos.TaskState;
import org.apache.mesos.Protos.TaskStatus;
import org.junit.Assert;
import org.junit.Test;
import org.mockito.Matchers;
import org.mockito.Mockito;

import com.google.common.base.Optional;
import com.google.common.collect.ImmutableMap;
import com.google.common.collect.Sets;
import com.hubspot.baragon.models.BaragonRequestState;
import com.hubspot.singularity.DeployState;
import com.hubspot.singularity.ExtendedTaskState;
import com.hubspot.singularity.LoadBalancerRequestType;
import com.hubspot.singularity.MachineState;
import com.hubspot.singularity.RequestState;
import com.hubspot.singularity.RequestType;
import com.hubspot.singularity.SingularityDeploy;
import com.hubspot.singularity.SingularityDeployBuilder;
import com.hubspot.singularity.SingularityDeployStatistics;
import com.hubspot.singularity.SingularityKilledTaskIdRecord;
import com.hubspot.singularity.SingularityLoadBalancerUpdate;
import com.hubspot.singularity.SingularityPendingRequest;
import com.hubspot.singularity.SingularityPendingRequest.PendingType;
import com.hubspot.singularity.SingularityPendingTask;
import com.hubspot.singularity.SingularityPendingTaskId;
import com.hubspot.singularity.SingularityRequest;
import com.hubspot.singularity.SingularityRequestBuilder;
import com.hubspot.singularity.SingularityRequestCleanup;
import com.hubspot.singularity.SingularityRequestCleanup.RequestCleanupType;
import com.hubspot.singularity.SingularityRequestHistory.RequestHistoryType;
import com.hubspot.singularity.SingularityRequestInstances;
import com.hubspot.singularity.SingularityRequestLbCleanup;
import com.hubspot.singularity.SingularitySchedulerTestBase;
import com.hubspot.singularity.SingularityTask;
import com.hubspot.singularity.SingularityTaskHealthcheckResult;
import com.hubspot.singularity.SingularityTaskHistoryUpdate;
import com.hubspot.singularity.SingularityTaskHistoryUpdate;
import com.hubspot.singularity.SingularityTaskId;
import com.hubspot.singularity.SingularityTaskRequest;
import com.hubspot.singularity.SlavePlacement;
import com.hubspot.singularity.api.SingularityDeployRequest;
import com.hubspot.singularity.api.SingularityPauseRequest;
import com.hubspot.singularity.data.AbstractMachineManager.StateChangeResult;
import com.hubspot.singularity.scheduler.SingularityTaskReconciliation.ReconciliationState;

public class SingularitySchedulerTest extends SingularitySchedulerTestBase {

  public SingularitySchedulerTest() {
    super(false);
  }

  @Test
  public void testSchedulerIsolatesPendingTasksBasedOnDeploy() {
    initRequest();
    initFirstDeploy();
    initSecondDeploy();

    SingularityPendingTask p1 = new SingularityPendingTask(new SingularityPendingTaskId(requestId, firstDeployId, System.currentTimeMillis(), 1, PendingType.ONEOFF, System.currentTimeMillis()), Collections.<String> emptyList(), Optional.<String> absent(), Optional.<String> absent());
    SingularityPendingTask p2 = new SingularityPendingTask(new SingularityPendingTaskId(requestId, firstDeployId, System.currentTimeMillis(), 1, PendingType.TASK_DONE, System.currentTimeMillis()), Collections.<String> emptyList(), Optional.<String> absent(), Optional.<String> absent());
    SingularityPendingTask p3 = new SingularityPendingTask(new SingularityPendingTaskId(requestId, secondDeployId, System.currentTimeMillis(), 1, PendingType.TASK_DONE, System.currentTimeMillis()),Collections.<String> emptyList(), Optional.<String> absent(), Optional.<String> absent());

    taskManager.savePendingTask(p1);
    taskManager.savePendingTask(p2);
    taskManager.savePendingTask(p3);

    requestManager.addToPendingQueue(new SingularityPendingRequest(requestId, secondDeployId, System.currentTimeMillis(), PendingType.NEW_DEPLOY));

    scheduler.drainPendingQueue(stateCacheProvider.get());

    // we expect there to be 3 pending tasks :

    List<SingularityPendingTask> returnedScheduledTasks = taskManager.getPendingTasks();

    Assert.assertEquals(3, returnedScheduledTasks.size());
    Assert.assertTrue(returnedScheduledTasks.contains(p1));
    Assert.assertTrue(returnedScheduledTasks.contains(p2));
    Assert.assertTrue(!returnedScheduledTasks.contains(p3));

    boolean found = false;

    for (SingularityPendingTask pendingTask : returnedScheduledTasks) {
      if (pendingTask.getPendingTaskId().getDeployId().equals(secondDeployId)) {
        found = true;
        Assert.assertEquals(PendingType.NEW_DEPLOY, pendingTask.getPendingTaskId().getPendingType());
      }
    }

    Assert.assertTrue(found);
  }

  @Test
  public void testDeployManagerHandlesFailedLBTask() {
    initLoadBalancedRequest();
    initFirstDeploy();

    SingularityTask firstTask = startTask(firstDeploy);

    initSecondDeploy();

    SingularityTask secondTask = startTask(secondDeploy);

    // this should cause an LB call to happen:
    deployChecker.checkDeploys();

    Assert.assertTrue(taskManager.getLoadBalancerState(secondTask.getTaskId(), LoadBalancerRequestType.ADD).isPresent());
    Assert.assertTrue(!taskManager.getLoadBalancerState(secondTask.getTaskId(), LoadBalancerRequestType.DEPLOY).isPresent());
    Assert.assertTrue(!taskManager.getLoadBalancerState(secondTask.getTaskId(), LoadBalancerRequestType.REMOVE).isPresent());

    statusUpdate(secondTask, TaskState.TASK_FAILED);
    statusUpdate(firstTask, TaskState.TASK_FAILED);

    deployChecker.checkDeploys();

    Assert.assertTrue(deployManager.getDeployResult(requestId, secondDeployId).get().getDeployState() == DeployState.FAILED);

    List<SingularityPendingTask> pendingTasks = taskManager.getPendingTasks();

    Assert.assertTrue(pendingTasks.size() == 1);
    Assert.assertTrue(pendingTasks.get(0).getPendingTaskId().getDeployId().equals(firstDeployId));
  }

  @Test
  public void testDeployClearsObsoleteScheduledTasks() {
    initRequest();
    initFirstDeploy();
    initSecondDeploy();

    SingularityPendingTaskId taskIdOne = new SingularityPendingTaskId(requestId, firstDeployId, System.currentTimeMillis() + TimeUnit.DAYS.toMillis(3), 1, PendingType.IMMEDIATE, System.currentTimeMillis());
    SingularityPendingTask taskOne = new SingularityPendingTask(taskIdOne, Collections.<String> emptyList(), Optional.<String> absent(), Optional.<String> absent());

    SingularityPendingTaskId taskIdTwo = new SingularityPendingTaskId(requestId, firstDeployId, System.currentTimeMillis() + TimeUnit.DAYS.toMillis(1), 2, PendingType.IMMEDIATE, System.currentTimeMillis());
    SingularityPendingTask taskTwo = new SingularityPendingTask(taskIdTwo, Collections.<String> emptyList(), Optional.<String> absent(), Optional.<String> absent());

    SingularityPendingTaskId taskIdThree = new SingularityPendingTaskId(requestId, secondDeployId, System.currentTimeMillis() + TimeUnit.DAYS.toMillis(3), 1, PendingType.IMMEDIATE, System.currentTimeMillis());
    SingularityPendingTask taskThree = new SingularityPendingTask(taskIdThree, Collections.<String> emptyList(), Optional.<String> absent(), Optional.<String> absent());

    SingularityPendingTaskId taskIdFour = new SingularityPendingTaskId(requestId + "hi", firstDeployId, System.currentTimeMillis() + TimeUnit.DAYS.toMillis(3), 5, PendingType.IMMEDIATE, System.currentTimeMillis());
    SingularityPendingTask taskFour = new SingularityPendingTask(taskIdFour,Collections.<String> emptyList(), Optional.<String> absent(), Optional.<String> absent());

    taskManager.savePendingTask(taskOne);
    taskManager.savePendingTask(taskTwo);
    taskManager.savePendingTask(taskThree);
    taskManager.savePendingTask(taskFour);

    launchTask(request, secondDeploy, 1, TaskState.TASK_RUNNING);

    deployChecker.checkDeploys();

    List<SingularityPendingTaskId> pendingTaskIds = taskManager.getPendingTaskIds();

    Assert.assertTrue(!pendingTaskIds.contains(taskIdOne));
    Assert.assertTrue(!pendingTaskIds.contains(taskIdTwo));

    Assert.assertTrue(pendingTaskIds.contains(taskIdThree));
    Assert.assertTrue(pendingTaskIds.contains(taskIdFour));
  }

  @Test
  public void testAfterDeployWaitsForScheduledTaskToFinish() {
    initScheduledRequest();
    initFirstDeploy();

    SingularityTask firstTask = launchTask(request, firstDeploy, 1, TaskState.TASK_RUNNING);

    Assert.assertTrue(taskManager.getPendingTasks().isEmpty());
    Assert.assertTrue(taskManager.getActiveTaskIds().contains(firstTask.getTaskId()));
    Assert.assertEquals(1, taskManager.getActiveTaskIds().size());
    Assert.assertTrue(taskManager.getCleanupTaskIds().isEmpty());

    deploy("nextDeployId");
    deployChecker.checkDeploys();
    scheduler.drainPendingQueue(stateCacheProvider.get());

    // no second task should be scheduled

    Assert.assertTrue(taskManager.getPendingTasks().isEmpty());
    Assert.assertTrue(taskManager.getActiveTaskIds().contains(firstTask.getTaskId()));
    Assert.assertEquals(1, taskManager.getActiveTaskIds().size());
    Assert.assertTrue(!taskManager.getCleanupTaskIds().isEmpty());

    statusUpdate(firstTask, TaskState.TASK_FINISHED);
    scheduler.drainPendingQueue(stateCacheProvider.get());
    cleaner.drainCleanupQueue();

    Assert.assertTrue(!taskManager.getPendingTasks().isEmpty());
    Assert.assertTrue(taskManager.getActiveTaskIds().isEmpty());
    Assert.assertTrue(taskManager.getCleanupTaskIds().isEmpty());

    SingularityPendingTaskId pendingTaskId = taskManager.getPendingTaskIds().get(0);

    Assert.assertEquals("nextDeployId", pendingTaskId.getDeployId());
    Assert.assertEquals(requestId, pendingTaskId.getRequestId());
  }

  @Test
  public void testCleanerLeavesPausedRequestTasksByDemand() {
    initScheduledRequest();
    initFirstDeploy();

    SingularityTask firstTask = launchTask(request, firstDeploy, 1, TaskState.TASK_RUNNING);
    createAndSchedulePendingTask(firstDeployId);

    requestResource.pause(requestId, Optional.of(new SingularityPauseRequest(Optional.of("testuser"), Optional.of(false))));

    cleaner.drainCleanupQueue();

    Assert.assertTrue(taskManager.getKilledTaskIdRecords().isEmpty());
    Assert.assertTrue(taskManager.getPendingTaskIds().isEmpty());
    Assert.assertTrue(requestManager.getCleanupRequests().isEmpty());

    statusUpdate(firstTask, TaskState.TASK_FINISHED);

    // make sure something new isn't scheduled!
    Assert.assertTrue(taskManager.getPendingTaskIds().isEmpty());
  }

  @Test
  public void testKilledTaskIdRecords() {
    initScheduledRequest();
    initFirstDeploy();

    SingularityTask firstTask = launchTask(request, firstDeploy, 1, TaskState.TASK_RUNNING);

    requestResource.deleteRequest(requestId);

    Assert.assertTrue(requestManager.getCleanupRequests().size() == 1);

    cleaner.drainCleanupQueue();

    Assert.assertTrue(requestManager.getCleanupRequests().isEmpty());
    Assert.assertTrue(!taskManager.getKilledTaskIdRecords().isEmpty());

    cleaner.drainCleanupQueue();

    Assert.assertTrue(!taskManager.getKilledTaskIdRecords().isEmpty());

    statusUpdate(firstTask, TaskState.TASK_KILLED);

    Assert.assertTrue(taskManager.getKilledTaskIdRecords().isEmpty());
  }

  @Test
  public void testLongRunningTaskKills() {
    initScheduledRequest();
    initFirstDeploy();

    launchTask(request, firstDeploy, 1, TaskState.TASK_RUNNING);

    initSecondDeploy();
    deployChecker.checkDeploys();

    Assert.assertTrue(taskManager.getKilledTaskIdRecords().isEmpty());
    Assert.assertTrue(!taskManager.getCleanupTasks().isEmpty());

    cleaner.drainCleanupQueue();

    Assert.assertTrue(taskManager.getKilledTaskIdRecords().isEmpty());
    Assert.assertTrue(!taskManager.getCleanupTasks().isEmpty());

    requestManager.activate(request.toBuilder().setKillOldNonLongRunningTasksAfterMillis(Optional.<Long>of(0L)).build(), RequestHistoryType.CREATED, System.currentTimeMillis(), Optional.<String>absent());

    cleaner.drainCleanupQueue();

    Assert.assertTrue(!taskManager.getKilledTaskIdRecords().isEmpty());
    Assert.assertTrue(taskManager.getCleanupTasks().isEmpty());
  }

  @Test
  public void testSchedulerCanBatchOnOffers() {
    initRequest();
    initFirstDeploy();

    requestResource.submit(request.toBuilder().setInstances(Optional.of(3)).build());
    scheduler.drainPendingQueue(stateCacheProvider.get());

    List<Offer> oneOffer = Arrays.asList(createOffer(12, 1024));
    sms.resourceOffers(driver, oneOffer);

    Assert.assertTrue(taskManager.getActiveTasks().size() == 3);
    Assert.assertTrue(taskManager.getPendingTaskIds().isEmpty());
    Assert.assertTrue(requestManager.getPendingRequests().isEmpty());
  }

  @Test
  public void testSchedulerExhaustsOffers() {
    initRequest();
    initFirstDeploy();

    requestResource.submit(request.toBuilder().setInstances(Optional.of(10)).build());
    scheduler.drainPendingQueue(stateCacheProvider.get());

    sms.resourceOffers(driver, Arrays.asList(createOffer(2, 1024), createOffer(1, 1024)));

    Assert.assertTrue(taskManager.getActiveTaskIds().size() == 3);
    Assert.assertTrue(taskManager.getPendingTaskIds().size() == 7);
  }

  @Test
  public void testSchedulerRandomizesOffers() {
    initRequest();
    initFirstDeploy();

    requestResource.submit(request.toBuilder().setInstances(Optional.of(15)).build());
    scheduler.drainPendingQueue(stateCacheProvider.get());

    sms.resourceOffers(driver, Arrays.asList(createOffer(20, 1024), createOffer(20, 1024)));

    Assert.assertTrue(taskManager.getActiveTaskIds().size() == 15);

    Set<String> offerIds = Sets.newHashSet();

    for (SingularityTask activeTask : taskManager.getActiveTasks()) {
      offerIds.add(activeTask.getOffer().getId().getValue());
    }

    Assert.assertTrue(offerIds.size() == 2);
  }

  @Test
  public void testSchedulerHandlesFinishedTasks() {
    initScheduledRequest();
    initFirstDeploy();

    schedule = "*/1 * * * * ? 1995";

    // cause it to be pending
    requestResource.submit(request.toBuilder().setQuartzSchedule(Optional.of(schedule)).build());
    scheduler.drainPendingQueue(stateCacheProvider.get());

    Assert.assertTrue(requestResource.getActiveRequests().isEmpty());
    Assert.assertTrue(requestManager.getRequest(requestId).get().getState() == RequestState.FINISHED);
    Assert.assertTrue(taskManager.getPendingTaskIds().isEmpty());

    schedule = "*/1 * * * * ?";
    requestResource.submit(request.toBuilder().setQuartzSchedule(Optional.of(schedule)).build());
    scheduler.drainPendingQueue(stateCacheProvider.get());

    Assert.assertTrue(!requestResource.getActiveRequests().isEmpty());
    Assert.assertTrue(requestManager.getRequest(requestId).get().getState() == RequestState.ACTIVE);

    Assert.assertTrue(!taskManager.getPendingTaskIds().isEmpty());
  }

  @Test
  public void testScheduledJobLivesThroughDeploy() {
    initScheduledRequest();
    initFirstDeploy();

    createAndSchedulePendingTask(firstDeployId);

    Assert.assertTrue(!taskManager.getPendingTaskIds().isEmpty());

    deploy("d2");
    scheduler.drainPendingQueue(stateCacheProvider.get());

    deployChecker.checkDeploys();

    scheduler.drainPendingQueue(stateCacheProvider.get());

    Assert.assertTrue(!taskManager.getPendingTaskIds().isEmpty());
  }

  @Test
  public void testOneOffsDontRunByThemselves() {
    SingularityRequestBuilder bldr = new SingularityRequestBuilder(requestId, RequestType.ON_DEMAND);
    requestResource.submit(bldr.build());
    Assert.assertTrue(requestManager.getPendingRequests().isEmpty());

    deploy("d2");
    Assert.assertTrue(requestManager.getPendingRequests().isEmpty());

    deployChecker.checkDeploys();

    Assert.assertTrue(requestManager.getPendingRequests().isEmpty());

    requestResource.scheduleImmediately(requestId, Optional.<String> absent(), Collections.<String> emptyList());

    resourceOffers();

    Assert.assertEquals(1, taskManager.getActiveTaskIds().size());

    statusUpdate(taskManager.getActiveTasks().get(0), TaskState.TASK_FINISHED);

    resourceOffers();
    Assert.assertEquals(0, taskManager.getActiveTaskIds().size());
    Assert.assertEquals(0, taskManager.getPendingTaskIds().size());

    requestResource.scheduleImmediately(requestId, Optional.<String> absent(), Collections.<String> emptyList());

    resourceOffers();

    Assert.assertEquals(1, taskManager.getActiveTaskIds().size());

    statusUpdate(taskManager.getActiveTasks().get(0), TaskState.TASK_LOST);

    resourceOffers();
    Assert.assertEquals(0, taskManager.getActiveTaskIds().size());
    Assert.assertEquals(0, taskManager.getPendingTaskIds().size());
  }

  @Test
  public void testOneOffsDontMoveDuringDecomission() {
    SingularityRequestBuilder bldr = new SingularityRequestBuilder(requestId, RequestType.ON_DEMAND);
<<<<<<< HEAD
    requestResource.submit(bldr.build());
    deploy("d2");

    requestResource.scheduleImmediately(requestId, Optional.<String>absent(), Collections.<String>emptyList());
=======

    requestResource.submit(bldr.build());
    deploy("d2");

    requestResource.scheduleImmediately(requestId, Optional.<String> absent(), Collections.<String> emptyList());
>>>>>>> 1eda7543

    validateTaskDoesntMoveDuringDecommission();
  }

  private void validateTaskDoesntMoveDuringDecommission() {
    sms.resourceOffers(driver, Arrays.asList(createOffer(1, 129, "slave1", "host1", Optional.of("rack1"))));
    sms.resourceOffers(driver, Arrays.asList(createOffer(1, 129, "slave2", "host2", Optional.of("rack1"))));

    Assert.assertEquals(1, taskManager.getActiveTaskIds().size());

    Assert.assertEquals("host1", taskManager.getActiveTaskIds().get(0).getSanitizedHost());

    Assert.assertEquals(StateChangeResult.SUCCESS, slaveManager.changeState("slave1", MachineState.STARTING_DECOMMISSION, Optional.of("user1")));

    sms.resourceOffers(driver, Arrays.asList(createOffer(1, 129, "slave2", "host2", Optional.of("rack1"))));

    cleaner.drainCleanupQueue();

    sms.resourceOffers(driver, Arrays.asList(createOffer(1, 129, "slave2", "host2", Optional.of("rack1"))));

    cleaner.drainCleanupQueue();

    // task should not move!
    Assert.assertEquals(1, taskManager.getActiveTaskIds().size());
    Assert.assertEquals("host1", taskManager.getActiveTaskIds().get(0).getSanitizedHost());
    Assert.assertTrue(taskManager.getKilledTaskIdRecords().isEmpty());
    Assert.assertTrue(taskManager.getCleanupTaskIds().size() == 1);
  }

  @Test
  public void testRunOnceRunOnlyOnce() {
    SingularityRequestBuilder bldr = new SingularityRequestBuilder(requestId, RequestType.RUN_ONCE);
    request = bldr.build();
    saveRequest(request);

    deployResource.deploy(new SingularityDeployRequest(new SingularityDeployBuilder(requestId, "d1").setCommand(Optional.of("cmd")).build(), Optional.<String> absent(), Optional.<Boolean> absent()));

    scheduler.drainPendingQueue(stateCacheProvider.get());

    deployChecker.checkDeploys();

    resourceOffers();

    Assert.assertTrue(deployManager.getRequestDeployState(requestId).get().getActiveDeploy().isPresent());
    Assert.assertTrue(!deployManager.getRequestDeployState(requestId).get().getPendingDeploy().isPresent());

    Assert.assertEquals(1, taskManager.getActiveTaskIds().size());

    statusUpdate(taskManager.getActiveTasks().get(0), TaskState.TASK_LOST);

    resourceOffers();

    Assert.assertTrue(taskManager.getActiveTaskIds().isEmpty());

    deployResource.deploy(new SingularityDeployRequest(new SingularityDeployBuilder(requestId, "d2").setCommand(Optional.of("cmd")).build(), Optional.<String>absent(), Optional.<Boolean>absent()));

    scheduler.drainPendingQueue(stateCacheProvider.get());

    deployChecker.checkDeploys();

    resourceOffers();

    Assert.assertTrue(deployManager.getRequestDeployState(requestId).get().getActiveDeploy().isPresent());
    Assert.assertTrue(!deployManager.getRequestDeployState(requestId).get().getPendingDeploy().isPresent());

    Assert.assertEquals(1, taskManager.getActiveTaskIds().size());

    statusUpdate(taskManager.getActiveTasks().get(0), TaskState.TASK_FINISHED);

    resourceOffers();

    Assert.assertTrue(taskManager.getActiveTaskIds().isEmpty());
  }

  @Test
  public void testRunOnceDontMoveDuringDecomission() {
    SingularityRequestBuilder bldr = new SingularityRequestBuilder(requestId, RequestType.RUN_ONCE);
    request = bldr.build();
    saveRequest(request);

    deployResource.deploy(new SingularityDeployRequest(new SingularityDeployBuilder(requestId, "d1").setCommand(Optional.of("cmd")).build(), Optional.<String>absent(), Optional.<Boolean>absent()));

    scheduler.drainPendingQueue(stateCacheProvider.get());

    deployChecker.checkDeploys();

    validateTaskDoesntMoveDuringDecommission();
  }

  @Test
  public void testRetries() {
    SingularityRequestBuilder bldr = new SingularityRequestBuilder(requestId, RequestType.RUN_ONCE);
    request = bldr.setNumRetriesOnFailure(Optional.of(2)).build();
    saveRequest(request);

    deployResource.deploy(new SingularityDeployRequest(new SingularityDeployBuilder(requestId, "d1").setCommand(Optional.of("cmd")).build(), Optional.<String> absent(), Optional.<Boolean> absent()));

    scheduler.drainPendingQueue(stateCacheProvider.get());
    deployChecker.checkDeploys();
    resourceOffers();

    Assert.assertEquals(1, taskManager.getActiveTaskIds().size());

    statusUpdate(taskManager.getActiveTasks().get(0), TaskState.TASK_LOST);

    resourceOffers();

    Assert.assertEquals(1, taskManager.getActiveTaskIds().size());

    statusUpdate(taskManager.getActiveTasks().get(0), TaskState.TASK_LOST);

    resourceOffers();

    Assert.assertEquals(1, taskManager.getActiveTaskIds().size());

    statusUpdate(taskManager.getActiveTasks().get(0), TaskState.TASK_LOST);

    resourceOffers();

    Assert.assertTrue(taskManager.getActiveTaskIds().isEmpty());
  }

  @Test
  public void testCooldownAfterSequentialFailures() {
    initRequest();
    initFirstDeploy();

    Assert.assertTrue(requestManager.getRequest(requestId).get().getState() == RequestState.ACTIVE);

    configuration.setCooldownAfterFailures(2);

    SingularityTask firstTask = startTask(firstDeploy);
    SingularityTask secondTask = startTask(firstDeploy);

    statusUpdate(firstTask, TaskState.TASK_FAILED);

    Assert.assertTrue(requestManager.getRequest(requestId).get().getState() == RequestState.ACTIVE);

    statusUpdate(secondTask, TaskState.TASK_FAILED);

    Assert.assertTrue(requestManager.getRequest(requestId).get().getState() == RequestState.SYSTEM_COOLDOWN);

    cooldownChecker.checkCooldowns();

    Assert.assertTrue(requestManager.getRequest(requestId).get().getState() == RequestState.SYSTEM_COOLDOWN);

    SingularityTask thirdTask = startTask(firstDeploy);

    statusUpdate(thirdTask, TaskState.TASK_FINISHED);

    Assert.assertTrue(requestManager.getRequest(requestId).get().getState() == RequestState.ACTIVE);
  }

  @Test
  public void testCooldownOnlyWhenTasksRapidlyFail() {
    initRequest();
    initFirstDeploy();

    configuration.setCooldownAfterFailures(1);

    SingularityTask firstTask = startTask(firstDeploy);
    statusUpdate(firstTask, TaskState.TASK_FAILED, Optional.of(System.currentTimeMillis() - TimeUnit.HOURS.toMillis(5)));

    Assert.assertTrue(requestManager.getRequest(requestId).get().getState() == RequestState.ACTIVE);

    SingularityTask secondTask = startTask(firstDeploy);
    statusUpdate(secondTask, TaskState.TASK_FAILED);

    Assert.assertTrue(requestManager.getRequest(requestId).get().getState() == RequestState.SYSTEM_COOLDOWN);
  }

  @Test
  public void testCooldownScalesToInstances() {
    initRequest();
    initFirstDeploy();

    configuration.setCooldownAfterFailures(2);
    configuration.setCooldownAfterPctOfInstancesFail(.51);

    requestManager.activate(request.toBuilder().setInstances(Optional.of(4)).build(), RequestHistoryType.CREATED, System.currentTimeMillis(), Optional.<String> absent());

    SingularityTask task1 = startTask(firstDeploy, 1);
    SingularityTask task2 = startTask(firstDeploy, 2);
    SingularityTask task3 = startTask(firstDeploy, 3);
    SingularityTask task4 = startTask(firstDeploy, 4);

    statusUpdate(task1, TaskState.TASK_FAILED);
    statusUpdate(task2, TaskState.TASK_FAILED);
    statusUpdate(task3, TaskState.TASK_FAILED);

    Assert.assertTrue(requestManager.getRequest(requestId).get().getState() == RequestState.ACTIVE);

    task1 = startTask(firstDeploy, 1);
    task2 = startTask(firstDeploy, 2);
    task3 = startTask(firstDeploy, 3);

    statusUpdate(task1, TaskState.TASK_FAILED);
    statusUpdate(task2, TaskState.TASK_FAILED);

    Assert.assertTrue(requestManager.getRequest(requestId).get().getState() == RequestState.ACTIVE);

    statusUpdate(task3, TaskState.TASK_FAILED);

    Assert.assertTrue(requestManager.getRequest(requestId).get().getState() == RequestState.SYSTEM_COOLDOWN);

    statusUpdate(task4, TaskState.TASK_FINISHED);

    Assert.assertTrue(requestManager.getRequest(requestId).get().getState() == RequestState.ACTIVE);
  }

  @Test
  public void testSlavePlacementSeparate() {
    initRequest();
    initFirstDeploy();

    saveAndSchedule(request.toBuilder().setInstances(Optional.of(2)).setSlavePlacement(Optional.of(SlavePlacement.SEPARATE)));

    sms.resourceOffers(driver, Arrays.asList(createOffer(20, 20000, "slave1", "host1"), createOffer(20, 20000, "slave1", "host1")));

    Assert.assertTrue(taskManager.getPendingTaskIds().size() == 1);
    Assert.assertTrue(taskManager.getActiveTaskIds().size() == 1);

    sms.resourceOffers(driver, Arrays.asList(createOffer(20, 20000, "slave1", "host1")));

    Assert.assertTrue(taskManager.getPendingTaskIds().size() == 1);
    Assert.assertTrue(taskManager.getActiveTaskIds().size() == 1);

    eventListener.taskHistoryUpdateEvent(new SingularityTaskHistoryUpdate(taskManager.getActiveTaskIds().get(0), System.currentTimeMillis(), ExtendedTaskState.TASK_CLEANING, Optional.<String>absent()));

    sms.resourceOffers(driver, Arrays.asList(createOffer(20, 20000, "slave1", "host1")));

    Assert.assertTrue(taskManager.getPendingTaskIds().size() == 1);
    Assert.assertTrue(taskManager.getActiveTaskIds().size() == 1);

    sms.resourceOffers(driver, Arrays.asList(createOffer(20, 20000, "slave2", "host2")));

    Assert.assertTrue(taskManager.getPendingTaskIds().isEmpty());
    Assert.assertTrue(taskManager.getActiveTaskIds().size() == 2);
  }

  @Test
  public void testSlavePlacementOptimistic() {
    initRequest();
    initFirstDeploy();

    sms.resourceOffers(driver, Arrays.asList(createOffer(20, 20000, "slave1", "host1"), createOffer(20, 20000, "slave2", "host2")));

    saveAndSchedule(request.toBuilder().setInstances(Optional.of(3)).setSlavePlacement(Optional.of(SlavePlacement.OPTIMISTIC)));

    sms.resourceOffers(driver, Arrays.asList(createOffer(20, 20000, "slave1", "host1")));

    Assert.assertTrue(taskManager.getActiveTaskIds().size() < 3);

    sms.resourceOffers(driver, Arrays.asList(createOffer(20, 20000, "slave1", "host1")));

    Assert.assertTrue(taskManager.getActiveTaskIds().size() < 3);

    sms.resourceOffers(driver, Arrays.asList(createOffer(20, 20000, "slave2", "host2")));

    eventListener.taskHistoryUpdateEvent(new SingularityTaskHistoryUpdate(taskManager.getActiveTaskIds().get(0), System.currentTimeMillis(), ExtendedTaskState.TASK_CLEANING, Optional.<String>absent()));

    Assert.assertTrue(taskManager.getPendingTaskIds().isEmpty());
    Assert.assertTrue(taskManager.getActiveTaskIds().size() == 3);
  }

  @Test
  public void testSlavePlacementOptimisticSingleOffer() {
    initRequest();
    initFirstDeploy();

    saveAndSchedule(request.toBuilder().setInstances(Optional.of(3)).setSlavePlacement(Optional.of(SlavePlacement.OPTIMISTIC)));

    sms.resourceOffers(driver, Arrays.asList(createOffer(20, 20000, "slave1", "host1"), createOffer(20, 20000, "slave2", "host2")));

    eventListener.taskHistoryUpdateEvent(new SingularityTaskHistoryUpdate(taskManager.getActiveTaskIds().get(0), System.currentTimeMillis(), ExtendedTaskState.TASK_CLEANING, Optional.<String>absent()));

    Assert.assertTrue(taskManager.getPendingTaskIds().isEmpty());
    Assert.assertTrue(taskManager.getActiveTaskIds().size() == 3);
  }

  @Test
  public void testSlavePlacementGreedy() {
    initRequest();
    initFirstDeploy();

    saveAndSchedule(request.toBuilder().setInstances(Optional.of(3)).setSlavePlacement(Optional.of(SlavePlacement.GREEDY)));

    sms.resourceOffers(driver, Arrays.asList(createOffer(20, 20000, "slave1", "host1")));

    Assert.assertTrue(taskManager.getActiveTaskIds().size() == 3);
  }

  @Test
  public void testReservedSlaveAttribute() {
    Map<String, List<String>> reservedAttributes = new HashMap<>();
    reservedAttributes.put("reservedKey", Arrays.asList("reservedValue1"));
    configuration.setReserveSlavesWithAttrbiutes(reservedAttributes);

    initRequest();
    initFirstDeploy();
    saveAndSchedule(request.toBuilder().setInstances(Optional.of(1)));

    sms.resourceOffers(driver, Arrays.asList(createOffer(20, 20000, "slave1", "host1", Optional.<String>absent(), ImmutableMap.of("reservedKey", "reservedValue1"))));

    Assert.assertTrue(taskManager.getActiveTaskIds().size() == 0);

    sms.resourceOffers(driver, Arrays.asList(createOffer(20, 20000, "slave2", "host2", Optional.<String>absent(), ImmutableMap.of("reservedKey", "notAReservedValue"))));

    Assert.assertTrue(taskManager.getActiveTaskIds().size() == 1);
  }

  @Test
  public void testReservedSlaveWithMatchinRequestAttribute() {
    Map<String, List<String>> reservedAttributes = new HashMap<>();
    reservedAttributes.put("reservedKey", Arrays.asList("reservedValue1"));
    configuration.setReserveSlavesWithAttrbiutes(reservedAttributes);

    Map<String, String> reservedAttributesMap = ImmutableMap.of("reservedKey", "reservedValue1");
    initRequest();
    initFirstDeploy();
    saveAndSchedule(request.toBuilder().setInstances(Optional.of(1)));

    sms.resourceOffers(driver, Arrays.asList(createOffer(20, 20000, "slave1", "host1", Optional.<String>absent(), reservedAttributesMap)));

    Assert.assertTrue(taskManager.getActiveTaskIds().size() == 0);

    saveAndSchedule(request.toBuilder().setInstances(Optional.of(1)).setRequiredSlaveAttributes(Optional.of(reservedAttributesMap)));

    sms.resourceOffers(driver, Arrays.asList(createOffer(20, 20000, "slave1", "host1", Optional.<String>absent(), ImmutableMap.of("reservedKey", "reservedValue1"))));

    Assert.assertTrue(taskManager.getActiveTaskIds().size() == 1);
  }

  @Test
  public void testAllowedSlaveAttributes() {
    Map<String, List<String>> reservedAttributes = new HashMap<>();
    reservedAttributes.put("reservedKey", Arrays.asList("reservedValue1"));
    configuration.setReserveSlavesWithAttrbiutes(reservedAttributes);

    Map<String, String> allowedAttributes = new HashMap<>();
    allowedAttributes.put("reservedKey", "reservedValue1");

    initRequest();
    initFirstDeploy();
    saveAndSchedule(request.toBuilder().setInstances(Optional.of(1)));

    sms.resourceOffers(driver, Arrays.asList(createOffer(20, 20000, "slave1", "host1", Optional.<String>absent(), ImmutableMap.of("reservedKey", "reservedValue1"))));

    Assert.assertTrue(taskManager.getActiveTaskIds().size() == 0);

    saveAndSchedule(request.toBuilder().setInstances(Optional.of(1)).setAllowedSlaveAttributes(Optional.of(allowedAttributes)));

    sms.resourceOffers(driver, Arrays.asList(createOffer(20, 20000, "slave1", "host1", Optional.<String>absent(), ImmutableMap.of("reservedKey", "reservedValue1"))));

    Assert.assertTrue(taskManager.getActiveTaskIds().size() == 1);
  }

  @Test
  public void testRequiredSlaveAttributesForRequest() {
    Map<String, String> requiredAttributes = new HashMap<>();
    requiredAttributes.put("requiredKey", "requiredValue1");

    initRequest();
    initFirstDeploy();
    saveAndSchedule(request.toBuilder().setInstances(Optional.of(1)).setRequiredSlaveAttributes(Optional.of(requiredAttributes)));

    sms.resourceOffers(driver, Arrays.asList(createOffer(20, 20000, "slave1", "host1", Optional.<String>absent(), ImmutableMap.of("requiredKey", "notTheRightValue"))));
    sms.resourceOffers(driver, Arrays.asList(createOffer(20, 20000, "slave2", "host2", Optional.<String>absent(), ImmutableMap.of("notTheRightKey", "requiredValue1"))));

    Assert.assertTrue(taskManager.getActiveTaskIds().size() == 0);

    sms.resourceOffers(driver, Arrays.asList(createOffer(20, 20000, "slave2", "host2", Optional.<String>absent(), requiredAttributes)));

    Assert.assertTrue(taskManager.getActiveTaskIds().size() == 1);
  }

  @Test
  public void testMultipleRequiredAttributes() {
    Map<String, String> requiredAttributes = new HashMap<>();
    requiredAttributes.put("requiredKey1", "requiredValue1");
    requiredAttributes.put("requiredKey2", "requiredValue2");

    initRequest();
    initFirstDeploy();
    saveAndSchedule(request.toBuilder().setInstances(Optional.of(1)).setRequiredSlaveAttributes(Optional.of(requiredAttributes)));

    sms.resourceOffers(driver, Arrays.asList(createOffer(20, 20000, "slave1", "host1", Optional.<String>absent(), ImmutableMap.of("requiredKey1", "requiredValue1"))));
    sms.resourceOffers(driver, Arrays.asList(createOffer(20, 20000, "slave2", "host2", Optional.<String>absent(), ImmutableMap.of("requiredKey1", "requiredValue1", "someotherkey", "someothervalue"))));

    Assert.assertTrue(taskManager.getActiveTaskIds().size() == 0);

    sms.resourceOffers(driver, Arrays.asList(createOffer(20, 20000, "slave2", "host2", Optional.<String>absent(), requiredAttributes)));

    Assert.assertTrue(taskManager.getActiveTaskIds().size() == 1);
  }

  @Test
  public void testLBCleanup() {
    initLoadBalancedRequest();
    initFirstDeploy();

    configuration.setLoadBalancerRemovalGracePeriodMillis(10000);

    SingularityTask task = launchTask(request, firstDeploy, 1, TaskState.TASK_RUNNING);

    saveLoadBalancerState(BaragonRequestState.SUCCESS, task.getTaskId(), LoadBalancerRequestType.ADD);

    statusUpdate(task, TaskState.TASK_FAILED);

    Assert.assertTrue(!taskManager.getLBCleanupTasks().isEmpty());

    testingLbClient.setNextBaragonRequestState(BaragonRequestState.WAITING);

    cleaner.drainCleanupQueue();
    Assert.assertTrue(!taskManager.getLBCleanupTasks().isEmpty());

    Optional<SingularityLoadBalancerUpdate> lbUpdate = taskManager.getLoadBalancerState(task.getTaskId(), LoadBalancerRequestType.REMOVE);

    Assert.assertTrue(lbUpdate.isPresent());
    Assert.assertTrue(lbUpdate.get().getLoadBalancerState() == BaragonRequestState.WAITING);

    testingLbClient.setNextBaragonRequestState(BaragonRequestState.FAILED);

    cleaner.drainCleanupQueue();
    Assert.assertTrue(!taskManager.getLBCleanupTasks().isEmpty());

    lbUpdate = taskManager.getLoadBalancerState(task.getTaskId(), LoadBalancerRequestType.REMOVE);

    Assert.assertTrue(lbUpdate.isPresent());
    Assert.assertTrue(lbUpdate.get().getLoadBalancerState() == BaragonRequestState.FAILED);

    testingLbClient.setNextBaragonRequestState(BaragonRequestState.SUCCESS);

    cleaner.drainCleanupQueue();

    Assert.assertTrue(!taskManager.getLBCleanupTasks().isEmpty());

    configuration.setLoadBalancerRemovalGracePeriodMillis(0);
    cleaner.drainCleanupQueue();

    Assert.assertTrue(taskManager.getLBCleanupTasks().isEmpty());
    lbUpdate = taskManager.getLoadBalancerState(task.getTaskId(), LoadBalancerRequestType.REMOVE);

    Assert.assertTrue(lbUpdate.isPresent());
    Assert.assertTrue(lbUpdate.get().getLoadBalancerState() == BaragonRequestState.SUCCESS);
    Assert.assertTrue(lbUpdate.get().getLoadBalancerRequestId().getAttemptNumber() == 2);
  }

  @Test
  public void testUnpauseOnDeploy() {
    initRequest();
    initFirstDeploy();

    requestManager.pause(request, System.currentTimeMillis(), Optional.<String>absent());

    boolean exception = false;

    try {
      deploy("d2");
    } catch (Exception e) {
      exception = true;
    }

    Assert.assertTrue(exception);

    deploy("d3", Optional.of(true));

    Assert.assertTrue(requestManager.getRequest(requestId).get().getState() == RequestState.DEPLOYING_TO_UNPAUSE);

    scheduler.drainPendingQueue(stateCacheProvider.get());
    sms.resourceOffers(driver, Arrays.asList(createOffer(20, 20000, "slave1", "host1")));
    statusUpdate(taskManager.getActiveTasks().get(0), TaskState.TASK_FAILED);

    deployChecker.checkDeploys();

    Assert.assertTrue(requestManager.getRequest(requestId).get().getState() == RequestState.PAUSED);

    Assert.assertTrue(taskManager.getActiveTaskIds().isEmpty());
    Assert.assertTrue(taskManager.getPendingTaskIds().isEmpty());
    Assert.assertTrue(requestManager.getPendingRequests().isEmpty());

    deploy("d4", Optional.of(true));

    Assert.assertTrue(requestManager.getRequest(requestId).get().getState() == RequestState.DEPLOYING_TO_UNPAUSE);

    scheduler.drainPendingQueue(stateCacheProvider.get());
    sms.resourceOffers(driver, Arrays.asList(createOffer(20, 20000, "slave1", "host1")));

    statusUpdate(taskManager.getActiveTasks().get(0), TaskState.TASK_RUNNING);
    deployChecker.checkDeploys();

    RequestState requestState = requestManager.getRequest(requestId).get().getState();

    Assert.assertTrue(requestState == RequestState.ACTIVE);
  }

  @Test
  public void testSkipDeployHealthchecks() {
    initRequest();

    final String deployId = "deploy_test";

    SingularityDeployBuilder db = new SingularityDeployBuilder(requestId, deployId);
    db.setHealthcheckUri(Optional.of("http://uri"));
    db.setSkipHealthchecksOnDeploy(Optional.of(true));

    SingularityDeploy deploy = initDeploy(db, System.currentTimeMillis());

    deployChecker.checkDeploys();

    Assert.assertTrue(!deployManager.getDeployResult(requestId, deployId).isPresent());

    launchTask(request, deploy, System.currentTimeMillis(), 1, TaskState.TASK_RUNNING);

    deployChecker.checkDeploys();

    Assert.assertEquals(DeployState.SUCCEEDED, deployManager.getDeployResult(requestId, deployId).get().getDeployState());
  }

  @Test
  public void testReconciliation() {
    Assert.assertTrue(!taskReconciliation.isReconciliationRunning());

    configuration.setCheckReconcileWhenRunningEveryMillis(1);

    initRequest();
    initFirstDeploy();

    Assert.assertTrue(taskReconciliation.startReconciliation() == ReconciliationState.STARTED);
    sleep(50);
    Assert.assertTrue(!taskReconciliation.isReconciliationRunning());

    SingularityTask taskOne = launchTask(request, firstDeploy, 1, TaskState.TASK_STARTING);
    SingularityTask taskTwo = launchTask(request, firstDeploy, 2, TaskState.TASK_RUNNING);

    saveLastActiveTaskStatus(taskOne, Optional.<TaskStatus>absent(), -1000);

    Assert.assertTrue(taskReconciliation.startReconciliation() == ReconciliationState.STARTED);
    Assert.assertTrue(taskReconciliation.startReconciliation() == ReconciliationState.ALREADY_RUNNING);

    sleep(50);
    Assert.assertTrue(taskReconciliation.isReconciliationRunning());

    saveLastActiveTaskStatus(taskOne, Optional.of(buildTaskStatus(taskOne)), +1000);

    sleep(50);
    Assert.assertTrue(taskReconciliation.isReconciliationRunning());

    saveLastActiveTaskStatus(taskTwo, Optional.of(buildTaskStatus(taskTwo)), +1000);

    sleep(50);

    Assert.assertTrue(!taskReconciliation.isReconciliationRunning());
  }


  @Test
  public void testSchedulerPriority() {
    SingularityRequest request1 = buildRequest("request1");
    SingularityRequest request2 = buildRequest("request2");
    SingularityRequest request3 = buildRequest("request3");

    SingularityDeploy deploy1 = initDeploy(request1, "r1d1");
    SingularityDeploy deploy2 = initDeploy(request2, "r2d2");
    SingularityDeploy deploy3 = initDeploy(request3, "r3d3");

    launchTask(request1, deploy1, 2, 1, TaskState.TASK_RUNNING);
    launchTask(request2, deploy2, 1, 1, TaskState.TASK_RUNNING);
    launchTask(request2, deploy2, 10, 1, TaskState.TASK_RUNNING);

    // r3 should have priority (never launched)
    // r1 last launch at 2
    // r2 last launch at 10

    List<SingularityTaskRequest> requests = Arrays.asList(buildTaskRequest(request1, deploy1, 100), buildTaskRequest(request2, deploy2, 101), buildTaskRequest(request3, deploy3, 95));
    schedulerPriority.sortTaskRequestsInPriorityOrder(requests);

    Assert.assertTrue(requests.get(0).getRequest().getId().equals(request3.getId()));
    Assert.assertTrue(requests.get(1).getRequest().getId().equals(request1.getId()));
    Assert.assertTrue(requests.get(2).getRequest().getId().equals(request2.getId()));

    schedulerPriority.notifyTaskLaunched(new SingularityTaskId(request3.getId(), deploy3.getId(), 500, 1, "host", "rack"));

    requests = Arrays.asList(buildTaskRequest(request1, deploy1, 100), buildTaskRequest(request2, deploy2, 101), buildTaskRequest(request3, deploy3, 95));
    schedulerPriority.sortTaskRequestsInPriorityOrder(requests);

    Assert.assertTrue(requests.get(0).getRequest().getId().equals(request1.getId()));
    Assert.assertTrue(requests.get(1).getRequest().getId().equals(request2.getId()));
    Assert.assertTrue(requests.get(2).getRequest().getId().equals(request3.getId()));
  }

  @Test
  public void badPauseExpires() {
    initRequest();

    requestManager.createCleanupRequest(new SingularityRequestCleanup(Optional.<String>absent(), RequestCleanupType.PAUSING, System.currentTimeMillis(), Optional.<Boolean>absent(), requestId, Optional.<String>absent()));

    cleaner.drainCleanupQueue();

    Assert.assertTrue(!requestManager.getCleanupRequests().isEmpty());
    configuration.setCleanupEverySeconds(0);

    sleep(1);
    cleaner.drainCleanupQueue();

    Assert.assertTrue(requestManager.getCleanupRequests().isEmpty());
  }

  @Test
  public void testPauseLbCleanup() {
    initLoadBalancedRequest();
    initFirstDeploy();

    requestManager.saveLBCleanupRequest(new SingularityRequestLbCleanup(requestId, Sets.newHashSet("test"), "/basepath", Collections.<String>emptyList(), Optional.<SingularityLoadBalancerUpdate>absent()));

    requestManager.pause(request, System.currentTimeMillis(), Optional.<String>absent());

    testingLbClient.setNextBaragonRequestState(BaragonRequestState.WAITING);

    cleaner.drainCleanupQueue();
    Assert.assertTrue(!requestManager.getLBCleanupRequestIds().isEmpty());

    Optional<SingularityLoadBalancerUpdate> lbUpdate = requestManager.getLbCleanupRequest(requestId).get().getLoadBalancerUpdate();

    Assert.assertTrue(lbUpdate.isPresent());
    Assert.assertTrue(lbUpdate.get().getLoadBalancerState() == BaragonRequestState.WAITING);

    testingLbClient.setNextBaragonRequestState(BaragonRequestState.FAILED);

    cleaner.drainCleanupQueue();
    Assert.assertTrue(!requestManager.getLBCleanupRequestIds().isEmpty());

    lbUpdate = requestManager.getLbCleanupRequest(requestId).get().getLoadBalancerUpdate();

    Assert.assertTrue(lbUpdate.isPresent());
    Assert.assertTrue(lbUpdate.get().getLoadBalancerState() == BaragonRequestState.FAILED);

    testingLbClient.setNextBaragonRequestState(BaragonRequestState.SUCCESS);

    cleaner.drainCleanupQueue();
    Assert.assertTrue(requestManager.getLBCleanupRequestIds().isEmpty());
  }

  @Test
  public void testBounce() {
    initRequest();

    requestResource.updateInstances(requestId, new SingularityRequestInstances(requestId, Optional.of(3)));

    initFirstDeploy();

    SingularityTask taskOne = startTask(firstDeploy, 1);
    SingularityTask taskTwo = startTask(firstDeploy, 2);
    SingularityTask taskThree = startTask(firstDeploy, 3);

    requestResource.bounce(requestId, false);

    Assert.assertTrue(requestManager.cleanupRequestExists(requestId));

    cleaner.drainCleanupQueue();

    Assert.assertTrue(!requestManager.cleanupRequestExists(requestId));
    Assert.assertTrue(taskManager.getCleanupTaskIds().size() == 3);

    cleaner.drainCleanupQueue();

    Assert.assertTrue(!requestManager.cleanupRequestExists(requestId));
    Assert.assertTrue(taskManager.getCleanupTaskIds().size() == 3);

    resourceOffers();

    Assert.assertTrue(taskManager.getActiveTaskIds().size() == 6);

    cleaner.drainCleanupQueue();

    Assert.assertTrue(taskManager.getCleanupTaskIds().size() == 3);

    for (SingularityTask task : taskManager.getActiveTasks()) {
      if (!task.getTaskId().equals(taskOne.getTaskId()) && !task.getTaskId().equals(taskTwo.getTaskId()) && !task.getTaskId().equals(taskThree.getTaskId())) {
        statusUpdate(task, TaskState.TASK_RUNNING, Optional.of(1L));
      }
    }

    cleaner.drainCleanupQueue();

    Assert.assertTrue(taskManager.getCleanupTaskIds().isEmpty());
    Assert.assertTrue(taskManager.getKilledTaskIdRecords().size() == 3);
  }

  @Test
  public void testScheduledNotification() {
    schedule = "0 0 * * * ?"; // run every hour
    initScheduledRequest();
    initFirstDeploy();

    configuration.setWarnIfScheduledJobIsRunningForAtLeastMillis(Long.MAX_VALUE);
    configuration.setWarnIfScheduledJobIsRunningPastNextRunPct(200);

    final long now = System.currentTimeMillis();

    SingularityTask firstTask = launchTask(request, firstDeploy, now - TimeUnit.HOURS.toMillis(3), 1, TaskState.TASK_RUNNING);

    scheduledJobPoller.runActionOnPoll();

    Mockito.verify(mailer, Mockito.times(0)).sendTaskOverdueMail(Matchers.<Optional<SingularityTask>> any(), Matchers.<SingularityTaskId> any(), Matchers.<SingularityRequest> any(), Matchers.anyLong(), Matchers.anyLong());

    configuration.setWarnIfScheduledJobIsRunningForAtLeastMillis(TimeUnit.HOURS.toMillis(1));

    scheduledJobPoller.runActionOnPoll();

    Mockito.verify(mailer, Mockito.times(1)).sendTaskOverdueMail(Matchers.<Optional<SingularityTask>> any(), Matchers.<SingularityTaskId> any(), Matchers.<SingularityRequest> any(), Matchers.anyLong(), Matchers.anyLong());

    scheduledJobPoller.runActionOnPoll();

    Mockito.verify(mailer, Mockito.times(1)).sendTaskOverdueMail(Matchers.<Optional<SingularityTask>> any(), Matchers.<SingularityTaskId> any(), Matchers.<SingularityRequest> any(), Matchers.anyLong(), Matchers.anyLong());

    statusUpdate(firstTask, TaskState.TASK_FINISHED);

    Optional<SingularityDeployStatistics> deployStatistics = deployManager.getDeployStatistics(requestId, firstDeployId);

    long oldAvg = deployStatistics.get().getAverageRuntimeMillis().get();

    Assert.assertTrue(deployStatistics.get().getNumTasks() == 1);
    Assert.assertTrue(deployStatistics.get().getAverageRuntimeMillis().get() > 1 && deployStatistics.get().getAverageRuntimeMillis().get() < TimeUnit.DAYS.toMillis(1));

    configuration.setWarnIfScheduledJobIsRunningForAtLeastMillis(1);

    SingularityTask secondTask = launchTask(request, firstDeploy, now - 500, 1, TaskState.TASK_RUNNING);

    scheduledJobPoller.runActionOnPoll();

    Mockito.verify(mailer, Mockito.times(1)).sendTaskOverdueMail(Matchers.<Optional<SingularityTask>> any(), Matchers.<SingularityTaskId> any(), Matchers.<SingularityRequest> any(), Matchers.anyLong(), Matchers.anyLong());

    statusUpdate(secondTask, TaskState.TASK_FINISHED);

    deployStatistics = deployManager.getDeployStatistics(requestId, firstDeployId);

    Assert.assertTrue(deployStatistics.get().getNumTasks() == 2);
    Assert.assertTrue(deployStatistics.get().getAverageRuntimeMillis().get() > 1 && deployStatistics.get().getAverageRuntimeMillis().get() < oldAvg);

    saveRequest(request.toBuilder().setScheduledExpectedRuntimeMillis(Optional.of(1L)).build());

    SingularityTask thirdTask = launchTask(request, firstDeploy, now - 502, 1, TaskState.TASK_RUNNING);

    scheduledJobPoller.runActionOnPoll();

    Mockito.verify(mailer, Mockito.times(2)).sendTaskOverdueMail(Matchers.<Optional<SingularityTask>> any(), Matchers.<SingularityTaskId> any(), Matchers.<SingularityRequest> any(), Matchers.anyLong(), Matchers.anyLong());

    taskManager.deleteTaskHistory(thirdTask.getTaskId());

    scheduledJobPoller.runActionOnPoll();

    Mockito.verify(mailer, Mockito.times(3)).sendTaskOverdueMail(Matchers.<Optional<SingularityTask>> any(), Matchers.<SingularityTaskId> any(), Matchers.<SingularityRequest> any(), Matchers.anyLong(), Matchers.anyLong());
  }

  @Test
  public void testBasicSlaveAndRackState() {
    sms.resourceOffers(driver, Arrays.asList(createOffer(1, 1, "slave1", "host1", Optional.of("rack1"))));
    sms.resourceOffers(driver, Arrays.asList(createOffer(1, 1, "slave2", "host2", Optional.of("rack2"))));
    sms.resourceOffers(driver, Arrays.asList(createOffer(1, 1, "slave1", "host1", Optional.of("rack1"))));

    Assert.assertEquals(1, slaveManager.getHistory("slave1").size());
    Assert.assertTrue(slaveManager.getNumObjectsAtState(MachineState.ACTIVE) == 2);
    Assert.assertTrue(rackManager.getNumObjectsAtState(MachineState.ACTIVE) == 2);

    Assert.assertTrue(slaveManager.getObject("slave1").get().getCurrentState().equals(slaveManager.getHistory("slave1").get(0)));

    sms.slaveLost(driver, SlaveID.newBuilder().setValue("slave1").build());

    Assert.assertTrue(slaveManager.getNumObjectsAtState(MachineState.ACTIVE) == 1);
    Assert.assertTrue(rackManager.getNumObjectsAtState(MachineState.ACTIVE) == 1);

    Assert.assertTrue(slaveManager.getNumObjectsAtState(MachineState.DEAD) == 1);
    Assert.assertTrue(rackManager.getNumObjectsAtState(MachineState.DEAD) == 1);

    Assert.assertTrue(slaveManager.getObject("slave1").get().getCurrentState().getState() == MachineState.DEAD);
    Assert.assertTrue(rackManager.getObject("rack1").get().getCurrentState().getState() == MachineState.DEAD);

    sms.resourceOffers(driver, Arrays.asList(createOffer(1, 1, "slave3", "host3", Optional.of("rack1"))));

    Assert.assertTrue(slaveManager.getNumObjectsAtState(MachineState.ACTIVE) == 2);
    Assert.assertTrue(rackManager.getNumObjectsAtState(MachineState.ACTIVE) == 2);
    Assert.assertTrue(slaveManager.getNumObjectsAtState(MachineState.DEAD) == 1);

    Assert.assertTrue(rackManager.getHistory("rack1").size() == 3);

    sms.resourceOffers(driver, Arrays.asList(createOffer(1, 1, "slave1", "host1", Optional.of("rack1"))));

    Assert.assertTrue(slaveManager.getNumObjectsAtState(MachineState.ACTIVE) == 3);
    Assert.assertTrue(rackManager.getNumObjectsAtState(MachineState.ACTIVE) == 2);

    sms.slaveLost(driver, SlaveID.newBuilder().setValue("slave1").build());

    Assert.assertTrue(slaveManager.getNumObjectsAtState(MachineState.ACTIVE) == 2);
    Assert.assertTrue(rackManager.getNumObjectsAtState(MachineState.ACTIVE) == 2);
    Assert.assertTrue(slaveManager.getNumObjectsAtState(MachineState.DEAD) == 1);
    Assert.assertTrue(slaveManager.getHistory("slave1").size() == 4);

    sms.slaveLost(driver, SlaveID.newBuilder().setValue("slave1").build());

    Assert.assertTrue(slaveManager.getNumObjectsAtState(MachineState.ACTIVE) == 2);
    Assert.assertTrue(rackManager.getNumObjectsAtState(MachineState.ACTIVE) == 2);
    Assert.assertTrue(slaveManager.getNumObjectsAtState(MachineState.DEAD) == 1);
    Assert.assertTrue(slaveManager.getHistory("slave1").size() == 4);

    slaveManager.deleteObject("slave1");

    Assert.assertTrue(slaveManager.getNumObjectsAtState(MachineState.DEAD) == 0);
    Assert.assertTrue(slaveManager.getNumObjectsAtState(MachineState.ACTIVE) == 2);
    Assert.assertTrue(slaveManager.getHistory("slave1").isEmpty());
  }

  @Test
  public void testDecommissioning() {
    initRequest();
    initFirstDeploy();

    saveAndSchedule(request.toBuilder().setInstances(Optional.of(2)));

    scheduler.drainPendingQueue(stateCacheProvider.get());

    sms.resourceOffers(driver, Arrays.asList(createOffer(1, 129, "slave1", "host1", Optional.of("rack1"))));
    sms.resourceOffers(driver, Arrays.asList(createOffer(1, 129, "slave2", "host2", Optional.of("rack1"))));
    sms.resourceOffers(driver, Arrays.asList(createOffer(1, 129, "slave3", "host3", Optional.of("rack2"))));
    sms.resourceOffers(driver, Arrays.asList(createOffer(1, 129, "slave4", "host4", Optional.of("rack2"))));


    for (SingularityTask task : taskManager.getTasksOnSlave(taskManager.getActiveTaskIds(), slaveManager.getObject("slave1").get())) {
      statusUpdate(task, TaskState.TASK_RUNNING);
    }
    for (SingularityTask task : taskManager.getTasksOnSlave(taskManager.getActiveTaskIds(), slaveManager.getObject("slave2").get())) {
      statusUpdate(task, TaskState.TASK_RUNNING);
    }

    Assert.assertTrue(rackManager.getNumObjectsAtState(MachineState.ACTIVE) == 2);
    Assert.assertTrue(slaveManager.getNumObjectsAtState(MachineState.ACTIVE) == 4);

    Assert.assertTrue(taskManager.getTasksOnSlave(taskManager.getActiveTaskIds(), slaveManager.getObject("slave1").get()).size() == 1);
    Assert.assertTrue(taskManager.getTasksOnSlave(taskManager.getActiveTaskIds(), slaveManager.getObject("slave2").get()).size() == 1);
    Assert.assertTrue(taskManager.getTasksOnSlave(taskManager.getActiveTaskIds(), slaveManager.getObject("slave3").get()).isEmpty());
    Assert.assertTrue(taskManager.getTasksOnSlave(taskManager.getActiveTaskIds(), slaveManager.getObject("slave4").get()).isEmpty());

    Assert.assertEquals(StateChangeResult.SUCCESS, slaveManager.changeState("slave1", MachineState.STARTING_DECOMMISSION, Optional.of("user1")));
    Assert.assertEquals(StateChangeResult.FAILURE_ALREADY_AT_STATE, slaveManager.changeState("slave1", MachineState.STARTING_DECOMMISSION, Optional.of("user1")));
    Assert.assertEquals(StateChangeResult.FAILURE_NOT_FOUND, slaveManager.changeState("slave9231", MachineState.STARTING_DECOMMISSION, Optional.of("user1")));

    Assert.assertEquals(MachineState.STARTING_DECOMMISSION, slaveManager.getObject("slave1").get().getCurrentState().getState());
    Assert.assertTrue(slaveManager.getObject("slave1").get().getCurrentState().getUser().get().equals("user1"));

    saveAndSchedule(request.toBuilder().setInstances(Optional.of(3)));

    sms.resourceOffers(driver, Arrays.asList(createOffer(1, 129, "slave1", "host1", Optional.of("rack1"))));

    Assert.assertTrue(taskManager.getTasksOnSlave(taskManager.getActiveTaskIds(), slaveManager.getObject("slave1").get()).size() == 1);

    Assert.assertTrue(slaveManager.getObject("slave1").get().getCurrentState().getState() == MachineState.DECOMMISSIONING);
    Assert.assertTrue(slaveManager.getObject("slave1").get().getCurrentState().getUser().get().equals("user1"));

    cleaner.drainCleanupQueue();

    Assert.assertTrue(slaveManager.getObject("slave1").get().getCurrentState().getState() == MachineState.DECOMMISSIONING);
    Assert.assertTrue(slaveManager.getObject("slave1").get().getCurrentState().getUser().get().equals("user1"));

    sms.resourceOffers(driver, Arrays.asList(createOffer(1, 129, "slave4", "host4", Optional.of("rack2"))));
    sms.resourceOffers(driver, Arrays.asList(createOffer(1, 129, "slave3", "host3", Optional.of("rack2"))));

    for (SingularityTask task : taskManager.getTasksOnSlave(taskManager.getActiveTaskIds(), slaveManager.getObject("slave4").get())) {
      statusUpdate(task, TaskState.TASK_RUNNING);
    }
    for (SingularityTask task : taskManager.getTasksOnSlave(taskManager.getActiveTaskIds(), slaveManager.getObject("slave3").get())) {
      statusUpdate(task, TaskState.TASK_RUNNING);
    }

    // all task should have moved.

    cleaner.drainCleanupQueue();

    Assert.assertTrue(taskManager.getTasksOnSlave(taskManager.getActiveTaskIds(), slaveManager.getObject("slave4").get()).size() == 1);
    Assert.assertTrue(taskManager.getTasksOnSlave(taskManager.getActiveTaskIds(), slaveManager.getObject("slave3").get()).size() == 1);
    Assert.assertEquals(1, taskManager.getKilledTaskIdRecords().size());

    // kill the task
    statusUpdate(taskManager.getTasksOnSlave(taskManager.getActiveTaskIds(), slaveManager.getObject("slave1").get()).get(0), TaskState.TASK_KILLED);

    Assert.assertTrue(slaveManager.getObject("slave1").get().getCurrentState().getState() == MachineState.DECOMMISSIONED);
    Assert.assertTrue(slaveManager.getObject("slave1").get().getCurrentState().getUser().get().equals("user1"));

    // let's DECOMMission rack2
    Assert.assertEquals(StateChangeResult.SUCCESS, rackManager.changeState("rack2", MachineState.STARTING_DECOMMISSION, Optional.of("user2")));

    // it shouldn't place any on here, since it's DECOMMissioned
    sms.resourceOffers(driver, Arrays.asList(createOffer(1, 129, "slave1", "host1", Optional.of("rack1"))));

    Assert.assertEquals(0, taskManager.getTasksOnSlave(taskManager.getActiveTaskIds(), slaveManager.getObject("slave1").get()).size());

    sms.resourceOffers(driver, Arrays.asList(createOffer(1, 129, "slave1", "host1", Optional.of("rack1"))));

    Assert.assertEquals(0, taskManager.getTasksOnSlave(taskManager.getActiveTaskIds(), slaveManager.getObject("slave1").get()).size());

    slaveResource.activateSlave("slave1");

    sms.resourceOffers(driver, Arrays.asList(createOffer(1, 129, "slave1", "host1", Optional.of("rack1"))));

    Assert.assertEquals(1, taskManager.getTasksOnSlave(taskManager.getActiveTaskIds(), slaveManager.getObject("slave1").get()).size());

    Assert.assertTrue(rackManager.getObject("rack2").get().getCurrentState().getState() == MachineState.DECOMMISSIONING);

    sms.resourceOffers(driver, Arrays.asList(createOffer(1, 129, "slave2", "host2", Optional.of("rack1"))));

    for (SingularityTask task : taskManager.getTasksOnSlave(taskManager.getActiveTaskIds(), slaveManager.getObject("slave1").get())) {
      statusUpdate(task, TaskState.TASK_RUNNING);
    }
    for (SingularityTask task : taskManager.getTasksOnSlave(taskManager.getActiveTaskIds(), slaveManager.getObject("slave2").get())) {
      statusUpdate(task, TaskState.TASK_RUNNING);
    }

    cleaner.drainCleanupQueue();

    // kill the tasks
    statusUpdate(taskManager.getTasksOnSlave(taskManager.getActiveTaskIds(), slaveManager.getObject("slave3").get()).get(0), TaskState.TASK_KILLED);

    Assert.assertTrue(rackManager.getObject("rack2").get().getCurrentState().getState() == MachineState.DECOMMISSIONING);

    statusUpdate(taskManager.getTasksOnSlave(taskManager.getActiveTaskIds(), slaveManager.getObject("slave4").get()).get(0), TaskState.TASK_KILLED);

    Assert.assertTrue(rackManager.getObject("rack2").get().getCurrentState().getState() == MachineState.DECOMMISSIONED);

  }

  @Test
  public void testTaskOddities() {
    // test unparseable status update
    TaskStatus.Builder bldr = TaskStatus.newBuilder()
        .setTaskId(TaskID.newBuilder().setValue("task"))
        .setSlaveId(SlaveID.newBuilder().setValue("slave1"))
        .setState(TaskState.TASK_RUNNING);

    // should not throw exception:
    sms.statusUpdate(driver, bldr.build());

    initRequest();
    initFirstDeploy();

    SingularityTask taskOne = launchTask(request, firstDeploy, 1, TaskState.TASK_STARTING);

    taskManager.deleteTaskHistory(taskOne.getTaskId());

    Assert.assertTrue(taskManager.isActiveTask(taskOne.getTaskId().getId()));

    statusUpdate(taskOne, TaskState.TASK_RUNNING);
    statusUpdate(taskOne, TaskState.TASK_FAILED);

    Assert.assertTrue(!taskManager.isActiveTask(taskOne.getTaskId().getId()));

    Assert.assertEquals(2, taskManager.getTaskHistoryUpdates(taskOne.getTaskId()).size());
  }

  @Test
  public void testOnDemandTasksPersist() {
    SingularityRequestBuilder bldr = new SingularityRequestBuilder(requestId, RequestType.ON_DEMAND);
    requestResource.submit(bldr.build());
    deploy("d2");
    deployChecker.checkDeploys();

    requestResource.scheduleImmediately(requestId, Optional.<String> absent(), Collections.<String> emptyList());

    resourceOffers();

    requestResource.scheduleImmediately(requestId, Optional.<String> absent(), Collections.<String> emptyList());

    resourceOffers();

    Assert.assertEquals(2, taskManager.getActiveTaskIds().size());

    requestResource.scheduleImmediately(requestId, Optional.<String> absent(), Collections.<String> emptyList());

    scheduler.drainPendingQueue(stateCacheProvider.get());

    requestResource.scheduleImmediately(requestId, Optional.<String> absent(), Collections.<String> emptyList());

    scheduler.drainPendingQueue(stateCacheProvider.get());

    Assert.assertEquals(2, taskManager.getPendingTaskIds().size());

    resourceOffers();

    Assert.assertEquals(4, taskManager.getActiveTaskIds().size());
  }

  @Test
  public void testEmptyDecommissioning() {
    sms.resourceOffers(driver, Arrays.asList(createOffer(1, 129, "slave1", "host1", Optional.of("rack1"))));

    Assert.assertEquals(StateChangeResult.SUCCESS, slaveManager.changeState("slave1", MachineState.STARTING_DECOMMISSION, Optional.of("user1")));

    scheduler.drainPendingQueue(stateCacheProvider.get());
    sms.resourceOffers(driver, Arrays.asList(createOffer(1, 129, "slave1", "host1", Optional.of("rack1"))));

    Assert.assertEquals(MachineState.DECOMMISSIONED, slaveManager.getObject("slave1").get().getCurrentState().getState());
  }

  @Test
  public void testJobRescheduledWhenItFinishesDuringDecommission() {
    initScheduledRequest();
    initFirstDeploy();

    resourceOffers();

    SingularityTask task = launchTask(request, firstDeploy, 1, TaskState.TASK_RUNNING);

    slaveManager.changeState("slave1", MachineState.STARTING_DECOMMISSION, Optional.of("user1"));

    cleaner.drainCleanupQueue();
    resourceOffers();
    cleaner.drainCleanupQueue();

    statusUpdate(task, TaskState.TASK_FINISHED);

    Assert.assertTrue(!taskManager.getPendingTaskIds().isEmpty());
  }

  @Test
  public void testScaleDownTakesHighestInstances() {
    initRequest();
    initFirstDeploy();

    saveAndSchedule(request.toBuilder().setInstances(Optional.of(5)));

    resourceOffers();

    Assert.assertEquals(5, taskManager.getActiveTaskIds().size());

    requestResource.updateInstances(requestId, new SingularityRequestInstances(requestId, Optional.of(2)));

    resourceOffers();
    cleaner.drainCleanupQueue();

    Assert.assertEquals(3, taskManager.getKilledTaskIdRecords().size());

    for (SingularityKilledTaskIdRecord taskId : taskManager.getKilledTaskIdRecords()) {
      Assert.assertTrue(taskId.getTaskId().getInstanceNo() > 2);

      scheduler.drainPendingQueue(stateCacheProvider.get());
    }

  }

  @Test
  public void testWaitAfterTaskWorks() {
    initRequest();
    initFirstDeploy();

    SingularityTask task = launchTask(request, firstDeploy, 1, TaskState.TASK_RUNNING);

    statusUpdate(task, TaskState.TASK_FAILED);

    Assert.assertTrue(taskManager.getPendingTaskIds().get(0).getNextRunAt() - System.currentTimeMillis() < 1000L);

    resourceOffers();

    long extraWait = 100000L;

    saveAndSchedule(request.toBuilder().setWaitAtLeastMillisAfterTaskFinishesForReschedule(Optional.of(extraWait)).setInstances(Optional.of(2)));
    resourceOffers();

    statusUpdate(taskManager.getActiveTasks().get(0), TaskState.TASK_FAILED);

    Assert.assertTrue(taskManager.getPendingTaskIds().get(0).getNextRunAt() - System.currentTimeMillis() > 1000L);
    Assert.assertEquals(1, taskManager.getActiveTaskIds().size());
  }

  @Test
  public void testFrozenSlaveTransitions() {
    initRequest();
    initFirstDeploy();

    resourceOffers();

    // test transitions out of frozen
    Assert.assertEquals(StateChangeResult.SUCCESS, slaveManager.changeState("slave1", MachineState.FROZEN, Optional.of("user1")));
    Assert.assertEquals(StateChangeResult.FAILURE_ALREADY_AT_STATE, slaveManager.changeState("slave1", MachineState.FROZEN, Optional.of("user1")));
    Assert.assertEquals(StateChangeResult.FAILURE_ILLEGAL_TRANSITION, slaveManager.changeState("slave1", MachineState.DECOMMISSIONING, Optional.of("user1")));
    Assert.assertEquals(StateChangeResult.FAILURE_ILLEGAL_TRANSITION, slaveManager.changeState("slave1", MachineState.DECOMMISSIONED, Optional.of("user1")));
    Assert.assertEquals(StateChangeResult.SUCCESS, slaveManager.changeState("slave1", MachineState.ACTIVE, Optional.of("user1")));

    // test transitions into frozen
    Assert.assertEquals(StateChangeResult.SUCCESS, slaveManager.changeState("slave2", MachineState.STARTING_DECOMMISSION, Optional.of("user2")));
    Assert.assertEquals(StateChangeResult.FAILURE_ILLEGAL_TRANSITION, slaveManager.changeState("slave2", MachineState.FROZEN, Optional.of("user2")));
    Assert.assertEquals(StateChangeResult.SUCCESS, slaveManager.changeState("slave2", MachineState.DECOMMISSIONING, Optional.of("user2")));
    Assert.assertEquals(StateChangeResult.FAILURE_ILLEGAL_TRANSITION, slaveManager.changeState("slave2", MachineState.FROZEN, Optional.of("user2")));
    Assert.assertEquals(StateChangeResult.SUCCESS, slaveManager.changeState("slave2", MachineState.DECOMMISSIONED, Optional.of("user2")));
    Assert.assertEquals(StateChangeResult.FAILURE_ILLEGAL_TRANSITION, slaveManager.changeState("slave2", MachineState.FROZEN, Optional.of("user2")));
    Assert.assertEquals(StateChangeResult.SUCCESS, slaveManager.changeState("slave2", MachineState.ACTIVE, Optional.of("user2")));
    Assert.assertEquals(StateChangeResult.SUCCESS, slaveManager.changeState("slave2", MachineState.FROZEN, Optional.of("user2")));
  }

  @Test
  public void testFrozenSlaveDoesntLaunchTasks() {
    initRequest();
    initFirstDeploy();

    resourceOffers();

    Assert.assertEquals(StateChangeResult.SUCCESS, slaveManager.changeState("slave1", MachineState.FROZEN, Optional.of("user1")));

    saveAndSchedule(request.toBuilder().setInstances(Optional.of(2)));

    resourceOffers();

    Assert.assertEquals(0, taskManager.getTasksOnSlave(taskManager.getActiveTaskIds(), slaveManager.getObject("slave1").get()).size());
    Assert.assertEquals(2, taskManager.getTasksOnSlave(taskManager.getActiveTaskIds(), slaveManager.getObject("slave2").get()).size());
  }

  @Test
  public void testUnfrozenSlaveLaunchesTasks() {
    initRequest();
    initFirstDeploy();

    resourceOffers();

    Assert.assertEquals(StateChangeResult.SUCCESS, slaveManager.changeState("slave1", MachineState.FROZEN, Optional.of("user1")));

    saveAndSchedule(request.toBuilder().setInstances(Optional.of(2)).setSlavePlacement(Optional.of(SlavePlacement.SEPARATE)));

    resourceOffers();

    Assert.assertEquals(0, taskManager.getTasksOnSlave(taskManager.getActiveTaskIds(), slaveManager.getObject("slave1").get()).size());
    Assert.assertEquals(1, taskManager.getTasksOnSlave(taskManager.getActiveTaskIds(), slaveManager.getObject("slave2").get()).size());

    Assert.assertEquals(StateChangeResult.SUCCESS, slaveManager.changeState("slave1", MachineState.ACTIVE, Optional.of("user1")));

    resourceOffers();

    Assert.assertEquals(1, taskManager.getTasksOnSlave(taskManager.getActiveTaskIds(), slaveManager.getObject("slave1").get()).size());
    Assert.assertEquals(1, taskManager.getTasksOnSlave(taskManager.getActiveTaskIds(), slaveManager.getObject("slave2").get()).size());
  }

  @Test
  public void testFrozenSlaveCanBeDecommissioned() {
    initRequest();
    initFirstDeploy();

    saveAndSchedule(request.toBuilder().setInstances(Optional.of(2)));

    resourceOffers();

    // freeze slave1
    Assert.assertEquals(StateChangeResult.SUCCESS, slaveManager.changeState("slave1", MachineState.FROZEN, Optional.of("user1")));

    // mark tasks as running
    for (SingularityTask task : taskManager.getTasksOnSlave(taskManager.getActiveTaskIds(), slaveManager.getObject("slave1").get())) {
      statusUpdate(task, TaskState.TASK_RUNNING);
    }
    for (SingularityTask task : taskManager.getTasksOnSlave(taskManager.getActiveTaskIds(), slaveManager.getObject("slave2").get())) {
      statusUpdate(task, TaskState.TASK_RUNNING);
    }

    // assert Request is spread over the two slaves
    Assert.assertEquals(1, taskManager.getTasksOnSlave(taskManager.getActiveTaskIds(), slaveManager.getObject("slave1").get()).size());
    Assert.assertEquals(1, taskManager.getTasksOnSlave(taskManager.getActiveTaskIds(), slaveManager.getObject("slave2").get()).size());

    // decommission frozen slave1
    Assert.assertEquals(StateChangeResult.SUCCESS, slaveManager.changeState("slave1", MachineState.STARTING_DECOMMISSION, Optional.of("user1")));

    resourceOffers();
    cleaner.drainCleanupQueue();

    // assert slave1 is decommissioning
    Assert.assertTrue(slaveManager.getObject("slave1").get().getCurrentState().getState() == MachineState.DECOMMISSIONING);

    // mark tasks as running
    for (SingularityTask task : taskManager.getTasksOnSlave(taskManager.getActiveTaskIds(), slaveManager.getObject("slave2").get())) {
      statusUpdate(task, TaskState.TASK_RUNNING);
    }

    // all tasks should have moved
    cleaner.drainCleanupQueue();

    // kill decommissioned task
    statusUpdate(taskManager.getTasksOnSlave(taskManager.getActiveTaskIds(), slaveManager.getObject("slave1").get()).get(0), TaskState.TASK_KILLED);

    // assert all tasks on slave2 + slave1 is decommissioned
    Assert.assertEquals(0, taskManager.getTasksOnSlave(taskManager.getActiveTaskIds(), slaveManager.getObject("slave1").get()).size());
    Assert.assertEquals(2, taskManager.getTasksOnSlave(taskManager.getActiveTaskIds(), slaveManager.getObject("slave2").get()).size());
    Assert.assertTrue(slaveManager.getObject("slave1").get().getCurrentState().getState() == MachineState.DECOMMISSIONED);
  }

  @Test
  public void testDeployTimesOut() {
    initRequest();

    final long hourAgo = System.currentTimeMillis() - TimeUnit.HOURS.toMillis(1);

    final String deployId = "timeout_test";

    SingularityDeployBuilder db = new SingularityDeployBuilder(requestId, deployId);
    db.setDeployHealthTimeoutSeconds(Optional.of(TimeUnit.MINUTES.toSeconds(1)));

    initDeploy(db, hourAgo);

    deployChecker.checkDeploys();

    Assert.assertEquals(DeployState.OVERDUE, deployManager.getDeployResult(requestId, deployId).get().getDeployState());
  }

  @Test
  public void testHealthchecksTimeout() {
    initRequest();

    final long hourAgo = System.currentTimeMillis() - TimeUnit.HOURS.toMillis(1);

    final String deployId = "timeout_test";

    SingularityDeployBuilder db = new SingularityDeployBuilder(requestId, deployId);
    db.setHealthcheckMaxTotalTimeoutSeconds(Optional.of(30L));
    db.setHealthcheckUri(Optional.of("http://uri"));
    db.setDeployHealthTimeoutSeconds(Optional.of(TimeUnit.DAYS.toMillis(1)));

    SingularityDeploy deploy = initDeploy(db, hourAgo);

    deployChecker.checkDeploys();

    Assert.assertTrue(!deployManager.getDeployResult(requestId, deployId).isPresent());

    SingularityTask task = launchTask(request, deploy, hourAgo, hourAgo + 1, 1, TaskState.TASK_RUNNING);

    deployChecker.checkDeploys();

    Assert.assertTrue(!deployManager.getDeployResult(requestId, deployId).isPresent());

    taskManager.saveHealthcheckResult(new SingularityTaskHealthcheckResult(Optional.of(500), Optional.of(1000L), hourAgo + 1, Optional.<String> absent(), Optional.<String> absent(), task.getTaskId()));

    deployChecker.checkDeploys();

    Assert.assertEquals(DeployState.FAILED, deployManager.getDeployResult(requestId, deployId).get().getDeployState());
  }

  @Test
  public void testMaxHealthcheckRetries() {
    initRequest();

    final String deployId = "retry_test";

    SingularityDeployBuilder db = new SingularityDeployBuilder(requestId, deployId);
    db.setHealthcheckMaxRetries(Optional.of(2));
    db.setHealthcheckUri(Optional.of("http://uri"));

    SingularityDeploy deploy = initDeploy(db, System.currentTimeMillis());

    deployChecker.checkDeploys();

    Assert.assertTrue(!deployManager.getDeployResult(requestId, deployId).isPresent());

    SingularityTask task = launchTask(request, deploy, System.currentTimeMillis(), 1, TaskState.TASK_RUNNING);

    deployChecker.checkDeploys();

    Assert.assertTrue(!deployManager.getDeployResult(requestId, deployId).isPresent());

    taskManager.saveHealthcheckResult(new SingularityTaskHealthcheckResult(Optional.of(500), Optional.of(1000L), System.currentTimeMillis(), Optional.<String> absent(), Optional.<String> absent(), task.getTaskId()));
    taskManager.saveHealthcheckResult(new SingularityTaskHealthcheckResult(Optional.of(500), Optional.of(1000L), System.currentTimeMillis() + 1, Optional.<String> absent(), Optional.<String> absent(), task.getTaskId()));

    deployChecker.checkDeploys();

    Assert.assertTrue(!deployManager.getDeployResult(requestId, deployId).isPresent());

    taskManager.saveHealthcheckResult(new SingularityTaskHealthcheckResult(Optional.of(500), Optional.of(1000L), System.currentTimeMillis() + 1, Optional.<String> absent(), Optional.<String> absent(), task.getTaskId()));

    deployChecker.checkDeploys();

    Assert.assertEquals(DeployState.FAILED, deployManager.getDeployResult(requestId, deployId).get().getDeployState());
  }

  @Test
  public void testHealthchecksSuccess() {
    initRequest();

    final String deployId = "hc_test";

    SingularityDeployBuilder db = new SingularityDeployBuilder(requestId, deployId);
    db.setHealthcheckMaxRetries(Optional.of(2));
    db.setHealthcheckMaxTotalTimeoutSeconds(Optional.of(30L));
    db.setHealthcheckUri(Optional.of("http://uri"));

    SingularityDeploy deploy = initDeploy(db, System.currentTimeMillis());

    deployChecker.checkDeploys();

    Assert.assertTrue(!deployManager.getDeployResult(requestId, deployId).isPresent());

    SingularityTask task = launchTask(request, deploy, System.currentTimeMillis(), 1, TaskState.TASK_RUNNING);

    deployChecker.checkDeploys();

    Assert.assertTrue(!deployManager.getDeployResult(requestId, deployId).isPresent());

    taskManager.saveHealthcheckResult(new SingularityTaskHealthcheckResult(Optional.of(500), Optional.of(1000L), System.currentTimeMillis(), Optional.<String>absent(), Optional.<String>absent(), task.getTaskId()));

    deployChecker.checkDeploys();

    Assert.assertTrue(!deployManager.getDeployResult(requestId, deployId).isPresent());

    taskManager.saveHealthcheckResult(new SingularityTaskHealthcheckResult(Optional.of(200), Optional.of(1000L), System.currentTimeMillis() + 1, Optional.<String>absent(), Optional.<String>absent(), task.getTaskId()));

    deployChecker.checkDeploys();

    Assert.assertEquals(DeployState.SUCCEEDED, deployManager.getDeployResult(requestId, deployId).get().getDeployState());
  }

  @Test
  public void testMaxTasksPerOffer() {
    configuration.setMaxTasksPerOffer(3);

    initRequest();
    initFirstDeploy();

    requestResource.submit(request.toBuilder().setInstances(Optional.of(20)).build());
    scheduler.drainPendingQueue(stateCacheProvider.get());

    sms.resourceOffers(driver, Arrays.asList(createOffer(36, 12024)));

    Assert.assertTrue(taskManager.getActiveTasks().size() == 3);

    sms.resourceOffers(driver, Arrays.asList(createOffer(20, 20000, "slave1", "host1"), createOffer(20, 20000, "slave2", "host2")));

    Assert.assertTrue(taskManager.getActiveTasks().size() == 9);

    configuration.setMaxTasksPerOffer(0);

    resourceOffers();

    Assert.assertTrue(taskManager.getActiveTasks().size() == 20);
  }
}<|MERGE_RESOLUTION|>--- conflicted
+++ resolved
@@ -415,18 +415,11 @@
   @Test
   public void testOneOffsDontMoveDuringDecomission() {
     SingularityRequestBuilder bldr = new SingularityRequestBuilder(requestId, RequestType.ON_DEMAND);
-<<<<<<< HEAD
+
     requestResource.submit(bldr.build());
     deploy("d2");
 
-    requestResource.scheduleImmediately(requestId, Optional.<String>absent(), Collections.<String>emptyList());
-=======
-
-    requestResource.submit(bldr.build());
-    deploy("d2");
-
     requestResource.scheduleImmediately(requestId, Optional.<String> absent(), Collections.<String> emptyList());
->>>>>>> 1eda7543
 
     validateTaskDoesntMoveDuringDecommission();
   }
