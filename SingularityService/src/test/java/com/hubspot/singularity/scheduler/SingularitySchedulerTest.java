--- conflicted
+++ resolved
@@ -177,8 +177,8 @@
     configuration.setOfferCacheSize(2);
 
     // Each are half of needed memory
-    Offer offer1 = createOffer(1, 64, "slave1", "host1");
-    Offer offer2 = createOffer(1, 64, "slave1", "host1");
+    Offer offer1 = createOffer(1, 0, 64, "slave1", "host1");
+    Offer offer2 = createOffer(1, 0, 64, "slave1", "host1");
     sms.resourceOffers(driver, ImmutableList.of(offer1, offer2));
 
     initRequest();
@@ -197,8 +197,8 @@
   public void testLeftoverCachedOffersAreReturnedToCache() throws Exception {
     configuration.setCacheOffers(true);
 
-    Offer neededOffer = createOffer(1, 128, "slave1", "host1", Optional.absent(), Collections.emptyMap(), new String[]{"80:81"});
-    Offer extraOffer = createOffer(4, 256, "slave1", "host1", Optional.absent(), Collections.emptyMap(), new String[]{"83:84"});
+    Offer neededOffer = createOffer(1, 0, 128, "slave1", "host1", Optional.absent(), Collections.emptyMap(), new String[]{"80:81"});
+    Offer extraOffer = createOffer(4, 0, 256, "slave1", "host1", Optional.absent(), Collections.emptyMap(), new String[]{"83:84"});
 
     sms.resourceOffers(driver, ImmutableList.of(neededOffer, extraOffer));
 
@@ -230,8 +230,8 @@
   public void testLeftoverNewOffersAreCached() {
     configuration.setCacheOffers(true);
 
-    Offer neededOffer = createOffer(1, 128, "slave1", "host1");
-    Offer extraOffer = createOffer(4, 256, "slave1", "host1");
+    Offer neededOffer = createOffer(1, 0, 128, "slave1", "host1");
+    Offer extraOffer = createOffer(4, 0, 256, "slave1", "host1");
 
     initRequest();
     initFirstDeploy();
@@ -489,7 +489,7 @@
     requestResource.postRequest(request.toBuilder().setInstances(Optional.of(3)).build());
     scheduler.drainPendingQueue(stateCacheProvider.get());
 
-    List<Offer> oneOffer = Arrays.asList(createOffer(12, 1024));
+    List<Offer> oneOffer = Arrays.asList(createOffer(12, 0, 1024));
     sms.resourceOffers(driver, oneOffer);
 
     Assert.assertTrue(taskManager.getActiveTasks().size() == 3);
@@ -505,7 +505,7 @@
     requestResource.postRequest(request.toBuilder().setInstances(Optional.of(10)).build());
     scheduler.drainPendingQueue(stateCacheProvider.get());
 
-    sms.resourceOffers(driver, Arrays.asList(createOffer(2, 1024), createOffer(1, 1024)));
+    sms.resourceOffers(driver, Arrays.asList(createOffer(2, 0, 1024), createOffer(1, 0, 1024)));
 
     Assert.assertEquals(3, taskManager.getActiveTaskIds().size());
     Assert.assertEquals(7, taskManager.getPendingTaskIds().size());
@@ -519,7 +519,7 @@
     requestResource.postRequest(request.toBuilder().setInstances(Optional.of(15)).build());
     scheduler.drainPendingQueue(stateCacheProvider.get());
 
-    sms.resourceOffers(driver, Arrays.asList(createOffer(20, 1024), createOffer(20, 1024)));
+    sms.resourceOffers(driver, Arrays.asList(createOffer(20, 0, 1024), createOffer(20, 0, 1024)));
 
     Assert.assertTrue(taskManager.getActiveTaskIds().size() == 15);
 
@@ -607,8 +607,8 @@
   }
 
   private void validateTaskDoesntMoveDuringDecommission() {
-    sms.resourceOffers(driver, Arrays.asList(createOffer(1, 129, "slave1", "host1", Optional.of("rack1"))));
-    sms.resourceOffers(driver, Arrays.asList(createOffer(1, 129, "slave2", "host2", Optional.of("rack1"))));
+    sms.resourceOffers(driver, Arrays.asList(createOffer(1, 0, 129, "slave1", "host1", Optional.of("rack1"))));
+    sms.resourceOffers(driver, Arrays.asList(createOffer(1, 0, 129, "slave2", "host2", Optional.of("rack1"))));
 
     Assert.assertEquals(1, taskManager.getActiveTaskIds().size());
 
@@ -616,11 +616,11 @@
 
     Assert.assertEquals(StateChangeResult.SUCCESS, slaveManager.changeState("slave1", MachineState.STARTING_DECOMMISSION, Optional.<String> absent(), Optional.of("user1")));
 
-    sms.resourceOffers(driver, Arrays.asList(createOffer(1, 129, "slave2", "host2", Optional.of("rack1"))));
-
-    cleaner.drainCleanupQueue();
-
-    sms.resourceOffers(driver, Arrays.asList(createOffer(1, 129, "slave2", "host2", Optional.of("rack1"))));
+    sms.resourceOffers(driver, Arrays.asList(createOffer(1, 0, 129, "slave2", "host2", Optional.of("rack1"))));
+
+    cleaner.drainCleanupQueue();
+
+    sms.resourceOffers(driver, Arrays.asList(createOffer(1, 0, 129, "slave2", "host2", Optional.of("rack1"))));
 
     cleaner.drainCleanupQueue();
 
@@ -637,7 +637,7 @@
     requestResource.postRequest(bldr.build());
     deploy("d2");
 
-    SingularityRunNowRequest runNowRequest = new SingularityRunNowRequest(Optional.<String>absent(), Optional.<Boolean>absent(), Optional.<String>absent(), Optional.<List<String>>absent(), Optional.of(new Resources(2, 2, 0)), Optional.<Long>absent());
+    SingularityRunNowRequest runNowRequest = new SingularityRunNowRequest(Optional.<String>absent(), Optional.<Boolean>absent(), Optional.<String>absent(), Optional.<List<String>>absent(), Optional.of(new Resources(2, 0, 2, 0)), Optional.<Long>absent());
     requestResource.scheduleImmediately(requestId, runNowRequest);
 
     scheduler.drainPendingQueue(stateCacheProvider.get());
@@ -646,7 +646,7 @@
     Assert.assertTrue(pendingTaskWithResourcs.getResources().isPresent());
     Assert.assertEquals(pendingTaskWithResourcs.getResources().get().getCpus(), 2, 0.0);
 
-    sms.resourceOffers(driver, Arrays.asList(createOffer(5, 5, "slave1", "host1", Optional.of("rack1"))));
+    sms.resourceOffers(driver, Arrays.asList(createOffer(5, 0, 5, "slave1", "host1", Optional.of("rack1"))));
 
     SingularityTask task = taskManager.getActiveTasks().get(0);
     Assert.assertEquals(MesosUtils.getNumCpus(task.getMesosTask().getResourcesList(), Optional.<String>absent()), 2.0, 0.0);
@@ -1012,793 +1012,6 @@
     cleaner.drainCleanupQueue();
 
     Assert.assertFalse("The request should get removed from the load balancer", requestManager.getLbCleanupRequestIds().isEmpty());
-  }
-
-  @Test
-  public void testReconciliation() {
-    Assert.assertTrue(!taskReconciliation.isReconciliationRunning());
-
-    configuration.setCheckReconcileWhenRunningEveryMillis(1);
-
-    initRequest();
-    initFirstDeploy();
-
-<<<<<<< HEAD
-    requestResource.postRequest(request.toBuilder().setInstances(Optional.of(3)).build());
-    scheduler.drainPendingQueue(stateCacheProvider.get());
-
-    List<Offer> oneOffer = Arrays.asList(createOffer(12, 0, 1024));
-    sms.resourceOffers(driver, oneOffer);
-
-    Assert.assertTrue(taskManager.getActiveTasks().size() == 3);
-    Assert.assertTrue(taskManager.getPendingTaskIds().isEmpty());
-    Assert.assertTrue(requestManager.getPendingRequests().isEmpty());
-  }
-
-  @Test
-  public void testSchedulerExhaustsOffers() {
-    initRequest();
-    initFirstDeploy();
-
-    requestResource.postRequest(request.toBuilder().setInstances(Optional.of(10)).build());
-    scheduler.drainPendingQueue(stateCacheProvider.get());
-
-    sms.resourceOffers(driver, Arrays.asList(createOffer(2, 0, 1024), createOffer(1, 0, 1024)));
-
-    Assert.assertTrue(taskManager.getActiveTaskIds().size() == 3);
-    Assert.assertTrue(taskManager.getPendingTaskIds().size() == 7);
-  }
-  
-  @Test
-  public void testSchedulerExhaustsGpuOffers() {
-    initRequest();
-    SingularityRequestBuilder bldr = new SingularityRequestBuilder(requestId, RequestType.WORKER);
-    request = bldr.setInstances(Optional.of(10)).build();
-    saveRequest(request);
-    deployResource.deploy(new SingularityDeployRequest(new SingularityDeployBuilder(requestId, "d1").setCommand(Optional.of("cmd")).setResources(Optional.of(new Resources(0.1, 1, 1024, 0))).build(), Optional.<Boolean> absent(), Optional.<String> absent()));
-
-    scheduler.drainPendingQueue(stateCacheProvider.get());
-    deployChecker.checkDeploys();
-    
-    sms.resourceOffers(driver, Arrays.asList(createOffer(2, 4, 65536), createOffer(1, 0, 1024)));
-
-    Assert.assertTrue(taskManager.getActiveTaskIds().size() == 4);
-    Assert.assertTrue(taskManager.getPendingTaskIds().size() == 6);
-  }
-
-  @Test
-  public void testSchedulerRandomizesOffers() {
-    initRequest();
-    initFirstDeploy();
-
-    requestResource.postRequest(request.toBuilder().setInstances(Optional.of(15)).build());
-    scheduler.drainPendingQueue(stateCacheProvider.get());
-
-    sms.resourceOffers(driver, Arrays.asList(createOffer(20, 0, 1024), createOffer(20, 0, 1024)));
-
-    Assert.assertTrue(taskManager.getActiveTaskIds().size() == 15);
-
-    Set<String> offerIds = Sets.newHashSet();
-
-    for (SingularityTask activeTask : taskManager.getActiveTasks()) {
-      offerIds.add(activeTask.getOffer().getId().getValue());
-    }
-
-    Assert.assertTrue(offerIds.size() == 2);
-  }
-
-  @Test
-  public void testSchedulerHandlesFinishedTasks() {
-    initScheduledRequest();
-    initFirstDeploy();
-
-    schedule = "*/1 * * * * ? 1995";
-
-    // cause it to be pending
-    requestResource.postRequest(request.toBuilder().setQuartzSchedule(Optional.of(schedule)).build());
-    scheduler.drainPendingQueue(stateCacheProvider.get());
-
-    Assert.assertTrue(requestResource.getActiveRequests().isEmpty());
-    Assert.assertTrue(requestManager.getRequest(requestId).get().getState() == RequestState.FINISHED);
-    Assert.assertTrue(taskManager.getPendingTaskIds().isEmpty());
-
-    schedule = "*/1 * * * * ?";
-    requestResource.postRequest(request.toBuilder().setQuartzSchedule(Optional.of(schedule)).build());
-    scheduler.drainPendingQueue(stateCacheProvider.get());
-
-    Assert.assertTrue(!requestResource.getActiveRequests().isEmpty());
-    Assert.assertTrue(requestManager.getRequest(requestId).get().getState() == RequestState.ACTIVE);
-
-    Assert.assertTrue(!taskManager.getPendingTaskIds().isEmpty());
-  }
-
-  @Test
-  public void testScheduledJobLivesThroughDeploy() {
-    initScheduledRequest();
-    initFirstDeploy();
-
-    createAndSchedulePendingTask(firstDeployId);
-
-    Assert.assertTrue(!taskManager.getPendingTaskIds().isEmpty());
-
-    deploy("d2");
-    scheduler.drainPendingQueue(stateCacheProvider.get());
-
-    deployChecker.checkDeploys();
-
-    scheduler.drainPendingQueue(stateCacheProvider.get());
-
-    Assert.assertTrue(!taskManager.getPendingTaskIds().isEmpty());
-  }
-
-  @Test
-  public void testOneOffsDontRunByThemselves() {
-    SingularityRequestBuilder bldr = new SingularityRequestBuilder(requestId, RequestType.ON_DEMAND);
-    requestResource.postRequest(bldr.build());
-    Assert.assertTrue(requestManager.getPendingRequests().isEmpty());
-
-    deploy("d2");
-    Assert.assertTrue(requestManager.getPendingRequests().isEmpty());
-
-    deployChecker.checkDeploys();
-
-    Assert.assertTrue(requestManager.getPendingRequests().isEmpty());
-
-    requestResource.scheduleImmediately(requestId);
-
-    resourceOffers();
-
-    Assert.assertEquals(1, taskManager.getActiveTaskIds().size());
-
-    statusUpdate(taskManager.getActiveTasks().get(0), TaskState.TASK_FINISHED);
-
-    resourceOffers();
-    Assert.assertEquals(0, taskManager.getActiveTaskIds().size());
-    Assert.assertEquals(0, taskManager.getPendingTaskIds().size());
-
-    requestResource.scheduleImmediately(requestId);
-
-    resourceOffers();
-
-    Assert.assertEquals(1, taskManager.getActiveTaskIds().size());
-
-    statusUpdate(taskManager.getActiveTasks().get(0), TaskState.TASK_LOST);
-
-    resourceOffers();
-    Assert.assertEquals(0, taskManager.getActiveTaskIds().size());
-    Assert.assertEquals(0, taskManager.getPendingTaskIds().size());
-  }
-
-  @Test
-  public void testOneOffsDontMoveDuringDecomission() {
-    SingularityRequestBuilder bldr = new SingularityRequestBuilder(requestId, RequestType.ON_DEMAND);
-    requestResource.postRequest(bldr.build());
-    deploy("d2");
-
-    requestResource.scheduleImmediately(requestId);
-
-    validateTaskDoesntMoveDuringDecommission();
-  }
-
-  private void validateTaskDoesntMoveDuringDecommission() {
-    sms.resourceOffers(driver, Arrays.asList(createOffer(1, 0, 129, "slave1", "host1", Optional.of("rack1"))));
-    sms.resourceOffers(driver, Arrays.asList(createOffer(1, 0, 129, "slave2", "host2", Optional.of("rack1"))));
-
-    Assert.assertEquals(1, taskManager.getActiveTaskIds().size());
-
-    Assert.assertEquals("host1", taskManager.getActiveTaskIds().get(0).getSanitizedHost());
-
-    Assert.assertEquals(StateChangeResult.SUCCESS, slaveManager.changeState("slave1", MachineState.STARTING_DECOMMISSION, Optional.<String> absent(), Optional.of("user1")));
-
-    sms.resourceOffers(driver, Arrays.asList(createOffer(1, 0, 129, "slave2", "host2", Optional.of("rack1"))));
-
-    cleaner.drainCleanupQueue();
-
-    sms.resourceOffers(driver, Arrays.asList(createOffer(1, 0, 129, "slave2", "host2", Optional.of("rack1"))));
-
-    cleaner.drainCleanupQueue();
-
-    // task should not move!
-    Assert.assertEquals(1, taskManager.getActiveTaskIds().size());
-    Assert.assertEquals("host1", taskManager.getActiveTaskIds().get(0).getSanitizedHost());
-    Assert.assertTrue(taskManager.getKilledTaskIdRecords().isEmpty());
-    Assert.assertTrue(taskManager.getCleanupTaskIds().size() == 1);
-  }
-
-  @Test
-  public void testCustomResourcesWithRunNowRequest() {
-    SingularityRequestBuilder bldr = new SingularityRequestBuilder(requestId, RequestType.ON_DEMAND);
-    requestResource.postRequest(bldr.build());
-    deploy("d2");
-
-    SingularityRunNowRequest runNowRequest = new SingularityRunNowRequest(Optional.<String>absent(), Optional.<Boolean>absent(), Optional.<String>absent(), Optional.<List<String>>absent(), Optional.of(new Resources(2, 1, 2, 0)));
-    requestResource.scheduleImmediately(requestId, Optional.of(runNowRequest));
-
-    scheduler.drainPendingQueue(stateCacheProvider.get());
-
-    SingularityPendingTask pendingTaskWithResourcs = taskManager.getPendingTasks().get(0);
-    Assert.assertTrue(pendingTaskWithResourcs.getResources().isPresent());
-    Assert.assertEquals(pendingTaskWithResourcs.getResources().get().getCpus(), 2, 0.0);
-    Assert.assertEquals(pendingTaskWithResourcs.getResources().get().getGpus(), 1, 0.0);
-
-    sms.resourceOffers(driver, Arrays.asList(createOffer(5, 2, 5, "slave1", "host1", Optional.of("rack1"))));
-
-    SingularityTask task = taskManager.getActiveTasks().get(0);
-    Assert.assertEquals(MesosUtils.getNumCpus(task.getMesosTask().getResourcesList()), 2.0, 0.0);
-    Assert.assertEquals(MesosUtils.getNumGpus(task.getMesosTask().getResourcesList()), 1.0, 0.0);
-  }
-
-  @Test
-  public void testRunOnceRunOnlyOnce() {
-    SingularityRequestBuilder bldr = new SingularityRequestBuilder(requestId, RequestType.RUN_ONCE);
-    request = bldr.build();
-    saveRequest(request);
-
-    deployResource.deploy(new SingularityDeployRequest(new SingularityDeployBuilder(requestId, "d1").setCommand(Optional.of("cmd")).build(), Optional.<Boolean> absent(), Optional.<String> absent()));
-
-    scheduler.drainPendingQueue(stateCacheProvider.get());
-
-    deployChecker.checkDeploys();
-
-    resourceOffers();
-
-    Assert.assertTrue(deployManager.getRequestDeployState(requestId).get().getActiveDeploy().isPresent());
-    Assert.assertTrue(!deployManager.getRequestDeployState(requestId).get().getPendingDeploy().isPresent());
-
-    Assert.assertEquals(1, taskManager.getActiveTaskIds().size());
-
-    statusUpdate(taskManager.getActiveTasks().get(0), TaskState.TASK_LOST);
-
-    resourceOffers();
-
-    Assert.assertTrue(taskManager.getActiveTaskIds().isEmpty());
-
-    deployResource.deploy(new SingularityDeployRequest(new SingularityDeployBuilder(requestId, "d2").setCommand(Optional.of("cmd")).build(), Optional.<Boolean>absent(), Optional.<String> absent()));
-
-    scheduler.drainPendingQueue(stateCacheProvider.get());
-
-    deployChecker.checkDeploys();
-
-    resourceOffers();
-
-    Assert.assertTrue(deployManager.getRequestDeployState(requestId).get().getActiveDeploy().isPresent());
-    Assert.assertTrue(!deployManager.getRequestDeployState(requestId).get().getPendingDeploy().isPresent());
-
-    Assert.assertEquals(1, taskManager.getActiveTaskIds().size());
-
-    statusUpdate(taskManager.getActiveTasks().get(0), TaskState.TASK_FINISHED);
-
-    resourceOffers();
-
-    Assert.assertTrue(taskManager.getActiveTaskIds().isEmpty());
-  }
-
-  @Test
-  public void testMultipleRunOnceTasks() {
-    SingularityRequestBuilder bldr = new SingularityRequestBuilder(requestId, RequestType.RUN_ONCE);
-    request = bldr.build();
-    saveRequest(request);
-
-    deployResource.deploy(new SingularityDeployRequest(new SingularityDeployBuilder(requestId, "d1").setCommand(Optional.of("cmd")).build(), Optional.<Boolean> absent(), Optional.<String> absent()));
-    deployChecker.checkDeploys();
-    Assert.assertEquals(1, requestManager.getSizeOfPendingQueue());
-
-    deployResource.deploy(new SingularityDeployRequest(new SingularityDeployBuilder(requestId, "d2").setCommand(Optional.of("cmd")).build(), Optional.<Boolean> absent(), Optional.<String> absent()));
-    deployChecker.checkDeploys();
-    Assert.assertEquals(2, requestManager.getSizeOfPendingQueue());
-
-    scheduler.drainPendingQueue(stateCacheProvider.get());
-
-    resourceOffers();
-    Assert.assertEquals(2, taskManager.getActiveTaskIds().size());
-  }
-
-  @Test
-  public void testRunOnceDontMoveDuringDecomission() {
-    SingularityRequestBuilder bldr = new SingularityRequestBuilder(requestId, RequestType.RUN_ONCE);
-    request = bldr.build();
-    saveRequest(request);
-
-    deployResource.deploy(new SingularityDeployRequest(new SingularityDeployBuilder(requestId, "d1").setCommand(Optional.of("cmd")).build(), Optional.<Boolean> absent(), Optional.<String> absent()));
-
-    scheduler.drainPendingQueue(stateCacheProvider.get());
-
-    deployChecker.checkDeploys();
-
-    validateTaskDoesntMoveDuringDecommission();
-  }
-
-  @Test
-  public void testDecommissionDoesntKillPendingDeploy() {
-    initRequest();
-
-    deployResource.deploy(new SingularityDeployRequest(new SingularityDeployBuilder(requestId, "d1").setCommand(Optional.of("cmd")).build(), Optional.<Boolean> absent(), Optional.<String> absent()));
-
-    scheduler.drainPendingQueue(stateCacheProvider.get());
-    deployChecker.checkDeploys();
-    resourceOffers();
-
-    Assert.assertEquals(1, taskManager.getNumActiveTasks());
-
-    slaveResource.decommissionSlave(taskManager.getActiveTasks().get(0).getOffer().getSlaveId().getValue(), Optional.<SingularityMachineChangeRequest> absent());
-
-    scheduler.checkForDecomissions(stateCacheProvider.get());
-
-    cleaner.drainCleanupQueue();
-    killKilledTasks();
-
-    Assert.assertEquals(1, taskManager.getNumActiveTasks());
-    Assert.assertEquals(1, taskManager.getNumCleanupTasks());
-    Assert.assertEquals(0, taskManager.getKilledTaskIdRecords().size());
-
-    configuration.setPendingDeployHoldTaskDuringDecommissionMillis(1);
-
-    try {
-      Thread.sleep(2);
-    } catch (InterruptedException e) {}
-
-    cleaner.drainCleanupQueue();
-    killKilledTasks();
-
-    Assert.assertEquals(0, taskManager.getNumActiveTasks());
-    Assert.assertEquals(0, taskManager.getNumCleanupTasks());
-  }
-
-  @Test
-  public void testRetries() {
-    SingularityRequestBuilder bldr = new SingularityRequestBuilder(requestId, RequestType.RUN_ONCE);
-    request = bldr.setNumRetriesOnFailure(Optional.of(2)).build();
-    saveRequest(request);
-
-    deployResource.deploy(new SingularityDeployRequest(new SingularityDeployBuilder(requestId, "d1").setCommand(Optional.of("cmd")).build(), Optional.<Boolean> absent(), Optional.<String> absent()));
-
-    scheduler.drainPendingQueue(stateCacheProvider.get());
-    deployChecker.checkDeploys();
-    resourceOffers();
-
-    Assert.assertEquals(1, taskManager.getActiveTaskIds().size());
-
-    statusUpdate(taskManager.getActiveTasks().get(0), TaskState.TASK_LOST);
-
-    resourceOffers();
-
-    Assert.assertEquals(1, taskManager.getActiveTaskIds().size());
-
-    statusUpdate(taskManager.getActiveTasks().get(0), TaskState.TASK_LOST);
-
-    resourceOffers();
-
-    Assert.assertEquals(1, taskManager.getActiveTaskIds().size());
-
-    statusUpdate(taskManager.getActiveTasks().get(0), TaskState.TASK_LOST);
-
-    resourceOffers();
-
-    Assert.assertTrue(taskManager.getActiveTaskIds().isEmpty());
-  }
-
-  @Test
-  public void testCooldownAfterSequentialFailures() {
-    initRequest();
-    initFirstDeploy();
-
-    Assert.assertTrue(requestManager.getRequest(requestId).get().getState() == RequestState.ACTIVE);
-
-    configuration.setCooldownAfterFailures(2);
-
-    SingularityTask firstTask = startTask(firstDeploy);
-    SingularityTask secondTask = startTask(firstDeploy);
-
-    statusUpdate(firstTask, TaskState.TASK_FAILED);
-
-    Assert.assertTrue(requestManager.getRequest(requestId).get().getState() == RequestState.ACTIVE);
-
-    statusUpdate(secondTask, TaskState.TASK_FAILED);
-
-    Assert.assertTrue(requestManager.getRequest(requestId).get().getState() == RequestState.SYSTEM_COOLDOWN);
-
-    cooldownChecker.checkCooldowns();
-
-    Assert.assertTrue(requestManager.getRequest(requestId).get().getState() == RequestState.SYSTEM_COOLDOWN);
-
-    SingularityTask thirdTask = startTask(firstDeploy);
-
-    statusUpdate(thirdTask, TaskState.TASK_FINISHED);
-
-    Assert.assertTrue(requestManager.getRequest(requestId).get().getState() == RequestState.ACTIVE);
-  }
-
-  @Test
-  public void testCooldownOnlyWhenTasksRapidlyFail() {
-    initRequest();
-    initFirstDeploy();
-
-    configuration.setCooldownAfterFailures(1);
-
-    SingularityTask firstTask = startTask(firstDeploy);
-    statusUpdate(firstTask, TaskState.TASK_FAILED, Optional.of(System.currentTimeMillis() - TimeUnit.HOURS.toMillis(5)));
-
-    Assert.assertTrue(requestManager.getRequest(requestId).get().getState() == RequestState.ACTIVE);
-
-    SingularityTask secondTask = startTask(firstDeploy);
-    statusUpdate(secondTask, TaskState.TASK_FAILED);
-
-    Assert.assertTrue(requestManager.getRequest(requestId).get().getState() == RequestState.SYSTEM_COOLDOWN);
-  }
-
-  @Test
-  public void testCooldownScalesToInstances() {
-    initRequest();
-    initFirstDeploy();
-
-    configuration.setCooldownAfterFailures(2);
-    configuration.setCooldownAfterPctOfInstancesFail(.51);
-
-    requestManager.activate(request.toBuilder().setInstances(Optional.of(4)).build(), RequestHistoryType.CREATED, System.currentTimeMillis(), Optional.<String> absent(), Optional.<String>absent());
-
-    SingularityTask task1 = startTask(firstDeploy, 1);
-    SingularityTask task2 = startTask(firstDeploy, 2);
-    SingularityTask task3 = startTask(firstDeploy, 3);
-    SingularityTask task4 = startTask(firstDeploy, 4);
-
-    statusUpdate(task1, TaskState.TASK_FAILED);
-    statusUpdate(task2, TaskState.TASK_FAILED);
-    statusUpdate(task3, TaskState.TASK_FAILED);
-
-    Assert.assertTrue(requestManager.getRequest(requestId).get().getState() == RequestState.ACTIVE);
-
-    task1 = startTask(firstDeploy, 1);
-    task2 = startTask(firstDeploy, 2);
-    task3 = startTask(firstDeploy, 3);
-
-    statusUpdate(task1, TaskState.TASK_FAILED);
-    statusUpdate(task2, TaskState.TASK_FAILED);
-
-    Assert.assertTrue(requestManager.getRequest(requestId).get().getState() == RequestState.ACTIVE);
-
-    statusUpdate(task3, TaskState.TASK_FAILED);
-
-    Assert.assertTrue(requestManager.getRequest(requestId).get().getState() == RequestState.SYSTEM_COOLDOWN);
-
-    statusUpdate(task4, TaskState.TASK_FINISHED);
-
-    Assert.assertTrue(requestManager.getRequest(requestId).get().getState() == RequestState.ACTIVE);
-  }
-
-  @Test
-  public void testSlavePlacementSeparate() {
-    initRequest();
-    initFirstDeploy();
-
-    saveAndSchedule(request.toBuilder().setInstances(Optional.of(2)).setSlavePlacement(Optional.of(SlavePlacement.SEPARATE)));
-
-    sms.resourceOffers(driver, Arrays.asList(createOffer(20, 0, 20000, "slave1", "host1"), createOffer(20, 0, 20000, "slave1", "host1")));
-
-    Assert.assertTrue(taskManager.getPendingTaskIds().size() == 1);
-    Assert.assertTrue(taskManager.getActiveTaskIds().size() == 1);
-
-    sms.resourceOffers(driver, Arrays.asList(createOffer(20, 0, 20000, "slave1", "host1")));
-
-    Assert.assertTrue(taskManager.getPendingTaskIds().size() == 1);
-    Assert.assertTrue(taskManager.getActiveTaskIds().size() == 1);
-
-    eventListener.taskHistoryUpdateEvent(new SingularityTaskHistoryUpdate(taskManager.getActiveTaskIds().get(0), System.currentTimeMillis(), ExtendedTaskState.TASK_CLEANING, Optional.<String>absent(), Optional.<String>absent()));
-
-    sms.resourceOffers(driver, Arrays.asList(createOffer(20, 0, 20000, "slave1", "host1")));
-
-    Assert.assertTrue(taskManager.getPendingTaskIds().size() == 1);
-    Assert.assertTrue(taskManager.getActiveTaskIds().size() == 1);
-
-    sms.resourceOffers(driver, Arrays.asList(createOffer(20, 0, 20000, "slave2", "host2")));
-
-    Assert.assertTrue(taskManager.getPendingTaskIds().isEmpty());
-    Assert.assertTrue(taskManager.getActiveTaskIds().size() == 2);
-  }
-
-  @Test
-  public void testSlavePlacementOptimistic() {
-    initRequest();
-    initFirstDeploy();
-
-    sms.resourceOffers(driver, Arrays.asList(createOffer(20, 0, 20000, "slave1", "host1"), createOffer(20, 0, 20000, "slave2", "host2")));
-
-    saveAndSchedule(request.toBuilder().setInstances(Optional.of(3)).setSlavePlacement(Optional.of(SlavePlacement.OPTIMISTIC)));
-
-    sms.resourceOffers(driver, Arrays.asList(createOffer(20, 0, 20000, "slave1", "host1")));
-
-    Assert.assertTrue(taskManager.getActiveTaskIds().size() < 3);
-
-    sms.resourceOffers(driver, Arrays.asList(createOffer(20, 0, 20000, "slave1", "host1")));
-
-    Assert.assertTrue(taskManager.getActiveTaskIds().size() < 3);
-
-    sms.resourceOffers(driver, Arrays.asList(createOffer(20, 0, 20000, "slave2", "host2")));
-
-    eventListener.taskHistoryUpdateEvent(new SingularityTaskHistoryUpdate(taskManager.getActiveTaskIds().get(0), System.currentTimeMillis(), ExtendedTaskState.TASK_CLEANING, Optional.<String>absent(), Optional.<String>absent()));
-
-    Assert.assertTrue(taskManager.getPendingTaskIds().isEmpty());
-    Assert.assertTrue(taskManager.getActiveTaskIds().size() == 3);
-  }
-
-  @Test
-  public void testSlavePlacementOptimisticSingleOffer() {
-    initRequest();
-    initFirstDeploy();
-
-    saveAndSchedule(request.toBuilder().setInstances(Optional.of(3)).setSlavePlacement(Optional.of(SlavePlacement.OPTIMISTIC)));
-
-    sms.resourceOffers(driver, Arrays.asList(createOffer(20, 0, 20000, "slave1", "host1"), createOffer(20, 0, 20000, "slave2", "host2")));
-
-    eventListener.taskHistoryUpdateEvent(new SingularityTaskHistoryUpdate(taskManager.getActiveTaskIds().get(0), System.currentTimeMillis(), ExtendedTaskState.TASK_CLEANING, Optional.<String>absent(), Optional.<String>absent()));
-
-    Assert.assertTrue(taskManager.getPendingTaskIds().isEmpty());
-    Assert.assertTrue(taskManager.getActiveTaskIds().size() == 3);
-  }
-
-  @Test
-  public void testSlavePlacementGreedy() {
-    initRequest();
-    initFirstDeploy();
-
-    saveAndSchedule(request.toBuilder().setInstances(Optional.of(3)).setSlavePlacement(Optional.of(SlavePlacement.GREEDY)));
-
-    sms.resourceOffers(driver, Arrays.asList(createOffer(20, 0, 20000, "slave1", "host1")));
-
-    Assert.assertTrue(taskManager.getActiveTaskIds().size() == 3);
-  }
-
-  @Test
-  public void testReservedSlaveAttribute() {
-    Map<String, List<String>> reservedAttributes = new HashMap<>();
-    reservedAttributes.put("reservedKey", Arrays.asList("reservedValue1"));
-    configuration.setReserveSlavesWithAttributes(reservedAttributes);
-
-    initRequest();
-    initFirstDeploy();
-    saveAndSchedule(request.toBuilder().setInstances(Optional.of(1)));
-
-    sms.resourceOffers(driver, Arrays.asList(createOffer(20, 0, 20000, "slave1", "host1", Optional.<String>absent(), ImmutableMap.of("reservedKey", "reservedValue1"))));
-
-    Assert.assertTrue(taskManager.getActiveTaskIds().size() == 0);
-
-    sms.resourceOffers(driver, Arrays.asList(createOffer(20, 0, 20000, "slave2", "host2", Optional.<String>absent(), ImmutableMap.of("reservedKey", "notAReservedValue"))));
-
-    Assert.assertTrue(taskManager.getActiveTaskIds().size() == 1);
-  }
-
-  @Test
-  public void testReservedSlaveWithMatchinRequestAttribute() {
-    Map<String, List<String>> reservedAttributes = new HashMap<>();
-    reservedAttributes.put("reservedKey", Arrays.asList("reservedValue1"));
-    configuration.setReserveSlavesWithAttributes(reservedAttributes);
-
-    Map<String, String> reservedAttributesMap = ImmutableMap.of("reservedKey", "reservedValue1");
-    initRequest();
-    initFirstDeploy();
-    saveAndSchedule(request.toBuilder().setInstances(Optional.of(1)));
-
-    sms.resourceOffers(driver, Arrays.asList(createOffer(20, 0, 20000, "slave1", "host1", Optional.<String>absent(), reservedAttributesMap)));
-
-    Assert.assertTrue(taskManager.getActiveTaskIds().size() == 0);
-
-    saveAndSchedule(request.toBuilder().setInstances(Optional.of(1)).setRequiredSlaveAttributes(Optional.of(reservedAttributesMap)));
-
-    sms.resourceOffers(driver, Arrays.asList(createOffer(20, 0, 20000, "slave1", "host1", Optional.<String>absent(), ImmutableMap.of("reservedKey", "reservedValue1"))));
-
-    Assert.assertTrue(taskManager.getActiveTaskIds().size() == 1);
-  }
-
-  @Test
-  public void testAllowedSlaveAttributes() {
-    Map<String, List<String>> reservedAttributes = new HashMap<>();
-    reservedAttributes.put("reservedKey", Arrays.asList("reservedValue1"));
-    configuration.setReserveSlavesWithAttributes(reservedAttributes);
-
-    Map<String, String> allowedAttributes = new HashMap<>();
-    allowedAttributes.put("reservedKey", "reservedValue1");
-
-    initRequest();
-    initFirstDeploy();
-    saveAndSchedule(request.toBuilder().setInstances(Optional.of(1)));
-
-    sms.resourceOffers(driver, Arrays.asList(createOffer(20, 0, 20000, "slave1", "host1", Optional.<String>absent(), ImmutableMap.of("reservedKey", "reservedValue1"))));
-
-    Assert.assertTrue(taskManager.getActiveTaskIds().size() == 0);
-
-    saveAndSchedule(request.toBuilder().setInstances(Optional.of(1)).setAllowedSlaveAttributes(Optional.of(allowedAttributes)));
-
-    sms.resourceOffers(driver, Arrays.asList(createOffer(20, 0, 20000, "slave1", "host1", Optional.<String>absent(), ImmutableMap.of("reservedKey", "reservedValue1"))));
-
-    Assert.assertTrue(taskManager.getActiveTaskIds().size() == 1);
-  }
-
-  @Test
-  public void testRequiredSlaveAttributesForRequest() {
-    Map<String, String> requiredAttributes = new HashMap<>();
-    requiredAttributes.put("requiredKey", "requiredValue1");
-
-    initRequest();
-    initFirstDeploy();
-    saveAndSchedule(request.toBuilder().setInstances(Optional.of(1)).setRequiredSlaveAttributes(Optional.of(requiredAttributes)));
-
-    sms.resourceOffers(driver, Arrays.asList(createOffer(20, 0, 20000, "slave1", "host1", Optional.<String>absent(), ImmutableMap.of("requiredKey", "notTheRightValue"))));
-    sms.resourceOffers(driver, Arrays.asList(createOffer(20, 0, 20000, "slave2", "host2", Optional.<String>absent(), ImmutableMap.of("notTheRightKey", "requiredValue1"))));
-
-    Assert.assertTrue(taskManager.getActiveTaskIds().size() == 0);
-
-    sms.resourceOffers(driver, Arrays.asList(createOffer(20, 0, 20000, "slave2", "host2", Optional.<String>absent(), requiredAttributes)));
-
-    Assert.assertTrue(taskManager.getActiveTaskIds().size() == 1);
-  }
-
-  @Test
-  public void testMultipleRequiredAttributes() {
-    Map<String, String> requiredAttributes = new HashMap<>();
-    requiredAttributes.put("requiredKey1", "requiredValue1");
-    requiredAttributes.put("requiredKey2", "requiredValue2");
-
-    initRequest();
-    initFirstDeploy();
-    saveAndSchedule(request.toBuilder().setInstances(Optional.of(1)).setRequiredSlaveAttributes(Optional.of(requiredAttributes)));
-
-    sms.resourceOffers(driver, Arrays.asList(createOffer(20, 0, 20000, "slave1", "host1", Optional.<String>absent(), ImmutableMap.of("requiredKey1", "requiredValue1"))));
-    sms.resourceOffers(driver, Arrays.asList(createOffer(20, 0, 20000, "slave2", "host2", Optional.<String>absent(), ImmutableMap.of("requiredKey1", "requiredValue1", "someotherkey", "someothervalue"))));
-
-    Assert.assertTrue(taskManager.getActiveTaskIds().size() == 0);
-
-    sms.resourceOffers(driver, Arrays.asList(createOffer(20, 0, 20000, "slave2", "host2", Optional.<String>absent(), requiredAttributes)));
-
-    Assert.assertTrue(taskManager.getActiveTaskIds().size() == 1);
-  }
-
-  @Test
-  public void testLBCleanup() {
-    initLoadBalancedRequest();
-    initFirstDeploy();
-
-    configuration.setLoadBalancerRemovalGracePeriodMillis(10000);
-
-    SingularityTask task = launchTask(request, firstDeploy, 1, TaskState.TASK_RUNNING);
-
-    saveLoadBalancerState(BaragonRequestState.SUCCESS, task.getTaskId(), LoadBalancerRequestType.ADD);
-
-    statusUpdate(task, TaskState.TASK_FAILED);
-
-    Assert.assertTrue(!taskManager.getLBCleanupTasks().isEmpty());
-
-    testingLbClient.setNextBaragonRequestState(BaragonRequestState.WAITING);
-
-    cleaner.drainCleanupQueue();
-    Assert.assertTrue(!taskManager.getLBCleanupTasks().isEmpty());
-
-    Optional<SingularityLoadBalancerUpdate> lbUpdate = taskManager.getLoadBalancerState(task.getTaskId(), LoadBalancerRequestType.REMOVE);
-
-    Assert.assertTrue(lbUpdate.isPresent());
-    Assert.assertTrue(lbUpdate.get().getLoadBalancerState() == BaragonRequestState.WAITING);
-
-    testingLbClient.setNextBaragonRequestState(BaragonRequestState.FAILED);
-
-    cleaner.drainCleanupQueue();
-    Assert.assertTrue(!taskManager.getLBCleanupTasks().isEmpty());
-
-    lbUpdate = taskManager.getLoadBalancerState(task.getTaskId(), LoadBalancerRequestType.REMOVE);
-
-    Assert.assertTrue(lbUpdate.isPresent());
-    Assert.assertTrue(lbUpdate.get().getLoadBalancerState() == BaragonRequestState.FAILED);
-
-    testingLbClient.setNextBaragonRequestState(BaragonRequestState.SUCCESS);
-
-    cleaner.drainCleanupQueue();
-
-    Assert.assertTrue(!taskManager.getLBCleanupTasks().isEmpty());
-
-    configuration.setLoadBalancerRemovalGracePeriodMillis(0);
-    cleaner.drainCleanupQueue();
-
-    Assert.assertTrue(taskManager.getLBCleanupTasks().isEmpty());
-    lbUpdate = taskManager.getLoadBalancerState(task.getTaskId(), LoadBalancerRequestType.REMOVE);
-
-    Assert.assertTrue(lbUpdate.isPresent());
-    Assert.assertTrue(lbUpdate.get().getLoadBalancerState() == BaragonRequestState.SUCCESS);
-    Assert.assertTrue(lbUpdate.get().getLoadBalancerRequestId().getAttemptNumber() == 2);
-  }
-
-  @Test
-  public void testLbCleanupDoesNotRemoveBeforeAdd() {
-    initLoadBalancedRequest();
-    initFirstDeploy();
-    SingularityTask taskOne = launchTask(request, firstDeploy, 1, TaskState.TASK_RUNNING);
-
-    initSecondDeploy();
-    SingularityTask taskTwo = launchTask(request, secondDeploy, 1, TaskState.TASK_RUNNING);
-    testingLbClient.setNextBaragonRequestState(BaragonRequestState.WAITING);
-    deployChecker.checkDeploys();
-
-    // First task from old deploy is still starting, never got added to LB so it should not have a removal request
-    Assert.assertFalse(taskManager.getLoadBalancerState(taskOne.getTaskId(), LoadBalancerRequestType.ADD).isPresent());
-    Assert.assertFalse(taskManager.getLoadBalancerState(taskOne.getTaskId(), LoadBalancerRequestType.REMOVE).isPresent());
-
-    // Second task should have an add request
-    Assert.assertTrue(taskManager.getLoadBalancerState(taskTwo.getTaskId(), LoadBalancerRequestType.ADD).isPresent());
-
-    testingLbClient.setNextBaragonRequestState(BaragonRequestState.SUCCESS);
-    deployChecker.checkDeploys();
-
-    // First task from old deploy should still have no LB updates, but should have a cleanup
-    Assert.assertFalse(taskManager.getLoadBalancerState(taskOne.getTaskId(), LoadBalancerRequestType.ADD).isPresent());
-    Assert.assertFalse(taskManager.getLoadBalancerState(taskOne.getTaskId(), LoadBalancerRequestType.REMOVE).isPresent());
-    Assert.assertTrue(taskManager.getCleanupTaskIds().contains(taskOne.getTaskId()));
-  }
-
-  @Test
-  public void testUnpauseOnDeploy() {
-    initRequest();
-    initFirstDeploy();
-
-    requestManager.pause(request, System.currentTimeMillis(), Optional.<String>absent(), Optional.<String>absent());
-
-    boolean exception = false;
-
-    try {
-      deploy("d2");
-    } catch (Exception e) {
-      exception = true;
-    }
-
-    Assert.assertTrue(exception);
-
-    deploy("d3", Optional.of(true));
-
-    Assert.assertTrue(requestManager.getRequest(requestId).get().getState() == RequestState.DEPLOYING_TO_UNPAUSE);
-
-    scheduler.drainPendingQueue(stateCacheProvider.get());
-    sms.resourceOffers(driver, Arrays.asList(createOffer(20, 0, 20000, "slave1", "host1")));
-    statusUpdate(taskManager.getActiveTasks().get(0), TaskState.TASK_FAILED);
-
-    deployChecker.checkDeploys();
-
-    Assert.assertTrue(requestManager.getRequest(requestId).get().getState() == RequestState.PAUSED);
-
-    Assert.assertTrue(taskManager.getActiveTaskIds().isEmpty());
-    Assert.assertTrue(taskManager.getPendingTaskIds().isEmpty());
-    Assert.assertTrue(requestManager.getPendingRequests().isEmpty());
-
-    deploy("d4", Optional.of(true));
-
-    Assert.assertTrue(requestManager.getRequest(requestId).get().getState() == RequestState.DEPLOYING_TO_UNPAUSE);
-
-    scheduler.drainPendingQueue(stateCacheProvider.get());
-    sms.resourceOffers(driver, Arrays.asList(createOffer(20, 0, 20000, "slave1", "host1")));
-
-    statusUpdate(taskManager.getActiveTasks().get(0), TaskState.TASK_RUNNING);
-    deployChecker.checkDeploys();
-
-    RequestState requestState = requestManager.getRequest(requestId).get().getState();
-
-    Assert.assertTrue(requestState == RequestState.ACTIVE);
-  }
-
-  @Test
-  public void testSkipDeployHealthchecks() {
-    initRequest();
-
-    final String deployId = "deploy_test";
-
-    SingularityDeployBuilder db = new SingularityDeployBuilder(requestId, deployId);
-    db.setHealthcheckUri(Optional.of("http://uri"));
-    db.setSkipHealthchecksOnDeploy(Optional.of(true));
-
-    SingularityDeploy deploy = initDeploy(db, System.currentTimeMillis());
-
-    deployChecker.checkDeploys();
-
-    Assert.assertTrue(!deployManager.getDeployResult(requestId, deployId).isPresent());
-
-    launchTask(request, deploy, System.currentTimeMillis(), 1, TaskState.TASK_RUNNING);
-
-    deployChecker.checkDeploys();
-
-    Assert.assertEquals(DeployState.SUCCEEDED, deployManager.getDeployResult(requestId, deployId).get().getDeployState());
   }
 
   @Test
@@ -1858,7 +1071,7 @@
       buildTaskRequest(mediumPriorityRequest, mediumPriorityDeploy, now),
       buildTaskRequest(highPriorityRequest, highPriorityDeploy, now));
 
-    List<SingularityTaskRequest> sortedRequestsByPriority = sms.getSortedDueTasks(requestsByPriority);
+    List<SingularityTaskRequest> sortedRequestsByPriority = taskPrioritizer.getSortedDueTasks(requestsByPriority);
 
     Assert.assertTrue(sortedRequestsByPriority.get(0).getRequest().getId().equals(highPriorityRequest.getId()));
     Assert.assertTrue(sortedRequestsByPriority.get(1).getRequest().getId().equals(mediumPriorityRequest.getId()));
@@ -1871,7 +1084,7 @@
       buildTaskRequest(mediumPriorityRequest, mediumPriorityDeploy, now - 30000), // 30s overdue
       buildTaskRequest(highPriorityRequest, highPriorityDeploy, now)); // Not overdue
 
-    List<SingularityTaskRequest> sortedRequestsByOverdueAndPriority = sms.getSortedDueTasks(requestsByOverdueAndPriority);
+    List<SingularityTaskRequest> sortedRequestsByOverdueAndPriority = taskPrioritizer.getSortedDueTasks(requestsByOverdueAndPriority);
 
     Assert.assertTrue(sortedRequestsByOverdueAndPriority.get(0).getRequest().getId().equals(lowPriorityRequest.getId()));
     Assert.assertTrue(sortedRequestsByOverdueAndPriority.get(1).getRequest().getId().equals(mediumPriorityRequest.getId()));
@@ -1883,7 +1096,7 @@
     initRequest();
 
     requestManager.createCleanupRequest(new SingularityRequestCleanup(Optional.<String>absent(), RequestCleanupType.PAUSING, System.currentTimeMillis(),
-        Optional.<Boolean>absent(), requestId, Optional.<String>absent(), Optional.<Boolean> absent(), Optional.<String>absent(), Optional.<String>absent()));
+        Optional.<Boolean>absent(), Optional.absent(), requestId, Optional.<String>absent(), Optional.<Boolean> absent(), Optional.<String>absent(), Optional.<String>absent(), Optional.<SingularityShellCommand>absent()));
 
     cleaner.drainCleanupQueue();
 
@@ -1951,7 +1164,7 @@
     Assert.assertEquals(0, taskManager.getActiveTaskIds().size());
     Assert.assertEquals(0, taskManager.getPendingTasks().size());
     Assert.assertEquals(RequestState.PAUSED, requestManager.getRequest(requestId).get().getState());
-    Assert.assertEquals(requestId, requestManager.getPausedRequests().iterator().next().getRequest().getId());
+    Assert.assertEquals(requestId, requestManager.getPausedRequests(false).iterator().next().getRequest().getId());
 
     requestResource.unpause(requestId, Optional.<SingularityUnpauseRequest> absent());
 
@@ -1961,52 +1174,14 @@
     Assert.assertEquals(0, taskManager.getPendingTasks().size());
 
     Assert.assertEquals(RequestState.ACTIVE, requestManager.getRequest(requestId).get().getState());
-    Assert.assertEquals(requestId, requestManager.getActiveRequests().iterator().next().getRequest().getId());
-  }
-
-  @Test
-  public void testExpiringPause() {
-    initRequest();
-    initFirstDeploy();
-
-    SingularityTask taskOne = startTask(firstDeploy);
-
-    requestResource.pause(requestId, Optional.of(new SingularityPauseRequest(Optional.<Boolean> absent(), Optional.of(1L), Optional.<String> absent(), Optional.<String>absent())));
-
-    cleaner.drainCleanupQueue();
-
-    Assert.assertEquals(1, taskManager.getKilledTaskIdRecords().size());
-
-    statusUpdate(taskOne, TaskState.TASK_KILLED);
-
-    resourceOffers();
-
-    Assert.assertEquals(0, taskManager.getActiveTaskIds().size());
-    Assert.assertEquals(0, taskManager.getPendingTasks().size());
-    Assert.assertEquals(RequestState.PAUSED, requestManager.getRequest(requestId).get().getState());
-    Assert.assertEquals(requestId, requestManager.getPausedRequests().iterator().next().getRequest().getId());
-
-    try {
-      Thread.sleep(2);
-    } catch (InterruptedException ie){
-    }
-
-    expiringUserActionPoller.runActionOnPoll();
-
-    resourceOffers();
-
-    Assert.assertEquals(1, taskManager.getActiveTaskIds().size());
-    Assert.assertEquals(0, taskManager.getPendingTasks().size());
-
-    Assert.assertEquals(RequestState.ACTIVE, requestManager.getRequest(requestId).get().getState());
-    Assert.assertEquals(requestId, requestManager.getActiveRequests().iterator().next().getRequest().getId());
+    Assert.assertEquals(requestId, requestManager.getActiveRequests(false).iterator().next().getRequest().getId());
   }
 
   @Test
   public void testBounce() {
     initRequest();
 
-    requestResource.scale(requestId, new SingularityScaleRequest(Optional.of(3), Optional.<Long> absent(), Optional.<Boolean> absent(), Optional.<String> absent(), Optional.<String>absent()));
+    requestResource.scale(requestId, new SingularityScaleRequest(Optional.of(3), Optional.<Long> absent(), Optional.<Boolean> absent(), Optional.<String> absent(), Optional.<String>absent(), Optional.<Boolean>absent(), Optional.<Boolean>absent()));
 
     initFirstDeploy();
 
@@ -2049,77 +1224,10 @@
   }
 
   @Test
-  public void testExpiringBounceGoesAway() {
-    initRequest();
-    initFirstDeploy();
-
-    startTask(firstDeploy, 1);
-
-    requestResource.bounce(requestId,
-        Optional.of(new SingularityBounceRequest(Optional.of(false), Optional.<Boolean> absent(), Optional.of(1L), Optional.<String> absent(), Optional.of("msg"))));
-
-    cleaner.drainCleanupQueue();
-    resourceOffers();
-    runLaunchedTasks();
-    cleaner.drainCleanupQueue();
-    killKilledTasks();
-
-    Assert.assertTrue(taskManager.getCleanupTaskIds().isEmpty());
-    Assert.assertEquals(1, taskManager.getActiveTaskIds().size());
-
-    Assert.assertTrue(!requestManager.getExpiringBounce(requestId).isPresent());
-  }
-
-  @Test
-  public void testExpiringNonIncrementalBounce() {
-    initWithTasks(3);
-
-    requestResource.bounce(requestId,
-        Optional.of(new SingularityBounceRequest(Optional.<Boolean> absent(), Optional.<Boolean> absent(), Optional.of(1L), Optional.of("aid"), Optional.<String> absent())));
-
-    Assert.assertTrue(!requestManager.getCleanupRequests().get(0).getMessage().isPresent());
-    Assert.assertEquals("aid", requestManager.getCleanupRequests().get(0).getActionId().get());
-
-    // creates cleanup tasks:
-    cleaner.drainCleanupQueue();
-
-    Assert.assertEquals(1, requestManager.getPendingRequests().size());
-    Assert.assertEquals(0, requestManager.getCleanupRequests().size());
-    Assert.assertEquals(3, taskManager.getCleanupTaskIds().size());
-
-    // should have 1 pending task and 2 launched
-
-    resourceOffersByNumTasks(2);
-
-    Assert.assertEquals(1, taskManager.getPendingTasks().size());
-    Assert.assertEquals(5, taskManager.getActiveTaskIds().size());
-    Assert.assertEquals(3, taskManager.getCleanupTaskIds().size());
-    Assert.assertEquals(0, requestManager.getPendingRequests().size());
-    Assert.assertEquals(0, requestManager.getCleanupRequests().size());
-
-    try {
-      Thread.sleep(1);
-    } catch (InterruptedException ie) {
-    }
-
-    expiringUserActionPoller.runActionOnPoll();
-
-    resourceOffers();
-    cleaner.drainCleanupQueue();
-    killKilledTasks();
-
-    Assert.assertEquals(3, taskManager.getActiveTaskIds().size());
-    Assert.assertEquals(0, taskManager.getPendingTasks().size());
-    Assert.assertEquals(0, taskManager.getCleanupTaskIds().size());
-    Assert.assertEquals(0, requestManager.getPendingRequests().size());
-    Assert.assertEquals(0, requestManager.getCleanupRequests().size());
-  }
-
-  @Test
-  public void testExpiringIncrementalBounce() {
-    initRequest();
-
-    requestResource.scale(requestId, new SingularityScaleRequest(Optional.of(3), Optional.<Long> absent(), Optional.<Boolean> absent(), Optional.<String> absent(), Optional.<String>absent()));
+  public void testIncrementalBounceShutsDownOldTasksPerNewHealthyTask() {
+    initRequest();
+
+    requestResource.scale(requestId, new SingularityScaleRequest(Optional.of(3), Optional.<Long> absent(), Optional.<Boolean> absent(), Optional.<String> absent(), Optional.<String>absent(), Optional.<Boolean>absent(), Optional.<Boolean>absent()));
 
     initFirstDeploy();
 
@@ -2128,461 +1236,40 @@
     startTask(firstDeploy, 3);
 
     requestResource.bounce(requestId,
-        Optional.of(new SingularityBounceRequest(Optional.of(true), Optional.<Boolean> absent(), Optional.of(1L), Optional.<String> absent(), Optional.of("msg"))));
+        Optional.of(new SingularityBounceRequest(Optional.of(true), Optional.absent(), Optional.of(1L), Optional.absent(), Optional.of("msg"), Optional.absent())));
 
     Assert.assertTrue(requestManager.cleanupRequestExists(requestId));
-    Assert.assertEquals("msg", requestManager.getCleanupRequests().get(0).getMessage().get());
-    Assert.assertTrue(requestManager.getCleanupRequests().get(0).getActionId().isPresent());
-
-    String actionId = requestManager.getCleanupRequests().get(0).getActionId().get();
 
     cleaner.drainCleanupQueue();
 
     Assert.assertTrue(!requestManager.cleanupRequestExists(requestId));
-    Assert.assertTrue(taskManager.getCleanupTaskIds().size() == 3);
-
-    Assert.assertEquals("msg", taskManager.getCleanupTasks().get(0).getMessage().get());
-    Assert.assertEquals(actionId, taskManager.getCleanupTasks().get(0).getActionId().get());
-
-    startTask(firstDeploy, 4);
-//    launchTask(request, firstDeploy, 5, TaskState.TASK_STARTING);
+    Assert.assertEquals(3, taskManager.getCleanupTaskIds().size());
+
+    SingularityTask newTask = launchTask(request, firstDeploy, 5, TaskState.TASK_STARTING);
+
+    cleaner.drainCleanupQueue();
+
+    Assert.assertEquals(0, taskManager.getKilledTaskIdRecords().size());
+    Assert.assertEquals(4, taskManager.getActiveTaskIds().size());
+
+    statusUpdate(newTask, TaskState.TASK_RUNNING);
 
     cleaner.drainCleanupQueue();
 
     Assert.assertEquals(1, taskManager.getKilledTaskIdRecords().size());
     Assert.assertEquals(4, taskManager.getActiveTaskIds().size());
-
-    try {
-      Thread.sleep(2);
-    } catch (InterruptedException ie) {}
-
-    expiringUserActionPoller.runActionOnPoll();
-
-    cleaner.drainCleanupQueue();
-
-    resourceOffers();
-
-    killKilledTasks();
-
-    Assert.assertTrue(!requestManager.getExpiringBounce(requestId).isPresent());
-    Assert.assertTrue(requestManager.getPendingRequests().isEmpty());
-    Assert.assertTrue(taskManager.getPendingTaskIds().isEmpty());
-    Assert.assertTrue(taskManager.getActiveTaskIds().size() == 3);
-    Assert.assertTrue(!requestManager.cleanupRequestExists(requestId));
-    Assert.assertTrue(taskManager.getCleanupTasks().isEmpty());
-  }
-
-  @Test
-  public void testIncrementalBounceShutsDownOldTasksPerNewHealthyTask() {
-    initRequest();
-
-    requestResource.scale(requestId, new SingularityScaleRequest(Optional.of(3), Optional.<Long> absent(), Optional.<Boolean> absent(), Optional.<String> absent(), Optional.<String>absent()));
-
-    initFirstDeploy();
-
-    startTask(firstDeploy, 1);
-    startTask(firstDeploy, 2);
-    startTask(firstDeploy, 3);
-
-    requestResource.bounce(requestId,
-        Optional.of(new SingularityBounceRequest(Optional.of(true), Optional.<Boolean>absent(), Optional.of(1L), Optional.<String>absent(), Optional.of("msg"))));
-
-    Assert.assertTrue(requestManager.cleanupRequestExists(requestId));
-
-    cleaner.drainCleanupQueue();
-
-    Assert.assertTrue(!requestManager.cleanupRequestExists(requestId));
-    Assert.assertEquals(3, taskManager.getCleanupTaskIds().size());
-
-    SingularityTask newTask = launchTask(request, firstDeploy, 5, TaskState.TASK_STARTING);
-
-    cleaner.drainCleanupQueue();
-
-    Assert.assertEquals(0, taskManager.getKilledTaskIdRecords().size());
-    Assert.assertEquals(4, taskManager.getActiveTaskIds().size());
-
-    statusUpdate(newTask, TaskState.TASK_RUNNING);
-
-    cleaner.drainCleanupQueue();
-
-    Assert.assertEquals(1, taskManager.getKilledTaskIdRecords().size());
-    Assert.assertEquals(4, taskManager.getActiveTaskIds().size());
-  }
-
-  @Test
-  public void testIncrementalBounce() {
-    initRequest();
-
-    SingularityRequest request = requestResource.getRequest(requestId).getRequest();
-
-    requestResource.postRequest(request.toBuilder()
-        .setSlavePlacement(Optional.of(SlavePlacement.SEPARATE_BY_REQUEST))
-        .setInstances(Optional.of(2)).build()
-        );
-
-    initHCDeploy();
-
-    SingularityTask taskOne = startSeparatePlacementTask(firstDeploy, 1);
-    SingularityTask taskTwo = startSeparatePlacementTask(firstDeploy, 2);
-
-    requestManager.createCleanupRequest(new SingularityRequestCleanup(user, RequestCleanupType.INCREMENTAL_BOUNCE, System.currentTimeMillis(),
-        Optional.<Boolean>absent(), requestId, Optional.of(firstDeployId), Optional.<Boolean> absent(), Optional.<String>absent(), Optional.<String>absent()));
-
-    Assert.assertTrue(requestManager.cleanupRequestExists(requestId));
-
-    cleaner.drainCleanupQueue();
-
-    Assert.assertTrue(!requestManager.cleanupRequestExists(requestId));
-    Assert.assertEquals(2, taskManager.getCleanupTaskIds().size());
-
-    resourceOffers(3);
-
-    SingularityTask taskThree = null;
-
-    for (SingularityTask task : taskManager.getActiveTasks()) {
-      if (!task.getTaskId().equals(taskOne.getTaskId()) && !task.getTaskId().equals(taskTwo.getTaskId())) {
-        taskThree = task;
-      }
-    }
-
-    statusUpdate(taskThree, TaskState.TASK_RUNNING, Optional.of(1L));
-    Assert.assertEquals(3, taskManager.getActiveTaskIds().size());
-
-    cleaner.drainCleanupQueue();
-=======
-    Assert.assertTrue(taskReconciliation.startReconciliation() == ReconciliationState.STARTED);
-    sleep(50);
-    Assert.assertTrue(!taskReconciliation.isReconciliationRunning());
->>>>>>> 0d09f7e5
-
-    SingularityTask taskOne = launchTask(request, firstDeploy, 1, TaskState.TASK_STARTING);
-    SingularityTask taskTwo = launchTask(request, firstDeploy, 2, TaskState.TASK_RUNNING);
-
-    saveLastActiveTaskStatus(taskOne, Optional.<TaskStatus>absent(), -1000);
-
-    Assert.assertTrue(taskReconciliation.startReconciliation() == ReconciliationState.STARTED);
-    Assert.assertTrue(taskReconciliation.startReconciliation() == ReconciliationState.ALREADY_RUNNING);
-
-    sleep(50);
-    Assert.assertTrue(taskReconciliation.isReconciliationRunning());
-
-    saveLastActiveTaskStatus(taskOne, Optional.of(buildTaskStatus(taskOne)), +1000);
-
-    sleep(50);
-    Assert.assertTrue(taskReconciliation.isReconciliationRunning());
-
-    saveLastActiveTaskStatus(taskTwo, Optional.of(buildTaskStatus(taskTwo)), +1000);
-
-    sleep(50);
-
-    Assert.assertTrue(!taskReconciliation.isReconciliationRunning());
-  }
-
-
-  @Test
-  public void testSchedulerPriority() {
-    final SingularityRequest lowPriorityRequest = new SingularityRequestBuilder("lowPriorityRequest", RequestType.WORKER).setTaskPriorityLevel(Optional.of(.25)).build();
-    saveRequest(lowPriorityRequest);
-    final SingularityRequest mediumPriorityRequest = new SingularityRequestBuilder("mediumPriorityRequest", RequestType.WORKER).setTaskPriorityLevel(Optional.of(.5)).build();
-    saveRequest(mediumPriorityRequest);
-    final SingularityRequest highPriorityRequest = new SingularityRequestBuilder("highPriorityRequest", RequestType.WORKER).setTaskPriorityLevel(Optional.of(.75)).build();
-    saveRequest(highPriorityRequest);
-
-    final SingularityDeploy lowPriorityDeploy = initAndFinishDeploy(lowPriorityRequest, "lowPriorityDeploy");
-    final SingularityDeploy mediumPriorityDeploy = initAndFinishDeploy(mediumPriorityRequest, "mediumPriorityDeploy");
-    final SingularityDeploy highPriorityDeploy = initAndFinishDeploy(highPriorityRequest, "highPriorityDeploy");
-
-    // Task requests launched at ~ the same time should be in priority order
-    long now = System.currentTimeMillis();
-    List<SingularityTaskRequest> requestsByPriority = Arrays.asList(
-      buildTaskRequest(lowPriorityRequest, lowPriorityDeploy, now),
-      buildTaskRequest(mediumPriorityRequest, mediumPriorityDeploy, now),
-      buildTaskRequest(highPriorityRequest, highPriorityDeploy, now));
-
-    List<SingularityTaskRequest> sortedRequestsByPriority = taskPrioritizer.getSortedDueTasks(requestsByPriority);
-
-    Assert.assertTrue(sortedRequestsByPriority.get(0).getRequest().getId().equals(highPriorityRequest.getId()));
-    Assert.assertTrue(sortedRequestsByPriority.get(1).getRequest().getId().equals(mediumPriorityRequest.getId()));
-    Assert.assertTrue(sortedRequestsByPriority.get(2).getRequest().getId().equals(lowPriorityRequest.getId()));
-
-    // A lower priority task that is long overdue should be run before a higher priority task
-    now = System.currentTimeMillis();
-    List<SingularityTaskRequest> requestsByOverdueAndPriority = Arrays.asList(
-      buildTaskRequest(lowPriorityRequest, lowPriorityDeploy, now - 60000), // 1 min overdue
-      buildTaskRequest(mediumPriorityRequest, mediumPriorityDeploy, now - 30000), // 30s overdue
-      buildTaskRequest(highPriorityRequest, highPriorityDeploy, now)); // Not overdue
-
-    List<SingularityTaskRequest> sortedRequestsByOverdueAndPriority = taskPrioritizer.getSortedDueTasks(requestsByOverdueAndPriority);
-
-    Assert.assertTrue(sortedRequestsByOverdueAndPriority.get(0).getRequest().getId().equals(lowPriorityRequest.getId()));
-    Assert.assertTrue(sortedRequestsByOverdueAndPriority.get(1).getRequest().getId().equals(mediumPriorityRequest.getId()));
-    Assert.assertTrue(sortedRequestsByOverdueAndPriority.get(2).getRequest().getId().equals(highPriorityRequest.getId()));
-  }
-
-  @Test
-  public void badPauseExpires() {
-    initRequest();
-
-    requestManager.createCleanupRequest(new SingularityRequestCleanup(Optional.<String>absent(), RequestCleanupType.PAUSING, System.currentTimeMillis(),
-        Optional.<Boolean>absent(), Optional.absent(), requestId, Optional.<String>absent(), Optional.<Boolean> absent(), Optional.<String>absent(), Optional.<String>absent(), Optional.<SingularityShellCommand>absent()));
-
-    cleaner.drainCleanupQueue();
-
-    Assert.assertTrue(!requestManager.getCleanupRequests().isEmpty());
-    configuration.setCleanupEverySeconds(0);
-
-    sleep(1);
-    cleaner.drainCleanupQueue();
-
-    Assert.assertTrue(requestManager.getCleanupRequests().isEmpty());
-  }
-
-  @Test
-<<<<<<< HEAD
-  public void testBasicSlaveAndRackState() {
-    sms.resourceOffers(driver, Arrays.asList(createOffer(1, 0, 1, "slave1", "host1", Optional.of("rack1"))));
-    sms.resourceOffers(driver, Arrays.asList(createOffer(1, 0, 1, "slave2", "host2", Optional.of("rack2"))));
-    sms.resourceOffers(driver, Arrays.asList(createOffer(1, 0, 1, "slave1", "host1", Optional.of("rack1"))));
-
-    Assert.assertEquals(1, slaveManager.getHistory("slave1").size());
-    Assert.assertTrue(slaveManager.getNumObjectsAtState(MachineState.ACTIVE) == 2);
-    Assert.assertTrue(rackManager.getNumObjectsAtState(MachineState.ACTIVE) == 2);
-
-    Assert.assertTrue(slaveManager.getObject("slave1").get().getCurrentState().equals(slaveManager.getHistory("slave1").get(0)));
-
-    sms.slaveLost(driver, SlaveID.newBuilder().setValue("slave1").build());
-
-    Assert.assertTrue(slaveManager.getNumObjectsAtState(MachineState.ACTIVE) == 1);
-    Assert.assertTrue(rackManager.getNumObjectsAtState(MachineState.ACTIVE) == 1);
-
-    Assert.assertTrue(slaveManager.getNumObjectsAtState(MachineState.DEAD) == 1);
-    Assert.assertTrue(rackManager.getNumObjectsAtState(MachineState.DEAD) == 1);
-=======
-  public void testPauseLbCleanup() {
-    initLoadBalancedRequest();
-    initFirstDeploy();
->>>>>>> 0d09f7e5
-
-    requestManager.saveLbCleanupRequest(new SingularityRequestLbCleanup(requestId, Sets.newHashSet("test"), "/basepath", Collections.<String>emptyList(), Optional.<SingularityLoadBalancerUpdate>absent()));
-
-<<<<<<< HEAD
-    sms.resourceOffers(driver, Arrays.asList(createOffer(1, 0, 1, "slave3", "host3", Optional.of("rack1"))));
-=======
-    requestManager.pause(request, System.currentTimeMillis(), Optional.<String>absent(), Optional.<String>absent());
->>>>>>> 0d09f7e5
-
-    testingLbClient.setNextBaragonRequestState(BaragonRequestState.WAITING);
-
-    cleaner.drainCleanupQueue();
-    Assert.assertTrue(!requestManager.getLbCleanupRequestIds().isEmpty());
-
-<<<<<<< HEAD
-    sms.resourceOffers(driver, Arrays.asList(createOffer(1, 0, 1, "slave1", "host1", Optional.of("rack1"))));
-=======
-    Optional<SingularityLoadBalancerUpdate> lbUpdate = requestManager.getLbCleanupRequest(requestId).get().getLoadBalancerUpdate();
->>>>>>> 0d09f7e5
-
-    Assert.assertTrue(lbUpdate.isPresent());
-    Assert.assertTrue(lbUpdate.get().getLoadBalancerState() == BaragonRequestState.WAITING);
-
-    testingLbClient.setNextBaragonRequestState(BaragonRequestState.FAILED);
-
-    cleaner.drainCleanupQueue();
-    Assert.assertTrue(!requestManager.getLbCleanupRequestIds().isEmpty());
-
-    lbUpdate = requestManager.getLbCleanupRequest(requestId).get().getLoadBalancerUpdate();
-
-    Assert.assertTrue(lbUpdate.isPresent());
-    Assert.assertTrue(lbUpdate.get().getLoadBalancerState() == BaragonRequestState.FAILED);
-
-    testingLbClient.setNextBaragonRequestState(BaragonRequestState.SUCCESS);
-
-    cleaner.drainCleanupQueue();
-    Assert.assertTrue(requestManager.getLbCleanupRequestIds().isEmpty());
-  }
-
-  @Test
-  public void testPause() {
-    initRequest();
-    initFirstDeploy();
-
-    SingularityTask taskOne = startTask(firstDeploy);
-
-<<<<<<< HEAD
-    sms.resourceOffers(driver, Arrays.asList(createOffer(1, 0, 129, "slave1", "host1", Optional.of("rack1"))));
-    sms.resourceOffers(driver, Arrays.asList(createOffer(1, 0, 129, "slave2", "host2", Optional.of("rack1"))));
-    sms.resourceOffers(driver, Arrays.asList(createOffer(1, 0, 129, "slave3", "host3", Optional.of("rack2"))));
-    sms.resourceOffers(driver, Arrays.asList(createOffer(1, 0, 129, "slave4", "host4", Optional.of("rack2"))));
-=======
-    requestResource.pause(requestId, Optional.<SingularityPauseRequest> absent());
->>>>>>> 0d09f7e5
-
-    cleaner.drainCleanupQueue();
-
-    Assert.assertEquals(1, taskManager.getKilledTaskIdRecords().size());
-
-    statusUpdate(taskOne, TaskState.TASK_KILLED);
-
-    resourceOffers();
-
-    Assert.assertEquals(0, taskManager.getActiveTaskIds().size());
-    Assert.assertEquals(0, taskManager.getPendingTasks().size());
-    Assert.assertEquals(RequestState.PAUSED, requestManager.getRequest(requestId).get().getState());
-    Assert.assertEquals(requestId, requestManager.getPausedRequests(false).iterator().next().getRequest().getId());
-
-    requestResource.unpause(requestId, Optional.<SingularityUnpauseRequest> absent());
-
-    resourceOffers();
-
-<<<<<<< HEAD
-    sms.resourceOffers(driver, Arrays.asList(createOffer(1, 0, 129, "slave1", "host1", Optional.of("rack1"))));
-=======
-    Assert.assertEquals(1, taskManager.getActiveTaskIds().size());
-    Assert.assertEquals(0, taskManager.getPendingTasks().size());
->>>>>>> 0d09f7e5
-
-    Assert.assertEquals(RequestState.ACTIVE, requestManager.getRequest(requestId).get().getState());
-    Assert.assertEquals(requestId, requestManager.getActiveRequests(false).iterator().next().getRequest().getId());
-  }
-
-  @Test
-  public void testBounce() {
-    initRequest();
-
-    requestResource.scale(requestId, new SingularityScaleRequest(Optional.of(3), Optional.<Long> absent(), Optional.<Boolean> absent(), Optional.<String> absent(), Optional.<String>absent(), Optional.<Boolean>absent(), Optional.<Boolean>absent()));
-
-    initFirstDeploy();
-
-<<<<<<< HEAD
-    sms.resourceOffers(driver, Arrays.asList(createOffer(1, 0, 129, "slave4", "host4", Optional.of("rack2"))));
-    sms.resourceOffers(driver, Arrays.asList(createOffer(1, 0, 129, "slave3", "host3", Optional.of("rack2"))));
-=======
-    SingularityTask taskOne = startTask(firstDeploy, 1);
-    SingularityTask taskTwo = startTask(firstDeploy, 2);
-    SingularityTask taskThree = startTask(firstDeploy, 3);
->>>>>>> 0d09f7e5
-
-    requestResource.bounce(requestId, Optional.<SingularityBounceRequest> absent());
-
-    Assert.assertTrue(requestManager.cleanupRequestExists(requestId));
-
-    cleaner.drainCleanupQueue();
-
-<<<<<<< HEAD
-    Assert.assertTrue(taskManager.getTasksOnSlave(taskManager.getActiveTaskIds(), slaveManager.getObject("slave4").get()).size() == 1);
-    Assert.assertTrue(taskManager.getTasksOnSlave(taskManager.getActiveTaskIds(), slaveManager.getObject("slave3").get()).size() == 1);
-    Assert.assertEquals(1, taskManager.getKilledTaskIdRecords().size());
-
-    // kill the task
-    statusUpdate(taskManager.getTasksOnSlave(taskManager.getActiveTaskIds(), slaveManager.getObject("slave1").get()).get(0), TaskState.TASK_KILLED);
-
-    Assert.assertTrue(slaveManager.getObject("slave1").get().getCurrentState().getState() == MachineState.DECOMMISSIONED);
-    Assert.assertTrue(slaveManager.getObject("slave1").get().getCurrentState().getUser().get().equals("user1"));
-
-    // let's DECOMMission rack2
-    Assert.assertEquals(StateChangeResult.SUCCESS, rackManager.changeState("rack2", MachineState.STARTING_DECOMMISSION, Optional.<String> absent(), Optional.of("user2")));
-
-    // it shouldn't place any on here, since it's DECOMMissioned
-    sms.resourceOffers(driver, Arrays.asList(createOffer(1, 0, 129, "slave1", "host1", Optional.of("rack1"))));
-
-    Assert.assertEquals(0, taskManager.getTasksOnSlave(taskManager.getActiveTaskIds(), slaveManager.getObject("slave1").get()).size());
-
-    sms.resourceOffers(driver, Arrays.asList(createOffer(1, 0, 129, "slave1", "host1", Optional.of("rack1"))));
-=======
-    Assert.assertTrue(!requestManager.cleanupRequestExists(requestId));
-    Assert.assertTrue(taskManager.getCleanupTaskIds().size() == 3);
->>>>>>> 0d09f7e5
-
-    cleaner.drainCleanupQueue();
-
-    Assert.assertTrue(!requestManager.cleanupRequestExists(requestId));
-    Assert.assertTrue(taskManager.getCleanupTaskIds().size() == 3);
-
-<<<<<<< HEAD
-    sms.resourceOffers(driver, Arrays.asList(createOffer(1, 0, 129, "slave1", "host1", Optional.of("rack1"))));
-=======
-    resourceOffers();
->>>>>>> 0d09f7e5
-
-    Assert.assertTrue(taskManager.getActiveTaskIds().size() == 6);
-
-    cleaner.drainCleanupQueue();
-
-<<<<<<< HEAD
-    sms.resourceOffers(driver, Arrays.asList(createOffer(1, 0, 129, "slave2", "host2", Optional.of("rack1"))));
-=======
-    Assert.assertTrue(taskManager.getCleanupTaskIds().size() == 3);
->>>>>>> 0d09f7e5
-
-    for (SingularityTask task : taskManager.getActiveTasks()) {
-      if (!task.getTaskId().equals(taskOne.getTaskId()) && !task.getTaskId().equals(taskTwo.getTaskId()) && !task.getTaskId().equals(taskThree.getTaskId())) {
-        statusUpdate(task, TaskState.TASK_RUNNING, Optional.of(1L));
-      }
-    }
-
-    cleaner.drainCleanupQueue();
-
-    Assert.assertTrue(taskManager.getCleanupTaskIds().isEmpty());
-    Assert.assertTrue(taskManager.getKilledTaskIdRecords().size() == 3);
-  }
-
-  @Test
-  public void testIncrementalBounceShutsDownOldTasksPerNewHealthyTask() {
-    initRequest();
-
-    requestResource.scale(requestId, new SingularityScaleRequest(Optional.of(3), Optional.<Long> absent(), Optional.<Boolean> absent(), Optional.<String> absent(), Optional.<String>absent(), Optional.<Boolean>absent(), Optional.<Boolean>absent()));
-
-    initFirstDeploy();
-
-    startTask(firstDeploy, 1);
-    startTask(firstDeploy, 2);
-    startTask(firstDeploy, 3);
-
-    requestResource.bounce(requestId,
-        Optional.of(new SingularityBounceRequest(Optional.of(true), Optional.absent(), Optional.of(1L), Optional.absent(), Optional.of("msg"), Optional.absent())));
-
-    Assert.assertTrue(requestManager.cleanupRequestExists(requestId));
-
-    cleaner.drainCleanupQueue();
-
-    Assert.assertTrue(!requestManager.cleanupRequestExists(requestId));
-    Assert.assertEquals(3, taskManager.getCleanupTaskIds().size());
-
-    SingularityTask newTask = launchTask(request, firstDeploy, 5, TaskState.TASK_STARTING);
-
-    cleaner.drainCleanupQueue();
-
-    Assert.assertEquals(0, taskManager.getKilledTaskIdRecords().size());
-    Assert.assertEquals(4, taskManager.getActiveTaskIds().size());
-
-    statusUpdate(newTask, TaskState.TASK_RUNNING);
-
-    cleaner.drainCleanupQueue();
-
-    Assert.assertEquals(1, taskManager.getKilledTaskIdRecords().size());
-    Assert.assertEquals(4, taskManager.getActiveTaskIds().size());
-  }
-
-  @Test
-<<<<<<< HEAD
-  public void testEmptyDecommissioning() {
-    sms.resourceOffers(driver, Arrays.asList(createOffer(1, 0, 129, "slave1", "host1", Optional.of("rack1"))));
-=======
+  }
+
+  @Test
   public void testBounceOnPendingInstancesReleasesLock() {
     initRequest();
     initFirstDeploy();
->>>>>>> 0d09f7e5
 
     SingularityTask task = startTask(firstDeploy, 1);
     statusUpdate(task, TaskState.TASK_FAILED);
     killKilledTasks();
 
-<<<<<<< HEAD
-    scheduler.drainPendingQueue(stateCacheProvider.get());
-    sms.resourceOffers(driver, Arrays.asList(createOffer(1, 0, 129, "slave1", "host1", Optional.of("rack1"))));
-=======
     Assert.assertEquals("Bounce starts when tasks have not yet been launched", 0, taskManager.getActiveTaskIds().size());
->>>>>>> 0d09f7e5
 
     requestResource.bounce(requestId, Optional.of(new SingularityBounceRequest(Optional.absent(), Optional.of(true), Optional.absent(), Optional.absent(), Optional.absent(), Optional.absent())));
 
@@ -3216,44 +1903,6 @@
   }
 
   @Test
-<<<<<<< HEAD
-  public void testPortIndices() {
-    configuration.setNewTaskCheckerBaseDelaySeconds(0);
-    configuration.setHealthcheckIntervalSeconds(0);
-    configuration.setDeployHealthyBySeconds(0);
-    configuration.setKillAfterTasksDoNotRunDefaultSeconds(1);
-    configuration.setHealthcheckMaxRetries(Optional.of(0));
-
-    initRequest();
-    firstDeploy = initAndFinishDeploy(request, new SingularityDeployBuilder(request.getId(), firstDeployId)
-      .setCommand(Optional.of("sleep 100"))
-      .setHealthcheckUri(Optional.of("http://uri"))
-      .setResources(Optional.of(new Resources(1, 64, 3, 0)))
-      .setHealthcheckPortIndex(Optional.of(1)));
-
-    requestResource.postRequest(request.toBuilder().setInstances(Optional.of(2)).build());
-    scheduler.drainPendingQueue(stateCacheProvider.get());
-
-    String[] portRange = {"80:82"};
-    sms.resourceOffers(driver, Arrays.asList(createOffer(20, 0, 20000, "slave1", "host1", Optional.<String> absent(), Collections.<String, String>emptyMap(), portRange)));
-
-    SingularityTaskId firstTaskId = taskManager.getActiveTaskIdsForRequest(requestId).get(0);
-
-    SingularityTask firstTask = taskManager.getTask(firstTaskId).get();
-    statusUpdate(firstTask, TaskState.TASK_RUNNING);
-
-    newTaskChecker.enqueueNewTaskCheck(firstTask, requestManager.getRequest(requestId), healthchecker);
-
-    finishNewTaskChecks();
-    finishHealthchecks();
-    finishNewTaskChecksAndCleanup();
-
-    Assert.assertTrue(taskManager.getLastHealthcheck(firstTask.getTaskId()).get().toString().contains("host1:81"));
-  }
-
-  @Test
-=======
->>>>>>> 0d09f7e5
   public void testQueueMultipleOneOffs() {
     SingularityRequestBuilder bldr = new SingularityRequestBuilder(requestId, RequestType.ON_DEMAND);
     requestResource.postRequest(bldr.build());
@@ -3605,7 +2254,7 @@
     requestResource.postRequest(bldr.build());
     deploy("d2");
 
-    SingularityRunNowRequest runNowRequest = new SingularityRunNowRequest(Optional.<String>absent(), Optional.<Boolean>absent(), Optional.<String>absent(), Optional.<List<String>>absent(), Optional.of(new Resources(2, 2, 0)), Optional.<Long>absent());
+    SingularityRunNowRequest runNowRequest = new SingularityRunNowRequest(Optional.<String>absent(), Optional.<Boolean>absent(), Optional.<String>absent(), Optional.<List<String>>absent(), Optional.of(new Resources(2, 0, 2, 0)), Optional.<Long>absent());
     requestResource.scheduleImmediately(requestId, runNowRequest);
 
     scheduler.drainPendingQueue(stateCacheProvider.get());
@@ -3614,13 +2263,13 @@
     Assert.assertTrue(pendingTaskWithResources.getResources().isPresent());
     Assert.assertEquals(pendingTaskWithResources.getResources().get().getCpus(), 2, 0.0);
 
-    sms.resourceOffers(driver, Arrays.asList(createOffer(5, 5)));
+    sms.resourceOffers(driver, Arrays.asList(createOffer(5, 0, 5)));
 
     pendingTaskWithResources = taskManager.getPendingTasks().get(0);
     Assert.assertTrue(pendingTaskWithResources.getResources().isPresent());
     Assert.assertEquals(pendingTaskWithResources.getResources().get().getCpus(), 2, 0.0);
 
-    sms.resourceOffers(driver, Arrays.asList(createOffer(5, 5, Optional.of("test-role"))));
+    sms.resourceOffers(driver, Arrays.asList(createOffer(5, 0, 5, Optional.of("test-role"))));
     SingularityTask task = taskManager.getActiveTasks().get(0);
     Assert.assertEquals(MesosUtils.getNumCpus(task.getMesosTask().getResourcesList(), Optional.of("test-role")), 2.0, 0.0);
   }
@@ -3631,7 +2280,7 @@
     requestResource.postRequest(bldr.build());
     deploy("d2");
 
-    SingularityRunNowRequest runNowRequest = new SingularityRunNowRequest(Optional.<String>absent(), Optional.<Boolean>absent(), Optional.<String>absent(), Optional.<List<String>>absent(), Optional.of(new Resources(2, 2, 0)), Optional.<Long>absent());
+    SingularityRunNowRequest runNowRequest = new SingularityRunNowRequest(Optional.<String>absent(), Optional.<Boolean>absent(), Optional.<String>absent(), Optional.<List<String>>absent(), Optional.of(new Resources(2, 0, 2, 0)), Optional.<Long>absent());
     requestResource.scheduleImmediately(requestId, runNowRequest);
 
     scheduler.drainPendingQueue(stateCacheProvider.get());
@@ -3640,7 +2289,7 @@
     Assert.assertTrue(pendingTaskWithResources.getResources().isPresent());
     Assert.assertEquals(pendingTaskWithResources.getResources().get().getCpus(), 2, 0.0);
 
-    sms.resourceOffers(driver, Arrays.asList(createOffer(5, 5, Optional.of("test-role"))));
+    sms.resourceOffers(driver, Arrays.asList(createOffer(5, 0, 5, Optional.of("test-role"))));
 
     pendingTaskWithResources = taskManager.getPendingTasks().get(0);
     Assert.assertTrue(pendingTaskWithResources.getResources().isPresent());
