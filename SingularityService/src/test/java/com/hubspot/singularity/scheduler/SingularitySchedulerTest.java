--- conflicted
+++ resolved
@@ -160,113 +160,6 @@
   }
 
   @Test
-<<<<<<< HEAD
-  public void testOfferCache() {
-    configuration.setCacheOffers(true);
-    configuration.setOfferCacheSize(2);
-    List<Offer> offers2 = resourceOffers();
-
-    sms.rescind(offers2.get(0).getId());
-
-    initRequest();
-    initFirstDeploy();
-
-    requestResource.postRequest(request.toBuilder().setSlavePlacement(Optional.of(SlavePlacement.SEPARATE)).setInstances(Optional.of(2)).build(), singularityUser);
-
-    schedulerPoller.runActionOnPoll();
-
-    Assert.assertEquals(1, taskManager.getActiveTasks().size());
-
-    resourceOffers();
-
-    Assert.assertEquals(2, taskManager.getActiveTasks().size());
-  }
-
-  @Test
-  public void testOfferCombination() {
-    configuration.setCacheOffers(true);
-    configuration.setOfferCacheSize(2);
-
-    // Each are half of needed memory
-    Offer offer1 = createOffer(1, 64, 1024, "slave1", "host1");
-    Offer offer2 = createOffer(1, 64, 1024, "slave1", "host1");
-    sms.resourceOffers(ImmutableList.of(offer1, offer2));
-
-    initRequest();
-    initFirstDeploy();
-    requestManager.addToPendingQueue(new SingularityPendingRequest(requestId, firstDeployId, System.currentTimeMillis(), Optional.absent(), PendingType.TASK_DONE,
-        Optional.absent(), Optional.absent()));
-
-    schedulerPoller.runActionOnPoll();
-
-    Assert.assertEquals(1, taskManager.getActiveTasks().size());
-
-    Assert.assertEquals(2, taskManager.getActiveTasks().get(0).getOffers().size());
-  }
-
-  @Test
-  public void testLeftoverCachedOffersAreReturnedToCache() throws Exception {
-    configuration.setCacheOffers(true);
-
-    Offer neededOffer = createOffer(1, 128, 1024, "slave1", "host1", Optional.absent(), Collections.emptyMap(), new String[]{"80:81"});
-    Offer extraOffer = createOffer(4, 256, 1024, "slave1", "host1", Optional.absent(), Collections.emptyMap(), new String[]{"83:84"});
-
-    sms.resourceOffers(ImmutableList.of(neededOffer, extraOffer));
-
-    initRequest();
-
-    firstDeploy = initAndFinishDeploy(request, new SingularityDeployBuilder(request.getId(), firstDeployId)
-        .setCommand(Optional.of("sleep 100")), Optional.of(new Resources(1, 128, 2, 0)));
-
-    requestManager.addToPendingQueue(
-        new SingularityPendingRequest(
-            requestId,
-            firstDeployId,
-            System.currentTimeMillis(),
-            Optional.absent(),
-            PendingType.TASK_DONE,
-            Optional.absent(),
-            Optional.absent()
-        )
-    );
-
-    schedulerPoller.runActionOnPoll();
-
-    List<Offer> cachedOffers = offerCache.peekOffers();
-    Assert.assertEquals(1, cachedOffers.size());
-  }
-
-  @Test
-  public void testLeftoverNewOffersAreCached() {
-    configuration.setCacheOffers(true);
-
-    Offer neededOffer = createOffer(1, 128, 1024, "slave1", "host1");
-    Offer extraOffer = createOffer(4, 256, 0, "slave1", "host1");
-
-    initRequest();
-    initFirstDeploy();
-
-    requestManager.addToPendingQueue(
-        new SingularityPendingRequest(
-            requestId,
-            firstDeployId,
-            System.currentTimeMillis(),
-            Optional.absent(),
-            PendingType.TASK_DONE,
-            Optional.absent(),
-            Optional.absent()
-        )
-    );
-
-    sms.resourceOffers(ImmutableList.of(neededOffer, extraOffer));
-
-    List<Offer> cachedOffers = offerCache.peekOffers();
-    Assert.assertEquals(1, cachedOffers.size());
-  }
-
-  @Test
-=======
->>>>>>> d4275af5
   public void testSchedulerIsolatesPendingTasksBasedOnDeploy() {
     initRequest();
     initFirstDeploy();
