package com.hubspot.singularity.scheduler;

import static com.google.inject.name.Names.named;
import static com.hubspot.singularity.SingularityMainModule.HTTP_HOST_AND_PORT;
import static org.mockito.Mockito.mock;
import static org.mockito.Mockito.when;

import java.util.Set;

import org.apache.curator.test.TestingServer;
import org.apache.mesos.Protos.MasterInfo;
import org.apache.mesos.Protos.Status;
import org.apache.mesos.SchedulerDriver;
import org.mockito.Matchers;
import org.slf4j.LoggerFactory;

import com.codahale.metrics.MetricRegistry;
import com.fasterxml.jackson.annotation.JsonInclude.Include;
import com.fasterxml.jackson.databind.DeserializationFeature;
import com.fasterxml.jackson.databind.ObjectMapper;
import com.google.common.base.Optional;
import com.google.common.collect.ImmutableSet;
import com.google.common.collect.Lists;
import com.google.common.net.HostAndPort;
import com.google.inject.Binder;
import com.google.inject.Guice;
import com.google.inject.Injector;
import com.google.inject.Module;
import com.google.inject.Stage;
import com.google.inject.TypeLiteral;
import com.google.inject.util.Modules;
import com.hubspot.jackson.datatype.protobuf.ProtobufModule;
import com.hubspot.mesos.client.SingularityMesosClientModule;
import com.hubspot.singularity.SingularityAbort;
import com.hubspot.singularity.SingularityAuthModule;
import com.hubspot.singularity.SingularityMainModule;
import com.hubspot.singularity.SingularityTaskId;
import com.hubspot.singularity.config.MesosConfiguration;
import com.hubspot.singularity.config.SMTPConfiguration;
import com.hubspot.singularity.config.SentryConfiguration;
import com.hubspot.singularity.config.SingularityConfiguration;
import com.hubspot.singularity.config.ZooKeeperConfiguration;
import com.hubspot.singularity.data.SingularityDataModule;
import com.hubspot.singularity.data.history.SingularityHistoryModule;
import com.hubspot.singularity.data.transcoders.SingularityTranscoderModule;
import com.hubspot.singularity.data.zkmigrations.SingularityZkMigrationsModule;
import com.hubspot.singularity.event.SingularityEventModule;
import com.hubspot.singularity.guice.GuiceBundle;
import com.hubspot.singularity.hooks.LoadBalancerClient;
import com.hubspot.singularity.mesos.SchedulerDriverSupplier;
import com.hubspot.singularity.mesos.SingularityDriver;
import com.hubspot.singularity.mesos.SingularityLogSupport;
import com.hubspot.singularity.mesos.SingularityMesosModule;
import com.hubspot.singularity.resources.DeployResource;
import com.hubspot.singularity.resources.RackResource;
import com.hubspot.singularity.resources.RequestResource;
import com.hubspot.singularity.resources.SlaveResource;
import com.hubspot.singularity.sentry.SingularityExceptionNotifier;
import com.hubspot.singularity.smtp.SingularityMailer;

import ch.qos.logback.classic.Level;
import ch.qos.logback.classic.Logger;
import ch.qos.logback.classic.LoggerContext;
import io.dropwizard.db.DataSourceFactory;
import io.dropwizard.jackson.Jackson;
import io.dropwizard.jackson.Jackson;
import io.dropwizard.lifecycle.Managed;
import io.dropwizard.lifecycle.Managed;
import io.dropwizard.setup.Environment;
<<<<<<< HEAD
import net.kencochrane.raven.Raven;
=======
>>>>>>> 678f1930
import net.kencochrane.raven.Raven;

public class SingularityTestModule implements Module {
  private final TestingServer ts;
  private final GuiceBundle.DropwizardModule dropwizardModule;

  private final boolean useDBTests;

  public SingularityTestModule(boolean useDbTests) throws Exception {
    this.useDBTests = useDbTests;

    dropwizardModule = new GuiceBundle.DropwizardModule();

    LoggerContext context = (LoggerContext) LoggerFactory.getILoggerFactory();
    Logger rootLogger = context.getLogger(org.slf4j.Logger.ROOT_LOGGER_NAME);
    rootLogger.setLevel(Level.ERROR);

    Logger hsLogger = context.getLogger("com.hubspot");
    hsLogger.setLevel(Level.ERROR);

    this.ts = new TestingServer();
  }

  public Injector getInjector() throws Exception {
    return Guice.createInjector(Stage.PRODUCTION, dropwizardModule, this);
  }

  public void start() throws Exception {
    // Start all the managed instances in dropwizard.
    Set<Managed> managedObjects = ImmutableSet.copyOf(dropwizardModule.getManaged());
    for (Managed managed : managedObjects) {
      managed.start();
    }
  }

  public void stop() throws Exception {
    ImmutableSet<Managed> managedObjects = ImmutableSet.copyOf(dropwizardModule.getManaged());
    for (Managed managed : Lists.reverse(managedObjects.asList())) {
      managed.stop();
    }
  }

  @Override
  public void configure(Binder mainBinder) {

    mainBinder.install(new GuiceBundle.GuiceEnforcerModule());

    mainBinder.bind(TestingServer.class).toInstance(ts);
    final SingularityConfiguration configuration = getSingularityConfigurationForTestingServer(ts);

    if (useDBTests) {
      configuration.setDatabaseConfiguration(getDataSourceFactory());
    }

    mainBinder.bind(SingularityConfiguration.class).toInstance(configuration);

    mainBinder.install(Modules.override(new SingularityMainModule(configuration))
        .with(new Module() {

          @Override
          public void configure(Binder binder) {
            binder.bind(SingularityExceptionNotifier.class).toInstance(mock(SingularityExceptionNotifier.class));

            SingularityAbort abort = mock(SingularityAbort.class);
            SingularityMailer mailer = mock(SingularityMailer.class);

            binder.bind(SingularityMailer.class).toInstance(mailer);
            binder.bind(SingularityAbort.class).toInstance(abort);

            TestingLoadBalancerClient tlbc = new TestingLoadBalancerClient();
            binder.bind(LoadBalancerClient.class).toInstance(tlbc);
            binder.bind(TestingLoadBalancerClient.class).toInstance(tlbc);

            ObjectMapper om = Jackson.newObjectMapper()
                .setSerializationInclusion(Include.NON_NULL)
                .configure(DeserializationFeature.FAIL_ON_UNKNOWN_PROPERTIES, false)
                .registerModule(new ProtobufModule());

<<<<<<< HEAD
            binder.bind(ObjectMapper.class).toInstance(om);
=======
                ObjectMapper om = Jackson.newObjectMapper()
                  .setSerializationInclusion(Include.NON_NULL)
                  .configure(DeserializationFeature.FAIL_ON_UNKNOWN_PROPERTIES, false)
                  .registerModule(new ProtobufModule());

                binder.bind(ObjectMapper.class).toInstance(om);

                Environment environment = new Environment("test-env", om, null, new MetricRegistry(), null);
                binder.bind(Environment.class).toInstance(environment);
>>>>>>> 678f1930

            Environment environment = new Environment("test-env", om, null, new MetricRegistry(), null);
            binder.bind(Environment.class).toInstance(environment);

<<<<<<< HEAD
            binder.bind(HostAndPort.class).annotatedWith(named(HTTP_HOST_AND_PORT)).toInstance(HostAndPort.fromString("localhost:8080"));

            binder.bind(new TypeLiteral<Optional<Raven>>() {}).toInstance(Optional.<Raven>absent());
            binder.bind(new TypeLiteral<Optional<SentryConfiguration>>() {}).toInstance(Optional.<SentryConfiguration>absent());
          }
        }));
=======
                binder.bind(new TypeLiteral<Optional<Raven>>() {}).toInstance(Optional.<Raven>absent());
                binder.bind(new TypeLiteral<Optional<SentryConfiguration>>() {}).toInstance(Optional.<SentryConfiguration>absent());
              }
            }));
>>>>>>> 678f1930

    mainBinder.install(Modules.override(new SingularityMesosModule())
        .with(new Module() {

          @Override
          public void configure(Binder binder) {
            SingularityLogSupport logSupport = mock(SingularityLogSupport.class);
            binder.bind(SingularityLogSupport.class).toInstance(logSupport);

            SingularityDriver mock = mock(SingularityDriver.class);
            when(mock.kill((SingularityTaskId) Matchers.any())).thenReturn(Status.DRIVER_RUNNING);
            when(mock.getMaster()).thenReturn(Optional.<MasterInfo>absent());
            when(mock.start()).thenReturn(Status.DRIVER_RUNNING);
            when(mock.getLastOfferTimestamp()).thenReturn(Optional.<Long>absent());
            binder.bind(SingularityDriver.class).toInstance(mock);

            SchedulerDriver driver = mock(SchedulerDriver.class);

            when(driver.killTask(null)).thenReturn(Status.DRIVER_RUNNING);

            SchedulerDriverSupplier driverSupplier = new SchedulerDriverSupplier();
            driverSupplier.setSchedulerDriver(driver);

            binder.bind(SchedulerDriverSupplier.class).toInstance(driverSupplier);
          }
        }));

    mainBinder.install(new SingularityDataModule());
    mainBinder.install(new SingularitySchedulerModule());
    mainBinder.install(new SingularityTranscoderModule());
    mainBinder.install(new SingularityHistoryModule(configuration));
    mainBinder.install(new SingularityZkMigrationsModule());
    mainBinder.install(new SingularityMesosClientModule());
    mainBinder.install(new SingularityEventModule(configuration));
    mainBinder.install(new SingularityAuthModule(configuration));

    mainBinder.bind(DeployResource.class);
    mainBinder.bind(RequestResource.class);
    mainBinder.bind(SlaveResource.class);
    mainBinder.bind(RackResource.class);
  }

  private DataSourceFactory getDataSourceFactory() {
    DataSourceFactory dataSourceFactory = new DataSourceFactory();
    dataSourceFactory.setDriverClass("org.h2.Driver");
    dataSourceFactory.setUrl("jdbc:h2:mem:singularity;DB_CLOSE_DELAY=-1");
    dataSourceFactory.setUser("user");
    dataSourceFactory.setPassword("password");

    return dataSourceFactory;
  }

  private static SingularityConfiguration getSingularityConfigurationForTestingServer(final TestingServer ts) {
    SingularityConfiguration config = new SingularityConfiguration();
    config.setLoadBalancerUri("test");

    MesosConfiguration mc = new MesosConfiguration();
    mc.setDefaultCpus(1);
    mc.setDefaultMemory(128);
    config.setMesosConfiguration(mc);

    config.setSmtpConfiguration(new SMTPConfiguration());

    ZooKeeperConfiguration zookeeperConfiguration = new ZooKeeperConfiguration();
    zookeeperConfiguration.setQuorum(ts.getConnectString());

    config.setZooKeeperConfiguration(zookeeperConfiguration);
    config.setConsiderTaskHealthyAfterRunningForSeconds(0);

    return config;
  }

}<|MERGE_RESOLUTION|>--- conflicted
+++ resolved
@@ -63,14 +63,8 @@
 import ch.qos.logback.classic.LoggerContext;
 import io.dropwizard.db.DataSourceFactory;
 import io.dropwizard.jackson.Jackson;
-import io.dropwizard.jackson.Jackson;
-import io.dropwizard.lifecycle.Managed;
 import io.dropwizard.lifecycle.Managed;
 import io.dropwizard.setup.Environment;
-<<<<<<< HEAD
-import net.kencochrane.raven.Raven;
-=======
->>>>>>> 678f1930
 import net.kencochrane.raven.Raven;
 
 public class SingularityTestModule implements Module {
@@ -145,40 +139,21 @@
             binder.bind(TestingLoadBalancerClient.class).toInstance(tlbc);
 
             ObjectMapper om = Jackson.newObjectMapper()
-                .setSerializationInclusion(Include.NON_NULL)
-                .configure(DeserializationFeature.FAIL_ON_UNKNOWN_PROPERTIES, false)
-                .registerModule(new ProtobufModule());
-
-<<<<<<< HEAD
+              .setSerializationInclusion(Include.NON_NULL)
+              .configure(DeserializationFeature.FAIL_ON_UNKNOWN_PROPERTIES, false)
+              .registerModule(new ProtobufModule());
+
             binder.bind(ObjectMapper.class).toInstance(om);
-=======
-                ObjectMapper om = Jackson.newObjectMapper()
-                  .setSerializationInclusion(Include.NON_NULL)
-                  .configure(DeserializationFeature.FAIL_ON_UNKNOWN_PROPERTIES, false)
-                  .registerModule(new ProtobufModule());
-
-                binder.bind(ObjectMapper.class).toInstance(om);
-
-                Environment environment = new Environment("test-env", om, null, new MetricRegistry(), null);
-                binder.bind(Environment.class).toInstance(environment);
->>>>>>> 678f1930
 
             Environment environment = new Environment("test-env", om, null, new MetricRegistry(), null);
             binder.bind(Environment.class).toInstance(environment);
 
-<<<<<<< HEAD
             binder.bind(HostAndPort.class).annotatedWith(named(HTTP_HOST_AND_PORT)).toInstance(HostAndPort.fromString("localhost:8080"));
 
             binder.bind(new TypeLiteral<Optional<Raven>>() {}).toInstance(Optional.<Raven>absent());
             binder.bind(new TypeLiteral<Optional<SentryConfiguration>>() {}).toInstance(Optional.<SentryConfiguration>absent());
           }
         }));
-=======
-                binder.bind(new TypeLiteral<Optional<Raven>>() {}).toInstance(Optional.<Raven>absent());
-                binder.bind(new TypeLiteral<Optional<SentryConfiguration>>() {}).toInstance(Optional.<SentryConfiguration>absent());
-              }
-            }));
->>>>>>> 678f1930
 
     mainBinder.install(Modules.override(new SingularityMesosModule())
         .with(new Module() {
