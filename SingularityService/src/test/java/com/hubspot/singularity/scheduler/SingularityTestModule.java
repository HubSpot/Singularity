--- conflicted
+++ resolved
@@ -138,26 +138,13 @@
             binder.bind(LoadBalancerClient.class).toInstance(tlbc);
             binder.bind(TestingLoadBalancerClient.class).toInstance(tlbc);
 
-<<<<<<< HEAD
             ObjectMapper om = Jackson.newObjectMapper()
-                .setSerializationInclusion(Include.NON_NULL)
-                .configure(DeserializationFeature.FAIL_ON_UNKNOWN_PROPERTIES, false)
-                .registerModule(new ProtobufModule());
-=======
-                ObjectMapper om = Jackson.newObjectMapper()
-                  .setSerializationInclusion(Include.NON_NULL)
-                  .configure(DeserializationFeature.FAIL_ON_UNKNOWN_PROPERTIES, false)
-                  .registerModule(new ProtobufModule());
-
-                binder.bind(ObjectMapper.class).toInstance(om);
-
-                Environment environment = new Environment("test-env", om, null, new MetricRegistry(), null);
-                binder.bind(Environment.class).toInstance(environment);
->>>>>>> 800c69e5
+              .setSerializationInclusion(Include.NON_NULL)
+              .configure(DeserializationFeature.FAIL_ON_UNKNOWN_PROPERTIES, false)
+              .registerModule(new ProtobufModule());
 
             binder.bind(ObjectMapper.class).toInstance(om);
 
-<<<<<<< HEAD
             Environment environment = new Environment("test-env", om, null, new MetricRegistry(), null);
             binder.bind(Environment.class).toInstance(environment);
 
@@ -167,12 +154,6 @@
             binder.bind(new TypeLiteral<Optional<SentryConfiguration>>() {}).toInstance(Optional.<SentryConfiguration>absent());
           }
         }));
-=======
-                binder.bind(new TypeLiteral<Optional<Raven>>() {}).toInstance(Optional.<Raven>absent());
-                binder.bind(new TypeLiteral<Optional<SentryConfiguration>>() {}).toInstance(Optional.<SentryConfiguration>absent());
-              }
-            }));
->>>>>>> 800c69e5
 
     mainBinder.install(Modules.override(new SingularityMesosModule())
         .with(new Module() {
