--- conflicted
+++ resolved
@@ -318,17 +318,10 @@
     return memMb * 1000L * 1000L;
   }
 
-<<<<<<< HEAD
-  private SingularitySlaveUsageWithId getUsage(long memMbReserved, long memMbTotal, double cpusReserved, double cpusTotal, Map<ResourceUsageType, Number> longRunningTasksUsage) {
-    return new SingularitySlaveUsageWithId(
-        new SingularitySlaveUsage(
-            0, cpusReserved, Optional.of(cpusTotal), 0, memMbReserved, Optional.of(memMbTotal), 0, 0, Optional.of(0L), longRunningTasksUsage, 1, 0L
-=======
   private SingularitySlaveUsageWithId getUsage(long memMbReserved, long memMbTotal, double cpusReserved, double cpusTotal, long diskMbReserved, long diskMbTotal, Map<ResourceUsageType, Number> longRunningTasksUsage) {
     return new SingularitySlaveUsageWithId(
         new SingularitySlaveUsage(
             0, cpusReserved, Optional.of(cpusTotal), 0, memMbReserved, Optional.of(memMbTotal), 0, diskMbReserved, Optional.of(diskMbTotal), longRunningTasksUsage, 1, 0L
->>>>>>> f7de6530
         ),
         SLAVE_ID
     );
