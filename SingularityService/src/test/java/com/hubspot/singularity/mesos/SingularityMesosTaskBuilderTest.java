--- conflicted
+++ resolved
@@ -34,12 +34,8 @@
 import com.google.common.base.Optional;
 import com.google.common.collect.ImmutableMap;
 import com.hubspot.jackson.datatype.protobuf.ProtobufModule;
-<<<<<<< HEAD
-import com.hubspot.singularity.SingularityTask;
 import com.hubspot.singularity.helpers.MesosProtosUtils;
 import com.hubspot.singularity.helpers.MesosUtils;
-=======
->>>>>>> 265f0422
 import com.hubspot.mesos.Resources;
 import com.hubspot.mesos.SingularityContainerInfo;
 import com.hubspot.mesos.SingularityContainerType;
@@ -174,15 +170,10 @@
         .setEnvOverrides(overrideVariables)
         .build();
     final SingularityTaskRequest taskRequest = new SingularityTaskRequest(request, deploy, pendingTask);
-<<<<<<< HEAD
-    final SingularityMesosTaskHolder task = builder.buildTask(offerHolder, null, taskRequest, taskResources, executorResources);
-
-    Map<String, String> environmentVariables = task.getMesosTask()
-=======
+
     final TaskInfo task = builder.buildTask(offerHolder, null, taskRequest, taskResources, executorResources).getMesosTask();
 
     Map<String, String> environmentVariables = task
->>>>>>> 265f0422
         .getCommand()
         .getEnvironment()
         .getVariablesList()
