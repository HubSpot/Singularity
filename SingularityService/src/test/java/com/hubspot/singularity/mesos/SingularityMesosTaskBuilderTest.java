package com.hubspot.singularity.mesos;

import static org.junit.Assert.assertEquals;
import static org.junit.Assert.assertFalse;
import static org.junit.Assert.assertTrue;
import static org.mockito.Mockito.*;

import java.util.Arrays;
import java.util.Collections;
import java.util.List;
import java.util.concurrent.atomic.AtomicLong;

import org.apache.mesos.v1.Protos;
import org.apache.mesos.v1.Protos.ContainerInfo.DockerInfo.PortMapping;
import org.apache.mesos.v1.Protos.ContainerInfo.Type;
import org.apache.mesos.v1.Protos.Environment.Variable;
import org.apache.mesos.v1.Protos.FrameworkID;
import org.apache.mesos.v1.Protos.Offer;
import org.apache.mesos.v1.Protos.OfferID;
import org.apache.mesos.v1.Protos.Parameter;
import org.apache.mesos.v1.Protos.AgentID;
import org.apache.mesos.v1.Protos.Volume.Mode;
import org.junit.Before;
import org.junit.Test;
import org.mockito.invocation.InvocationOnMock;
import org.mockito.stubbing.Answer;

import com.fasterxml.jackson.databind.ObjectMapper;
import com.google.common.base.Optional;
import com.google.common.collect.ImmutableMap;
import com.hubspot.mesos.MesosUtils;
import com.hubspot.mesos.Resources;
import com.hubspot.mesos.SingularityContainerInfo;
import com.hubspot.mesos.SingularityContainerType;
import com.hubspot.mesos.SingularityDockerInfo;
import com.hubspot.mesos.SingularityDockerNetworkType;
import com.hubspot.mesos.SingularityDockerPortMapping;
import com.hubspot.mesos.SingularityDockerVolumeMode;
import com.hubspot.mesos.SingularityPortMappingType;
import com.hubspot.mesos.SingularityVolume;
import com.hubspot.singularity.RequestType;
import com.hubspot.singularity.SingularityDeploy;
import com.hubspot.singularity.SingularityDeployBuilder;
import com.hubspot.singularity.SingularityPendingRequest.PendingType;
import com.hubspot.singularity.SingularityPendingTask;
import com.hubspot.singularity.SingularityPendingTaskId;
import com.hubspot.singularity.SingularityRequest;
import com.hubspot.singularity.SingularityRequestBuilder;
import com.hubspot.singularity.SingularityTask;
import com.hubspot.singularity.SingularityTaskRequest;
import com.hubspot.singularity.config.NetworkConfiguration;
import com.hubspot.singularity.config.SingularityConfiguration;
import com.hubspot.singularity.data.ExecutorIdGenerator;

public class SingularityMesosTaskBuilderTest {
  private final SingularityConfiguration configuration = new SingularityConfiguration();
  private SingularityMesosTaskBuilder builder;
  private Resources taskResources;
  private Resources executorResources;
  private Offer offer;
  private SingularityOfferHolder offerHolder;
  private SingularityPendingTask pendingTask;

  private final String user = "testUser";

  @Before
  public void createMocks() {
    pendingTask = new SingularityPendingTask(new SingularityPendingTaskId("test", "1", 0, 1, PendingType.IMMEDIATE, 0), Optional.<List<String>> absent(),
        Optional.of(user), Optional.<String> absent(), Optional.<Boolean> absent(), Optional.<String> absent(), Optional.<Resources>absent(), Optional.<String>absent());

    final SingularitySlaveAndRackHelper slaveAndRackHelper = mock(SingularitySlaveAndRackHelper.class);
    final ExecutorIdGenerator idGenerator = mock(ExecutorIdGenerator.class);

    when(idGenerator.getNextExecutorId()).then(new CreateFakeId());

    builder = new SingularityMesosTaskBuilder(new ObjectMapper(), idGenerator, configuration);

    taskResources = new Resources(1, 1, 0, 0);
    executorResources = new Resources(0.1, 1, 0, 0);

    when(slaveAndRackHelper.getRackId(offer)).thenReturn(Optional.absent());
    when(slaveAndRackHelper.getMaybeTruncatedHost(offer)).thenReturn("host");
    when(slaveAndRackHelper.getRackIdOrDefault(offer)).thenReturn("DEFAULT");

    offer = Offer.newBuilder()
        .setAgentId(AgentID.newBuilder().setValue("1"))
        .setId(OfferID.newBuilder().setValue("1"))
        .setFrameworkId(FrameworkID.newBuilder().setValue("1"))
        .setHostname("test")
        .build();
    offerHolder = new SingularityOfferHolder(
        Collections.singletonList(offer),
        1,
        "DEFAULT",
        offer.getAgentId().getValue(),
        offer.getHostname(),
        Collections.emptyMap(),
        Collections.emptyMap());
  }

  @Test
  public void testShellCommand() {
    final SingularityRequest request = new SingularityRequestBuilder("test", RequestType.WORKER).build();
    final SingularityDeploy deploy = new SingularityDeployBuilder("test", "1")
        .setCommand(Optional.of("/bin/echo hi"))
        .build();
    final SingularityTaskRequest taskRequest = new SingularityTaskRequest(request, deploy, pendingTask);
    final SingularityTask task = builder.buildTask(offerHolder, null, taskRequest, taskResources, executorResources);

    assertEquals("/bin/echo hi", task.getMesosTask().getCommand().getValue());
    assertEquals(0, task.getMesosTask().getCommand().getArgumentsCount());
    assertTrue(task.getMesosTask().getCommand().getShell());
  }

  @Test
  public void testJobUserPassedAsEnvironmentVariable() {
    final SingularityRequest request = new SingularityRequestBuilder("test", RequestType.WORKER)
        .build();
    final SingularityDeploy deploy = new SingularityDeployBuilder("test", "1")
        .setCommand(Optional.of("/bin/echo hi"))
        .build();
    final SingularityTaskRequest taskRequest = new SingularityTaskRequest(request, deploy, pendingTask);
    final SingularityTask task = builder.buildTask(offerHolder, null, taskRequest, taskResources, executorResources);

    List<Variable> environmentVariables = task.getMesosTask()
        .getCommand()
        .getEnvironment()
        .getVariablesList();

    boolean success = false;
    for (Variable environmentVariable : environmentVariables) {
      success = success || (environmentVariable.getName().equals("STARTED_BY_USER") && environmentVariable.getValue().equals(user));
    }

    assertTrue("Expected env variable STARTED_BY_USER to be set to " + user, success);
  }

  @Test
  public void testArgumentCommand() {
    final SingularityRequest request = new SingularityRequestBuilder("test", RequestType.WORKER).build();
    final SingularityDeploy deploy = new SingularityDeployBuilder("test", "1")
        .setCommand(Optional.of("/bin/echo"))
        .setArguments(Optional.of(Collections.singletonList("wat")))
        .build();
    final SingularityTaskRequest taskRequest = new SingularityTaskRequest(request, deploy, pendingTask);
    final SingularityTask task = builder.buildTask(offerHolder, null, taskRequest, taskResources, executorResources);

    assertEquals("/bin/echo", task.getMesosTask().getCommand().getValue());
    assertEquals(1, task.getMesosTask().getCommand().getArgumentsCount());
    assertEquals("wat", task.getMesosTask().getCommand().getArguments(0));
    assertFalse(task.getMesosTask().getCommand().getShell());
  }

  @Test
  public void testDockerTask() {
    taskResources = new Resources(1, 1, 1, 0);

    final Protos.Resource portsResource = Protos.Resource.newBuilder()
        .setName("ports")
        .setType(Protos.Value.Type.RANGES)
        .setRanges(Protos.Value.Ranges.newBuilder()
            .addRange(Protos.Value.Range.newBuilder()
                .setBegin(31000)
                .setEnd(31000).build()).build()).build();

    final SingularityDockerPortMapping literalMapping = SingularityDockerPortMapping.builder().setContainerPort(80).setHostPortType(SingularityPortMappingType.LITERAL).setHostPort(8080).build();
    final SingularityDockerPortMapping offerMapping = SingularityDockerPortMapping.builder().setContainerPort(81).setHostPortType(SingularityPortMappingType.FROM_OFFER).setHostPort(0).setProtocol("udp").build();

    final SingularityRequest request = new SingularityRequestBuilder("test", RequestType.WORKER).build();
    final SingularityContainerInfo containerInfo = new SingularityContainerInfo(
        SingularityContainerType.DOCKER,
        Optional.of(Arrays.asList(
<<<<<<< HEAD
            SingularityVolume.builder().setContainerPath("/container").setHostPath("/host").setMode(SingularityDockerVolumeMode.RW).build(),
            SingularityVolume.builder().setContainerPath("/container/${TASK_REQUEST_ID}/${TASK_DEPLOY_ID}").setHostPath("/host/${TASK_ID}").setMode(SingularityDockerVolumeMode.RO).build())),
        Optional.of(SingularityDockerInfo.builder()
            .setImage("docker-image")
            .setPrivileged(true)
            .setNetwork(SingularityDockerNetworkType.BRIDGE)
            .setPortMappings(Arrays.asList(literalMapping, offerMapping))
            .setParameters(ImmutableMap.of("env", "var=value"))
            .build()));
=======
            new SingularityVolume("/container", Optional.of("/host"), SingularityDockerVolumeMode.RW),
            new SingularityVolume("/container/${TASK_REQUEST_ID}/${TASK_DEPLOY_ID}", Optional.of("/host/${TASK_ID}"), SingularityDockerVolumeMode.RO))),
        Optional.of(new SingularityDockerInfo("docker-image", true, SingularityDockerNetworkType.BRIDGE, Optional.of(Arrays.asList(literalMapping, offerMapping)), Optional.of(false), Optional.<Map<String, String>>of(
          ImmutableMap.of("env", "var=value")), Optional.absent())));
>>>>>>> 966d96a1
    final SingularityDeploy deploy = new SingularityDeployBuilder("test", "1")
        .setContainerInfo(Optional.of(containerInfo))
        .setCommand(Optional.of("/bin/echo"))
        .setArguments(Optional.of(Collections.singletonList("wat")))
        .build();
    final SingularityTaskRequest taskRequest = new SingularityTaskRequest(request, deploy, pendingTask);
    final SingularityTask task = builder.buildTask(offerHolder, Collections.singletonList(portsResource), taskRequest, taskResources, executorResources);

    assertEquals("/bin/echo", task.getMesosTask().getCommand().getValue());
    assertEquals(1, task.getMesosTask().getCommand().getArgumentsCount());
    assertEquals("wat", task.getMesosTask().getCommand().getArguments(0));
    assertFalse(task.getMesosTask().getCommand().getShell());

    assertEquals(Type.DOCKER, task.getMesosTask().getContainer().getType());
    assertEquals("docker-image", task.getMesosTask().getContainer().getDocker().getImage());
    assertTrue(task.getMesosTask().getContainer().getDocker().getPrivileged());

    assertEquals("/container", task.getMesosTask().getContainer().getVolumes(0).getContainerPath());
    assertEquals("/host", task.getMesosTask().getContainer().getVolumes(0).getHostPath());
    assertEquals(Mode.RW, task.getMesosTask().getContainer().getVolumes(0).getMode());

    Parameter envParameter = Parameter.newBuilder().setKey("env").setValue("var=value").build();
    assertTrue(task.getMesosTask().getContainer().getDocker().getParametersList().contains(envParameter));

    assertEquals(String.format("/container/%s/%s", task.getTaskRequest().getDeploy().getRequestId(), task.getTaskRequest().getDeploy().getId()), task.getMesosTask().getContainer().getVolumes(1).getContainerPath());
    assertEquals(String.format("/host/%s", task.getMesosTask().getTaskId().getValue()), task.getMesosTask().getContainer().getVolumes(1).getHostPath());
    assertEquals(Mode.RO, task.getMesosTask().getContainer().getVolumes(1).getMode());

    assertEquals(80, task.getMesosTask().getContainer().getDocker().getPortMappings(0).getContainerPort());
    assertEquals(8080, task.getMesosTask().getContainer().getDocker().getPortMappings(0).getHostPort());
    assertEquals("tcp", task.getMesosTask().getContainer().getDocker().getPortMappings(0).getProtocol());
    assertTrue(MesosUtils.getAllPorts(task.getMesosTask().getResourcesList()).contains(8080L));

    assertEquals(81, task.getMesosTask().getContainer().getDocker().getPortMappings(1).getContainerPort());
    assertEquals(31000, task.getMesosTask().getContainer().getDocker().getPortMappings(1).getHostPort());
    assertEquals("udp", task.getMesosTask().getContainer().getDocker().getPortMappings(1).getProtocol());

    assertEquals(Protos.ContainerInfo.DockerInfo.Network.BRIDGE, task.getMesosTask().getContainer().getDocker().getNetwork());
  }

  @Test
  public void testDockerMinimalNetworking() {
    taskResources = new Resources(1, 1, 0, 0);

    final SingularityRequest request = new SingularityRequestBuilder("test", RequestType.WORKER).build();
    final SingularityContainerInfo containerInfo = new SingularityContainerInfo(
        SingularityContainerType.DOCKER,
<<<<<<< HEAD
        Optional.<List<SingularityVolume>>absent(),
        Optional.of(SingularityDockerInfo.builder()
            .setImage("docker-image")
            .setPrivileged(true)
            .setNetwork(SingularityDockerNetworkType.NONE)
            .build()));
=======
        Optional.absent(),
        Optional.of(new SingularityDockerInfo("docker-image", true, SingularityDockerNetworkType.NONE,
            Optional.absent(),
            Optional.absent(),
            Optional.absent(),
            Optional.absent())));
>>>>>>> 966d96a1
    final SingularityDeploy deploy = new SingularityDeployBuilder("test", "1")
        .setContainerInfo(Optional.of(containerInfo))
        .build();
    final SingularityTaskRequest taskRequest = new SingularityTaskRequest(request, deploy, pendingTask);
    final SingularityTask task = builder.buildTask(offerHolder, Collections.emptyList(), taskRequest, taskResources, executorResources);

    assertEquals(Type.DOCKER, task.getMesosTask().getContainer().getType());
    assertEquals(Protos.ContainerInfo.DockerInfo.Network.NONE, task.getMesosTask().getContainer().getDocker().getNetwork());
  }

  @Test
  public void testAutomaticPortMapping() {
    NetworkConfiguration netConf = new NetworkConfiguration();
    netConf.setDefaultPortMapping(true);
    configuration.setNetworkConfiguration(netConf);

    taskResources = Resources.builder().setCpus(1).setMemoryMb(1).setNumPorts(2).build();

    final SingularityRequest request = new SingularityRequestBuilder("test", RequestType.WORKER).build();
    final SingularityContainerInfo containerInfo = new SingularityContainerInfo(
        SingularityContainerType.DOCKER,
<<<<<<< HEAD
        Optional.<List<SingularityVolume>>absent(),
        Optional.of(SingularityDockerInfo.builder()
            .setImage("docker-image")
            .setPrivileged(false)
            .setNetwork(SingularityDockerNetworkType.BRIDGE)
            .build()));
=======
        Optional.absent(),
        Optional.of(new SingularityDockerInfo("docker-image", false, SingularityDockerNetworkType.BRIDGE,
            Optional.absent(),
            Optional.absent(),
            Optional.absent(),
            Optional.absent())));
>>>>>>> 966d96a1
    final SingularityDeploy deploy = new SingularityDeployBuilder("test", "1")
        .setContainerInfo(Optional.of(containerInfo))
        .build();
    final SingularityTaskRequest taskRequest = new SingularityTaskRequest(request, deploy, pendingTask);
    final SingularityTask task = builder.buildTask(offerHolder, Collections.singletonList(MesosUtils.getPortRangeResource(31010, 31011)), taskRequest, taskResources, executorResources);

    assertEquals(Type.DOCKER, task.getMesosTask().getContainer().getType());
    assertEquals(Protos.ContainerInfo.DockerInfo.Network.BRIDGE, task.getMesosTask().getContainer().getDocker().getNetwork());

    List<PortMapping> portMappings = task.getMesosTask().getContainer().getDocker().getPortMappingsList();
    assertEquals(2, portMappings.size());

    assertEquals(31010, portMappings.get(0).getHostPort());
    assertEquals(31010, portMappings.get(0).getContainerPort());

    assertEquals(31011, portMappings.get(1).getHostPort());
    assertEquals(31011, portMappings.get(1).getContainerPort());
  }

  private static class CreateFakeId implements Answer<String> {

    private final AtomicLong string = new AtomicLong();

    @Override
    public String answer(InvocationOnMock invocation) throws Throwable {
      return String.valueOf(string.incrementAndGet());
    }
  }
}<|MERGE_RESOLUTION|>--- conflicted
+++ resolved
@@ -40,12 +40,10 @@
 import com.hubspot.mesos.SingularityVolume;
 import com.hubspot.singularity.RequestType;
 import com.hubspot.singularity.SingularityDeploy;
-import com.hubspot.singularity.SingularityDeployBuilder;
 import com.hubspot.singularity.SingularityPendingRequest.PendingType;
 import com.hubspot.singularity.SingularityPendingTask;
 import com.hubspot.singularity.SingularityPendingTaskId;
 import com.hubspot.singularity.SingularityRequest;
-import com.hubspot.singularity.SingularityRequestBuilder;
 import com.hubspot.singularity.SingularityTask;
 import com.hubspot.singularity.SingularityTaskRequest;
 import com.hubspot.singularity.config.NetworkConfiguration;
@@ -100,8 +98,10 @@
 
   @Test
   public void testShellCommand() {
-    final SingularityRequest request = new SingularityRequestBuilder("test", RequestType.WORKER).build();
-    final SingularityDeploy deploy = new SingularityDeployBuilder("test", "1")
+    final SingularityRequest request = SingularityRequest.builder().setId("test").setRequestType(RequestType.WORKER).build();
+    final SingularityDeploy deploy = SingularityDeploy.builder()
+        .setRequestId("test")
+        .setId("1")
         .setCommand(Optional.of("/bin/echo hi"))
         .build();
     final SingularityTaskRequest taskRequest = new SingularityTaskRequest(request, deploy, pendingTask);
@@ -114,9 +114,10 @@
 
   @Test
   public void testJobUserPassedAsEnvironmentVariable() {
-    final SingularityRequest request = new SingularityRequestBuilder("test", RequestType.WORKER)
-        .build();
-    final SingularityDeploy deploy = new SingularityDeployBuilder("test", "1")
+    final SingularityRequest request = SingularityRequest.builder().setId("test").setRequestType(RequestType.WORKER).build();
+    final SingularityDeploy deploy = SingularityDeploy.builder()
+        .setRequestId("test")
+        .setId("1")
         .setCommand(Optional.of("/bin/echo hi"))
         .build();
     final SingularityTaskRequest taskRequest = new SingularityTaskRequest(request, deploy, pendingTask);
@@ -137,8 +138,10 @@
 
   @Test
   public void testArgumentCommand() {
-    final SingularityRequest request = new SingularityRequestBuilder("test", RequestType.WORKER).build();
-    final SingularityDeploy deploy = new SingularityDeployBuilder("test", "1")
+    final SingularityRequest request = SingularityRequest.builder().setId("test").setRequestType(RequestType.WORKER).build();
+    final SingularityDeploy deploy = SingularityDeploy.builder()
+        .setRequestId("test")
+        .setId("1")
         .setCommand(Optional.of("/bin/echo"))
         .setArguments(Optional.of(Collections.singletonList("wat")))
         .build();
@@ -166,11 +169,10 @@
     final SingularityDockerPortMapping literalMapping = SingularityDockerPortMapping.builder().setContainerPort(80).setHostPortType(SingularityPortMappingType.LITERAL).setHostPort(8080).build();
     final SingularityDockerPortMapping offerMapping = SingularityDockerPortMapping.builder().setContainerPort(81).setHostPortType(SingularityPortMappingType.FROM_OFFER).setHostPort(0).setProtocol("udp").build();
 
-    final SingularityRequest request = new SingularityRequestBuilder("test", RequestType.WORKER).build();
+    final SingularityRequest request = SingularityRequest.builder().setId("test").setRequestType(RequestType.WORKER).build();
     final SingularityContainerInfo containerInfo = new SingularityContainerInfo(
         SingularityContainerType.DOCKER,
         Optional.of(Arrays.asList(
-<<<<<<< HEAD
             SingularityVolume.builder().setContainerPath("/container").setHostPath("/host").setMode(SingularityDockerVolumeMode.RW).build(),
             SingularityVolume.builder().setContainerPath("/container/${TASK_REQUEST_ID}/${TASK_DEPLOY_ID}").setHostPath("/host/${TASK_ID}").setMode(SingularityDockerVolumeMode.RO).build())),
         Optional.of(SingularityDockerInfo.builder()
@@ -180,13 +182,10 @@
             .setPortMappings(Arrays.asList(literalMapping, offerMapping))
             .setParameters(ImmutableMap.of("env", "var=value"))
             .build()));
-=======
-            new SingularityVolume("/container", Optional.of("/host"), SingularityDockerVolumeMode.RW),
-            new SingularityVolume("/container/${TASK_REQUEST_ID}/${TASK_DEPLOY_ID}", Optional.of("/host/${TASK_ID}"), SingularityDockerVolumeMode.RO))),
-        Optional.of(new SingularityDockerInfo("docker-image", true, SingularityDockerNetworkType.BRIDGE, Optional.of(Arrays.asList(literalMapping, offerMapping)), Optional.of(false), Optional.<Map<String, String>>of(
-          ImmutableMap.of("env", "var=value")), Optional.absent())));
->>>>>>> 966d96a1
-    final SingularityDeploy deploy = new SingularityDeployBuilder("test", "1")
+
+    final SingularityDeploy deploy = SingularityDeploy.builder()
+        .setRequestId("test")
+        .setId("1")
         .setContainerInfo(Optional.of(containerInfo))
         .setCommand(Optional.of("/bin/echo"))
         .setArguments(Optional.of(Collections.singletonList("wat")))
@@ -230,25 +229,19 @@
   public void testDockerMinimalNetworking() {
     taskResources = new Resources(1, 1, 0, 0);
 
-    final SingularityRequest request = new SingularityRequestBuilder("test", RequestType.WORKER).build();
+    final SingularityRequest request = SingularityRequest.builder().setId("test").setRequestType(RequestType.WORKER).build();
     final SingularityContainerInfo containerInfo = new SingularityContainerInfo(
         SingularityContainerType.DOCKER,
-<<<<<<< HEAD
         Optional.<List<SingularityVolume>>absent(),
         Optional.of(SingularityDockerInfo.builder()
             .setImage("docker-image")
             .setPrivileged(true)
             .setNetwork(SingularityDockerNetworkType.NONE)
             .build()));
-=======
-        Optional.absent(),
-        Optional.of(new SingularityDockerInfo("docker-image", true, SingularityDockerNetworkType.NONE,
-            Optional.absent(),
-            Optional.absent(),
-            Optional.absent(),
-            Optional.absent())));
->>>>>>> 966d96a1
-    final SingularityDeploy deploy = new SingularityDeployBuilder("test", "1")
+
+    final SingularityDeploy deploy = SingularityDeploy.builder()
+        .setRequestId("test")
+        .setId("1")
         .setContainerInfo(Optional.of(containerInfo))
         .build();
     final SingularityTaskRequest taskRequest = new SingularityTaskRequest(request, deploy, pendingTask);
@@ -266,25 +259,19 @@
 
     taskResources = Resources.builder().setCpus(1).setMemoryMb(1).setNumPorts(2).build();
 
-    final SingularityRequest request = new SingularityRequestBuilder("test", RequestType.WORKER).build();
+    final SingularityRequest request = SingularityRequest.builder().setId("test").setRequestType(RequestType.WORKER).build();
     final SingularityContainerInfo containerInfo = new SingularityContainerInfo(
         SingularityContainerType.DOCKER,
-<<<<<<< HEAD
         Optional.<List<SingularityVolume>>absent(),
         Optional.of(SingularityDockerInfo.builder()
             .setImage("docker-image")
             .setPrivileged(false)
             .setNetwork(SingularityDockerNetworkType.BRIDGE)
             .build()));
-=======
-        Optional.absent(),
-        Optional.of(new SingularityDockerInfo("docker-image", false, SingularityDockerNetworkType.BRIDGE,
-            Optional.absent(),
-            Optional.absent(),
-            Optional.absent(),
-            Optional.absent())));
->>>>>>> 966d96a1
-    final SingularityDeploy deploy = new SingularityDeployBuilder("test", "1")
+
+    final SingularityDeploy deploy = SingularityDeploy.builder()
+        .setRequestId("test")
+        .setId("1")
         .setContainerInfo(Optional.of(containerInfo))
         .build();
     final SingularityTaskRequest taskRequest = new SingularityTaskRequest(request, deploy, pendingTask);
