package com.hubspot.singularity.mesos;

import static org.junit.Assert.assertEquals;
import static org.junit.Assert.assertFalse;
import static org.junit.Assert.assertTrue;
import static org.mockito.Mockito.mock;
import static org.mockito.Mockito.when;

import java.util.Arrays;
import java.util.Collections;
<<<<<<< HEAD
import java.util.List;
=======
import java.util.Map;
>>>>>>> 6c26b1e6
import java.util.concurrent.atomic.AtomicLong;

import org.apache.mesos.Protos;
import org.apache.mesos.Protos.ContainerInfo.Type;
import org.apache.mesos.Protos.FrameworkID;
import org.apache.mesos.Protos.Offer;
import org.apache.mesos.Protos.OfferID;
import org.apache.mesos.Protos.SlaveID;
import org.apache.mesos.Protos.Volume.Mode;
import org.junit.Before;
import org.junit.Test;
import org.mockito.invocation.InvocationOnMock;
import org.mockito.stubbing.Answer;

import com.fasterxml.jackson.databind.ObjectMapper;
import com.google.common.collect.ImmutableMap;
import com.google.common.base.Optional;
import com.hubspot.mesos.Resources;
import com.hubspot.mesos.SingularityContainerInfo;
import com.hubspot.mesos.SingularityContainerType;
import com.hubspot.mesos.SingularityDockerInfo;
import com.hubspot.mesos.SingularityDockerNetworkType;
import com.hubspot.mesos.SingularityDockerPortMapping;
import com.hubspot.mesos.SingularityDockerVolumeMode;
import com.hubspot.mesos.SingularityPortMappingType;
import com.hubspot.mesos.SingularityVolume;
import com.hubspot.singularity.RequestType;
import com.hubspot.singularity.SingularityDeploy;
import com.hubspot.singularity.SingularityDeployBuilder;
import com.hubspot.singularity.SingularityPendingRequest.PendingType;
import com.hubspot.singularity.SingularityPendingTask;
import com.hubspot.singularity.SingularityPendingTaskId;
import com.hubspot.singularity.SingularityRequest;
import com.hubspot.singularity.SingularityRequestBuilder;
import com.hubspot.singularity.SingularityTask;
import com.hubspot.singularity.SingularityTaskRequest;
import com.hubspot.singularity.config.SingularityConfiguration;
import com.hubspot.singularity.data.ExecutorIdGenerator;

public class SingularityMesosTaskBuilderTest {
  private SingularityMesosTaskBuilder builder;
  private Resources taskResources;
  private Resources executorResources;
  private Offer offer;
  private SingularityPendingTask pendingTask;

  @Before
  public void createMocks() {
    pendingTask = new SingularityPendingTask(new SingularityPendingTaskId("test", "1", 0, 1, PendingType.IMMEDIATE, 0), Collections.<String> emptyList(),
        Optional.<String> absent(), Optional.<String> absent());

    final SingularitySlaveAndRackHelper slaveAndRackHelper = mock(SingularitySlaveAndRackHelper.class);
    final ExecutorIdGenerator idGenerator = mock(ExecutorIdGenerator.class);

    when(idGenerator.getNextExecutorId()).then(new CreateFakeId());

    builder = new SingularityMesosTaskBuilder(new ObjectMapper(), slaveAndRackHelper, idGenerator, new SingularityConfiguration());

    taskResources = new Resources(1, 1, 0);
    executorResources = new Resources(0.1, 1, 0);

    offer = Offer.newBuilder()
        .setSlaveId(SlaveID.newBuilder().setValue("1"))
        .setId(OfferID.newBuilder().setValue("1"))
        .setFrameworkId(FrameworkID.newBuilder().setValue("1"))
        .setHostname("test")
        .build();

    when(slaveAndRackHelper.getRackId(offer)).thenReturn(Optional.<String> absent());
    when(slaveAndRackHelper.getMaybeTruncatedHost(offer)).thenReturn("host");
    when(slaveAndRackHelper.getRackIdOrDefault(offer)).thenReturn("DEFAULT");
  }

  @Test
  public void testShellCommand() {
    final SingularityRequest request = new SingularityRequestBuilder("test", RequestType.WORKER).build();
    final SingularityDeploy deploy = new SingularityDeployBuilder("test", "1")
    .setCommand(Optional.of("/bin/echo hi"))
    .build();
    final SingularityTaskRequest taskRequest = new SingularityTaskRequest(request, deploy, pendingTask);
    final SingularityTask task = builder.buildTask(offer, null, taskRequest, taskResources, executorResources);

    assertEquals("/bin/echo hi", task.getMesosTask().getCommand().getValue());
    assertEquals(0, task.getMesosTask().getCommand().getArgumentsCount());
    assertTrue(task.getMesosTask().getCommand().getShell());
  }

  @Test
  public void testArgumentCommand() {
    final SingularityRequest request = new SingularityRequestBuilder("test", RequestType.WORKER).build();
    final SingularityDeploy deploy = new SingularityDeployBuilder("test", "1")
    .setCommand(Optional.of("/bin/echo"))
    .setArguments(Optional.of(Collections.singletonList("wat")))
    .build();
    final SingularityTaskRequest taskRequest = new SingularityTaskRequest(request, deploy, pendingTask);
    final SingularityTask task = builder.buildTask(offer, null, taskRequest, taskResources, executorResources);

    assertEquals("/bin/echo", task.getMesosTask().getCommand().getValue());
    assertEquals(1, task.getMesosTask().getCommand().getArgumentsCount());
    assertEquals("wat", task.getMesosTask().getCommand().getArguments(0));
    assertFalse(task.getMesosTask().getCommand().getShell());
  }

  @Test
  public void testDockerTask() {
    taskResources = new Resources(1, 1, 1);

    final Protos.Resource portsResource = Protos.Resource.newBuilder()
        .setName("ports")
        .setType(Protos.Value.Type.RANGES)
        .setRanges(Protos.Value.Ranges.newBuilder()
            .addRange(Protos.Value.Range.newBuilder()
                .setBegin(31000)
                .setEnd(31000).build()).build()).build();

    final SingularityDockerPortMapping literalMapping = new SingularityDockerPortMapping(Optional.<SingularityPortMappingType>absent(), 80, Optional.of(SingularityPortMappingType.LITERAL), 8080, Optional.<String>absent());
    final SingularityDockerPortMapping offerMapping = new SingularityDockerPortMapping(Optional.<SingularityPortMappingType>absent(), 81, Optional.of(SingularityPortMappingType.FROM_OFFER), 0, Optional.of("udp"));

    final SingularityRequest request = new SingularityRequestBuilder("test", RequestType.WORKER).build();
    final SingularityContainerInfo containerInfo = new SingularityContainerInfo(
      SingularityContainerType.DOCKER,
        Optional.of(Arrays.asList(
                new SingularityVolume("/container", Optional.of("/host"), SingularityDockerVolumeMode.RW),
                new SingularityVolume("/container/${TASK_REQUEST_ID}/${TASK_DEPLOY_ID}", Optional.of("/host/${TASK_ID}"), SingularityDockerVolumeMode.RO))),
        Optional.of(new SingularityDockerInfo("docker-image", true, SingularityDockerNetworkType.BRIDGE, Optional.of(Arrays.asList(literalMapping, offerMapping)), false, Optional.<Map<String, String>>of(ImmutableMap.of("env", "var=value")) )));
    final SingularityDeploy deploy = new SingularityDeployBuilder("test", "1")
      .setContainerInfo(Optional.of(containerInfo))
      .setCommand(Optional.of("/bin/echo"))
      .setArguments(Optional.of(Collections.singletonList("wat")))
      .build();
    final SingularityTaskRequest taskRequest = new SingularityTaskRequest(request, deploy, pendingTask);
    final SingularityTask task = builder.buildTask(offer, Collections.singletonList(portsResource), taskRequest, taskResources, executorResources);

    assertEquals("/bin/echo", task.getMesosTask().getCommand().getValue());
    assertEquals(1, task.getMesosTask().getCommand().getArgumentsCount());
    assertEquals("wat", task.getMesosTask().getCommand().getArguments(0));
    assertFalse(task.getMesosTask().getCommand().getShell());

    assertEquals(Type.DOCKER, task.getMesosTask().getContainer().getType());
    assertEquals("docker-image", task.getMesosTask().getContainer().getDocker().getImage());
    assertTrue(task.getMesosTask().getContainer().getDocker().getPrivileged());

    assertEquals("/container", task.getMesosTask().getContainer().getVolumes(0).getContainerPath());
    assertEquals("/host", task.getMesosTask().getContainer().getVolumes(0).getHostPath());
    assertEquals(Mode.RW, task.getMesosTask().getContainer().getVolumes(0).getMode());

    assertEquals(String.format("/container/%s/%s", task.getTaskRequest().getDeploy().getRequestId(), task.getTaskRequest().getDeploy().getId()), task.getMesosTask().getContainer().getVolumes(1).getContainerPath());
    assertEquals(String.format("/host/%s", task.getMesosTask().getTaskId().getValue()), task.getMesosTask().getContainer().getVolumes(1).getHostPath());
    assertEquals(Mode.RO, task.getMesosTask().getContainer().getVolumes(1).getMode());

    assertEquals(80, task.getMesosTask().getContainer().getDocker().getPortMappings(0).getContainerPort());
    assertEquals(8080, task.getMesosTask().getContainer().getDocker().getPortMappings(0).getHostPort());
    assertEquals("tcp", task.getMesosTask().getContainer().getDocker().getPortMappings(0).getProtocol());

    assertEquals(81, task.getMesosTask().getContainer().getDocker().getPortMappings(1).getContainerPort());
    assertEquals(31000, task.getMesosTask().getContainer().getDocker().getPortMappings(1).getHostPort());
    assertEquals("udp", task.getMesosTask().getContainer().getDocker().getPortMappings(1).getProtocol());

    assertEquals(Protos.ContainerInfo.DockerInfo.Network.BRIDGE, task.getMesosTask().getContainer().getDocker().getNetwork());
  }

  @Test
  public void testDockerMinimalNetworking() {
    taskResources = new Resources(1, 1, 0);

    final SingularityRequest request = new SingularityRequestBuilder("test", RequestType.WORKER).build();
    final SingularityContainerInfo containerInfo = new SingularityContainerInfo(
      SingularityContainerType.DOCKER,
        Optional.<List<SingularityVolume>>absent(),
        Optional.of(new SingularityDockerInfo("docker-image", true, SingularityDockerNetworkType.NONE,
            Optional.<List<SingularityDockerPortMapping>>absent())));
    final SingularityDeploy deploy = new SingularityDeployBuilder("test", "1")
      .setContainerInfo(Optional.of(containerInfo))
      .build();
    final SingularityTaskRequest taskRequest = new SingularityTaskRequest(request, deploy, pendingTask);
    final SingularityTask task = builder.buildTask(offer, Collections.<Protos.Resource>emptyList(), taskRequest, taskResources, executorResources);

    assertEquals(Type.DOCKER, task.getMesosTask().getContainer().getType());
    assertEquals(Protos.ContainerInfo.DockerInfo.Network.NONE, task.getMesosTask().getContainer().getDocker().getNetwork());
  }

  private static class CreateFakeId implements Answer<String> {

    private final AtomicLong string = new AtomicLong();

    @Override
    public String answer(InvocationOnMock invocation) throws Throwable {
      return String.valueOf(string.incrementAndGet());
    }
  }
}<|MERGE_RESOLUTION|>--- conflicted
+++ resolved
@@ -8,11 +8,8 @@
 
 import java.util.Arrays;
 import java.util.Collections;
-<<<<<<< HEAD
 import java.util.List;
-=======
 import java.util.Map;
->>>>>>> 6c26b1e6
 import java.util.concurrent.atomic.AtomicLong;
 
 import org.apache.mesos.Protos;
@@ -183,7 +180,7 @@
       SingularityContainerType.DOCKER,
         Optional.<List<SingularityVolume>>absent(),
         Optional.of(new SingularityDockerInfo("docker-image", true, SingularityDockerNetworkType.NONE,
-            Optional.<List<SingularityDockerPortMapping>>absent())));
+            Optional.<List<SingularityDockerPortMapping>>absent(), false, Optional.<Map<String,String>>absent())));
     final SingularityDeploy deploy = new SingularityDeployBuilder("test", "1")
       .setContainerInfo(Optional.of(containerInfo))
       .build();
