package com.hubspot.singularity;

import java.util.Collection;
<<<<<<< HEAD
import java.util.Collections;
=======
import java.util.Optional;
>>>>>>> 7f8c6015
import java.util.TimeZone;

import org.junit.jupiter.api.Assertions;
import org.junit.jupiter.api.Test;

public class SingularityS3Test {

  @Test
  public void testS3FormatHelper() throws Exception {
    TimeZone.setDefault(TimeZone.getTimeZone("UTC"));

    SingularityTaskId taskId = new SingularityTaskId("rid", "did", 1, 1, "host", "rack");

    long start = 1414610537117L; // Wed, 29 Oct 2014 19:22:17 GMT
    long end = 1415724215000L; // Tue, 11 Nov 2014 16:43:35 GMT

<<<<<<< HEAD
    Collection<String> prefixes = SingularityS3FormatHelper.getS3KeyPrefixes("%Y/%m/%taskId", taskId, Optional.<String> absent(), start, end, "default", Collections.emptyList());
=======
    Collection<String> prefixes = SingularityS3FormatHelper.getS3KeyPrefixes("%Y/%m/%taskId", taskId, Optional.<String>empty(), start, end, "default");
>>>>>>> 7f8c6015

    Assertions.assertTrue(prefixes.size() == 2);

    end = 1447265861000L; // Tue, 11 Nov 2015 16:43:35 GMT

<<<<<<< HEAD
    prefixes = SingularityS3FormatHelper.getS3KeyPrefixes("%Y/%taskId", taskId, Optional.<String> absent(), start, end, "default", Collections.emptyList());
=======
    prefixes = SingularityS3FormatHelper.getS3KeyPrefixes("%Y/%taskId", taskId, Optional.<String>empty(), start, end, "default");
>>>>>>> 7f8c6015

    Assertions.assertTrue(prefixes.size() == 2);

    start = 1415750399999L;
    end = 1415771999000L;

<<<<<<< HEAD
    prefixes = SingularityS3FormatHelper.getS3KeyPrefixes("%Y/%m/%d/%taskId", taskId, Optional.<String> absent(), start, end, "default", Collections.emptyList());
=======
    prefixes = SingularityS3FormatHelper.getS3KeyPrefixes("%Y/%m/%d/%taskId", taskId, Optional.<String>empty(), start, end, "default");
>>>>>>> 7f8c6015

    Assertions.assertTrue(prefixes.size() == 2);

<<<<<<< HEAD
    prefixes = SingularityS3FormatHelper.getS3KeyPrefixes("%requestId/%group/%Y/%m", taskId, Optional.<String> absent(), start, end, "groupName", Collections.emptyList());
=======
    prefixes = SingularityS3FormatHelper.getS3KeyPrefixes("%requestId/%group/%Y/%m", taskId, Optional.<String>empty(), start, end, "groupName");
>>>>>>> 7f8c6015

    Assertions.assertEquals("rid/groupName/2014/11", prefixes.iterator().next());

    final long NOV2014TUES11 = 1415724215000L;

    Assertions.assertEquals("wat-hostname", SingularityS3FormatHelper.getKey("wat-%host", 0, System.currentTimeMillis(), "filename", "hostname"));
    Assertions.assertEquals("file1.txt-2", SingularityS3FormatHelper.getKey("%filename-%index", 2, System.currentTimeMillis(), "file1.txt", "hostname"));
    Assertions.assertEquals("yo-2014-11-" + NOV2014TUES11 + "-.txt", SingularityS3FormatHelper.getKey("yo-%Y-%m-%s-%fileext", 2, NOV2014TUES11, "file1.txt", "hostname"));

    String guid = SingularityS3FormatHelper.getKey("yo-%guid", 2, NOV2014TUES11, "file1.txt", "hostname");

    Assertions.assertTrue(guid.startsWith("yo-"));

    Assertions.assertTrue(guid.length() > 10);

    String guid2 = SingularityS3FormatHelper.getKey("yo-%guid", 2, NOV2014TUES11, "file1.txt", "hostname");

    Assertions.assertTrue(!guid.equals(guid2));

  }

}<|MERGE_RESOLUTION|>--- conflicted
+++ resolved
@@ -1,11 +1,8 @@
 package com.hubspot.singularity;
 
 import java.util.Collection;
-<<<<<<< HEAD
 import java.util.Collections;
-=======
 import java.util.Optional;
->>>>>>> 7f8c6015
 import java.util.TimeZone;
 
 import org.junit.jupiter.api.Assertions;
@@ -22,40 +19,24 @@
     long start = 1414610537117L; // Wed, 29 Oct 2014 19:22:17 GMT
     long end = 1415724215000L; // Tue, 11 Nov 2014 16:43:35 GMT
 
-<<<<<<< HEAD
-    Collection<String> prefixes = SingularityS3FormatHelper.getS3KeyPrefixes("%Y/%m/%taskId", taskId, Optional.<String> absent(), start, end, "default", Collections.emptyList());
-=======
-    Collection<String> prefixes = SingularityS3FormatHelper.getS3KeyPrefixes("%Y/%m/%taskId", taskId, Optional.<String>empty(), start, end, "default");
->>>>>>> 7f8c6015
+    Collection<String> prefixes = SingularityS3FormatHelper.getS3KeyPrefixes("%Y/%m/%taskId", taskId, Optional.<String>empty(), start, end, "default", Collections.emptyList());
 
     Assertions.assertTrue(prefixes.size() == 2);
 
     end = 1447265861000L; // Tue, 11 Nov 2015 16:43:35 GMT
 
-<<<<<<< HEAD
-    prefixes = SingularityS3FormatHelper.getS3KeyPrefixes("%Y/%taskId", taskId, Optional.<String> absent(), start, end, "default", Collections.emptyList());
-=======
-    prefixes = SingularityS3FormatHelper.getS3KeyPrefixes("%Y/%taskId", taskId, Optional.<String>empty(), start, end, "default");
->>>>>>> 7f8c6015
+    prefixes = SingularityS3FormatHelper.getS3KeyPrefixes("%Y/%taskId", taskId, Optional.<String>empty(), start, end, "default", Collections.emptyList());
 
     Assertions.assertTrue(prefixes.size() == 2);
 
     start = 1415750399999L;
     end = 1415771999000L;
 
-<<<<<<< HEAD
-    prefixes = SingularityS3FormatHelper.getS3KeyPrefixes("%Y/%m/%d/%taskId", taskId, Optional.<String> absent(), start, end, "default", Collections.emptyList());
-=======
-    prefixes = SingularityS3FormatHelper.getS3KeyPrefixes("%Y/%m/%d/%taskId", taskId, Optional.<String>empty(), start, end, "default");
->>>>>>> 7f8c6015
+    prefixes = SingularityS3FormatHelper.getS3KeyPrefixes("%Y/%m/%d/%taskId", taskId, Optional.<String>empty(), start, end, "default", Collections.emptyList());
 
     Assertions.assertTrue(prefixes.size() == 2);
 
-<<<<<<< HEAD
-    prefixes = SingularityS3FormatHelper.getS3KeyPrefixes("%requestId/%group/%Y/%m", taskId, Optional.<String> absent(), start, end, "groupName", Collections.emptyList());
-=======
-    prefixes = SingularityS3FormatHelper.getS3KeyPrefixes("%requestId/%group/%Y/%m", taskId, Optional.<String>empty(), start, end, "groupName");
->>>>>>> 7f8c6015
+    prefixes = SingularityS3FormatHelper.getS3KeyPrefixes("%requestId/%group/%Y/%m", taskId, Optional.<String>empty(), start, end, "groupName", Collections.emptyList());
 
     Assertions.assertEquals("rid/groupName/2014/11", prefixes.iterator().next());
 
