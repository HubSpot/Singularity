package com.hubspot.singularity.hooks;

import java.io.IOException;
import java.util.ArrayList;
import java.util.List;
import java.util.concurrent.CompletableFuture;
import java.util.concurrent.TimeUnit;

import javax.inject.Singleton;
import javax.ws.rs.core.HttpHeaders;

import org.slf4j.Logger;
import org.slf4j.LoggerFactory;

import com.fasterxml.jackson.core.JsonProcessingException;
import com.fasterxml.jackson.databind.ObjectMapper;
import com.google.common.base.Optional;
import com.google.common.base.Throwables;
import com.google.inject.Inject;
import com.hubspot.mesos.JavaUtils;
import com.hubspot.singularity.SingularityDeployUpdate;
import com.hubspot.singularity.SingularityRequestHistory;
import com.hubspot.singularity.SingularityTask;
import com.hubspot.singularity.SingularityTaskHistoryUpdate;
import com.hubspot.singularity.SingularityTaskWebhook;
import com.hubspot.singularity.SingularityWebhook;
import com.hubspot.singularity.async.AsyncSemaphore;
import com.hubspot.singularity.async.CompletableFutures;
import com.hubspot.singularity.config.SingularityConfiguration;
import com.hubspot.singularity.data.WebhookManager;
import com.hubspot.singularity.data.history.TaskHistoryHelper;
import com.ning.http.client.AsyncHttpClient;
import com.ning.http.client.AsyncHttpClient.BoundRequestBuilder;
import com.ning.http.client.Response;

@Singleton
public class SingularityWebhookSender {

  private static final Logger LOG = LoggerFactory.getLogger(SingularityWebhookSender.class);

  private final SingularityConfiguration configuration;
  private final AsyncHttpClient http;
  private final WebhookManager webhookManager;
  private final TaskHistoryHelper taskHistoryHelper;
  private final ObjectMapper objectMapper;

  private final AsyncSemaphore<Response> webhookSemaphore;

  @Inject
  public SingularityWebhookSender(SingularityConfiguration configuration, AsyncHttpClient http, ObjectMapper objectMapper, TaskHistoryHelper taskHistoryHelper, WebhookManager webhookManager) {
    this.configuration = configuration;
    this.http = http;
    this.webhookManager = webhookManager;
    this.taskHistoryHelper = taskHistoryHelper;
    this.objectMapper = objectMapper;

    this.webhookSemaphore = AsyncSemaphore.newBuilder(configuration::getMaxConcurrentWebhooks).build();
  }

  public void checkWebhooks() {
    final long start = System.currentTimeMillis();

    final List<SingularityWebhook> webhooks = webhookManager.getActiveWebhooks();
    if (webhooks.isEmpty()) {
      return;
    }

    int taskUpdates = 0;
    int requestUpdates = 0;
    int deployUpdates = 0;

    List<CompletableFuture<Response>> webhookFutures = new ArrayList<>();

    for (SingularityWebhook webhook : webhooks) {
      switch (webhook.getType()) {
        case TASK:
          taskUpdates += checkTaskUpdates(webhook, webhookFutures);
          break;
        case REQUEST:
          requestUpdates += checkRequestUpdates(webhook, webhookFutures);
          break;
        case DEPLOY:
          deployUpdates += checkDeployUpdates(webhook, webhookFutures);
          break;
        default:
          break;
      }
    }

    CompletableFutures.allOf(webhookFutures)
        .exceptionally((t) -> {
          LOG.error("Exception in webhook", t);
          return null;
        });

    LOG.info("Sent {} task, {} request, and {} deploy updates for {} webhooks in {}", taskUpdates, requestUpdates, deployUpdates, webhooks.size(), JavaUtils.duration(start));
  }

  private boolean shouldDeleteUpdateOnFailure(int numUpdates, long updateTimestamp) {
    if (configuration.getMaxQueuedUpdatesPerWebhook() > 0 && numUpdates > configuration.getMaxQueuedUpdatesPerWebhook()) {
      return true;
    }
    final long updateAge = System.currentTimeMillis() - updateTimestamp;
    return configuration.getDeleteUndeliverableWebhooksAfterHours() > 0
        && updateAge > TimeUnit.HOURS.toMillis(configuration.getDeleteUndeliverableWebhooksAfterHours());
  }

  private int checkRequestUpdates(SingularityWebhook webhook, List<CompletableFuture<Response>> webhookFutures) {
    final List<SingularityRequestHistory> requestUpdates = webhookManager.getQueuedRequestHistoryForHook(webhook.getId());

    int numRequestUpdates = 0;

    for (SingularityRequestHistory requestUpdate : requestUpdates) {
<<<<<<< HEAD
      String concreteUri = webhook.getUri().replaceAll("\\$REQUEST_ID", requestUpdate.getRequest().getId());
      executeWebhook(concreteUri, requestUpdate, new SingularityRequestWebhookAsyncHandler(webhookManager, webhook, requestUpdate, shouldDeleteUpdateOnFailure(numRequestUpdates, requestUpdate.getCreatedAt())));
=======
      webhookFutures.add(webhookSemaphore.call(() ->
          executeWebhookAsync(
              webhook,
              requestUpdate,
              new SingularityRequestWebhookAsyncHandler(webhookManager, webhook, requestUpdate, shouldDeleteUpdateOnFailure(numRequestUpdates, requestUpdate.getCreatedAt())))
      ));
>>>>>>> 48236643
    }

    return requestUpdates.size();
  }

  private int checkDeployUpdates(SingularityWebhook webhook, List<CompletableFuture<Response>> webhookFutures) {
    final List<SingularityDeployUpdate> deployUpdates = webhookManager.getQueuedDeployUpdatesForHook(webhook.getId());

    int numDeployUpdates = 0;

    for (SingularityDeployUpdate deployUpdate : deployUpdates) {
<<<<<<< HEAD
      String concreteUri = webhook.getUri().replaceAll("\\$DEPLOY_ID", deployUpdate.getDeployMarker().getDeployId());
      executeWebhook(concreteUri, deployUpdate, new SingularityDeployWebhookAsyncHandler(webhookManager, webhook, deployUpdate, shouldDeleteUpdateOnFailure(numDeployUpdates, deployUpdate.getDeployMarker().getTimestamp())));
=======
      webhookFutures.add(webhookSemaphore.call(() ->
          executeWebhookAsync(
              webhook,
              deployUpdate,
              new SingularityDeployWebhookAsyncHandler(webhookManager, webhook, deployUpdate, shouldDeleteUpdateOnFailure(numDeployUpdates, deployUpdate.getDeployMarker().getTimestamp())))
      ));
>>>>>>> 48236643
    }

    return deployUpdates.size();
  }

  private int checkTaskUpdates(SingularityWebhook webhook, List<CompletableFuture<Response>> webhookFutures) {
    final List<SingularityTaskHistoryUpdate> taskUpdates = webhookManager.getQueuedTaskUpdatesForHook(webhook.getId());

    int numTaskUpdates = 0;

    for (SingularityTaskHistoryUpdate taskUpdate : taskUpdates) {
      Optional<SingularityTask> task = taskHistoryHelper.getTask(taskUpdate.getTaskId());

      // TODO compress
      if (!task.isPresent()) {
        LOG.warn("Couldn't find task for taskUpdate {}", taskUpdate);
        webhookManager.deleteTaskUpdate(webhook, taskUpdate);
        continue;
      }

<<<<<<< HEAD
      String concreteUri = webhook.getUri().replaceAll("\\$TASK_ID", taskUpdate.getTaskId().getId());
      executeWebhook(concreteUri, new SingularityTaskWebhook(task.get(), taskUpdate), new SingularityTaskWebhookAsyncHandler(webhookManager, webhook, taskUpdate, shouldDeleteUpdateOnFailure(numTaskUpdates, taskUpdate.getTimestamp())));
=======
      webhookFutures.add(webhookSemaphore.call(() ->
          executeWebhookAsync(
              webhook,
              new SingularityTaskWebhook(task.get(), taskUpdate),
              new SingularityTaskWebhookAsyncHandler(webhookManager, webhook, taskUpdate, shouldDeleteUpdateOnFailure(numTaskUpdates, taskUpdate.getTimestamp())))
      ));
>>>>>>> 48236643
    }

    return taskUpdates.size();
  }

  // TODO handle retries, errors.
<<<<<<< HEAD
  private <T> void executeWebhook(String uri, Object payload, AbstractSingularityWebhookAsyncHandler<T> handler) {
    LOG.trace("Sending {} to {}", payload, uri);

    BoundRequestBuilder postRequest = http.preparePost(uri);

=======
  private <T> CompletableFuture<Response> executeWebhookAsync(SingularityWebhook webhook, Object payload, AbstractSingularityWebhookAsyncHandler<T> handler) {
    LOG.trace("Sending {} to {}", payload, webhook.getUri());
    BoundRequestBuilder postRequest = http.preparePost(webhook.getUri());
>>>>>>> 48236643
    postRequest.setHeader(HttpHeaders.CONTENT_TYPE, "application/json");

    try {
      postRequest.setBody(objectMapper.writeValueAsBytes(payload));
    } catch (JsonProcessingException e) {
      throw Throwables.propagate(e);
    }

    CompletableFuture<Response> webhookFuture = new CompletableFuture<>();
    try {
      handler.setCompletableFuture(webhookFuture);
      postRequest.execute(handler);
    } catch (IOException e) {
      LOG.warn("Couldn't execute webhook to {}", uri, e);

      if (handler.shouldDeleteUpdateDueToQueueAboveCapacity()) {
        handler.deleteWebhookUpdate();
      }
      webhookFuture.completeExceptionally(e);
    }
    return webhookFuture;
  }


}<|MERGE_RESOLUTION|>--- conflicted
+++ resolved
@@ -7,6 +7,7 @@
 import java.util.concurrent.TimeUnit;
 
 import javax.inject.Singleton;
+import javax.ws.rs.HEAD;
 import javax.ws.rs.core.HttpHeaders;
 
 import org.slf4j.Logger;
@@ -111,17 +112,13 @@
     int numRequestUpdates = 0;
 
     for (SingularityRequestHistory requestUpdate : requestUpdates) {
-<<<<<<< HEAD
       String concreteUri = webhook.getUri().replaceAll("\\$REQUEST_ID", requestUpdate.getRequest().getId());
-      executeWebhook(concreteUri, requestUpdate, new SingularityRequestWebhookAsyncHandler(webhookManager, webhook, requestUpdate, shouldDeleteUpdateOnFailure(numRequestUpdates, requestUpdate.getCreatedAt())));
-=======
       webhookFutures.add(webhookSemaphore.call(() ->
           executeWebhookAsync(
-              webhook,
+              concreteUri,
               requestUpdate,
               new SingularityRequestWebhookAsyncHandler(webhookManager, webhook, requestUpdate, shouldDeleteUpdateOnFailure(numRequestUpdates, requestUpdate.getCreatedAt())))
       ));
->>>>>>> 48236643
     }
 
     return requestUpdates.size();
@@ -133,17 +130,13 @@
     int numDeployUpdates = 0;
 
     for (SingularityDeployUpdate deployUpdate : deployUpdates) {
-<<<<<<< HEAD
       String concreteUri = webhook.getUri().replaceAll("\\$DEPLOY_ID", deployUpdate.getDeployMarker().getDeployId());
-      executeWebhook(concreteUri, deployUpdate, new SingularityDeployWebhookAsyncHandler(webhookManager, webhook, deployUpdate, shouldDeleteUpdateOnFailure(numDeployUpdates, deployUpdate.getDeployMarker().getTimestamp())));
-=======
       webhookFutures.add(webhookSemaphore.call(() ->
           executeWebhookAsync(
-              webhook,
+              concreteUri,
               deployUpdate,
               new SingularityDeployWebhookAsyncHandler(webhookManager, webhook, deployUpdate, shouldDeleteUpdateOnFailure(numDeployUpdates, deployUpdate.getDeployMarker().getTimestamp())))
       ));
->>>>>>> 48236643
     }
 
     return deployUpdates.size();
@@ -164,34 +157,22 @@
         continue;
       }
 
-<<<<<<< HEAD
       String concreteUri = webhook.getUri().replaceAll("\\$TASK_ID", taskUpdate.getTaskId().getId());
-      executeWebhook(concreteUri, new SingularityTaskWebhook(task.get(), taskUpdate), new SingularityTaskWebhookAsyncHandler(webhookManager, webhook, taskUpdate, shouldDeleteUpdateOnFailure(numTaskUpdates, taskUpdate.getTimestamp())));
-=======
       webhookFutures.add(webhookSemaphore.call(() ->
           executeWebhookAsync(
-              webhook,
+              concreteUri,
               new SingularityTaskWebhook(task.get(), taskUpdate),
               new SingularityTaskWebhookAsyncHandler(webhookManager, webhook, taskUpdate, shouldDeleteUpdateOnFailure(numTaskUpdates, taskUpdate.getTimestamp())))
       ));
->>>>>>> 48236643
     }
 
     return taskUpdates.size();
   }
 
   // TODO handle retries, errors.
-<<<<<<< HEAD
-  private <T> void executeWebhook(String uri, Object payload, AbstractSingularityWebhookAsyncHandler<T> handler) {
+  private <T> CompletableFuture<Response> executeWebhookAsync(String uri, Object payload, AbstractSingularityWebhookAsyncHandler<T> handler) {
     LOG.trace("Sending {} to {}", payload, uri);
-
     BoundRequestBuilder postRequest = http.preparePost(uri);
-
-=======
-  private <T> CompletableFuture<Response> executeWebhookAsync(SingularityWebhook webhook, Object payload, AbstractSingularityWebhookAsyncHandler<T> handler) {
-    LOG.trace("Sending {} to {}", payload, webhook.getUri());
-    BoundRequestBuilder postRequest = http.preparePost(webhook.getUri());
->>>>>>> 48236643
     postRequest.setHeader(HttpHeaders.CONTENT_TYPE, "application/json");
 
     try {
