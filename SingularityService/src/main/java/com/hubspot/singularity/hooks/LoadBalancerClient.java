package com.hubspot.singularity.hooks;

import java.util.Collections;
import java.util.List;
import java.util.concurrent.TimeUnit;
import java.util.concurrent.TimeoutException;

import org.slf4j.Logger;
import org.slf4j.LoggerFactory;

import com.fasterxml.jackson.core.JsonProcessingException;
import com.fasterxml.jackson.databind.ObjectMapper;
import com.google.common.base.Optional;
import com.google.common.base.Throwables;
import com.google.common.collect.Lists;
import com.google.inject.Inject;
import com.hubspot.baragon.models.BaragonRequest;
import com.hubspot.baragon.models.BaragonRequestState;
import com.hubspot.baragon.models.BaragonResponse;
import com.hubspot.baragon.models.BaragonService;
import com.hubspot.mesos.JavaUtils;
import com.hubspot.mesos.MesosUtils;
import com.hubspot.singularity.LoadBalancerRequestType.LoadBalancerRequestId;
import com.hubspot.singularity.SingularityDeploy;
import com.hubspot.singularity.SingularityJsonObject.SingularityJsonException;
import com.hubspot.singularity.SingularityLoadBalancerUpdate;
import com.hubspot.singularity.SingularityLoadBalancerUpdate.LoadBalancerMethod;
import com.hubspot.singularity.SingularityRequest;
import com.hubspot.singularity.SingularityTask;
import com.hubspot.singularity.config.SingularityConfiguration;
import com.ning.http.client.AsyncHttpClient;
import com.ning.http.client.ListenableFuture;
import com.ning.http.client.Request;
import com.ning.http.client.Response;

public class LoadBalancerClient {

  private final static Logger LOG = LoggerFactory.getLogger(LoadBalancerClient.class);

  private static final String CONTENT_TYPE_JSON = "application/json";
  private static final String HEADER_CONTENT_TYPE = "Content-Type";
  
  private final String loadBalancerUri;
  private final boolean hasValidUri;
  private final long loadBalancerTimeoutMillis;
  
  private final AsyncHttpClient httpClient;
  private final ObjectMapper objectMapper;
  
  private final String OPERATION_URI = "%s/%s";
  
  @Inject
  public LoadBalancerClient(SingularityConfiguration configuration, ObjectMapper objectMapper, AsyncHttpClient httpClient) {
    this.loadBalancerUri = configuration.getLoadBalancerUri();
    this.hasValidUri = loadBalancerUri != null;
    this.httpClient = httpClient;
    this.objectMapper = objectMapper;
    this.loadBalancerTimeoutMillis = configuration.getLoadBalancerRequestTimeoutMillis();
  }
  
  public boolean hasValidUri() {
    return hasValidUri;
  }
  
  private String getLoadBalancerUri(LoadBalancerRequestId loadBalancerRequestId) {
    return String.format(OPERATION_URI, loadBalancerUri, loadBalancerRequestId);
  }

  public SingularityLoadBalancerUpdate getState(LoadBalancerRequestId loadBalancerRequestId) {
    final String uri = getLoadBalancerUri(loadBalancerRequestId);
    
    final Request request = httpClient.prepareGet(uri)
      .build();
    
<<<<<<< HEAD
    return request(loadBalancerRequestId, LoadBalancerMethod.CHECK_STATE, request, BaragonRequestState.UNKNOWN);
=======
    return sendRequestWrapper(loadBalancerRequestId, LoadBalancerMethod.CHECK_STATE, request, LoadBalancerState.UNKNOWN);
>>>>>>> 23907552
  }
  
  private BaragonResponse readResponse(Response response)  {
    try {
      return objectMapper.readValue(response.getResponseBodyAsBytes(), BaragonResponse.class);
    } catch (Exception e) {
      throw Throwables.propagate(e);
    }
  }

<<<<<<< HEAD
  private SingularityLoadBalancerUpdate request(LoadBalancerRequestId loadBalancerRequestId, LoadBalancerMethod method, Request request, BaragonRequestState onFailure) {
=======
  private SingularityLoadBalancerUpdate sendRequestWrapper(LoadBalancerRequestId loadBalancerRequestId, LoadBalancerMethod method, Request request, LoadBalancerState onFailure) {
>>>>>>> 23907552
    final long start = System.currentTimeMillis();
    final LoadBalancerUpdateHolder result = sendRequest(loadBalancerRequestId, request, onFailure);
    LOG.debug("LB {} request {} had result {} after {}", request.getMethod(), loadBalancerRequestId, result, JavaUtils.duration(start));
    return new SingularityLoadBalancerUpdate(result.state, loadBalancerRequestId, result.message, start, method, request.getUrl());
  }

  private static class LoadBalancerUpdateHolder {
    
    private final Optional<String> message;
    private final BaragonRequestState state;
    
    public LoadBalancerUpdateHolder(BaragonRequestState state, Optional<String> message) {
      this.message = message;
      this.state = state;
    }

    @Override
    public String toString() {
      return "LoadBalancerUpdateHolder [message=" + message + ", state=" + state + "]";
    }
       
  }
  
<<<<<<< HEAD
  private LoadBalancerUpdateHolder actualRequest(LoadBalancerRequestId loadBalancerRequestId, Request request, BaragonRequestState onFailure) {
=======
  private LoadBalancerUpdateHolder sendRequest(LoadBalancerRequestId loadBalancerRequestId, Request request, LoadBalancerState onFailure) {
>>>>>>> 23907552
    try {
      LOG.trace("Sending LB {} request for {} to {}", request.getMethod(), loadBalancerRequestId, request.getUrl());
      
      ListenableFuture<Response> future = httpClient.executeRequest(request);

      Response response = future.get(loadBalancerTimeoutMillis, TimeUnit.MILLISECONDS);
      
      LOG.trace("LB {} request {} returned with code {}", request.getMethod(), loadBalancerRequestId, response.getStatusCode());
      
      if (!isSuccess(response)) {
        return new LoadBalancerUpdateHolder(onFailure, Optional.of(String.format("Response status code %s", response.getStatusCode())));
      }
      
      BaragonResponse lbResponse = readResponse(response);
      
      return new LoadBalancerUpdateHolder(lbResponse.getLoadBalancerState(), lbResponse.getMessage());
    } catch (TimeoutException te) {
      LOG.trace("LB {} request {} timed out after waiting {}", request.getMethod(), loadBalancerRequestId, JavaUtils.durationFromMillis(loadBalancerTimeoutMillis));
      return new LoadBalancerUpdateHolder(BaragonRequestState.UNKNOWN, Optional.of(String.format("Timed out after %s", JavaUtils.durationFromMillis(loadBalancerTimeoutMillis))));
    } catch (Throwable t) {
      LOG.error("LB {} request {} to {} threw error", request.getMethod(), loadBalancerRequestId, request.getUrl(), t);
      return new LoadBalancerUpdateHolder(LoadBalancerState.UNKNOWN, Optional.of(String.format("Exception %s - %s", t.getClass().getSimpleName(), t.getMessage())));
    }
  }
  
  public SingularityLoadBalancerUpdate enqueue(LoadBalancerRequestId loadBalancerRequestId, SingularityRequest request, SingularityDeploy deploy, List<SingularityTask> add, List<SingularityTask> remove) {
    final List<String> serviceOwners = request.getOwners().or(Collections.<String>emptyList());
    final List<String> loadBalancerGroups = deploy.getLoadBalancerGroups().or(Collections.<String>emptyList());
    final BaragonService lbService = new BaragonService(request.getId(), serviceOwners, deploy.getServiceBasePath().get(), loadBalancerGroups, deploy.getLoadBalancerOptions().orNull());
    
    final List<String> addUpstreams = transformTasksToUpstreams(add);
    final List<String> removeUpstreams = transformTasksToUpstreams(remove);

<<<<<<< HEAD
    final BaragonRequest loadBalancerRequest = new BaragonRequest(loadBalancerRequestId.toString(), lbService, addUpstreams, removeUpstreams);

    try {
      final Request httpRequest = httpClient.preparePost(loadBalancerUri)
          .addHeader(HEADER_CONTENT_TYPE, CONTENT_TYPE_JSON)
          .setBody(objectMapper.writeValueAsBytes(loadBalancerRequest))
          .build();

      return request(loadBalancerRequestId, LoadBalancerMethod.ENQUEUE, httpRequest, BaragonRequestState.FAILED);
    } catch (JsonProcessingException e) {
      throw new SingularityJsonException(e);
    }
=======
    final SingularityLoadBalancerRequest loadBalancerRequest = new SingularityLoadBalancerRequest(loadBalancerRequestId.toString(), lbService, addUpstreams, removeUpstreams);
    
    final Request httpRequest = httpClient.preparePost(loadBalancerUri)
      .addHeader(HEADER_CONTENT_TYPE, CONTENT_TYPE_JSON)
      .setBody(loadBalancerRequest.getAsBytes(objectMapper))
      .build();
    
    return sendRequestWrapper(loadBalancerRequestId, LoadBalancerMethod.ENQUEUE, httpRequest, LoadBalancerState.FAILED);
>>>>>>> 23907552
  }
  
  private boolean isSuccess(Response response) {
    return response.getStatusCode() > 199 && response.getStatusCode() < 300;
  }

  private List<String> transformTasksToUpstreams(List<SingularityTask> tasks) {
    final List<String> upstreams = Lists.newArrayListWithCapacity(tasks.size());

    for (SingularityTask task : tasks) {
      final Optional<Long> maybeFirstPort = MesosUtils.getFirstPort(task.getOffer());

      if (maybeFirstPort.isPresent()) {
        upstreams.add(String.format("%s:%d", task.getOffer().getHostname(), maybeFirstPort.get()));
      }
    }

    return upstreams;
  }
  
  public SingularityLoadBalancerUpdate cancel(LoadBalancerRequestId loadBalancerRequestId) {
    final String uri = getLoadBalancerUri(loadBalancerRequestId);
    
    final Request request = httpClient.prepareDelete(uri)
        .build();
    
<<<<<<< HEAD
    return request(loadBalancerRequestId, LoadBalancerMethod.CANCEL, request, BaragonRequestState.UNKNOWN);
=======
    return sendRequestWrapper(loadBalancerRequestId, LoadBalancerMethod.CANCEL, request, LoadBalancerState.UNKNOWN);
>>>>>>> 23907552
  }
  
}<|MERGE_RESOLUTION|>--- conflicted
+++ resolved
@@ -71,12 +71,8 @@
     
     final Request request = httpClient.prepareGet(uri)
       .build();
-    
-<<<<<<< HEAD
-    return request(loadBalancerRequestId, LoadBalancerMethod.CHECK_STATE, request, BaragonRequestState.UNKNOWN);
-=======
-    return sendRequestWrapper(loadBalancerRequestId, LoadBalancerMethod.CHECK_STATE, request, LoadBalancerState.UNKNOWN);
->>>>>>> 23907552
+
+    return sendRequestWrapper(loadBalancerRequestId, LoadBalancerMethod.CHECK_STATE, request, BaragonRequestState.UNKNOWN);
   }
   
   private BaragonResponse readResponse(Response response)  {
@@ -87,11 +83,7 @@
     }
   }
 
-<<<<<<< HEAD
-  private SingularityLoadBalancerUpdate request(LoadBalancerRequestId loadBalancerRequestId, LoadBalancerMethod method, Request request, BaragonRequestState onFailure) {
-=======
-  private SingularityLoadBalancerUpdate sendRequestWrapper(LoadBalancerRequestId loadBalancerRequestId, LoadBalancerMethod method, Request request, LoadBalancerState onFailure) {
->>>>>>> 23907552
+  private SingularityLoadBalancerUpdate sendRequestWrapper(LoadBalancerRequestId loadBalancerRequestId, LoadBalancerMethod method, Request request, BaragonRequestState onFailure) {
     final long start = System.currentTimeMillis();
     final LoadBalancerUpdateHolder result = sendRequest(loadBalancerRequestId, request, onFailure);
     LOG.debug("LB {} request {} had result {} after {}", request.getMethod(), loadBalancerRequestId, result, JavaUtils.duration(start));
@@ -114,12 +106,8 @@
     }
        
   }
-  
-<<<<<<< HEAD
-  private LoadBalancerUpdateHolder actualRequest(LoadBalancerRequestId loadBalancerRequestId, Request request, BaragonRequestState onFailure) {
-=======
-  private LoadBalancerUpdateHolder sendRequest(LoadBalancerRequestId loadBalancerRequestId, Request request, LoadBalancerState onFailure) {
->>>>>>> 23907552
+
+  private LoadBalancerUpdateHolder sendRequest(LoadBalancerRequestId loadBalancerRequestId, Request request, BaragonRequestState onFailure) {
     try {
       LOG.trace("Sending LB {} request for {} to {}", request.getMethod(), loadBalancerRequestId, request.getUrl());
       
@@ -141,7 +129,7 @@
       return new LoadBalancerUpdateHolder(BaragonRequestState.UNKNOWN, Optional.of(String.format("Timed out after %s", JavaUtils.durationFromMillis(loadBalancerTimeoutMillis))));
     } catch (Throwable t) {
       LOG.error("LB {} request {} to {} threw error", request.getMethod(), loadBalancerRequestId, request.getUrl(), t);
-      return new LoadBalancerUpdateHolder(LoadBalancerState.UNKNOWN, Optional.of(String.format("Exception %s - %s", t.getClass().getSimpleName(), t.getMessage())));
+      return new LoadBalancerUpdateHolder(BaragonRequestState.UNKNOWN, Optional.of(String.format("Exception %s - %s", t.getClass().getSimpleName(), t.getMessage())));
     }
   }
   
@@ -153,7 +141,6 @@
     final List<String> addUpstreams = transformTasksToUpstreams(add);
     final List<String> removeUpstreams = transformTasksToUpstreams(remove);
 
-<<<<<<< HEAD
     final BaragonRequest loadBalancerRequest = new BaragonRequest(loadBalancerRequestId.toString(), lbService, addUpstreams, removeUpstreams);
 
     try {
@@ -162,20 +149,10 @@
           .setBody(objectMapper.writeValueAsBytes(loadBalancerRequest))
           .build();
 
-      return request(loadBalancerRequestId, LoadBalancerMethod.ENQUEUE, httpRequest, BaragonRequestState.FAILED);
+      return sendRequestWrapper(loadBalancerRequestId, LoadBalancerMethod.ENQUEUE, httpRequest, BaragonRequestState.FAILED);
     } catch (JsonProcessingException e) {
       throw new SingularityJsonException(e);
     }
-=======
-    final SingularityLoadBalancerRequest loadBalancerRequest = new SingularityLoadBalancerRequest(loadBalancerRequestId.toString(), lbService, addUpstreams, removeUpstreams);
-    
-    final Request httpRequest = httpClient.preparePost(loadBalancerUri)
-      .addHeader(HEADER_CONTENT_TYPE, CONTENT_TYPE_JSON)
-      .setBody(loadBalancerRequest.getAsBytes(objectMapper))
-      .build();
-    
-    return sendRequestWrapper(loadBalancerRequestId, LoadBalancerMethod.ENQUEUE, httpRequest, LoadBalancerState.FAILED);
->>>>>>> 23907552
   }
   
   private boolean isSuccess(Response response) {
@@ -201,12 +178,8 @@
     
     final Request request = httpClient.prepareDelete(uri)
         .build();
-    
-<<<<<<< HEAD
-    return request(loadBalancerRequestId, LoadBalancerMethod.CANCEL, request, BaragonRequestState.UNKNOWN);
-=======
-    return sendRequestWrapper(loadBalancerRequestId, LoadBalancerMethod.CANCEL, request, LoadBalancerState.UNKNOWN);
->>>>>>> 23907552
+
+    return sendRequestWrapper(loadBalancerRequestId, LoadBalancerMethod.CANCEL, request, BaragonRequestState.UNKNOWN);
   }
   
 }