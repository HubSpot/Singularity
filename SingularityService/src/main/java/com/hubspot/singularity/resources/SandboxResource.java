package com.hubspot.singularity.resources;

import java.io.File;
import java.util.Collection;
import java.util.List;
import java.util.regex.Pattern;

import javax.ws.rs.GET;
import javax.ws.rs.Path;
import javax.ws.rs.PathParam;
import javax.ws.rs.Produces;
import javax.ws.rs.QueryParam;
import javax.ws.rs.core.MediaType;

import com.google.common.base.Function;
import com.google.common.base.Optional;
import com.google.common.base.Splitter;
<<<<<<< HEAD
import com.google.common.base.Strings;
import com.google.common.base.Throwables;
=======
>>>>>>> 8a7e1201
import com.google.common.collect.Iterables;
import com.google.common.collect.Lists;
import com.google.inject.Inject;
import com.hubspot.mesos.json.MesosFileChunkObject;
import com.hubspot.mesos.json.MesosFileObject;
import com.hubspot.singularity.SingularitySandbox;
<<<<<<< HEAD
=======
import com.hubspot.singularity.SingularitySandboxFile;
>>>>>>> 8a7e1201
import com.hubspot.singularity.SingularityService;
import com.hubspot.singularity.SingularityTaskHistory;
import com.hubspot.singularity.SingularityTaskId;
import com.hubspot.singularity.WebExceptions;
import com.hubspot.singularity.config.SingularityConfiguration;
import com.hubspot.singularity.data.DeployManager;
import com.hubspot.singularity.data.SandboxManager;
import com.hubspot.singularity.data.SandboxManager.SlaveNotFoundException;
import com.hubspot.singularity.data.TaskManager;
import com.hubspot.singularity.data.history.HistoryManager;
import com.hubspot.singularity.mesos.SingularityLogSupport;

@Path(SingularityService.API_BASE_PATH + "/sandbox")
@Produces({MediaType.APPLICATION_JSON})
public class SandboxResource extends AbstractHistoryResource {

  private final SandboxManager sandboxManager;
  private final SingularityLogSupport logSupport;
  private final SingularityConfiguration configuration;

  @Inject
  public SandboxResource(HistoryManager historyManager, TaskManager taskManager, SandboxManager sandboxManager, DeployManager deployManager, SingularityLogSupport logSupport,
      SingularityConfiguration configuration) {
    super(historyManager, taskManager, deployManager);

    this.configuration = configuration;
    this.sandboxManager = sandboxManager;
    this.logSupport = logSupport;
  }

  private SingularityTaskHistory checkHistory(String taskId) {
    final SingularityTaskId taskIdObj = getTaskIdObject(taskId);
    final SingularityTaskHistory taskHistory = getTaskHistory(taskIdObj);

    if (!taskHistory.getDirectory().isPresent()) {
      logSupport.checkDirectory(taskIdObj);

      throw WebExceptions.badRequest("Task %s does not have a directory yet - check again soon (enqueued request to refetch)", taskId);
    }

    return taskHistory;
  }

  private String getCurrentDirectory(String taskId, String currentDirectory) {
    if (currentDirectory != null) {
      return currentDirectory;
    }
    if (configuration.isSandboxDefaultsToTaskId()) {
      return taskId;
    }
    return "";
  }

  @GET
  @Path("/{taskId}/browse")
<<<<<<< HEAD
  public SingularitySandbox browse(@PathParam("taskId") String taskId, @QueryParam("path") String qPath) {
    final String path = getDefaultPath(taskId, qPath);
    final SingularityTaskHistory history = checkHistory(taskId);

    final String slaveHostname = history.getTask().getOffer().getHostname();
    final String rootPath = history.getDirectory().get();
    final String fullPath = new File(rootPath, path).toString();

    try {
      Collection<MesosFileObject> mesosFiles = sandboxManager.browse(slaveHostname, fullPath);
      List<MesosFileObject> mesosFilesRelativePaths = Lists.newArrayList(Iterables.transform(mesosFiles, new Function<MesosFileObject, MesosFileObject>() {

        @Override
        public MesosFileObject apply(MesosFileObject input) {
          return new MesosFileObject(input.getGid(), input.getMode(), input.getMtime(), input.getNlink(), input.getPath().substring(rootPath.length() + 1), input.getSize(), input.getUid());
        }

      }));

      return new SingularitySandbox(mesosFilesRelativePaths, rootPath);
=======
  public SingularitySandbox browse(@PathParam("taskId") String taskId, @QueryParam("path") String path) {
    final String currentDirectory = getCurrentDirectory(taskId, path);
    final SingularityTaskHistory history = checkHistory(taskId);

    final String slaveHostname = history.getTask().getOffer().getHostname();
    final String pathToRoot = history.getDirectory().get();
    final String fullPath = new File(pathToRoot, currentDirectory).toString();

    final int substringTruncationLength = currentDirectory.length() == 0 ? pathToRoot.length() + 1 : pathToRoot.length() + currentDirectory.length() + 2;

    try {
      Collection<MesosFileObject> mesosFiles = sandboxManager.browse(slaveHostname, fullPath);
      List<SingularitySandboxFile> sandboxFiles = Lists.newArrayList(Iterables.transform(mesosFiles, new Function<MesosFileObject, SingularitySandboxFile>() {

        @Override
        public SingularitySandboxFile apply(MesosFileObject input) {
          return new SingularitySandboxFile(input.getPath().substring(substringTruncationLength), input.getMtime(), input.getSize(), input.getMode());
        }

      }));

      return new SingularitySandbox(sandboxFiles, pathToRoot, currentDirectory, slaveHostname);
>>>>>>> 8a7e1201
    } catch (SlaveNotFoundException snfe) {
      throw WebExceptions.notFound("Slave @ %s was not found, it is probably offline", slaveHostname);
    }
  }

  @GET
  @Path("/{taskId}/read")
  public MesosFileChunkObject read(@PathParam("taskId") String taskId, @QueryParam("path") String path, @QueryParam("grep") Optional<String> grep, @QueryParam("offset") Optional<Long> offset,
      @QueryParam("length") Optional<Long> length) {
    final SingularityTaskHistory history = checkHistory(taskId);

    final String slaveHostname = history.getTask().getOffer().getHostname();
    final String fullPath = new File(history.getDirectory().get(), qPath).toString();

    try {
      final Optional<MesosFileChunkObject> maybeChunk = sandboxManager.read(slaveHostname, fullPath, offset, length);

      if (!maybeChunk.isPresent()) {
        throw WebExceptions.notFound("File %s does not exist for task ID %s", fullPath, taskId);
      }

      if (grep.isPresent()) {
        final Pattern grepPattern = Pattern.compile(grep.get());
        final StringBuilder strBuilder = new StringBuilder(maybeChunk.get().getData().length());

        for (String line : Splitter.on("\n").split(maybeChunk.get().getData())) {
          if (grepPattern.matcher(line).find()) {
            strBuilder.append(line);
            strBuilder.append("\n");
          }
        }

        return new MesosFileChunkObject(strBuilder.toString(), maybeChunk.get().getOffset());
      }

      return maybeChunk.get();
    } catch (SlaveNotFoundException snfe) {
      throw WebExceptions.notFound("Slave @ %s was not found, it is probably offline", slaveHostname);
    }
  }

}<|MERGE_RESOLUTION|>--- conflicted
+++ resolved
@@ -15,21 +15,13 @@
 import com.google.common.base.Function;
 import com.google.common.base.Optional;
 import com.google.common.base.Splitter;
-<<<<<<< HEAD
-import com.google.common.base.Strings;
-import com.google.common.base.Throwables;
-=======
->>>>>>> 8a7e1201
 import com.google.common.collect.Iterables;
 import com.google.common.collect.Lists;
 import com.google.inject.Inject;
 import com.hubspot.mesos.json.MesosFileChunkObject;
 import com.hubspot.mesos.json.MesosFileObject;
 import com.hubspot.singularity.SingularitySandbox;
-<<<<<<< HEAD
-=======
 import com.hubspot.singularity.SingularitySandboxFile;
->>>>>>> 8a7e1201
 import com.hubspot.singularity.SingularityService;
 import com.hubspot.singularity.SingularityTaskHistory;
 import com.hubspot.singularity.SingularityTaskId;
@@ -85,28 +77,6 @@
 
   @GET
   @Path("/{taskId}/browse")
-<<<<<<< HEAD
-  public SingularitySandbox browse(@PathParam("taskId") String taskId, @QueryParam("path") String qPath) {
-    final String path = getDefaultPath(taskId, qPath);
-    final SingularityTaskHistory history = checkHistory(taskId);
-
-    final String slaveHostname = history.getTask().getOffer().getHostname();
-    final String rootPath = history.getDirectory().get();
-    final String fullPath = new File(rootPath, path).toString();
-
-    try {
-      Collection<MesosFileObject> mesosFiles = sandboxManager.browse(slaveHostname, fullPath);
-      List<MesosFileObject> mesosFilesRelativePaths = Lists.newArrayList(Iterables.transform(mesosFiles, new Function<MesosFileObject, MesosFileObject>() {
-
-        @Override
-        public MesosFileObject apply(MesosFileObject input) {
-          return new MesosFileObject(input.getGid(), input.getMode(), input.getMtime(), input.getNlink(), input.getPath().substring(rootPath.length() + 1), input.getSize(), input.getUid());
-        }
-
-      }));
-
-      return new SingularitySandbox(mesosFilesRelativePaths, rootPath);
-=======
   public SingularitySandbox browse(@PathParam("taskId") String taskId, @QueryParam("path") String path) {
     final String currentDirectory = getCurrentDirectory(taskId, path);
     final SingularityTaskHistory history = checkHistory(taskId);
@@ -129,7 +99,6 @@
       }));
 
       return new SingularitySandbox(sandboxFiles, pathToRoot, currentDirectory, slaveHostname);
->>>>>>> 8a7e1201
     } catch (SlaveNotFoundException snfe) {
       throw WebExceptions.notFound("Slave @ %s was not found, it is probably offline", slaveHostname);
     }
@@ -142,7 +111,7 @@
     final SingularityTaskHistory history = checkHistory(taskId);
 
     final String slaveHostname = history.getTask().getOffer().getHostname();
-    final String fullPath = new File(history.getDirectory().get(), qPath).toString();
+    final String fullPath = new File(history.getDirectory().get(), path).toString();
 
     try {
       final Optional<MesosFileChunkObject> maybeChunk = sandboxManager.read(slaveHostname, fullPath, offset, length);
