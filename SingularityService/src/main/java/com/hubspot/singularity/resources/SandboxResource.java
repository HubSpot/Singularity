package com.hubspot.singularity.resources;

import static com.hubspot.singularity.WebExceptions.badRequest;
import static com.hubspot.singularity.WebExceptions.checkBadRequest;
import static com.hubspot.singularity.WebExceptions.checkNotFound;
import static com.hubspot.singularity.WebExceptions.notFound;

import java.io.File;
import java.util.Collection;
import java.util.List;
import java.util.regex.Pattern;

import javax.ws.rs.GET;
import javax.ws.rs.Path;
import javax.ws.rs.PathParam;
import javax.ws.rs.Produces;
import javax.ws.rs.QueryParam;
import javax.ws.rs.core.MediaType;

import com.google.common.base.Function;
import com.google.common.base.Optional;
import com.google.common.base.Splitter;
import com.google.common.base.Strings;
import com.google.common.collect.Iterables;
import com.google.common.collect.Lists;
import com.google.inject.Inject;
import com.hubspot.mesos.json.MesosFileChunkObject;
import com.hubspot.mesos.json.MesosFileObject;
import com.hubspot.singularity.SingularityAuthorizationScope;
import com.hubspot.singularity.SingularitySandbox;
import com.hubspot.singularity.SingularitySandboxFile;
import com.hubspot.singularity.SingularityService;
import com.hubspot.singularity.SingularityTaskHistory;
import com.hubspot.singularity.SingularityTaskId;
import com.hubspot.singularity.SingularityUser;
import com.hubspot.singularity.auth.SingularityAuthorizationHelper;
import com.hubspot.singularity.config.SingularityConfiguration;
import com.hubspot.singularity.data.DeployManager;
import com.hubspot.singularity.data.SandboxManager;
import com.hubspot.singularity.data.SandboxManager.SlaveNotFoundException;
import com.hubspot.singularity.data.TaskManager;
import com.hubspot.singularity.data.history.HistoryManager;
import com.hubspot.singularity.mesos.SingularityMesosExecutorInfoSupport;
import com.wordnik.swagger.annotations.Api;
import com.wordnik.swagger.annotations.ApiOperation;
import com.wordnik.swagger.annotations.ApiParam;

@Path(SandboxResource.PATH)
@Produces({MediaType.APPLICATION_JSON})
@Api(description="Provides a proxy to Mesos sandboxes.", value=SandboxResource.PATH)
public class SandboxResource extends AbstractHistoryResource {
  public static final String PATH = SingularityService.API_BASE_PATH + "/sandbox";

  private final SandboxManager sandboxManager;
  private final SingularityMesosExecutorInfoSupport logSupport;
  private final SingularityConfiguration configuration;

  @Inject
  public SandboxResource(HistoryManager historyManager, TaskManager taskManager, SandboxManager sandboxManager, DeployManager deployManager, SingularityMesosExecutorInfoSupport logSupport,
      SingularityConfiguration configuration, SingularityAuthorizationHelper authorizationHelper, Optional<SingularityUser> user) {
    super(historyManager, taskManager, deployManager, authorizationHelper, user);

    this.configuration = configuration;
    this.sandboxManager = sandboxManager;
    this.logSupport = logSupport;
  }

  private SingularityTaskHistory checkHistory(String taskId) {
    final SingularityTaskId taskIdObj = getTaskIdObject(taskId);
    final SingularityTaskHistory taskHistory = getTaskHistoryRequired(taskIdObj);

    if (!taskHistory.getDirectory().isPresent()) {
      logSupport.checkDirectoryAndContainerId(taskIdObj);

      throw badRequest("Task %s does not have a directory yet - check again soon (enqueued request to refetch)", taskId);
    }

    return taskHistory;
  }

  private String getCurrentDirectory(String taskId, String currentDirectory) {
    if (currentDirectory != null) {
      return currentDirectory;
    }
    if (configuration.isSandboxDefaultsToTaskId()) {
      return taskId;
    }
    return "";
  }

  @GET
  @Path("/{taskId}/browse")
  @ApiOperation("Retrieve information about a specific task's sandbox.")
  public SingularitySandbox browse(@ApiParam("The task ID to browse") @PathParam("taskId") String taskId,
      @ApiParam("The path to browse from") @QueryParam("path") String path) {
    authorizationHelper.checkForAuthorizationByTaskId(taskId, user, SingularityAuthorizationScope.READ);

    // Remove all trailing slashes from the path
    if (path != null) {
      path = path.replaceAll("\\/+$", "");
    }

    final String currentDirectory = getCurrentDirectory(taskId, path);
    final SingularityTaskHistory history = checkHistory(taskId);

    final String slaveHostname = history.getTask().getHostname();
    final String pathToRoot = history.getDirectory().get();
    final String fullPath = new File(pathToRoot, currentDirectory).toString();

    final int substringTruncationLength = currentDirectory.length() == 0 ? pathToRoot.length() + 1 : pathToRoot.length() + currentDirectory.length() + 2;

    try {
      Collection<MesosFileObject> mesosFiles = sandboxManager.browse(slaveHostname, fullPath);
      List<SingularitySandboxFile> sandboxFiles = Lists.newArrayList(Iterables.transform(mesosFiles, new Function<MesosFileObject, SingularitySandboxFile>() {

        @Override
        public SingularitySandboxFile apply(MesosFileObject input) {
          return new SingularitySandboxFile(input.getPath().substring(substringTruncationLength), input.getMtime(), input.getSize(), input.getMode());
        }

      }));

      return new SingularitySandbox(sandboxFiles, pathToRoot, currentDirectory, slaveHostname);
    } catch (SlaveNotFoundException snfe) {
      throw notFound("Slave @ %s was not found, it is probably offline", slaveHostname);
    }
  }

  @GET
  @Path("/{taskId}/read")
  @ApiOperation("Retrieve part of the contents of a file in a specific task's sandbox.")
  public MesosFileChunkObject read(@ApiParam("The task ID of the sandbox to read from") @PathParam("taskId") String taskId,
      @ApiParam("The path to the file to be read") @QueryParam("path") String path,
      @ApiParam("Optional string to grep for") @QueryParam("grep") Optional<String> grep,
      @ApiParam("Byte offset to start reading from") @QueryParam("offset") Optional<Long> offset,
      @ApiParam("Maximum number of bytes to read") @QueryParam("length") Optional<Long> length) {
    authorizationHelper.checkForAuthorizationByTaskId(taskId, user, SingularityAuthorizationScope.READ);

    final SingularityTaskHistory history = checkHistory(taskId);

<<<<<<< HEAD
    final String slaveHostname = history.getTask().getHostname();
=======
    checkBadRequest(!Strings.isNullOrEmpty(path), "Must specify 'path'");

    final String slaveHostname = history.getTask().getOffer().getHostname();
>>>>>>> af223b18
    final String fullPath = new File(history.getDirectory().get(), path).toString();

    try {
      final Optional<MesosFileChunkObject> maybeChunk = sandboxManager.read(slaveHostname, fullPath, offset, length);

      checkNotFound(maybeChunk.isPresent(), "File %s does not exist for task ID %s", fullPath, taskId);

      if (grep.isPresent() && !Strings.isNullOrEmpty(grep.get())) {
        final Pattern grepPattern = Pattern.compile(grep.get());
        final StringBuilder strBuilder = new StringBuilder(maybeChunk.get().getData().length());

        for (String line : Splitter.on("\n").split(maybeChunk.get().getData())) {
          if (grepPattern.matcher(line).find()) {
            strBuilder.append(line);
            strBuilder.append("\n");
          }
        }

        return new MesosFileChunkObject(strBuilder.toString(), maybeChunk.get().getOffset(), Optional.of(maybeChunk.get().getOffset() + maybeChunk.get().getData().length()));
      }

      return maybeChunk.get();
    } catch (SlaveNotFoundException snfe) {
      throw notFound("Slave @ %s was not found, it is probably offline", slaveHostname);
    }
  }

}<|MERGE_RESOLUTION|>--- conflicted
+++ resolved
@@ -138,13 +138,9 @@
 
     final SingularityTaskHistory history = checkHistory(taskId);
 
-<<<<<<< HEAD
-    final String slaveHostname = history.getTask().getHostname();
-=======
     checkBadRequest(!Strings.isNullOrEmpty(path), "Must specify 'path'");
 
-    final String slaveHostname = history.getTask().getOffer().getHostname();
->>>>>>> af223b18
+    final String slaveHostname = history.getTask().getHostname();
     final String fullPath = new File(history.getDirectory().get(), path).toString();
 
     try {
