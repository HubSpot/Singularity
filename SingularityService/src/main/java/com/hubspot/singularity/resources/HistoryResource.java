--- conflicted
+++ resolved
@@ -178,10 +178,7 @@
       @ApiParam("Optional host to match") @QueryParam("host") Optional<String> host,
       @ApiParam("Optional last task status to match") @QueryParam("lastTaskStatus") Optional<ExtendedTaskState> lastTaskStatus,
       @ApiParam("Optionally match only tasks started before") @QueryParam("startedBefore") Optional<Long> startedBefore,
-<<<<<<< HEAD
-=======
       @ApiParam("Optionally match only tasks started after") @QueryParam("startedAfter") Optional<Long> startedAfter,
->>>>>>> e23c651a
       @ApiParam("Optionally match tasks last updated before") @QueryParam("updatedBefore") Optional<Long> updatedBefore,
       @ApiParam("Optionally match tasks last updated after") @QueryParam("updatedAfter") Optional<Long> updatedAfter,
       @ApiParam("Sort direction") @QueryParam("orderDirection") Optional<OrderDirection> orderDirection,
@@ -198,8 +195,6 @@
 
     return taskHistoryHelper.getBlendedHistory(new SingularityTaskHistoryQuery(requestId, deployId, host, lastTaskStatus, startedBefore, startedAfter,
         updatedBefore, updatedAfter, orderDirection), limitStart, limitCount);
-<<<<<<< HEAD
-=======
   }
 
   @GET
@@ -229,7 +224,6 @@
     final Optional<Integer> pageCount = getPageCount(dataCount, limitCount);
 
     return new SingularityPaginatedResponse<>(dataCount, pageCount, Optional.fromNullable(page), data);
->>>>>>> e23c651a
   }
 
   @GET
@@ -241,10 +235,7 @@
       @ApiParam("Optional host to match") @QueryParam("host") Optional<String> host,
       @ApiParam("Optional last task status to match") @QueryParam("lastTaskStatus") Optional<ExtendedTaskState> lastTaskStatus,
       @ApiParam("Optionally match only tasks started before") @QueryParam("startedBefore") Optional<Long> startedBefore,
-<<<<<<< HEAD
-=======
       @ApiParam("Optionally match only tasks started after") @QueryParam("startedAfter") Optional<Long> startedAfter,
->>>>>>> e23c651a
       @ApiParam("Optionally match tasks last updated before") @QueryParam("updatedBefore") Optional<Long> updatedBefore,
       @ApiParam("Optionally match tasks last updated after") @QueryParam("updatedAfter") Optional<Long> updatedAfter,
       @ApiParam("Sort direction") @QueryParam("orderDirection") Optional<OrderDirection> orderDirection,
@@ -257,8 +248,6 @@
 
     return taskHistoryHelper.getBlendedHistory(new SingularityTaskHistoryQuery(Optional.of(requestId), deployId, host, lastTaskStatus, startedBefore, startedAfter,
         updatedBefore, updatedAfter, orderDirection), limitStart, limitCount);
-<<<<<<< HEAD
-=======
   }
 
   @GET
@@ -284,7 +273,6 @@
     final Optional<Integer> pageCount = getPageCount(dataCount, limitCount);
 
     return new SingularityPaginatedResponse<>(dataCount, pageCount, Optional.fromNullable(page), data);
->>>>>>> e23c651a
   }
 
   @GET
