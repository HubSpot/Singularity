--- conflicted
+++ resolved
@@ -88,17 +88,10 @@
 
   @POST
   @Path("/rack/{rackId}/activate")
-<<<<<<< HEAD
-  @ApiOperation("Activate a decomissioning rack, canceling decomission without erasing history")
+  @ApiOperation("Activate a decomissioning or frozen rack, canceling decomission without erasing history")
   public void activateSlave(@ApiParam("Active rackId") @PathParam("rackId") String rackId,
       @ApiParam("User requesting the activate") @QueryParam("user") Optional<String> queryUser) {
     super.activate(rackId, queryUser);
-=======
-  @ApiOperation("Activate a decomissioning or frozen rack, canceling decomission without erasing history")
-  public void activateSlave(@ApiParam("Rack ID") @PathParam("rackId") String rackId,
-      @ApiParam("User requesting the activate") @QueryParam("user") Optional<String> user) {
-    super.activate(rackId, user);
->>>>>>> a20be30c
   }
 
 }