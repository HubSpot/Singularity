package com.hubspot.singularity.resources;

import static com.hubspot.singularity.WebExceptions.checkBadRequest;
import static com.hubspot.singularity.WebExceptions.checkNotFound;
import static com.hubspot.singularity.WebExceptions.timeout;

import java.util.ArrayList;
import java.util.Collection;
import java.util.Collections;
import java.util.Comparator;
import java.util.Date;
import java.util.HashMap;
import java.util.HashSet;
import java.util.List;
import java.util.Map;
import java.util.Set;
import java.util.concurrent.Callable;
import java.util.concurrent.ConcurrentHashMap;
import java.util.concurrent.ExecutionException;
import java.util.concurrent.Executors;
import java.util.concurrent.TimeUnit;
import java.util.concurrent.TimeoutException;
import java.util.concurrent.atomic.AtomicInteger;

import javax.ws.rs.Consumes;
import javax.ws.rs.GET;
import javax.ws.rs.POST;
import javax.ws.rs.Path;
import javax.ws.rs.PathParam;
import javax.ws.rs.Produces;
import javax.ws.rs.QueryParam;
import javax.ws.rs.core.MediaType;

import org.slf4j.Logger;
import org.slf4j.LoggerFactory;

import com.amazonaws.HttpMethod;
import com.amazonaws.services.s3.AmazonS3;
import com.amazonaws.services.s3.model.GeneratePresignedUrlRequest;
import com.amazonaws.services.s3.model.GetObjectMetadataRequest;
import com.amazonaws.services.s3.model.ListObjectsV2Request;
import com.amazonaws.services.s3.model.ListObjectsV2Result;
import com.amazonaws.services.s3.model.ResponseHeaderOverrides;
import com.amazonaws.services.s3.model.S3ObjectSummary;
import com.google.common.base.Optional;
import com.google.common.base.Strings;
import com.google.common.base.Throwables;
import com.google.common.collect.ImmutableMap;
import com.google.common.collect.Iterables;
import com.google.common.collect.Lists;
import com.google.common.primitives.Longs;
import com.google.common.util.concurrent.Futures;
import com.google.common.util.concurrent.ListenableFuture;
import com.google.common.util.concurrent.ListeningExecutorService;
import com.google.common.util.concurrent.MoreExecutors;
import com.google.common.util.concurrent.ThreadFactoryBuilder;
import com.google.inject.Inject;
import com.hubspot.mesos.JavaUtils;
import com.hubspot.singularity.SingularityAuthorizationScope;
import com.hubspot.singularity.SingularityDeployHistory;
import com.hubspot.singularity.SingularityRequest;
import com.hubspot.singularity.SingularityRequestHistory;
import com.hubspot.singularity.SingularityRequestHistory.RequestHistoryType;
import com.hubspot.singularity.SingularityRequestWithState;
import com.hubspot.singularity.SingularityS3FormatHelper;
import com.hubspot.singularity.SingularityS3Log;
import com.hubspot.singularity.SingularityS3LogMetadata;
import com.hubspot.singularity.SingularityS3UploaderFile;
import com.hubspot.singularity.SingularityService;
import com.hubspot.singularity.SingularityTaskHistory;
import com.hubspot.singularity.SingularityTaskHistoryUpdate;
import com.hubspot.singularity.SingularityTaskHistoryUpdate.SimplifiedTaskState;
import com.hubspot.singularity.SingularityTaskId;
import com.hubspot.singularity.SingularityUser;
import com.hubspot.singularity.api.ContinuationToken;
import com.hubspot.singularity.api.SingularityS3SearchRequest;
import com.hubspot.singularity.api.SingularityS3SearchResult;
import com.hubspot.singularity.auth.SingularityAuthorizationHelper;
import com.hubspot.singularity.config.S3Configuration;
import com.hubspot.singularity.data.DeployManager;
import com.hubspot.singularity.data.RequestManager;
import com.hubspot.singularity.data.TaskManager;
import com.hubspot.singularity.data.history.HistoryManager;
import com.hubspot.singularity.data.history.RequestHistoryHelper;
import com.hubspot.singularity.helpers.S3ObjectSummaryHolder;
import com.hubspot.singularity.helpers.SingularityS3Service;
import com.hubspot.singularity.helpers.SingularityS3Services;
import com.wordnik.swagger.annotations.Api;
import com.wordnik.swagger.annotations.ApiOperation;
import com.wordnik.swagger.annotations.ApiParam;

@Path(S3LogResource.PATH)
@Produces({ MediaType.APPLICATION_JSON })
@Api(description="Manages Singularity task logs stored in S3.", value=S3LogResource.PATH)
public class S3LogResource extends AbstractHistoryResource {
  public static final String PATH = SingularityService.API_BASE_PATH + "/logs";
  private static final Logger LOG = LoggerFactory.getLogger(S3LogResource.class);
  private static final String CONTENT_DISPOSITION_DOWNLOAD_HEADER = "attachment";
  private static final String CONTENT_ENCODING_DOWNLOAD_HEADER = "identity";
  private static final String CONTINUATION_TOKEN_KEY_FORMAT = "%s-%s-%s";
  private static final int DEFAULT_TARGET_MAX_RESULTS = 10;

  private final SingularityS3Services s3Services;
  private final Optional<S3Configuration> configuration;
  private final RequestHistoryHelper requestHistoryHelper;
  private final RequestManager requestManager;

  private static final Comparator<SingularityS3LogMetadata> LOG_COMPARATOR = new Comparator<SingularityS3LogMetadata>() {

    @Override
    public int compare(SingularityS3LogMetadata o1, SingularityS3LogMetadata o2) {
      return Longs.compare(o2.getLastModified(), o1.getLastModified());
    }

  };

  @Inject
  public S3LogResource(RequestManager requestManager, HistoryManager historyManager, RequestHistoryHelper requestHistoryHelper, TaskManager taskManager, DeployManager deployManager,
      Optional<S3Configuration> configuration, SingularityAuthorizationHelper authorizationHelper, Optional<SingularityUser> user,SingularityS3Services s3Services) {
    super(historyManager, taskManager, deployManager, authorizationHelper, user);
    this.requestManager = requestManager;
    this.configuration = configuration;
    this.requestHistoryHelper = requestHistoryHelper;
    this.s3Services = s3Services;
  }

  // Generation of prefixes
  private Collection<String> getS3PrefixesForTask(S3Configuration s3Configuration, SingularityTaskId taskId, Optional<Long> startArg, Optional<Long> endArg, String group) {
    Optional<SingularityTaskHistory> history = getTaskHistory(taskId);

    long start = taskId.getStartedAt();
    if (startArg.isPresent()) {
      start = Math.max(startArg.get(), start);
    }

    long end = start + s3Configuration.getMissingTaskDefaultS3SearchPeriodMillis();

    if (history.isPresent()) {
      SimplifiedTaskState taskState = SingularityTaskHistoryUpdate.getCurrentState(history.get().getTaskUpdates());

      if (taskState == SimplifiedTaskState.DONE) {
        end = Iterables.getLast(history.get().getTaskUpdates()).getTimestamp();
      } else {
        end = System.currentTimeMillis();
      }
    }

    if (endArg.isPresent()) {
      end = Math.min(endArg.get(), end);
    }

    Optional<String> tag = Optional.absent();
    if (history.isPresent() && history.get().getTask().getTaskRequest().getDeploy().getExecutorData().isPresent()) {
      tag = history.get().getTask().getTaskRequest().getDeploy().getExecutorData().get().getLoggingTag();
    }

    Collection<String> prefixes = SingularityS3FormatHelper.getS3KeyPrefixes(s3Configuration.getS3KeyFormat(), taskId, tag, start, end, group);
    for (SingularityS3UploaderFile additionalFile : s3Configuration.getS3UploaderAdditionalFiles()) {
      if (additionalFile.getS3UploaderKeyPattern().isPresent() && !additionalFile.getS3UploaderKeyPattern().get().equals(s3Configuration.getS3KeyFormat())) {
        prefixes.addAll(SingularityS3FormatHelper.getS3KeyPrefixes(additionalFile.getS3UploaderKeyPattern().get(), taskId, tag, start, end, group));
      }
    }

    LOG.trace("Task {} got S3 prefixes {} for start {}, end {}, tag {}", taskId, prefixes, start, end, tag);

    return prefixes;
  }

  private boolean isCurrentDeploy(String requestId, String deployId) {
    return deployId.equals(deployManager.getInUseDeployId(requestId).orNull());
  }

  private Collection<String> getS3PrefixesForRequest(S3Configuration s3Configuration, String requestId, Optional<Long> startArg, Optional<Long> endArg, String group) {
    Optional<SingularityRequestHistory> firstHistory = requestHistoryHelper.getFirstHistory(requestId);

    checkNotFound(firstHistory.isPresent(), "No request history found for %s", requestId);

    long start = firstHistory.get().getCreatedAt();
    if (startArg.isPresent()) {
      start = Math.max(startArg.get(), start);
    }

    Optional<SingularityRequestHistory> lastHistory = requestHistoryHelper.getLastHistory(requestId);

    long end = System.currentTimeMillis();

    if (lastHistory.isPresent() && (lastHistory.get().getEventType() == RequestHistoryType.DELETED || lastHistory.get().getEventType() == RequestHistoryType.PAUSED)) {
      end = lastHistory.get().getCreatedAt() + TimeUnit.DAYS.toMillis(1);
    }

    if (endArg.isPresent()) {
      end = Math.min(endArg.get(), end);
    }

    Collection<String> prefixes = SingularityS3FormatHelper.getS3KeyPrefixes(s3Configuration.getS3KeyFormat(), requestId, start, end, group);
    for (SingularityS3UploaderFile additionalFile : s3Configuration.getS3UploaderAdditionalFiles()) {
      if (additionalFile.getS3UploaderKeyPattern().isPresent() && !additionalFile.getS3UploaderKeyPattern().get().equals(s3Configuration.getS3KeyFormat())) {
        prefixes.addAll(SingularityS3FormatHelper.getS3KeyPrefixes(additionalFile.getS3UploaderKeyPattern().get(), requestId, start, end, group));
      }
    }

    LOG.trace("Request {} got S3 prefixes {} for start {}, end {}", requestId, prefixes, start, end);

    return prefixes;
  }

  private Collection<String> getS3PrefixesForDeploy(S3Configuration s3Configuration, String requestId, String deployId, Optional<Long> startArg, Optional<Long> endArg, String group) {
    SingularityDeployHistory deployHistory = getDeployHistory(requestId, deployId);

    long start = deployHistory.getDeployMarker().getTimestamp();
    if (startArg.isPresent()) {
      start = Math.max(startArg.get(), start);
    }

    long end = System.currentTimeMillis();

    if (!isCurrentDeploy(requestId, deployId) && deployHistory.getDeployStatistics().isPresent() && deployHistory.getDeployStatistics().get().getLastFinishAt().isPresent()) {
      end = deployHistory.getDeployStatistics().get().getLastFinishAt().get() + TimeUnit.DAYS.toMillis(1);
    }

    if (endArg.isPresent()) {
      end = Math.min(endArg.get(), end);
    }

    Optional<String> tag = Optional.absent();

    if (deployHistory.getDeploy().isPresent() && deployHistory.getDeploy().get().getExecutorData().isPresent()) {
      tag = deployHistory.getDeploy().get().getExecutorData().get().getLoggingTag();
    }

    Collection<String> prefixes = SingularityS3FormatHelper.getS3KeyPrefixes(s3Configuration.getS3KeyFormat(), requestId, deployId, tag, start, end, group);
    for (SingularityS3UploaderFile additionalFile : s3Configuration.getS3UploaderAdditionalFiles()) {
      if (additionalFile.getS3UploaderKeyPattern().isPresent() && !additionalFile.getS3UploaderKeyPattern().get().equals(s3Configuration.getS3KeyFormat())) {
        prefixes.addAll(SingularityS3FormatHelper.getS3KeyPrefixes(additionalFile.getS3UploaderKeyPattern().get(), requestId, deployId, tag, start, end, group));
      }
    }

    LOG.trace("Request {}, deploy {} got S3 prefixes {} for start {}, end {}, tag {}", requestId, deployId, prefixes, start, end, tag);

    return prefixes;
  }

  private Map<SingularityS3Service, Set<String>> getServiceToPrefixes(SingularityS3SearchRequest search) {
    Map<SingularityS3Service, Set<String>> servicesToPrefixes = new HashMap<>();

    if (!search.getTaskIds().isEmpty()) {
      for (String taskId : search.getTaskIds()) {
        SingularityTaskId taskIdObject = getTaskIdObject(taskId);
        String group = getRequestGroupForTask(taskIdObject).or(SingularityS3FormatHelper.DEFAULT_GROUP_NAME);
        Set<String> s3Buckets = getBuckets(group);
        Collection<String> prefixes = getS3PrefixesForTask(configuration.get(), taskIdObject, search.getStart(), search.getEnd(), group);
        for (String s3Bucket : s3Buckets) {
          SingularityS3Service s3Service = s3Services.getServiceByGroupAndBucketOrDefault(group, s3Bucket);
          if (!servicesToPrefixes.containsKey(s3Service)) {
            servicesToPrefixes.put(s3Service, new HashSet<String>());
          }
          servicesToPrefixes.get(s3Service).addAll(prefixes);
        }
      }
    }
    if (!search.getRequestsAndDeploys().isEmpty()) {
      for (Map.Entry<String, List<String>> entry : search.getRequestsAndDeploys().entrySet()) {
        String group = getRequestGroup(entry.getKey()).or(SingularityS3FormatHelper.DEFAULT_GROUP_NAME);
        Set<String> s3Buckets = getBuckets(group);
        List<String> prefixes = new ArrayList<>();
        if (!entry.getValue().isEmpty()) {
          for (String deployId : entry.getValue()) {
            prefixes.addAll(getS3PrefixesForDeploy(configuration.get(), entry.getKey(), deployId, search.getStart(), search.getEnd(), group));
          }
        } else {
          prefixes.addAll(getS3PrefixesForRequest(configuration.get(), entry.getKey(), search.getStart(), search.getEnd(), group));
        }
        for (String s3Bucket : s3Buckets) {
          SingularityS3Service s3Service = s3Services.getServiceByGroupAndBucketOrDefault(group, s3Bucket);
          if (!servicesToPrefixes.containsKey(s3Service)) {
            servicesToPrefixes.put(s3Service, new HashSet<String>());
          }
          servicesToPrefixes.get(s3Service).addAll(prefixes);
        }
      }
    }
<<<<<<< HEAD
    return servicesToPrefixes;
  }

  private Set<String> getBuckets(String group) {
    Set<String> s3Buckets = new HashSet<>();
    s3Buckets.add(configuration.get().getGroupOverrides().containsKey(group) ? configuration.get().getGroupOverrides().get(group).getS3Bucket() : configuration.get().getS3Bucket());
=======

    // Trim prefixes to search. Less specific prefixes will contain all results of matching + more specific ones
    for (Map.Entry<SingularityS3Service, Set<String>> entry : servicesToPrefixes.entrySet()) {
      Set<String> toRemove = new HashSet<>();
      for (String prefix : entry.getValue()) {
        for (String compareTo : entry.getValue()) {
          if (prefix.contains(compareTo)) {
            toRemove.add(prefix);
            break;
          }
        }
      }
      entry.getValue().removeAll(toRemove);
    }

    return servicesToPrefixes;
  }

  private Set<String> getBuckets(String group) {
    Set<String> s3Buckets = new HashSet<>();
    s3Buckets.add(configuration.get().getGroupOverrides().containsKey(group) ? configuration.get().getGroupOverrides().get(group).getS3Bucket() : configuration.get().getS3Bucket());
    s3Buckets.add(configuration.get().getGroupS3SearchConfigs().containsKey(group) ? configuration.get().getGroupS3SearchConfigs().get(group).getS3Bucket() : configuration.get().getS3Bucket());
>>>>>>> 95d40fdd
    for (SingularityS3UploaderFile uploaderFile : configuration.get().getS3UploaderAdditionalFiles()) {
      if (uploaderFile.getS3UploaderBucket().isPresent() && !s3Buckets.contains(uploaderFile.getS3UploaderBucket().get())) {
        s3Buckets.add(uploaderFile.getS3UploaderBucket().get());
      }
    }
    return s3Buckets;
  }
<<<<<<< HEAD

  // Fetching logs
  private List<SingularityS3LogMetadata> getS3LogsWithExecutorService(S3Configuration s3Configuration, ListeningExecutorService executorService, Map<SingularityS3Service, Set<String>> servicesToPrefixes, int totalPrefixCount, final SingularityS3SearchRequest search, final ConcurrentHashMap<String, ContinuationToken> continuationTokens, final boolean paginated) throws InterruptedException, ExecutionException, TimeoutException {
    List<ListenableFuture<List<S3ObjectSummaryHolder>>> futures = Lists.newArrayListWithCapacity(totalPrefixCount);

    final AtomicInteger resultCount = new AtomicInteger();

=======

  // Fetching logs
  private List<SingularityS3LogMetadata> getS3LogsWithExecutorService(S3Configuration s3Configuration, ListeningExecutorService executorService, Map<SingularityS3Service, Set<String>> servicesToPrefixes, int totalPrefixCount, final SingularityS3SearchRequest search, final ConcurrentHashMap<String, ContinuationToken> continuationTokens, final boolean paginated) throws InterruptedException, ExecutionException, TimeoutException {
    List<ListenableFuture<List<S3ObjectSummaryHolder>>> futures = Lists.newArrayListWithCapacity(totalPrefixCount);

    final AtomicInteger resultCount = new AtomicInteger();

>>>>>>> 95d40fdd
    for (final Map.Entry<SingularityS3Service, Set<String>> entry : servicesToPrefixes.entrySet()) {
      final String s3Bucket = entry.getKey().getBucket();
      final String group = entry.getKey().getGroup();
      final AmazonS3 s3Client = entry.getKey().getS3Client();

      for (final String s3Prefix : entry.getValue()) {
        final String key = String.format(CONTINUATION_TOKEN_KEY_FORMAT, group, s3Bucket, s3Prefix);
        if (search.getContinuationTokens().containsKey(key) && search.getContinuationTokens().get(key).isLastPage()) {
          LOG.trace("No further content for prefix {} in bucket {}, skipping", s3Prefix, s3Bucket);
          continuationTokens.putIfAbsent(key, search.getContinuationTokens().get(key));
          continue;
        }
        futures.add(executorService.submit(new Callable<List<S3ObjectSummaryHolder>>() {

          @Override
          public List<S3ObjectSummaryHolder> call() throws Exception {
            ListObjectsV2Request request = new ListObjectsV2Request().withBucketName(s3Bucket).withPrefix(s3Prefix);
            if (paginated) {
              Optional<ContinuationToken> token = Optional.absent();
              if (search.getContinuationTokens().containsKey(key) && !Strings.isNullOrEmpty(search.getContinuationTokens().get(key).getValue())) {
                request.setContinuationToken(search.getContinuationTokens().get(key).getValue());
                token = Optional.of(search.getContinuationTokens().get(key));
              }
              int targetResultCount = search.getMaxPerPage().or(DEFAULT_TARGET_MAX_RESULTS);
              request.setMaxKeys(targetResultCount);
              if (resultCount.get() < targetResultCount) {
                ListObjectsV2Result result = s3Client.listObjectsV2(request);
                if (result.getObjectSummaries().isEmpty()) {
                  continuationTokens.putIfAbsent(key, new ContinuationToken(result.getNextContinuationToken(), true));
                  return Collections.emptyList();
                } else {
<<<<<<< HEAD
                  if (incrementIfLessThan(resultCount, result.getObjectSummaries().size(), targetResultCount)) {
=======
                  boolean addToList = incrementIfLessThan(resultCount, result.getObjectSummaries().size(), targetResultCount);
                  if (addToList) {
>>>>>>> 95d40fdd
                    continuationTokens.putIfAbsent(key, new ContinuationToken(result.getNextContinuationToken(), !result.isTruncated()));
                    List<S3ObjectSummaryHolder> objectSummaryHolders = new ArrayList<>();
                    for (S3ObjectSummary objectSummary : result.getObjectSummaries()) {
                      objectSummaryHolders.add(new S3ObjectSummaryHolder(group, objectSummary));
                    }
                    return objectSummaryHolders;
                  } else {
                    continuationTokens.putIfAbsent(key, token.or(new ContinuationToken(null, false)));
                    return Collections.emptyList();
                  }
                }
              } else {
                continuationTokens.putIfAbsent(key, token.or(new ContinuationToken(null, false)));
                return Collections.emptyList();
              }
            } else {
              ListObjectsV2Result result = s3Client.listObjectsV2(request);
              List<S3ObjectSummaryHolder> objectSummaryHolders = new ArrayList<>();
              for (S3ObjectSummary objectSummary : result.getObjectSummaries()) {
                objectSummaryHolders.add(new S3ObjectSummaryHolder(group, objectSummary));
              }
              return objectSummaryHolders;
            }
          }
        }));
      }
    }

    final long start = System.currentTimeMillis();
    List<List<S3ObjectSummaryHolder>> results = Futures.allAsList(futures).get(s3Configuration.getWaitForS3ListSeconds(), TimeUnit.SECONDS);

    List<S3ObjectSummaryHolder> objects = Lists.newArrayListWithExpectedSize(results.size() * 2);

    for (List<S3ObjectSummaryHolder> s3ObjectSummaryHolders : results) {
      for (final S3ObjectSummaryHolder s3ObjectHolder : s3ObjectSummaryHolders) {
        objects.add(s3ObjectHolder);
      }
    }

    LOG.trace("Got {} objects from S3 after {}", objects.size(), JavaUtils.duration(start));

    List<ListenableFuture<SingularityS3LogMetadata>> logFutures = Lists.newArrayListWithCapacity(objects.size());
    final Date expireAt = new Date(System.currentTimeMillis() + s3Configuration.getExpireS3LinksAfterMillis());

    for (final S3ObjectSummaryHolder s3ObjectHolder : objects) {
      final S3ObjectSummary s3Object = s3ObjectHolder.getObjectSummary();
      final AmazonS3 s3Client = s3Services.getServiceByGroupAndBucketOrDefault(s3ObjectHolder.getGroup(), s3Object.getBucketName()).getS3Client();

      logFutures.add(executorService.submit(new Callable<SingularityS3LogMetadata>() {
        @Override
        public SingularityS3LogMetadata call() throws Exception {
          Optional<Long> maybeStartTime = Optional.absent();
          Optional<Long> maybeEndTime = Optional.absent();
          if (!search.isExcludeMetadata()) {
            GetObjectMetadataRequest metadataRequest = new GetObjectMetadataRequest(s3Object.getBucketName(), s3Object.getKey());
            Map<String, Object> objectMetadata = s3Client.getObjectMetadata(metadataRequest).getRawMetadata();
            maybeStartTime = getMetadataAsLong(objectMetadata, SingularityS3Log.LOG_START_S3_ATTR);
            maybeEndTime = getMetadataAsLong(objectMetadata, SingularityS3Log.LOG_END_S3_ATTR);
          }

          if (search.isListOnly()) {
            return new SingularityS3LogMetadata(s3Object.getKey(), s3Object.getLastModified().getTime(), s3Object.getSize(), maybeStartTime, maybeEndTime);
          } else {
            GeneratePresignedUrlRequest getUrlRequest = new GeneratePresignedUrlRequest(s3Object.getBucketName(), s3Object.getKey())
                .withMethod(HttpMethod.GET)
                .withExpiration(expireAt);
            String getUrl = s3Client.generatePresignedUrl(getUrlRequest).toString();

            ResponseHeaderOverrides downloadHeaders = new ResponseHeaderOverrides();
            downloadHeaders.setContentDisposition(CONTENT_DISPOSITION_DOWNLOAD_HEADER);
            downloadHeaders.setContentEncoding(CONTENT_ENCODING_DOWNLOAD_HEADER);
            GeneratePresignedUrlRequest downloadUrlRequest = new GeneratePresignedUrlRequest(s3Object.getBucketName(), s3Object.getKey())
                .withMethod(HttpMethod.GET)
                .withExpiration(expireAt)
                .withResponseHeaders(downloadHeaders);
            String downloadUrl = s3Client.generatePresignedUrl(downloadUrlRequest).toString();

            return new SingularityS3Log(getUrl, s3Object.getKey(), s3Object.getLastModified().getTime(), s3Object.getSize(), downloadUrl, maybeStartTime, maybeEndTime);
          }
        }

      }));
    }

    return Futures.allAsList(logFutures).get(s3Configuration.getWaitForS3LinksSeconds(), TimeUnit.SECONDS);
  }

  private boolean incrementIfLessThan(AtomicInteger count, int add, int threshold) {
    while (true) {
      int current = count.get();
      if (current >= threshold) {
        return false;
      }
      if (count.compareAndSet(current, current + add)) {
        return true;
      }
    }
  }

  private Optional<Long> getMetadataAsLong(Map<String, Object> objectMetadata, String keyName) {
    try {
      if (objectMetadata.containsKey(keyName)) {
        Object maybeLong = objectMetadata.get(keyName);
        if (maybeLong instanceof String) {
          return Optional.of(Long.parseLong((String) maybeLong));
        } else {
          return Optional.of((Long) maybeLong);
        }
      } else {
        return Optional.absent();
      }
    } catch (Exception e) {
      return Optional.absent();
    }
  }

  private SingularityS3SearchResult getS3Logs(S3Configuration s3Configuration, Map<SingularityS3Service, Set<String>> servicesToPrefixes, final SingularityS3SearchRequest search, final boolean paginated) throws InterruptedException, ExecutionException, TimeoutException {
    int totalPrefixCount = 0;
    for (Map.Entry<SingularityS3Service, Set<String>> entry : servicesToPrefixes.entrySet()) {
      totalPrefixCount += entry.getValue().size();
<<<<<<< HEAD
    }

    if (totalPrefixCount == 0) {
      return SingularityS3SearchResult.empty();
    }

=======
    }

    if (totalPrefixCount == 0) {
      return SingularityS3SearchResult.empty();
    }

>>>>>>> 95d40fdd
    ListeningExecutorService executorService = MoreExecutors.listeningDecorator(Executors.newFixedThreadPool(Math.min(totalPrefixCount, s3Configuration.getMaxS3Threads()),
        new ThreadFactoryBuilder().setNameFormat("S3LogFetcher-%d").build()));

    try {
      final ConcurrentHashMap<String, ContinuationToken> continuationTokens = new ConcurrentHashMap<>();
      List<SingularityS3LogMetadata> logs = Lists.newArrayList(getS3LogsWithExecutorService(s3Configuration, executorService, servicesToPrefixes, totalPrefixCount, search, continuationTokens, paginated));
      Collections.sort(logs, LOG_COMPARATOR);
      return new SingularityS3SearchResult(continuationTokens, isFinalPageForAllPrefixes(continuationTokens.values()), logs);
    } finally {
      executorService.shutdownNow();
    }
  }

  private boolean isFinalPageForAllPrefixes(Collection<ContinuationToken> continuationTokens) {
    for (ContinuationToken token : continuationTokens) {
      if (!token.isLastPage()) {
        return false;
      }
    }
    return true;
  }

  // Finding request group
  private Optional<String> getRequestGroupForTask(final SingularityTaskId taskId) {
    Optional<SingularityTaskHistory> maybeTaskHistory = getTaskHistory(taskId);
    if (maybeTaskHistory.isPresent()) {
      SingularityRequest request = maybeTaskHistory.get().getTask().getTaskRequest().getRequest();
      authorizationHelper.checkForAuthorization(request, user, SingularityAuthorizationScope.READ);
      return request.getGroup();
    } else {
      return getRequestGroup(taskId.getRequestId());
    }
  }

  private Optional<String> getRequestGroup(final String requestId) {
    final Optional<SingularityRequestWithState> maybeRequest = requestManager.getRequest(requestId);
    if (maybeRequest.isPresent()) {
      authorizationHelper.checkForAuthorization(maybeRequest.get().getRequest(), user, SingularityAuthorizationScope.READ);
      return maybeRequest.get().getRequest().getGroup();
    } else {
      Optional<SingularityRequestHistory> maybeRequestHistory = requestHistoryHelper.getLastHistory(requestId);
      if (maybeRequestHistory.isPresent()) {
        authorizationHelper.checkForAuthorization(maybeRequestHistory.get().getRequest(), user, SingularityAuthorizationScope.READ);
        return maybeRequestHistory.get().getRequest().getGroup();
      } else {
        // Deleted requests with no history data are searchable, but only by admins since we have no auth information about them
        authorizationHelper.checkAdminAuthorization(user);
        return Optional.absent();
      }
    }
  }

  private void checkS3() {
    checkNotFound(s3Services.isS3ConfigPresent(), "S3 configuration was absent");
    checkNotFound(configuration.isPresent(), "S3 configuration was absent");
  }

  @GET
  @Path("/task/{taskId}")
  @ApiOperation("Retrieve the list of logs stored in S3 for a specific task.")
  public List<SingularityS3LogMetadata> getS3LogsForTask(
      @ApiParam("The task ID to search for") @PathParam("taskId") String taskId,
      @ApiParam("Start timestamp (millis, 13 digit)") @QueryParam("start") Optional<Long> start,
      @ApiParam("End timestamp (mills, 13 digit)") @QueryParam("end") Optional<Long> end,
      @ApiParam("Exclude custom object metadata") @QueryParam("excludeMetadata") boolean excludeMetadata,
      @ApiParam("Do not generate download/get urls, only list the files and metadata") @QueryParam("list") boolean listOnly) throws Exception {
    checkS3();

    final SingularityS3SearchRequest search = new SingularityS3SearchRequest(
        Collections.<String, List<String>>emptyMap(),
        Collections.singletonList(taskId),
        start,
        end,
        excludeMetadata,
        listOnly,
        Optional.<Integer>absent(),
        Collections.<String, ContinuationToken>emptyMap());

    try {
      return getS3Logs(configuration.get(), getServiceToPrefixes(search), search, false).getResults();
    } catch (TimeoutException te) {
      throw timeout("Timed out waiting for response from S3 for %s", taskId);
    } catch (Throwable t) {
      throw Throwables.propagate(t);
    }
  }

  @GET
  @Path("/request/{requestId}")
  @ApiOperation("Retrieve the list of logs stored in S3 for a specific request.")
  public List<SingularityS3LogMetadata> getS3LogsForRequest(
      @ApiParam("The request ID to search for") @PathParam("requestId") String requestId,
      @ApiParam("Start timestamp (millis, 13 digit)") @QueryParam("start") Optional<Long> start,
      @ApiParam("End timestamp (mills, 13 digit)") @QueryParam("end") Optional<Long> end,
      @ApiParam("Exclude custom object metadata") @QueryParam("excludeMetadata") boolean excludeMetadata,
      @ApiParam("Do not generate download/get urls, only list the files and metadata") @QueryParam("list") boolean listOnly,
      @ApiParam("Max number of results to return per bucket searched") @QueryParam("maxPerPage") Optional<Integer> maxPerPage) throws Exception {
    checkS3();

    try {
      final SingularityS3SearchRequest search = new SingularityS3SearchRequest(
          ImmutableMap.of(requestId, Collections.<String>emptyList()),
          Collections.<String>emptyList(),
          start,
          end,
          excludeMetadata,
          listOnly,
          Optional.<Integer>absent(),
          Collections.<String, ContinuationToken>emptyMap());

      return getS3Logs(configuration.get(), getServiceToPrefixes(search), search, false).getResults();
    } catch (TimeoutException te) {
      throw timeout("Timed out waiting for response from S3 for %s", requestId);
    } catch (Throwable t) {
      throw Throwables.propagate(t);
    }
  }

  @GET
  @Path("/request/{requestId}/deploy/{deployId}")
  @ApiOperation("Retrieve the list of logs stored in S3 for a specific deploy.")
  public List<SingularityS3LogMetadata> getS3LogsForDeploy(
      @ApiParam("The request ID to search for") @PathParam("requestId") String requestId,
      @ApiParam("The deploy ID to search for") @PathParam("deployId") String deployId,
      @ApiParam("Start timestamp (millis, 13 digit)") @QueryParam("start") Optional<Long> start,
      @ApiParam("End timestamp (mills, 13 digit)") @QueryParam("end") Optional<Long> end,
      @ApiParam("Exclude custom object metadata") @QueryParam("excludeMetadata") boolean excludeMetadata,
      @ApiParam("Do not generate download/get urls, only list the files and metadata") @QueryParam("list") boolean listOnly,
      @ApiParam("Max number of results to return per bucket searched") @QueryParam("maxPerPage") Optional<Integer> maxPerPage) throws Exception {
    checkS3();

    try {
      final SingularityS3SearchRequest search = new SingularityS3SearchRequest(
          ImmutableMap.of(requestId, Collections.singletonList(deployId)),
          Collections.<String>emptyList(),
          start,
          end,
          excludeMetadata,
          listOnly,
          Optional.<Integer>absent(),
          Collections.<String, ContinuationToken>emptyMap());

      return getS3Logs(configuration.get(), getServiceToPrefixes(search), search, false).getResults();
    } catch (TimeoutException te) {
      throw timeout("Timed out waiting for response from S3 for %s-%s", requestId, deployId);
    } catch (Throwable t) {
      throw Throwables.propagate(t);
    }
  }

  @POST
  @Path("/search")
  @Consumes(MediaType.APPLICATION_JSON)
  @ApiOperation("Retrieve a paginated list of logs stored in S3")
  public SingularityS3SearchResult getPaginatedS3Logs(@ApiParam(required = true) SingularityS3SearchRequest search) throws Exception {
    checkS3();

    checkBadRequest(!search.getRequestsAndDeploys().isEmpty() || !search.getTaskIds().isEmpty(), "Must specify at least one request or task to search");

    try {
      return getS3Logs(configuration.get(), getServiceToPrefixes(search), search, true);
    } catch (TimeoutException te) {
      throw timeout("Timed out waiting for response from S3 for %s", search);
    } catch (Throwable t) {
      throw Throwables.propagate(t);
    }
  }
}<|MERGE_RESOLUTION|>--- conflicted
+++ resolved
@@ -279,14 +279,6 @@
         }
       }
     }
-<<<<<<< HEAD
-    return servicesToPrefixes;
-  }
-
-  private Set<String> getBuckets(String group) {
-    Set<String> s3Buckets = new HashSet<>();
-    s3Buckets.add(configuration.get().getGroupOverrides().containsKey(group) ? configuration.get().getGroupOverrides().get(group).getS3Bucket() : configuration.get().getS3Bucket());
-=======
 
     // Trim prefixes to search. Less specific prefixes will contain all results of matching + more specific ones
     for (Map.Entry<SingularityS3Service, Set<String>> entry : servicesToPrefixes.entrySet()) {
@@ -309,7 +301,6 @@
     Set<String> s3Buckets = new HashSet<>();
     s3Buckets.add(configuration.get().getGroupOverrides().containsKey(group) ? configuration.get().getGroupOverrides().get(group).getS3Bucket() : configuration.get().getS3Bucket());
     s3Buckets.add(configuration.get().getGroupS3SearchConfigs().containsKey(group) ? configuration.get().getGroupS3SearchConfigs().get(group).getS3Bucket() : configuration.get().getS3Bucket());
->>>>>>> 95d40fdd
     for (SingularityS3UploaderFile uploaderFile : configuration.get().getS3UploaderAdditionalFiles()) {
       if (uploaderFile.getS3UploaderBucket().isPresent() && !s3Buckets.contains(uploaderFile.getS3UploaderBucket().get())) {
         s3Buckets.add(uploaderFile.getS3UploaderBucket().get());
@@ -317,7 +308,6 @@
     }
     return s3Buckets;
   }
-<<<<<<< HEAD
 
   // Fetching logs
   private List<SingularityS3LogMetadata> getS3LogsWithExecutorService(S3Configuration s3Configuration, ListeningExecutorService executorService, Map<SingularityS3Service, Set<String>> servicesToPrefixes, int totalPrefixCount, final SingularityS3SearchRequest search, final ConcurrentHashMap<String, ContinuationToken> continuationTokens, final boolean paginated) throws InterruptedException, ExecutionException, TimeoutException {
@@ -325,15 +315,6 @@
 
     final AtomicInteger resultCount = new AtomicInteger();
 
-=======
-
-  // Fetching logs
-  private List<SingularityS3LogMetadata> getS3LogsWithExecutorService(S3Configuration s3Configuration, ListeningExecutorService executorService, Map<SingularityS3Service, Set<String>> servicesToPrefixes, int totalPrefixCount, final SingularityS3SearchRequest search, final ConcurrentHashMap<String, ContinuationToken> continuationTokens, final boolean paginated) throws InterruptedException, ExecutionException, TimeoutException {
-    List<ListenableFuture<List<S3ObjectSummaryHolder>>> futures = Lists.newArrayListWithCapacity(totalPrefixCount);
-
-    final AtomicInteger resultCount = new AtomicInteger();
-
->>>>>>> 95d40fdd
     for (final Map.Entry<SingularityS3Service, Set<String>> entry : servicesToPrefixes.entrySet()) {
       final String s3Bucket = entry.getKey().getBucket();
       final String group = entry.getKey().getGroup();
@@ -365,12 +346,8 @@
                   continuationTokens.putIfAbsent(key, new ContinuationToken(result.getNextContinuationToken(), true));
                   return Collections.emptyList();
                 } else {
-<<<<<<< HEAD
-                  if (incrementIfLessThan(resultCount, result.getObjectSummaries().size(), targetResultCount)) {
-=======
                   boolean addToList = incrementIfLessThan(resultCount, result.getObjectSummaries().size(), targetResultCount);
                   if (addToList) {
->>>>>>> 95d40fdd
                     continuationTokens.putIfAbsent(key, new ContinuationToken(result.getNextContinuationToken(), !result.isTruncated()));
                     List<S3ObjectSummaryHolder> objectSummaryHolders = new ArrayList<>();
                     for (S3ObjectSummary objectSummary : result.getObjectSummaries()) {
@@ -491,21 +468,12 @@
     int totalPrefixCount = 0;
     for (Map.Entry<SingularityS3Service, Set<String>> entry : servicesToPrefixes.entrySet()) {
       totalPrefixCount += entry.getValue().size();
-<<<<<<< HEAD
     }
 
     if (totalPrefixCount == 0) {
       return SingularityS3SearchResult.empty();
     }
 
-=======
-    }
-
-    if (totalPrefixCount == 0) {
-      return SingularityS3SearchResult.empty();
-    }
-
->>>>>>> 95d40fdd
     ListeningExecutorService executorService = MoreExecutors.listeningDecorator(Executors.newFixedThreadPool(Math.min(totalPrefixCount, s3Configuration.getMaxS3Threads()),
         new ThreadFactoryBuilder().setNameFormat("S3LogFetcher-%d").build()));
 
