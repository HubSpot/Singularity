package com.hubspot.singularity.resources;

import static com.hubspot.singularity.WebExceptions.checkNotFound;
import static com.hubspot.singularity.WebExceptions.timeout;

import java.util.Collection;
import java.util.Collections;
import java.util.Comparator;
import java.util.Date;
import java.util.List;
import java.util.Map;
import java.util.concurrent.Callable;
import java.util.concurrent.ExecutionException;
import java.util.concurrent.Executors;
import java.util.concurrent.TimeUnit;
import java.util.concurrent.TimeoutException;

import javax.ws.rs.GET;
import javax.ws.rs.Path;
import javax.ws.rs.PathParam;
import javax.ws.rs.Produces;
import javax.ws.rs.QueryParam;
import javax.ws.rs.core.MediaType;

import org.jets3t.service.S3Service;
import org.jets3t.service.model.S3Object;
import org.slf4j.Logger;
import org.slf4j.LoggerFactory;

import com.google.common.base.Optional;
import com.google.common.base.Throwables;
import com.google.common.collect.Iterables;
import com.google.common.collect.Lists;
import com.google.common.primitives.Longs;
import com.google.common.util.concurrent.Futures;
import com.google.common.util.concurrent.ListenableFuture;
import com.google.common.util.concurrent.ListeningExecutorService;
import com.google.common.util.concurrent.MoreExecutors;
import com.google.common.util.concurrent.ThreadFactoryBuilder;
import com.google.inject.Inject;
import com.hubspot.mesos.JavaUtils;
import com.hubspot.singularity.SingularityAuthorizationScope;
import com.hubspot.singularity.SingularityDeployHistory;
import com.hubspot.singularity.SingularityRequest;
import com.hubspot.singularity.SingularityRequestHistory;
import com.hubspot.singularity.SingularityRequestHistory.RequestHistoryType;
import com.hubspot.singularity.SingularityRequestWithState;
import com.hubspot.singularity.SingularityS3FormatHelper;
import com.hubspot.singularity.SingularityS3Log;
import com.hubspot.singularity.SingularityService;
import com.hubspot.singularity.SingularityTaskHistory;
import com.hubspot.singularity.SingularityTaskHistoryUpdate;
import com.hubspot.singularity.SingularityTaskHistoryUpdate.SimplifiedTaskState;
import com.hubspot.singularity.SingularityTaskId;
import com.hubspot.singularity.SingularityUser;
import com.hubspot.singularity.auth.SingularityAuthorizationHelper;
import com.hubspot.singularity.config.S3Configuration;
import com.hubspot.singularity.data.DeployManager;
import com.hubspot.singularity.data.RequestManager;
import com.hubspot.singularity.data.TaskManager;
import com.hubspot.singularity.data.history.HistoryManager;
import com.hubspot.singularity.data.history.RequestHistoryHelper;
import com.wordnik.swagger.annotations.Api;
import com.wordnik.swagger.annotations.ApiOperation;
import com.wordnik.swagger.annotations.ApiParam;

@Path(S3LogResource.PATH)
@Produces({ MediaType.APPLICATION_JSON })
@Api(description="Manages Singularity task logs stored in S3.", value=S3LogResource.PATH)
public class S3LogResource extends AbstractHistoryResource {
  public static final String PATH = SingularityService.API_BASE_PATH + "/logs";
  private static final Logger LOG = LoggerFactory.getLogger(S3LogResource.class);

  private static final String FORCE_DOWNLOAD_S3_PARAMS = "response-content-disposition=attachment&response-content-encoding=identity";

  private final Optional<S3Service> s3ServiceDefault;
  private final Map<String, S3Service> s3GroupOverride;
  private final Optional<S3Configuration> configuration;
  private final RequestHistoryHelper requestHistoryHelper;
  private final RequestManager requestManager;

  private static final Comparator<SingularityS3Log> LOG_COMPARATOR = new Comparator<SingularityS3Log>() {

    @Override
    public int compare(SingularityS3Log o1, SingularityS3Log o2) {
      return Longs.compare(o2.getLastModified(), o1.getLastModified());
    }

  };

  @Inject
  public S3LogResource(RequestManager requestManager, HistoryManager historyManager, RequestHistoryHelper requestHistoryHelper, TaskManager taskManager, DeployManager deployManager, Optional<S3Service> s3ServiceDefault,
      Optional<S3Configuration> configuration, SingularityAuthorizationHelper authorizationHelper, Optional<SingularityUser> user, Map<String, S3Service> s3GroupOverride) {
    super(historyManager, taskManager, deployManager, authorizationHelper, user);
    this.requestManager = requestManager;
    this.s3ServiceDefault = s3ServiceDefault;
    this.configuration = configuration;
    this.requestHistoryHelper = requestHistoryHelper;
    this.s3GroupOverride = s3GroupOverride;
  }

  private Collection<String> getS3PrefixesForTask(S3Configuration s3Configuration, SingularityTaskId taskId, Optional<Long> startArg, Optional<Long> endArg) {
    Optional<SingularityTaskHistory> history = getTaskHistory(taskId);

    long start = taskId.getStartedAt();
    if (startArg.isPresent()) {
      start = Math.max(startArg.get(), start);
    }

    long end = start + s3Configuration.getMissingTaskDefaultS3SearchPeriodMillis();

    if (history.isPresent()) {
      SimplifiedTaskState taskState = SingularityTaskHistoryUpdate.getCurrentState(history.get().getTaskUpdates());

      if (taskState == SimplifiedTaskState.DONE) {
        end = Iterables.getLast(history.get().getTaskUpdates()).getTimestamp();
      } else {
        end = System.currentTimeMillis();
      }
    }

    if (endArg.isPresent()) {
      end = Math.min(endArg.get(), end);
    }

    Optional<String> tag = Optional.absent();
    if (history.isPresent() && history.get().getTask().getTaskRequest().getDeploy().getExecutorData().isPresent()) {
      tag = history.get().getTask().getTaskRequest().getDeploy().getExecutorData().get().getLoggingTag();
    }

    Collection<String> prefixes = SingularityS3FormatHelper.getS3KeyPrefixes(s3Configuration.getS3KeyFormat(), taskId, tag, start, end);

    LOG.trace("Task {} got S3 prefixes {} for start {}, end {}, tag {}", taskId, prefixes, start, end, tag);

    return prefixes;
  }

  private boolean isCurrentDeploy(String requestId, String deployId) {
    return deployId.equals(deployManager.getInUseDeployId(requestId).orNull());
  }

  private Collection<String> getS3PrefixesForRequest(S3Configuration s3Configuration, String requestId, Optional<Long> startArg, Optional<Long> endArg) {
    Optional<SingularityRequestHistory> firstHistory = requestHistoryHelper.getFirstHistory(requestId);

    checkNotFound(firstHistory.isPresent(), "No request history found for %s", requestId);

    long start = firstHistory.get().getCreatedAt();
    if (startArg.isPresent()) {
      start = Math.max(startArg.get(), start);
    }

    Optional<SingularityRequestHistory> lastHistory = requestHistoryHelper.getLastHistory(requestId);

    long end = System.currentTimeMillis();

    if (lastHistory.isPresent() && (lastHistory.get().getEventType() == RequestHistoryType.DELETED || lastHistory.get().getEventType() == RequestHistoryType.PAUSED)) {
      end = lastHistory.get().getCreatedAt() + TimeUnit.DAYS.toMillis(1);
    }

    if (endArg.isPresent()) {
      end = Math.min(endArg.get(), end);
    }

    Collection<String> prefixes = SingularityS3FormatHelper.getS3KeyPrefixes(s3Configuration.getS3KeyFormat(), requestId, start, end);

    LOG.trace("Request {} got S3 prefixes {} for start {}, end {}", requestId, prefixes, start, end);

    return prefixes;
  }

  private Collection<String> getS3PrefixesForDeploy(S3Configuration s3Configuration, String requestId, String deployId, Optional<Long> startArg, Optional<Long> endArg) {
    SingularityDeployHistory deployHistory = getDeployHistory(requestId, deployId);

    long start = deployHistory.getDeployMarker().getTimestamp();
    if (startArg.isPresent()) {
      start = Math.max(startArg.get(), start);
    }

    long end = System.currentTimeMillis();

    if (!isCurrentDeploy(requestId, deployId) && deployHistory.getDeployStatistics().isPresent() && deployHistory.getDeployStatistics().get().getLastFinishAt().isPresent()) {
      end = deployHistory.getDeployStatistics().get().getLastFinishAt().get() + TimeUnit.DAYS.toMillis(1);
    }

    if (endArg.isPresent()) {
      end = Math.min(endArg.get(), end);
    }

    Optional<String> tag = Optional.absent();

    if (deployHistory.getDeploy().isPresent() && deployHistory.getDeploy().get().getExecutorData().isPresent()) {
      tag = deployHistory.getDeploy().get().getExecutorData().get().getLoggingTag();
    }

    Collection<String> prefixes = SingularityS3FormatHelper.getS3KeyPrefixes(s3Configuration.getS3KeyFormat(), requestId, deployId, tag, start, end);

    LOG.trace("Request {}, deploy {} got S3 prefixes {} for start {}, end {}, tag {}", requestId, deployId, prefixes, start, end, tag);

    return prefixes;
  }

  private List<SingularityS3Log> getS3LogsWithExecutorService(S3Configuration s3Configuration, Optional<String> group, ListeningExecutorService executorService, Collection<String> prefixes, final boolean excldueMetadata) throws InterruptedException, ExecutionException, TimeoutException {
    List<ListenableFuture<S3Object[]>> futures = Lists.newArrayListWithCapacity(prefixes.size());

    final String s3Bucket = (group.isPresent() && s3Configuration.getGroupOverrides().containsKey(group.get())) ? s3Configuration.getGroupOverrides().get(group.get()).getS3Bucket() : s3Configuration.getS3Bucket();

    final S3Service s3Service = (group.isPresent() && s3GroupOverride.containsKey(group.get())) ? s3GroupOverride.get(group.get()) : s3ServiceDefault.get();

    for (final String s3Prefix : prefixes) {
      futures.add(executorService.submit(new Callable<S3Object[]>() {

        @Override
        public S3Object[] call() throws Exception {
          return s3Service.listObjects(s3Bucket, s3Prefix, null);
        }
      }));
    }

    final long start = System.currentTimeMillis();
    List<S3Object[]> results = Futures.allAsList(futures).get(s3Configuration.getWaitForS3ListSeconds(), TimeUnit.SECONDS);

    List<S3Object> objects = Lists.newArrayListWithExpectedSize(results.size() * 2);

    for (S3Object[] s3Objects : results) {
      for (final S3Object s3Object : s3Objects) {
        objects.add(s3Object);
      }
    }

    LOG.trace("Got {} objects from S3 after {}", objects.size(), JavaUtils.duration(start));

    List<ListenableFuture<SingularityS3Log>> logFutures = Lists.newArrayListWithCapacity(objects.size());
    final Date expireAt = new Date(System.currentTimeMillis() + s3Configuration.getExpireS3LinksAfterMillis());

    for (final S3Object s3Object : objects) {
      logFutures.add(executorService.submit(new Callable<SingularityS3Log>() {

        @Override
        public SingularityS3Log call() throws Exception {
          String getUrl = s3Service.createSignedGetUrl(s3Bucket, s3Object.getKey(), expireAt);
          String downloadUrl = s3Service.createSignedUrl("GET", s3Bucket, s3Object.getKey(), FORCE_DOWNLOAD_S3_PARAMS, null, expireAt.getTime() / 1000, false);

<<<<<<< HEAD
          Map<String, Object> objectMetadata = s3Service.getObjectDetails(s3Bucket, s3Object.getKey()).getMetadataMap();
          LOG.trace("Object metadata for {}: {}", s3Object.getKey(), objectMetadata);
          Optional<Long> maybeStartTime = getMetadataAsLong(objectMetadata, SingularityS3Log.LOG_START_S3_ATTR);
          Optional<Long> maybeEndTime = getMetadataAsLong(objectMetadata, SingularityS3Log.LOG_END_S3_ATTR);
=======
          Optional<Long> maybeStartTime = Optional.absent();
          Optional<Long> maybeEndTime = Optional.absent();
          if (!excldueMetadata) {
            Map<String, Object> objectMetadata = s3Service.getObjectDetails(s3Bucket, s3Object.getKey()).getMetadataMap();
            maybeStartTime = getMetadataAsLong(objectMetadata, SingularityS3Log.LOG_START_S3_ATTR);
            maybeEndTime = getMetadataAsLong(objectMetadata, SingularityS3Log.LOG_END_S3_ATTR);
          }
>>>>>>> 6929dc3f

          return new SingularityS3Log(getUrl, s3Object.getKey(), s3Object.getLastModifiedDate().getTime(), s3Object.getContentLength(), downloadUrl, maybeStartTime, maybeEndTime);
        }

      }));
    }

    return Futures.allAsList(logFutures).get(s3Configuration.getWaitForS3LinksSeconds(), TimeUnit.SECONDS);
  }

  private Optional<Long> getMetadataAsLong(Map<String, Object> objectMetadata, String keyName) {
    try {
      if (objectMetadata.containsKey(keyName)) {
        Object maybeLong = objectMetadata.get(keyName);
        if (maybeLong instanceof String) {
          return Optional.of(Long.parseLong((String) maybeLong));
        } else {
          return Optional.of((Long) maybeLong);
        }
      } else {
        return Optional.absent();
      }
    } catch (Exception e) {
      return Optional.absent();
    }
  }

<<<<<<< HEAD
  private List<SingularityS3Log> getS3Logs(S3Configuration s3Configuration, Optional<String> group, Collection<String> prefixes) throws InterruptedException, ExecutionException, TimeoutException {
=======
  private List<SingularityS3Log> getS3Logs(S3Configuration s3Configuration, Optional<String> group, Collection<String> prefixes, boolean excldueMetadata) throws InterruptedException, ExecutionException, TimeoutException {
>>>>>>> 6929dc3f
    if (prefixes.isEmpty()) {
      return Collections.emptyList();
    }

    ListeningExecutorService executorService = MoreExecutors.listeningDecorator(Executors.newFixedThreadPool(Math.min(prefixes.size(), s3Configuration.getMaxS3Threads()),
        new ThreadFactoryBuilder().setNameFormat("S3LogFetcher-%d").build()));

    try {
      List<SingularityS3Log> logs = Lists.newArrayList(getS3LogsWithExecutorService(s3Configuration, group, executorService, prefixes, excldueMetadata));
      Collections.sort(logs, LOG_COMPARATOR);
      return logs;
    } finally {
      executorService.shutdownNow();
    }
  }

  private void checkS3() {
    checkNotFound(s3ServiceDefault.isPresent(), "S3 configuration was absent");
    checkNotFound(configuration.isPresent(), "S3 configuration was absent");
  }

  private Optional<String> getRequestGroupForTask(final SingularityTaskId taskId) {
    Optional<SingularityTaskHistory> maybeTaskHistory = getTaskHistory(taskId);
    if (maybeTaskHistory.isPresent()) {
      SingularityRequest request = maybeTaskHistory.get().getTask().getTaskRequest().getRequest();
      authorizationHelper.checkForAuthorization(request, user, SingularityAuthorizationScope.READ);
      return request.getGroup();
    } else {
      return getRequestGroup(taskId.getRequestId());
    }
  }

  private Optional<String> getRequestGroup(final String requestId) {
    final Optional<SingularityRequestWithState> maybeRequest = requestManager.getRequest(requestId);
    if (maybeRequest.isPresent()) {
      authorizationHelper.checkForAuthorization(maybeRequest.get().getRequest(), user, SingularityAuthorizationScope.READ);
      return maybeRequest.get().getRequest().getGroup();
    } else {
      Optional<SingularityRequestHistory> maybeRequestHistory = requestHistoryHelper.getLastHistory(requestId);
      if (maybeRequestHistory.isPresent()) {
        authorizationHelper.checkForAuthorization(maybeRequestHistory.get().getRequest(), user, SingularityAuthorizationScope.READ);
        return maybeRequestHistory.get().getRequest().getGroup();
      } else {
        // Deleted requests with no history data are searchable, but only by admins since we have no auth information about them
        authorizationHelper.checkAdminAuthorization(user);
        return Optional.absent();
      }
    }
  }

  @GET
  @Path("/task/{taskId}")
  @ApiOperation("Retrieve the list of logs stored in S3 for a specific task.")
  public List<SingularityS3Log> getS3LogsForTask(
      @ApiParam("The task ID to search for") @PathParam("taskId") String taskId,
      @ApiParam("Start timestamp (millis, 13 digit)") @QueryParam("start") Optional<Long> start,
      @ApiParam("End timestamp (mills, 13 digit)") @QueryParam("end") Optional<Long> end,
      @ApiParam("Exclude custom object metadata") @QueryParam("excludeMetadata") Optional<Boolean> excludeMetadata) throws Exception {
    checkS3();

    SingularityTaskId taskIdObject = getTaskIdObject(taskId);

    try {
      return getS3Logs(configuration.get(), getRequestGroupForTask(taskIdObject), getS3PrefixesForTask(configuration.get(), taskIdObject, start, end), excludeMetadata.or(false));
    } catch (TimeoutException te) {
      throw timeout("Timed out waiting for response from S3 for %s", taskId);
    } catch (Throwable t) {
      throw Throwables.propagate(t);
    }
  }

  @GET
  @Path("/request/{requestId}")
  @ApiOperation("Retrieve the list of logs stored in S3 for a specific request.")
  public List<SingularityS3Log> getS3LogsForRequest(
      @ApiParam("The request ID to search for") @PathParam("requestId") String requestId,
      @ApiParam("Start timestamp (millis, 13 digit)") @QueryParam("start") Optional<Long> start,
      @ApiParam("End timestamp (mills, 13 digit)") @QueryParam("end") Optional<Long> end,
      @ApiParam("Exclude custom object metadata") @QueryParam("excludeMetadata") Optional<Boolean> excludeMetadata) throws Exception {
    checkS3();

    try {
      return getS3Logs(configuration.get(), getRequestGroup(requestId), getS3PrefixesForRequest(configuration.get(), requestId, start, end), excludeMetadata.or(false));
    } catch (TimeoutException te) {
      throw timeout("Timed out waiting for response from S3 for %s", requestId);
    } catch (Throwable t) {
      throw Throwables.propagate(t);
    }
  }

  @GET
  @Path("/request/{requestId}/deploy/{deployId}")
  @ApiOperation("Retrieve the list of logs stored in S3 for a specific deploy.")
  public List<SingularityS3Log> getS3LogsForDeploy(
      @ApiParam("The request ID to search for") @PathParam("requestId") String requestId,
      @ApiParam("The deploy ID to search for") @PathParam("deployId") String deployId,
      @ApiParam("Start timestamp (millis, 13 digit)") @QueryParam("start") Optional<Long> start,
      @ApiParam("End timestamp (mills, 13 digit)") @QueryParam("end") Optional<Long> end,
      @ApiParam("Exclude custom object metadata") @QueryParam("excludeMetadata") Optional<Boolean> excludeMetadata) throws Exception {
    checkS3();

    try {
      return getS3Logs(configuration.get(), getRequestGroup(requestId), getS3PrefixesForDeploy(configuration.get(), requestId, deployId, start, end), excludeMetadata.or(false));
    } catch (TimeoutException te) {
      throw timeout("Timed out waiting for response from S3 for %s-%s", requestId, deployId);
    } catch (Throwable t) {
      throw Throwables.propagate(t);
    }
  }

}<|MERGE_RESOLUTION|>--- conflicted
+++ resolved
@@ -240,12 +240,6 @@
           String getUrl = s3Service.createSignedGetUrl(s3Bucket, s3Object.getKey(), expireAt);
           String downloadUrl = s3Service.createSignedUrl("GET", s3Bucket, s3Object.getKey(), FORCE_DOWNLOAD_S3_PARAMS, null, expireAt.getTime() / 1000, false);
 
-<<<<<<< HEAD
-          Map<String, Object> objectMetadata = s3Service.getObjectDetails(s3Bucket, s3Object.getKey()).getMetadataMap();
-          LOG.trace("Object metadata for {}: {}", s3Object.getKey(), objectMetadata);
-          Optional<Long> maybeStartTime = getMetadataAsLong(objectMetadata, SingularityS3Log.LOG_START_S3_ATTR);
-          Optional<Long> maybeEndTime = getMetadataAsLong(objectMetadata, SingularityS3Log.LOG_END_S3_ATTR);
-=======
           Optional<Long> maybeStartTime = Optional.absent();
           Optional<Long> maybeEndTime = Optional.absent();
           if (!excldueMetadata) {
@@ -253,7 +247,6 @@
             maybeStartTime = getMetadataAsLong(objectMetadata, SingularityS3Log.LOG_START_S3_ATTR);
             maybeEndTime = getMetadataAsLong(objectMetadata, SingularityS3Log.LOG_END_S3_ATTR);
           }
->>>>>>> 6929dc3f
 
           return new SingularityS3Log(getUrl, s3Object.getKey(), s3Object.getLastModifiedDate().getTime(), s3Object.getContentLength(), downloadUrl, maybeStartTime, maybeEndTime);
         }
@@ -281,11 +274,7 @@
     }
   }
 
-<<<<<<< HEAD
-  private List<SingularityS3Log> getS3Logs(S3Configuration s3Configuration, Optional<String> group, Collection<String> prefixes) throws InterruptedException, ExecutionException, TimeoutException {
-=======
   private List<SingularityS3Log> getS3Logs(S3Configuration s3Configuration, Optional<String> group, Collection<String> prefixes, boolean excldueMetadata) throws InterruptedException, ExecutionException, TimeoutException {
->>>>>>> 6929dc3f
     if (prefixes.isEmpty()) {
       return Collections.emptyList();
     }
