--- conflicted
+++ resolved
@@ -1,21 +1,13 @@
 package com.hubspot.singularity.resources;
-
-import static com.hubspot.singularity.WebExceptions.checkNotFound;
-import static com.hubspot.singularity.WebExceptions.conflict;
-import static com.hubspot.singularity.WebExceptions.notFound;
 
 import com.google.common.base.Optional;
 import com.hubspot.singularity.MachineState;
 import com.hubspot.singularity.SingularityDeleteResult;
 import com.hubspot.singularity.SingularityMachineAbstraction;
 import com.hubspot.singularity.data.AbstractMachineManager;
-<<<<<<< HEAD
 import com.hubspot.singularity.data.AbstractMachineManager.StateChangeResult;
 import com.sun.jersey.api.ConflictException;
 import com.sun.jersey.api.NotFoundException;
-=======
-import com.hubspot.singularity.data.AbstractMachineManager.DecomissionResult;
->>>>>>> b8ad94cb
 
 public abstract class AbstractMachineResource<T extends SingularityMachineAbstraction<T>> {
 
@@ -25,11 +17,8 @@
     this.manager = manager;
   }
 
-<<<<<<< HEAD
   protected void remove(String objectId) {
-    if (manager.deleteObject(objectId) ==  SingularityDeleteResult.DIDNT_EXIST) {
-      throw new NotFoundException(String.format("Couldn't find dead %s with id %s", getObjectTypeString(), objectId));
-    }
+	checkNotFound(manager.deleteObject(objectId) == SingularityDeleteResult.DIDNT_EXIST, "Couldn't find dead %s with id %s", getObjectTypeString(), objectId);
   }
 
   protected abstract String getObjectTypeString();
@@ -46,15 +35,6 @@
       default:
         break;
     }
-=======
-  public void removeDead(String objectId) {
-    checkNotFound(manager.removeDead(objectId) == SingularityDeleteResult.DELETED, "Couldn't find dead %s with id %s", getObjectTypeString(), objectId);
-  }
-
-  public void removeDecomissioning(String objectId) {
-    checkNotFound(manager.removeDecomissioning(objectId) == SingularityDeleteResult.DELETED, "Couldn't find decomissioning %s with id %s", getObjectTypeString(), objectId);
-  }
->>>>>>> b8ad94cb
 
   }
 
@@ -62,15 +42,8 @@
     changeState(objectId, MachineState.STARTING_DECOMMISSION, user);
   }
 
-<<<<<<< HEAD
   protected void activate(String objectId, Optional<String> user) {
     changeState(objectId, MachineState.ACTIVE, user);
-=======
-    if (result == DecomissionResult.FAILURE_NOT_FOUND || result == DecomissionResult.FAILURE_DEAD) {
-      throw notFound("Couldn't find an active %s with id %s (result: %s)", getObjectTypeString(), objectId, result.name());
-    } else if (result == DecomissionResult.FAILURE_ALREADY_DECOMISSIONING) {
-      throw conflict("%s %s is already in decomissioning state", getObjectTypeString(), objectId);
-    }
->>>>>>> b8ad94cb
   }
+
 }