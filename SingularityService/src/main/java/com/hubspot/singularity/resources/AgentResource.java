package com.hubspot.singularity.resources;

import com.fasterxml.jackson.databind.ObjectMapper;
import com.google.inject.Inject;
import com.hubspot.singularity.MachineState;
import com.hubspot.singularity.Singularity;
import com.hubspot.singularity.SingularityAction;
import com.hubspot.singularity.SingularityAgent;
import com.hubspot.singularity.SingularityMachineStateHistoryUpdate;
import com.hubspot.singularity.SingularityUser;
import com.hubspot.singularity.api.SingularityMachineChangeRequest;
import com.hubspot.singularity.auth.SingularityAuthorizer;
import com.hubspot.singularity.config.ApiPaths;
import com.hubspot.singularity.data.AgentManager;
import com.hubspot.singularity.data.SingularityValidator;
import com.hubspot.singularity.expiring.SingularityExpiringMachineState;
import com.ning.http.client.AsyncHttpClient;
import io.dropwizard.auth.Auth;
import io.swagger.v3.oas.annotations.Operation;
import io.swagger.v3.oas.annotations.Parameter;
import io.swagger.v3.oas.annotations.media.Schema;
import io.swagger.v3.oas.annotations.parameters.RequestBody;
import io.swagger.v3.oas.annotations.tags.Tag;
import io.swagger.v3.oas.annotations.tags.Tags;
import java.util.List;
import java.util.Optional;
import javax.servlet.http.HttpServletRequest;
import javax.ws.rs.Consumes;
import javax.ws.rs.DELETE;
import javax.ws.rs.GET;
import javax.ws.rs.POST;
import javax.ws.rs.Path;
import javax.ws.rs.PathParam;
import javax.ws.rs.Produces;
import javax.ws.rs.QueryParam;
import javax.ws.rs.core.Context;
import javax.ws.rs.core.MediaType;
import javax.ws.rs.core.Response;
import org.apache.curator.framework.recipes.leader.LeaderLatch;

@Path(ApiPaths.AGENT_RESOURCE_PATH)
@Produces({ MediaType.APPLICATION_JSON })
@Schema(title = "Manages Singularity agents")
@Tags({ @Tag(name = "Agents") })
public class AgentResource extends AbstractMachineResource<SingularityAgent> {

  @Inject
  public AgentResource(
    AsyncHttpClient httpClient,
    LeaderLatch leaderLatch,
    @Singularity ObjectMapper objectMapper,
    AgentManager agentManager,
    SingularityAuthorizer authorizationHelper,
    SingularityValidator validator
  ) {
    super(
      httpClient,
      leaderLatch,
      objectMapper,
      agentManager,
      authorizationHelper,
      validator
    );
  }

  @Override
  protected String getObjectTypeString() {
    return "Agent";
  }

  @GET
  @Path("/")
  @Operation(
    summary = "Retrieve the list of all known agents, optionally filtering by a particular state"
  )
  public List<SingularityAgent> getAgents(
    @Parameter(hidden = true) @Auth SingularityUser user,
    @Parameter(
      description = "Optionally specify a particular state to filter agents by"
    ) @QueryParam("state") Optional<MachineState> filterState
  ) {
    authorizationHelper.checkReadAuthorization(user);
    return manager.getObjectsFiltered(filterState);
  }

  @GET
  @Path("/agent/{agentId}")
  @Operation(summary = "Retrieve the history of a given agent")
  public List<SingularityMachineStateHistoryUpdate> getAgentHistory(
    @Parameter(hidden = true) @Auth SingularityUser user,
    @Parameter(required = true, description = "Agent ID") @PathParam(
      "agentId"
    ) String agentId
  ) {
    authorizationHelper.checkReadAuthorization(user);
    return manager.getHistory(agentId);
  }

  @GET
  @Path("/agent/{agentId}/details")
  @Operation(summary = "Get information about a particular agent")
  public Optional<SingularityAgent> getAgent(
    @Parameter(hidden = true) @Auth SingularityUser user,
    @Parameter(required = true, description = "Agent ID") @PathParam(
      "agentId"
    ) String agentId
  ) {
    authorizationHelper.checkReadAuthorization(user);
    return manager.getObject(agentId);
  }

  @DELETE
  @Path("/agent/{agentId}")
  @Operation(
    summary = "Remove a known agent, erasing history. This operation will cancel decomissioning of the agent"
  )
  public Response removeAgent(
    @Context HttpServletRequest requestContext,
    @Parameter(hidden = true) @Auth SingularityUser user,
    @Parameter(required = true, description = "Active AgentId") @PathParam(
      "agentId"
    ) String agentId
  ) {
    return maybeProxyToLeader(
      requestContext,
      Response.class,
      null,
      () -> {
        super.remove(agentId, user);
        return Response.ok().build();
      }
    );
  }

  @POST
  @Path("/agent/{agentId}/decommission")
  @Operation(summary = "Begin decommissioning a specific active agent")
  @Consumes({ MediaType.APPLICATION_JSON })
  public Response decommissionAgent(
    @Context HttpServletRequest requestContext,
    @Parameter(hidden = true) @Auth SingularityUser user,
    @Parameter(required = true, description = "Active agentId") @PathParam(
      "agentId"
    ) String agentId,
    @RequestBody(
      description = "Settings related to changing the state of a agent"
    ) SingularityMachineChangeRequest changeRequest
  ) {
    return maybeProxyToLeader(
      requestContext,
      Response.class,
      changeRequest,
      () -> {
        decommissionAgent(user, agentId, changeRequest);
        return Response.ok().build();
      }
    );
  }

  public void decommissionAgent(
    SingularityUser user,
    String agentId,
    SingularityMachineChangeRequest changeRequest
  ) {
    final Optional<SingularityMachineChangeRequest> maybeChangeRequest = Optional.ofNullable(
      changeRequest
    );
    super.decommission(
      agentId,
      maybeChangeRequest,
      user,
      SingularityAction.DECOMMISSION_AGENT
    );
  }

  @POST
  @Path("/agent/{agentId}/decommission/update")
  @Operation(summary = "Update decommission of a specific active agent")
  @Consumes({ MediaType.APPLICATION_JSON })
  public Response updateDecommissionAgent(
    @Context HttpServletRequest requestContext,
    @Parameter(hidden = true) @Auth SingularityUser user,
    @Parameter(required = true, description = "Active agentId") @PathParam(
      "agentId"
    ) String agentId,
    @RequestBody(
      description = "Settings related to changing the state of a agent"
    ) SingularityMachineChangeRequest changeRequest
  ) {
    return maybeProxyToLeader(
      requestContext,
      Response.class,
      changeRequest,
      () -> {
        super.updateDecommissionAgent(user, agentId, changeRequest);
        return Response.ok().build();
      }
    );
  }

<<<<<<< HEAD
  public void extendDecommissionAgent(
    SingularityUser user,
    String agentId,
    SingularityMachineChangeRequest changeRequest
  ) {
    authorizationHelper.checkAdminAuthorization(user);
    final Optional<SingularityMachineChangeRequest> maybeChangeRequest = Optional.ofNullable(
      changeRequest
    );
    if (manager.getExpiringObject(agentId).isPresent()) {
      manager.deleteExpiringObject(agentId);
      super.saveExpiring(maybeChangeRequest, user, agentId);
    }
  }

=======
>>>>>>> bd47986c
  @POST
  @Path("/agent/{agentId}/freeze")
  @Operation(summary = "Freeze tasks on a specific agent")
  @Consumes({ MediaType.APPLICATION_JSON })
  public Response freezeAgent(
    @Context HttpServletRequest requestContext,
    @Parameter(hidden = true) @Auth SingularityUser user,
    @Parameter(required = true, description = "Agent ID") @PathParam(
      "agentId"
    ) String agentId,
    @RequestBody(
      description = "Settings related to changing the state of a agent"
    ) SingularityMachineChangeRequest changeRequest
  ) {
    return maybeProxyToLeader(
      requestContext,
      Response.class,
      changeRequest,
      () -> {
        freezeAgent(user, agentId, changeRequest);
        return Response.ok().build();
      }
    );
  }

  public void freezeAgent(
    SingularityUser user,
    String agentId,
    SingularityMachineChangeRequest changeRequest
  ) {
    final Optional<SingularityMachineChangeRequest> maybeChangeRequest = Optional.ofNullable(
      changeRequest
    );
    super.freeze(agentId, maybeChangeRequest, user, SingularityAction.FREEZE_AGENT);
  }

  @POST
  @Path("/agent/{agentId}/activate")
  @Operation(
    summary = "Activate a decomissioning agent, canceling decomission without erasing history"
  )
  @Consumes({ MediaType.APPLICATION_JSON })
  public Response activateAgent(
    @Context HttpServletRequest requestContext,
    @Parameter(hidden = true) @Auth SingularityUser user,
    @Parameter(required = true, description = "Active agentId") @PathParam(
      "agentId"
    ) String agentId,
    @RequestBody(
      description = "Settings related to changing the state of a agent"
    ) SingularityMachineChangeRequest changeRequest
  ) {
    return maybeProxyToLeader(
      requestContext,
      Response.class,
      changeRequest,
      () -> {
        activateAgent(user, agentId, changeRequest);
        return Response.ok().build();
      }
    );
  }

  public void activateAgent(
    SingularityUser user,
    String agentId,
    SingularityMachineChangeRequest changeRequest
  ) {
    final Optional<SingularityMachineChangeRequest> maybeChangeRequest = Optional.ofNullable(
      changeRequest
    );
    super.activate(agentId, maybeChangeRequest, user, SingularityAction.ACTIVATE_AGENT);
  }

  @DELETE
  @Path("/agent/{agentId}/expiring")
  @Operation(summary = "Delete any expiring machine state changes for this agent")
  public Response deleteExpiringStateChange(
    @Context HttpServletRequest requestContext,
    @Parameter(hidden = true) @Auth SingularityUser user,
    @Parameter(required = true, description = "Active agentId") @PathParam(
      "agentId"
    ) String agentId
  ) {
    return maybeProxyToLeader(
      requestContext,
      Response.class,
      null,
      () -> {
        super.cancelExpiring(agentId, user);
        return Response.ok().build();
      }
    );
  }

  @GET
  @Path("/expiring")
  @Operation(summary = "Get all expiring state changes for all agents")
  public List<SingularityExpiringMachineState> getExpiringStateChanges(
    @Parameter(hidden = true) @Auth SingularityUser user
  ) {
    return super.getExpiringStateChanges(user);
  }

  @DELETE
  @Path("/dead")
  public Response clearAllDeadAgents(
    @Context HttpServletRequest requestContext,
    @Auth SingularityUser user
  ) {
    return maybeProxyToLeader(
      requestContext,
      Response.class,
      null,
      () -> {
        authorizationHelper.checkAdminAuthorization(user);
        manager
          .getObjectsFiltered(MachineState.DEAD)
          .forEach(s -> manager.deleteObject(s.getId()));
        return Response.ok().build();
      }
    );
  }
}<|MERGE_RESOLUTION|>--- conflicted
+++ resolved
@@ -198,7 +198,6 @@
     );
   }
 
-<<<<<<< HEAD
   public void extendDecommissionAgent(
     SingularityUser user,
     String agentId,
@@ -214,8 +213,6 @@
     }
   }
 
-=======
->>>>>>> bd47986c
   @POST
   @Path("/agent/{agentId}/freeze")
   @Operation(summary = "Freeze tasks on a specific agent")
