package com.hubspot.singularity.resources;

import java.util.List;

import javax.ws.rs.DELETE;
import javax.ws.rs.GET;
import javax.ws.rs.POST;
import javax.ws.rs.Path;
import javax.ws.rs.PathParam;
import javax.ws.rs.Produces;
import javax.ws.rs.QueryParam;
import javax.ws.rs.core.MediaType;

import com.google.common.base.Optional;
import com.google.inject.Inject;
import com.hubspot.singularity.MachineState;
import com.hubspot.singularity.SingularityMachineStateHistoryUpdate;
import com.hubspot.singularity.SingularityService;
import com.hubspot.singularity.SingularitySlave;
import com.hubspot.singularity.SingularityUser;
import com.hubspot.singularity.data.SingularityValidator;
import com.hubspot.singularity.data.SlaveManager;
import com.hubspot.singularity.ldap.SingularityAuthManager;
import com.wordnik.swagger.annotations.Api;
import com.wordnik.swagger.annotations.ApiOperation;
import com.wordnik.swagger.annotations.ApiParam;

@Path(SlaveResource.PATH)
@Produces({ MediaType.APPLICATION_JSON })
@Api(description="Manages Singularity slaves.", value=SlaveResource.PATH)
public class SlaveResource extends AbstractMachineResource<SingularitySlave> {
  public static final String PATH = SingularityService.API_BASE_PATH + "/slaves";

<<<<<<< HEAD
  private final SlaveManager slaveManager;
  private final SingularityValidator validator;
  private final Optional<SingularityUser> user;

  @Inject
  public SlaveResource(SlaveManager slaveManager, SingularityValidator validator, Optional<SingularityUser> user) {
    super(slaveManager);

    this.slaveManager = slaveManager;
    this.validator = validator;
    this.user = user;
=======
  @Inject
  public SlaveResource(SlaveManager slaveManager, SingularityValidator validator, Optional<SingularityUser> user) {
    super(slaveManager, validator, user);
>>>>>>> fc4edd98
  }

  @Override
  protected String getObjectTypeString() {
    return "Slave";
  }

  @GET
  @Path("/")
  @ApiOperation("Retrieve the list of all known slaves, optionally filtering by a particular state")
  public List<SingularitySlave> getSlaves(@ApiParam("Optionally specify a particular state to filter slaves by") @QueryParam("state") Optional<MachineState> filterState) {
    validator.checkForAdminAuthorization(user);
    return manager.getObjectsFiltered(filterState);
  }

  @GET
  @Path("/slave/{slaveId}")
  @ApiOperation("Retrieve the history of a given slave")
  public List<SingularityMachineStateHistoryUpdate> getSlaveHistory(@ApiParam("Slave ID") @PathParam("slaveId") String slaveId) {
    validator.checkForAdminAuthorization(user);
    return manager.getHistory(slaveId);
  }

  @DELETE
  @Path("/slave/{slaveId}")
  @ApiOperation("Remove a known slave, erasing history. This operation will cancel decomissioning of the slave")
  public void removeSlave(@ApiParam("Active SlaveId") @PathParam("slaveId") String slaveId, @QueryParam("user") Optional<String> queryUser) {
    validator.checkForAdminAuthorization(user);
    super.remove(slaveId);
  }

  @POST
  @Path("/slave/{slaveId}/decomission")
  @Deprecated
  public void decomissionSlave(@ApiParam("Active slaveId") @PathParam("slaveId") String slaveId,
      @ApiParam("User requesting the decommisioning") @QueryParam("user") Optional<String> queryUser) {
    validator.checkForAdminAuthorization(user);
    super.decommission(slaveId, queryUser);
  }

  @POST
  @Path("/slave/{slaveId}/decommission")
  @ApiOperation("Begin decommissioning a specific active slave")
  public void decommissionSlave(@ApiParam("Active slaveId") @PathParam("slaveId") String slaveId,
      @ApiParam("User requesting the decommisioning") @QueryParam("user") Optional<String> queryUser) {
    validator.checkForAdminAuthorization(user);
    super.decommission(slaveId, queryUser);
  }

  @POST
  @Path("/slave/{slaveId}/activate")
  @ApiOperation("Activate a decomissioning slave, canceling decomission without erasing history")
  public void activateSlave(@ApiParam("Active slaveId") @PathParam("slaveId") String slaveId,
      @ApiParam("User requesting the activate") @QueryParam("user") Optional<String> queryUser) {
    validator.checkForAdminAuthorization(user);
    super.activate(slaveId, queryUser);
  }

}<|MERGE_RESOLUTION|>--- conflicted
+++ resolved
@@ -31,23 +31,9 @@
 public class SlaveResource extends AbstractMachineResource<SingularitySlave> {
   public static final String PATH = SingularityService.API_BASE_PATH + "/slaves";
 
-<<<<<<< HEAD
-  private final SlaveManager slaveManager;
-  private final SingularityValidator validator;
-  private final Optional<SingularityUser> user;
-
-  @Inject
-  public SlaveResource(SlaveManager slaveManager, SingularityValidator validator, Optional<SingularityUser> user) {
-    super(slaveManager);
-
-    this.slaveManager = slaveManager;
-    this.validator = validator;
-    this.user = user;
-=======
   @Inject
   public SlaveResource(SlaveManager slaveManager, SingularityValidator validator, Optional<SingularityUser> user) {
     super(slaveManager, validator, user);
->>>>>>> fc4edd98
   }
 
   @Override
