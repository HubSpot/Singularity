package com.hubspot.singularity.resources;

import static com.hubspot.singularity.WebExceptions.badRequest;
import static com.hubspot.singularity.WebExceptions.checkNotFound;
import static com.hubspot.singularity.WebExceptions.notFound;

import java.util.Collections;
import java.util.List;
import java.util.Set;

import javax.ws.rs.Consumes;
import javax.ws.rs.DELETE;
import javax.ws.rs.GET;
import javax.ws.rs.POST;
import javax.ws.rs.Path;
import javax.ws.rs.PathParam;
import javax.ws.rs.Produces;
import javax.ws.rs.QueryParam;
import javax.ws.rs.WebApplicationException;
import javax.ws.rs.core.MediaType;
import javax.ws.rs.core.Response;
import javax.ws.rs.core.Response.Status;

import com.google.common.base.Optional;
import com.google.common.base.Predicate;
import com.google.common.collect.Iterables;
import com.google.common.collect.Lists;
import com.google.common.collect.Sets;
import com.google.inject.Inject;
import com.hubspot.jackson.jaxrs.PropertyFiltering;
import com.hubspot.mesos.client.MesosClient;
import com.hubspot.mesos.json.MesosTaskMonitorObject;
import com.hubspot.mesos.json.MesosTaskStatisticsObject;
import com.hubspot.singularity.InvalidSingularityTaskIdException;
import com.hubspot.singularity.SingularityCreateResult;
import com.hubspot.singularity.SingularityPendingTask;
import com.hubspot.singularity.SingularityPendingTaskId;
import com.hubspot.singularity.SingularityRequest;
import com.hubspot.singularity.SingularityService;
import com.hubspot.singularity.SingularityShellCommand;
import com.hubspot.singularity.SingularitySlave;
import com.hubspot.singularity.SingularityTask;
import com.hubspot.singularity.SingularityTaskCleanup;
import com.hubspot.singularity.SingularityTaskCleanup.TaskCleanupType;
import com.hubspot.singularity.SingularityTaskId;
import com.hubspot.singularity.SingularityTaskRequest;
<<<<<<< HEAD
import com.hubspot.singularity.SingularityTaskShellCommandRequest;
import com.hubspot.singularity.WebExceptions;
import com.hubspot.singularity.config.UIConfiguration;
import com.hubspot.singularity.config.shell.ShellCommandDescriptor;
import com.hubspot.singularity.config.shell.ShellCommandOptionDescriptor;
=======
import com.hubspot.singularity.SingularityTransformHelpers;
import com.hubspot.singularity.SingularityUser;
import com.hubspot.singularity.data.SingularityValidator;
>>>>>>> fc4edd98
import com.hubspot.singularity.data.SlaveManager;
import com.hubspot.singularity.data.TaskManager;
import com.hubspot.singularity.data.TaskRequestManager;
import com.hubspot.singularity.auth.SingularityAuthorizationHelper;
import com.wordnik.swagger.annotations.Api;
import com.wordnik.swagger.annotations.ApiOperation;
import com.wordnik.swagger.annotations.ApiParam;
import com.wordnik.swagger.annotations.ApiResponse;
import com.wordnik.swagger.annotations.ApiResponses;

@Path(TaskResource.PATH)
@Produces({ MediaType.APPLICATION_JSON })
@Api(description="Manages Singularity tasks.", value=TaskResource.PATH)
public class TaskResource {
  public static final String PATH = SingularityService.API_BASE_PATH + "/tasks";

  private final MesosClient mesosClient;
  private final SlaveManager slaveManager;
  private final TaskManager taskManager;
  private final TaskRequestManager taskRequestManager;
<<<<<<< HEAD
  private final UIConfiguration uiConfiguration;

  @Inject
  public TaskResource(TaskRequestManager taskRequestManager, TaskManager taskManager, SlaveManager slaveManager, MesosClient mesosClient, UIConfiguration uiConfiguration) {
=======
  private final MesosClient mesosClient;
  private final SingularityValidator validator;
  private final SingularityAuthorizationHelper adminHelper;
  private final Optional<SingularityUser> user;

  @Inject
  public TaskResource(TaskRequestManager taskRequestManager, TaskManager taskManager, SlaveManager slaveManager, MesosClient mesosClient,
                      SingularityValidator validator, SingularityAuthorizationHelper adminHelper, Optional<SingularityUser> user) {
>>>>>>> fc4edd98
    this.taskManager = taskManager;
    this.taskRequestManager = taskRequestManager;
    this.slaveManager = slaveManager;
    this.mesosClient = mesosClient;
<<<<<<< HEAD

    this.uiConfiguration = uiConfiguration;
  }

  private SingularityTask checkActiveTask(String taskId) {
    SingularityTaskId taskIdObj = getTaskIdFromStr(taskId);

    Optional<SingularityTask> task = taskManager.getTask(taskIdObj);

    checkNotFound(task.isPresent() && taskManager.isActiveTask(taskId), "No active task with id %s", taskId);

    return task.get();
=======
    this.validator = validator;
    this.adminHelper = adminHelper;
    this.user = user;
  }

  @GET
  @PropertyFiltering
  @Path("/scheduled")
  @ApiOperation("Retrieve list of scheduled tasks.")
  public Iterable<SingularityTaskRequest> getScheduledTasks() {
    return taskRequestManager.getTaskRequests(adminHelper.filterByAuthorizedRequests(user, taskManager.getPendingTasks(), SingularityTransformHelpers.PENDING_TASK_TO_REQUEST_ID));
  }

  @GET
  @PropertyFiltering
  @Path("/scheduled/ids")
  @ApiOperation("Retrieve list of scheduled task IDs.")
  public List<SingularityPendingTaskId> getScheduledTaskIds() {
    return adminHelper.filterByAuthorizedRequests(user, taskManager.getPendingTaskIds(), SingularityTransformHelpers.PENDING_TASK_ID_TO_REQUEST_ID);
>>>>>>> fc4edd98
  }

  private SingularityPendingTaskId getPendingTaskIdFromStr(String pendingTaskIdStr) {
    try {
      return SingularityPendingTaskId.valueOf(pendingTaskIdStr);
    } catch (InvalidSingularityTaskIdException e) {
      throw badRequest("%s is not a valid pendingTaskId: %s", pendingTaskIdStr, e.getMessage());
    }
  }

  private SingularityTaskId getTaskIdFromStr(String activeTaskIdStr) {
    try {
      return SingularityTaskId.valueOf(activeTaskIdStr);
    } catch (InvalidSingularityTaskIdException e) {
      throw badRequest("%s is not a valid taskId: %s", activeTaskIdStr, e.getMessage());
    }
  }

  @GET
  @Path("/task/{taskId}")
  @ApiOperation("Retrieve information about a specific active task.")
  public SingularityTask getActiveTask(@PathParam("taskId") String taskId) {
    return checkActiveTask(taskId);
  }

  @GET
  @PropertyFiltering
  @Path("/active")
  @ApiOperation("Retrieve the list of active tasks.")
  public List<SingularityTask> getActiveTasks() {
    return taskManager.getActiveTasks();
  }

  @GET
  @PropertyFiltering
  @Path("/cleaning")
  @ApiOperation("Retrieve the list of cleaning tasks.")
  public List<SingularityTaskCleanup> getCleaningTasks() {
    return taskManager.getCleanupTasks();
  }

  @GET
  @PropertyFiltering
  @Path("/lbcleanup")
  @ApiOperation("Retrieve the list of tasks being cleaned from load balancers.")
  public List<SingularityTaskId> getLbCleanupTasks() {
    return taskManager.getLBCleanupTasks();
  }

  @GET
  @PropertyFiltering
  @Path("/scheduled/task/{pendingTaskId}")
  @ApiOperation("Retrieve information about a pending task.")
  public SingularityTaskRequest getPendingTask(@PathParam("pendingTaskId") String pendingTaskIdStr) {
    Optional<SingularityPendingTask> pendingTask = taskManager.getPendingTask(getPendingTaskIdFromStr(pendingTaskIdStr));

    checkNotFound(pendingTask.isPresent(), "Couldn't find %s", pendingTaskIdStr);

    List<SingularityTaskRequest> taskRequestList = taskRequestManager.getTaskRequests(Collections.singletonList(pendingTask.get()));

    checkNotFound(!taskRequestList.isEmpty(), "Couldn't find: " + pendingTaskIdStr);

    validator.checkForAuthorization(taskRequestList.get(0).getRequest(), Optional.<SingularityRequest>absent(), user);

    return taskRequestList.get(0);
  }

  @GET
  @PropertyFiltering
  @Path("/scheduled/ids")
  @ApiOperation("Retrieve list of scheduled task IDs.")
  public List<SingularityPendingTaskId> getScheduledTaskIds() {
    return taskManager.getPendingTaskIds();
  }

  @GET
  @PropertyFiltering
  @Path("/scheduled")
  @ApiOperation("Retrieve list of scheduled tasks.")
  public List<SingularityTaskRequest> getScheduledTasks() {
    final List<SingularityPendingTask> tasks = taskManager.getPendingTasks();

    return taskRequestManager.getTaskRequests(tasks);
  }

  @GET
  @PropertyFiltering
  @Path("/scheduled/request/{requestId}")
  @ApiOperation("Retrieve list of scheduled tasks for a specific request.")
  public List<SingularityTaskRequest> getScheduledTasksForRequest(@PathParam("requestId") String requestId) {
    validator.checkForAuthorizationByRequestId(requestId, user);

    final List<SingularityPendingTask> tasks = Lists.newArrayList(Iterables.filter(taskManager.getPendingTasks(), SingularityPendingTask.matchingRequest(requestId)));

    return taskRequestManager.getTaskRequests(tasks);
  }

  @GET
  @Path("/task/{taskId}/cleanup")
  @ApiOperation("Get the cleanup object for the task, if it exists")
  public Optional<SingularityTaskCleanup> getTaskCleanup(@PathParam("taskId") String taskId) {
    return taskManager.getTaskCleanup(taskId);
  }

  @GET
  @Path("/active/slave/{slaveId}")
  @ApiOperation("Retrieve list of active tasks on a specific slave.")
  public List<SingularityTask> getTasksForSlave(@PathParam("slaveId") String slaveId) {
    Optional<SingularitySlave> maybeSlave = slaveManager.getObject(slaveId);

    checkNotFound(maybeSlave.isPresent(), "Couldn't find a slave in any state with id %s", slaveId);

    return adminHelper.filterByAuthorizedRequests(user, taskManager.getTasksOnSlave(taskManager.getActiveTaskIds(), maybeSlave.get()), SingularityTransformHelpers.TASK_TO_REQUEST_ID);
  }

  @GET
<<<<<<< HEAD
=======
  @PropertyFiltering
  @Path("/active")
  @ApiOperation("Retrieve the list of active tasks.")
  public List<SingularityTask> getActiveTasks() {
    return adminHelper.filterByAuthorizedRequests(user, taskManager.getActiveTasks(), SingularityTransformHelpers.TASK_TO_REQUEST_ID);
  }

  @GET
  @PropertyFiltering
  @Path("/cleaning")
  @ApiOperation("Retrieve the list of cleaning tasks.")
  public List<SingularityTaskCleanup> getCleaningTasks() {
    return adminHelper.filterByAuthorizedRequests(user, taskManager.getCleanupTasks(), SingularityTransformHelpers.TASK_CLEANUP_TO_REQUEST_ID);
  }

  @GET
  @PropertyFiltering
  @Path("/lbcleanup")
  @ApiOperation("Retrieve the list of tasks being cleaned from load balancers.")
  public List<SingularityTaskId> getLbCleanupTasks() {
    return adminHelper.filterByAuthorizedRequests(user, taskManager.getLBCleanupTasks(), SingularityTransformHelpers.TASK_ID_TO_REQUEST_ID);
  }

  private SingularityTask checkActiveTask(String taskId) {
    SingularityTaskId taskIdObj = getTaskIdFromStr(taskId);

    Optional<SingularityTask> task = taskManager.getTask(taskIdObj);

    checkNotFound(task.isPresent() && taskManager.isActiveTask(taskId), "No active task with id %s", taskId);

    if (task.isPresent()) {
      validator.checkForAuthorizationByRequestId(task.get().getTaskId().getRequestId(), user);
    }

    return task.get();
  }

  @GET
  @Path("/task/{taskId}")
  @ApiOperation("Retrieve information about a specific active task.")
  public SingularityTask getActiveTask(@PathParam("taskId") String taskId) {
    return checkActiveTask(taskId);
  }

  @GET
>>>>>>> fc4edd98
  @Path("/task/{taskId}/statistics")
  @ApiOperation("Retrieve statistics about a specific active task.")
  public MesosTaskStatisticsObject getTaskStatistics(@PathParam("taskId") String taskId) {
    SingularityTask task = checkActiveTask(taskId);

    String executorIdToMatch = null;

    if (task.getMesosTask().getExecutor().hasExecutorId()) {
      executorIdToMatch = task.getMesosTask().getExecutor().getExecutorId().getValue();
    } else {
      executorIdToMatch = taskId;
    }

    for (MesosTaskMonitorObject taskMonitor : mesosClient.getSlaveResourceUsage(task.getOffer().getHostname())) {
      if (taskMonitor.getExecutorId().equals(executorIdToMatch)) {
        return taskMonitor.getStatistics();
      }
    }

    throw notFound("Couldn't find executor %s for %s on slave %s", executorIdToMatch, taskId, task.getOffer().getHostname());
  }

  @GET
<<<<<<< HEAD
  @Path("/commands/queued")
  @ApiOperation(value="Retrieve a list of all the shell commands queued for execution")
  public List<SingularityTaskShellCommandRequest> getQueuedShellCommands() {
    return taskManager.getAllQueuedTaskShellCommandRequests();
  }

  @POST
  @Path("/task/{taskId}/command")
  @ApiOperation(value="Run a configured shell command against the given task")
  @ApiResponses({
    @ApiResponse(code=400, message="Given shell command option doesn't exist"),
    @ApiResponse(code=403, message="Given shell command doesn't exist")
  })
  @Consumes({ MediaType.APPLICATION_JSON })
  public SingularityTaskShellCommandRequest runShellCommand(@PathParam("taskId") String taskId, @QueryParam("user") Optional<String> user, final SingularityShellCommand shellCommand) {
    SingularityTaskId taskIdObj = getTaskIdFromStr(taskId);

    if (!taskManager.isActiveTask(taskId)) {
      throw WebExceptions.badRequest("%s is not an active task, can't run %s on it", taskId, shellCommand.getName());
    }

    Optional<ShellCommandDescriptor> commandDescriptor = Iterables.tryFind(uiConfiguration.getShellCommands(), new Predicate<ShellCommandDescriptor>() {

      @Override
      public boolean apply(ShellCommandDescriptor input) {
        return input.getName().equals(shellCommand.getName());
      }
    });

    if (!commandDescriptor.isPresent()) {
      throw WebExceptions.forbidden("Shell command %s not in %s", shellCommand.getName(), uiConfiguration.getShellCommands());
    }

    Set<String> options = Sets.newHashSetWithExpectedSize(commandDescriptor.get().getOptions().size());
    for (ShellCommandOptionDescriptor option : commandDescriptor.get().getOptions()) {
      options.add(option.getName());
    }

    for (String option : shellCommand.getOptions()) {
      if (!options.contains(option)) {
        throw WebExceptions.badRequest("Shell command %s does not have option %s (%s)", shellCommand.getName(), option, options);
      }
    }

    SingularityTaskShellCommandRequest shellRequest = new SingularityTaskShellCommandRequest(taskIdObj, user, System.currentTimeMillis(), shellCommand);

    taskManager.saveTaskShellCommandRequestToQueue(shellRequest);

    return shellRequest;
=======
  @Path("/task/{taskId}/cleanup")
  @ApiOperation("Get the cleanup object for the task, if it exists")
  public Optional<SingularityTaskCleanup> getTaskCleanup(@PathParam("taskId") String taskId) {
    validator.checkForAuthorizationByTaskId(taskId, user);

    return taskManager.getTaskCleanup(taskId);
>>>>>>> fc4edd98
  }

  @DELETE
  @Path("/task/{taskId}")
  @ApiOperation(value="Attempt to kill task, optionally overriding an existing cleanup request (that may be waiting for replacement tasks to become healthy)", response=SingularityTaskCleanup.class)
  @ApiResponses({
    @ApiResponse(code=409, message="Task already has a cleanup request (can be overridden with override=true)")
  })
  public SingularityTaskCleanup killTask(@PathParam("taskId") String taskId, @QueryParam("user") Optional<String> queryUser, @ApiParam("Pass true to save over any existing cleanup requests") @QueryParam("override") Optional<Boolean> override) {
    final SingularityTask task = checkActiveTask(taskId);

    final SingularityTaskCleanup taskCleanup = new SingularityTaskCleanup(queryUser, TaskCleanupType.USER_REQUESTED, System.currentTimeMillis(), task.getTaskId(), Optional.<String> absent());

    if (override.isPresent() && override.get().booleanValue()) {
      taskManager.saveTaskCleanup(taskCleanup);
    } else {
      SingularityCreateResult result = taskManager.createTaskCleanup(taskCleanup);

      while (result == SingularityCreateResult.EXISTED) {
        Optional<SingularityTaskCleanup> cleanup = taskManager.getTaskCleanup(taskId);

        if (cleanup.isPresent()) {
          throw new WebApplicationException(Response.status(Status.CONFLICT).entity(cleanup.get()).type(MediaType.APPLICATION_JSON).build());
        }

        result = taskManager.createTaskCleanup(taskCleanup);
      }
    }

    return taskCleanup;
  }

}<|MERGE_RESOLUTION|>--- conflicted
+++ resolved
@@ -44,17 +44,14 @@
 import com.hubspot.singularity.SingularityTaskCleanup.TaskCleanupType;
 import com.hubspot.singularity.SingularityTaskId;
 import com.hubspot.singularity.SingularityTaskRequest;
-<<<<<<< HEAD
 import com.hubspot.singularity.SingularityTaskShellCommandRequest;
 import com.hubspot.singularity.WebExceptions;
 import com.hubspot.singularity.config.UIConfiguration;
 import com.hubspot.singularity.config.shell.ShellCommandDescriptor;
 import com.hubspot.singularity.config.shell.ShellCommandOptionDescriptor;
-=======
 import com.hubspot.singularity.SingularityTransformHelpers;
 import com.hubspot.singularity.SingularityUser;
 import com.hubspot.singularity.data.SingularityValidator;
->>>>>>> fc4edd98
 import com.hubspot.singularity.data.SlaveManager;
 import com.hubspot.singularity.data.TaskManager;
 import com.hubspot.singularity.data.TaskRequestManager;
@@ -75,59 +72,22 @@
   private final SlaveManager slaveManager;
   private final TaskManager taskManager;
   private final TaskRequestManager taskRequestManager;
-<<<<<<< HEAD
   private final UIConfiguration uiConfiguration;
-
-  @Inject
-  public TaskResource(TaskRequestManager taskRequestManager, TaskManager taskManager, SlaveManager slaveManager, MesosClient mesosClient, UIConfiguration uiConfiguration) {
-=======
-  private final MesosClient mesosClient;
   private final SingularityValidator validator;
   private final SingularityAuthorizationHelper adminHelper;
   private final Optional<SingularityUser> user;
 
   @Inject
   public TaskResource(TaskRequestManager taskRequestManager, TaskManager taskManager, SlaveManager slaveManager, MesosClient mesosClient,
-                      SingularityValidator validator, SingularityAuthorizationHelper adminHelper, Optional<SingularityUser> user) {
->>>>>>> fc4edd98
+                      SingularityValidator validator, SingularityAuthorizationHelper adminHelper, Optional<SingularityUser> user, UIConfiguration uiConfiguration) {
     this.taskManager = taskManager;
     this.taskRequestManager = taskRequestManager;
     this.slaveManager = slaveManager;
     this.mesosClient = mesosClient;
-<<<<<<< HEAD
-
-    this.uiConfiguration = uiConfiguration;
-  }
-
-  private SingularityTask checkActiveTask(String taskId) {
-    SingularityTaskId taskIdObj = getTaskIdFromStr(taskId);
-
-    Optional<SingularityTask> task = taskManager.getTask(taskIdObj);
-
-    checkNotFound(task.isPresent() && taskManager.isActiveTask(taskId), "No active task with id %s", taskId);
-
-    return task.get();
-=======
     this.validator = validator;
     this.adminHelper = adminHelper;
     this.user = user;
-  }
-
-  @GET
-  @PropertyFiltering
-  @Path("/scheduled")
-  @ApiOperation("Retrieve list of scheduled tasks.")
-  public Iterable<SingularityTaskRequest> getScheduledTasks() {
-    return taskRequestManager.getTaskRequests(adminHelper.filterByAuthorizedRequests(user, taskManager.getPendingTasks(), SingularityTransformHelpers.PENDING_TASK_TO_REQUEST_ID));
-  }
-
-  @GET
-  @PropertyFiltering
-  @Path("/scheduled/ids")
-  @ApiOperation("Retrieve list of scheduled task IDs.")
-  public List<SingularityPendingTaskId> getScheduledTaskIds() {
-    return adminHelper.filterByAuthorizedRequests(user, taskManager.getPendingTaskIds(), SingularityTransformHelpers.PENDING_TASK_ID_TO_REQUEST_ID);
->>>>>>> fc4edd98
+    this.uiConfiguration = uiConfiguration;
   }
 
   private SingularityPendingTaskId getPendingTaskIdFromStr(String pendingTaskIdStr) {
@@ -147,6 +107,103 @@
   }
 
   @GET
+  @PropertyFiltering
+  @Path("/scheduled/task/{pendingTaskId}")
+  @ApiOperation("Retrieve information about a pending task.")
+  public SingularityTaskRequest getPendingTask(@PathParam("pendingTaskId") String pendingTaskIdStr) {
+    Optional<SingularityPendingTask> pendingTask = taskManager.getPendingTask(getPendingTaskIdFromStr(pendingTaskIdStr));
+
+    checkNotFound(pendingTask.isPresent(), "Couldn't find %s", pendingTaskIdStr);
+
+    List<SingularityTaskRequest> taskRequestList = taskRequestManager.getTaskRequests(Collections.singletonList(pendingTask.get()));
+
+    checkNotFound(!taskRequestList.isEmpty(), "Couldn't find: " + pendingTaskIdStr);
+
+    validator.checkForAuthorization(taskRequestList.get(0).getRequest(), Optional.<SingularityRequest>absent(), user);
+
+    return taskRequestList.get(0);
+  }
+
+  @GET
+  @PropertyFiltering
+  @Path("/scheduled/ids")
+  @ApiOperation("Retrieve list of scheduled task IDs.")
+  public List<SingularityPendingTaskId> getScheduledTaskIds() {
+    return taskManager.getPendingTaskIds();
+  }
+
+  @GET
+  @PropertyFiltering
+  @Path("/scheduled")
+  @ApiOperation("Retrieve list of scheduled tasks.")
+  public List<SingularityTaskRequest> getScheduledTasks() {
+    final List<SingularityPendingTask> tasks = taskManager.getPendingTasks();
+
+    return taskRequestManager.getTaskRequests(tasks);
+  }
+
+  @GET
+  @PropertyFiltering
+  @Path("/scheduled/request/{requestId}")
+  @ApiOperation("Retrieve list of scheduled tasks for a specific request.")
+  public List<SingularityTaskRequest> getScheduledTasksForRequest(@PathParam("requestId") String requestId) {
+    validator.checkForAuthorizationByRequestId(requestId, user);
+
+    final List<SingularityPendingTask> tasks = Lists.newArrayList(Iterables.filter(taskManager.getPendingTasks(), SingularityPendingTask.matchingRequest(requestId)));
+
+    return taskRequestManager.getTaskRequests(tasks);
+  }
+
+  @GET
+  @Path("/active/slave/{slaveId}")
+  @ApiOperation("Retrieve list of active tasks on a specific slave.")
+  public List<SingularityTask> getTasksForSlave(@PathParam("slaveId") String slaveId) {
+    Optional<SingularitySlave> maybeSlave = slaveManager.getObject(slaveId);
+
+    checkNotFound(maybeSlave.isPresent(), "Couldn't find a slave in any state with id %s", slaveId);
+
+    return adminHelper.filterByAuthorizedRequests(user, taskManager.getTasksOnSlave(taskManager.getActiveTaskIds(), maybeSlave.get()), SingularityTransformHelpers.TASK_TO_REQUEST_ID);
+  }
+
+  @GET
+  @PropertyFiltering
+  @Path("/active")
+  @ApiOperation("Retrieve the list of active tasks.")
+  public List<SingularityTask> getActiveTasks() {
+    return adminHelper.filterByAuthorizedRequests(user, taskManager.getActiveTasks(), SingularityTransformHelpers.TASK_TO_REQUEST_ID);
+  }
+
+  @GET
+  @PropertyFiltering
+  @Path("/cleaning")
+  @ApiOperation("Retrieve the list of cleaning tasks.")
+  public List<SingularityTaskCleanup> getCleaningTasks() {
+    return adminHelper.filterByAuthorizedRequests(user, taskManager.getCleanupTasks(), SingularityTransformHelpers.TASK_CLEANUP_TO_REQUEST_ID);
+  }
+
+  @GET
+  @PropertyFiltering
+  @Path("/lbcleanup")
+  @ApiOperation("Retrieve the list of tasks being cleaned from load balancers.")
+  public List<SingularityTaskId> getLbCleanupTasks() {
+    return adminHelper.filterByAuthorizedRequests(user, taskManager.getLBCleanupTasks(), SingularityTransformHelpers.TASK_ID_TO_REQUEST_ID);
+  }
+
+  private SingularityTask checkActiveTask(String taskId) {
+    SingularityTaskId taskIdObj = getTaskIdFromStr(taskId);
+
+    Optional<SingularityTask> task = taskManager.getTask(taskIdObj);
+
+    checkNotFound(task.isPresent() && taskManager.isActiveTask(taskId), "No active task with id %s", taskId);
+
+    if (task.isPresent()) {
+      validator.checkForAuthorizationByRequestId(task.get().getTaskId().getRequestId(), user);
+    }
+
+    return task.get();
+  }
+
+  @GET
   @Path("/task/{taskId}")
   @ApiOperation("Retrieve information about a specific active task.")
   public SingularityTask getActiveTask(@PathParam("taskId") String taskId) {
@@ -154,144 +211,6 @@
   }
 
   @GET
-  @PropertyFiltering
-  @Path("/active")
-  @ApiOperation("Retrieve the list of active tasks.")
-  public List<SingularityTask> getActiveTasks() {
-    return taskManager.getActiveTasks();
-  }
-
-  @GET
-  @PropertyFiltering
-  @Path("/cleaning")
-  @ApiOperation("Retrieve the list of cleaning tasks.")
-  public List<SingularityTaskCleanup> getCleaningTasks() {
-    return taskManager.getCleanupTasks();
-  }
-
-  @GET
-  @PropertyFiltering
-  @Path("/lbcleanup")
-  @ApiOperation("Retrieve the list of tasks being cleaned from load balancers.")
-  public List<SingularityTaskId> getLbCleanupTasks() {
-    return taskManager.getLBCleanupTasks();
-  }
-
-  @GET
-  @PropertyFiltering
-  @Path("/scheduled/task/{pendingTaskId}")
-  @ApiOperation("Retrieve information about a pending task.")
-  public SingularityTaskRequest getPendingTask(@PathParam("pendingTaskId") String pendingTaskIdStr) {
-    Optional<SingularityPendingTask> pendingTask = taskManager.getPendingTask(getPendingTaskIdFromStr(pendingTaskIdStr));
-
-    checkNotFound(pendingTask.isPresent(), "Couldn't find %s", pendingTaskIdStr);
-
-    List<SingularityTaskRequest> taskRequestList = taskRequestManager.getTaskRequests(Collections.singletonList(pendingTask.get()));
-
-    checkNotFound(!taskRequestList.isEmpty(), "Couldn't find: " + pendingTaskIdStr);
-
-    validator.checkForAuthorization(taskRequestList.get(0).getRequest(), Optional.<SingularityRequest>absent(), user);
-
-    return taskRequestList.get(0);
-  }
-
-  @GET
-  @PropertyFiltering
-  @Path("/scheduled/ids")
-  @ApiOperation("Retrieve list of scheduled task IDs.")
-  public List<SingularityPendingTaskId> getScheduledTaskIds() {
-    return taskManager.getPendingTaskIds();
-  }
-
-  @GET
-  @PropertyFiltering
-  @Path("/scheduled")
-  @ApiOperation("Retrieve list of scheduled tasks.")
-  public List<SingularityTaskRequest> getScheduledTasks() {
-    final List<SingularityPendingTask> tasks = taskManager.getPendingTasks();
-
-    return taskRequestManager.getTaskRequests(tasks);
-  }
-
-  @GET
-  @PropertyFiltering
-  @Path("/scheduled/request/{requestId}")
-  @ApiOperation("Retrieve list of scheduled tasks for a specific request.")
-  public List<SingularityTaskRequest> getScheduledTasksForRequest(@PathParam("requestId") String requestId) {
-    validator.checkForAuthorizationByRequestId(requestId, user);
-
-    final List<SingularityPendingTask> tasks = Lists.newArrayList(Iterables.filter(taskManager.getPendingTasks(), SingularityPendingTask.matchingRequest(requestId)));
-
-    return taskRequestManager.getTaskRequests(tasks);
-  }
-
-  @GET
-  @Path("/task/{taskId}/cleanup")
-  @ApiOperation("Get the cleanup object for the task, if it exists")
-  public Optional<SingularityTaskCleanup> getTaskCleanup(@PathParam("taskId") String taskId) {
-    return taskManager.getTaskCleanup(taskId);
-  }
-
-  @GET
-  @Path("/active/slave/{slaveId}")
-  @ApiOperation("Retrieve list of active tasks on a specific slave.")
-  public List<SingularityTask> getTasksForSlave(@PathParam("slaveId") String slaveId) {
-    Optional<SingularitySlave> maybeSlave = slaveManager.getObject(slaveId);
-
-    checkNotFound(maybeSlave.isPresent(), "Couldn't find a slave in any state with id %s", slaveId);
-
-    return adminHelper.filterByAuthorizedRequests(user, taskManager.getTasksOnSlave(taskManager.getActiveTaskIds(), maybeSlave.get()), SingularityTransformHelpers.TASK_TO_REQUEST_ID);
-  }
-
-  @GET
-<<<<<<< HEAD
-=======
-  @PropertyFiltering
-  @Path("/active")
-  @ApiOperation("Retrieve the list of active tasks.")
-  public List<SingularityTask> getActiveTasks() {
-    return adminHelper.filterByAuthorizedRequests(user, taskManager.getActiveTasks(), SingularityTransformHelpers.TASK_TO_REQUEST_ID);
-  }
-
-  @GET
-  @PropertyFiltering
-  @Path("/cleaning")
-  @ApiOperation("Retrieve the list of cleaning tasks.")
-  public List<SingularityTaskCleanup> getCleaningTasks() {
-    return adminHelper.filterByAuthorizedRequests(user, taskManager.getCleanupTasks(), SingularityTransformHelpers.TASK_CLEANUP_TO_REQUEST_ID);
-  }
-
-  @GET
-  @PropertyFiltering
-  @Path("/lbcleanup")
-  @ApiOperation("Retrieve the list of tasks being cleaned from load balancers.")
-  public List<SingularityTaskId> getLbCleanupTasks() {
-    return adminHelper.filterByAuthorizedRequests(user, taskManager.getLBCleanupTasks(), SingularityTransformHelpers.TASK_ID_TO_REQUEST_ID);
-  }
-
-  private SingularityTask checkActiveTask(String taskId) {
-    SingularityTaskId taskIdObj = getTaskIdFromStr(taskId);
-
-    Optional<SingularityTask> task = taskManager.getTask(taskIdObj);
-
-    checkNotFound(task.isPresent() && taskManager.isActiveTask(taskId), "No active task with id %s", taskId);
-
-    if (task.isPresent()) {
-      validator.checkForAuthorizationByRequestId(task.get().getTaskId().getRequestId(), user);
-    }
-
-    return task.get();
-  }
-
-  @GET
-  @Path("/task/{taskId}")
-  @ApiOperation("Retrieve information about a specific active task.")
-  public SingularityTask getActiveTask(@PathParam("taskId") String taskId) {
-    return checkActiveTask(taskId);
-  }
-
-  @GET
->>>>>>> fc4edd98
   @Path("/task/{taskId}/statistics")
   @ApiOperation("Retrieve statistics about a specific active task.")
   public MesosTaskStatisticsObject getTaskStatistics(@PathParam("taskId") String taskId) {
@@ -315,7 +234,6 @@
   }
 
   @GET
-<<<<<<< HEAD
   @Path("/commands/queued")
   @ApiOperation(value="Retrieve a list of all the shell commands queued for execution")
   public List<SingularityTaskShellCommandRequest> getQueuedShellCommands() {
@@ -365,14 +283,14 @@
     taskManager.saveTaskShellCommandRequestToQueue(shellRequest);
 
     return shellRequest;
-=======
+  }
+
   @Path("/task/{taskId}/cleanup")
   @ApiOperation("Get the cleanup object for the task, if it exists")
   public Optional<SingularityTaskCleanup> getTaskCleanup(@PathParam("taskId") String taskId) {
     validator.checkForAuthorizationByTaskId(taskId, user);
 
     return taskManager.getTaskCleanup(taskId);
->>>>>>> fc4edd98
   }
 
   @DELETE
