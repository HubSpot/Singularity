--- conflicted
+++ resolved
@@ -112,19 +112,14 @@
   @PropertyFiltering
   @Path("/scheduled")
   @ApiOperation("Retrieve list of scheduled tasks.")
-<<<<<<< HEAD
-  public List<SingularityTaskRequest> getScheduledTasks() {
+  public List<SingularityTaskRequest> getScheduledTasks(@QueryParam("useWebCache") Boolean useWebCache) {
     if (!authorizationHelper.hasAdminAuthorization(user) && disasterManager.isDisabled(SingularityAction.EXPENSIVE_API_CALLS)) {
       LOG.trace("Short circuting getScheduledTasks() to [] due to EXPENSIVE_API_CALLS disabled");
-      return Collections.emptyList();
-    }
-
-    return taskRequestManager.getTaskRequests(ImmutableList.copyOf(authorizationHelper.filterByAuthorizedRequests(user, taskManager.getPendingTasks(), SingularityTransformHelpers.PENDING_TASK_TO_REQUEST_ID, SingularityAuthorizationScope.READ)));
-=======
-  public List<SingularityTaskRequest> getScheduledTasks(@QueryParam("useWebCache") Boolean useWebCache) {
+      useWebCache = true;
+    }
+
     return taskRequestManager.getTaskRequests(ImmutableList.copyOf(authorizationHelper.filterByAuthorizedRequests(user,
         taskManager.getPendingTasks(useWebCache(useWebCache)), SingularityTransformHelpers.PENDING_TASK_TO_REQUEST_ID, SingularityAuthorizationScope.READ)));
->>>>>>> 16e77805
   }
 
   @GET
@@ -204,18 +199,13 @@
   @PropertyFiltering
   @Path("/cleaning")
   @ApiOperation("Retrieve the list of cleaning tasks.")
-<<<<<<< HEAD
-  public Iterable<SingularityTaskCleanup> getCleaningTasks() {
+  public Iterable<SingularityTaskCleanup> getCleaningTasks(@QueryParam("useWebCache") Boolean useWebCache) {
     if (!authorizationHelper.hasAdminAuthorization(user) && disasterManager.isDisabled(SingularityAction.EXPENSIVE_API_CALLS)) {
       LOG.trace("Short circuting getCleaningTasks() to [] due to EXPENSIVE_API_CALLS disabled");
-      return Collections.emptyList();
-    }
-
-    return authorizationHelper.filterByAuthorizedRequests(user, taskManager.getCleanupTasks(), SingularityTransformHelpers.TASK_CLEANUP_TO_REQUEST_ID, SingularityAuthorizationScope.READ);
-=======
-  public Iterable<SingularityTaskCleanup> getCleaningTasks(@QueryParam("useWebCache") Boolean useWebCache) {
+      useWebCache = true;
+    }
+
     return authorizationHelper.filterByAuthorizedRequests(user, taskManager.getCleanupTasks(useWebCache(useWebCache)), SingularityTransformHelpers.TASK_CLEANUP_TO_REQUEST_ID, SingularityAuthorizationScope.READ);
->>>>>>> 16e77805
   }
 
   @GET
