package com.hubspot.singularity.resources;

import static com.hubspot.singularity.WebExceptions.badRequest;
import static com.hubspot.singularity.WebExceptions.checkNotFound;
import static com.hubspot.singularity.WebExceptions.notFound;

import java.util.Collections;
import java.util.List;
import java.util.Set;

import javax.ws.rs.Consumes;
import javax.ws.rs.DELETE;
import javax.ws.rs.GET;
import javax.ws.rs.POST;
import javax.ws.rs.Path;
import javax.ws.rs.PathParam;
import javax.ws.rs.Produces;
import javax.ws.rs.QueryParam;
import javax.ws.rs.WebApplicationException;
import javax.ws.rs.core.MediaType;
import javax.ws.rs.core.Response;
import javax.ws.rs.core.Response.Status;

import com.google.common.base.Optional;
import com.google.common.base.Predicate;
import com.google.common.collect.Iterables;
import com.google.common.collect.Lists;
import com.google.common.collect.Sets;
import com.google.inject.Inject;
import com.hubspot.jackson.jaxrs.PropertyFiltering;
import com.hubspot.mesos.client.MesosClient;
import com.hubspot.mesos.json.MesosTaskMonitorObject;
import com.hubspot.mesos.json.MesosTaskStatisticsObject;
import com.hubspot.singularity.InvalidSingularityTaskIdException;
import com.hubspot.singularity.SingularityCreateResult;
import com.hubspot.singularity.SingularityPendingTask;
import com.hubspot.singularity.SingularityPendingTaskId;
import com.hubspot.singularity.SingularityRequest;
import com.hubspot.singularity.SingularityService;
import com.hubspot.singularity.SingularityShellCommand;
import com.hubspot.singularity.SingularitySlave;
import com.hubspot.singularity.SingularityTask;
import com.hubspot.singularity.SingularityTaskCleanup;
import com.hubspot.singularity.SingularityTaskCleanup.TaskCleanupType;
import com.hubspot.singularity.SingularityTaskId;
import com.hubspot.singularity.SingularityTaskRequest;
<<<<<<< HEAD
import com.hubspot.singularity.SingularityTaskShellCommandRequest;
import com.hubspot.singularity.WebExceptions;
import com.hubspot.singularity.config.UIConfiguration;
import com.hubspot.singularity.config.shell.ShellCommandDescriptor;
import com.hubspot.singularity.config.shell.ShellCommandOptionDescriptor;
=======
>>>>>>> 2b425c3a
import com.hubspot.singularity.SingularityTransformHelpers;
import com.hubspot.singularity.SingularityUser;
import com.hubspot.singularity.data.SingularityValidator;
import com.hubspot.singularity.data.SlaveManager;
import com.hubspot.singularity.data.TaskManager;
import com.hubspot.singularity.data.TaskRequestManager;
import com.hubspot.singularity.auth.SingularityAuthorizationHelper;
import com.wordnik.swagger.annotations.Api;
import com.wordnik.swagger.annotations.ApiOperation;
import com.wordnik.swagger.annotations.ApiParam;
import com.wordnik.swagger.annotations.ApiResponse;
import com.wordnik.swagger.annotations.ApiResponses;

@Path(TaskResource.PATH)
@Produces({ MediaType.APPLICATION_JSON })
@Api(description="Manages Singularity tasks.", value=TaskResource.PATH)
public class TaskResource {
  public static final String PATH = SingularityService.API_BASE_PATH + "/tasks";

  private final MesosClient mesosClient;
  private final SlaveManager slaveManager;
  private final TaskManager taskManager;
  private final TaskRequestManager taskRequestManager;
<<<<<<< HEAD
  private final UIConfiguration uiConfiguration;
=======
  private final MesosClient mesosClient;
>>>>>>> 2b425c3a
  private final SingularityValidator validator;
  private final SingularityAuthorizationHelper authHelper;
  private final Optional<SingularityUser> user;

  @Inject
  public TaskResource(TaskRequestManager taskRequestManager, TaskManager taskManager, SlaveManager slaveManager, MesosClient mesosClient,
<<<<<<< HEAD
                      SingularityValidator validator, SingularityAuthorizationHelper authHelper, Optional<SingularityUser> user, UIConfiguration uiConfiguration) {
=======
                      SingularityValidator validator, SingularityAuthorizationHelper authHelper, Optional<SingularityUser> user) {
>>>>>>> 2b425c3a
    this.taskManager = taskManager;
    this.taskRequestManager = taskRequestManager;
    this.slaveManager = slaveManager;
    this.mesosClient = mesosClient;
    this.validator = validator;
    this.authHelper = authHelper;
    this.user = user;
<<<<<<< HEAD
    this.uiConfiguration = uiConfiguration;
=======
  }

  @GET
  @PropertyFiltering
  @Path("/scheduled")
  @ApiOperation("Retrieve list of scheduled tasks.")
  public List<SingularityTaskRequest> getScheduledTasks() {
    return taskRequestManager.getTaskRequests(authHelper.filterByAuthorizedRequests(user, taskManager.getPendingTasks(), SingularityTransformHelpers.PENDING_TASK_TO_REQUEST_ID));
  }

  @GET
  @PropertyFiltering
  @Path("/scheduled/ids")
  @ApiOperation("Retrieve list of scheduled task IDs.")
  public List<SingularityPendingTaskId> getScheduledTaskIds() {
    return authHelper.filterByAuthorizedRequests(user, taskManager.getPendingTaskIds(), SingularityTransformHelpers.PENDING_TASK_ID_TO_REQUEST_ID);
>>>>>>> 2b425c3a
  }

  private SingularityPendingTaskId getPendingTaskIdFromStr(String pendingTaskIdStr) {
    try {
      return SingularityPendingTaskId.valueOf(pendingTaskIdStr);
    } catch (InvalidSingularityTaskIdException e) {
      throw badRequest("%s is not a valid pendingTaskId: %s", pendingTaskIdStr, e.getMessage());
    }
  }

  private SingularityTaskId getTaskIdFromStr(String activeTaskIdStr) {
    try {
      return SingularityTaskId.valueOf(activeTaskIdStr);
    } catch (InvalidSingularityTaskIdException e) {
      throw badRequest("%s is not a valid taskId: %s", activeTaskIdStr, e.getMessage());
    }
  }

  @GET
  @PropertyFiltering
  @Path("/scheduled/task/{pendingTaskId}")
  @ApiOperation("Retrieve information about a pending task.")
  public SingularityTaskRequest getPendingTask(@PathParam("pendingTaskId") String pendingTaskIdStr) {
    Optional<SingularityPendingTask> pendingTask = taskManager.getPendingTask(getPendingTaskIdFromStr(pendingTaskIdStr));

    checkNotFound(pendingTask.isPresent(), "Couldn't find %s", pendingTaskIdStr);

    List<SingularityTaskRequest> taskRequestList = taskRequestManager.getTaskRequests(Collections.singletonList(pendingTask.get()));

    checkNotFound(!taskRequestList.isEmpty(), "Couldn't find: " + pendingTaskIdStr);

    validator.checkForAuthorization(taskRequestList.get(0).getRequest(), Optional.<SingularityRequest>absent(), user);

    return taskRequestList.get(0);
<<<<<<< HEAD
  }

  @GET
  @PropertyFiltering
  @Path("/scheduled/ids")
  @ApiOperation("Retrieve list of scheduled task IDs.")
  public List<SingularityPendingTaskId> getScheduledTaskIds() {
    return taskManager.getPendingTaskIds();
  }

  @GET
  @PropertyFiltering
  @Path("/scheduled")
  @ApiOperation("Retrieve list of scheduled tasks.")
  public List<SingularityTaskRequest> getScheduledTasks() {
    final List<SingularityPendingTask> tasks = taskManager.getPendingTasks();

    return taskRequestManager.getTaskRequests(tasks);
=======
>>>>>>> 2b425c3a
  }

  @GET
  @PropertyFiltering
  @Path("/scheduled/request/{requestId}")
  @ApiOperation("Retrieve list of scheduled tasks for a specific request.")
  public List<SingularityTaskRequest> getScheduledTasksForRequest(@PathParam("requestId") String requestId) {
    validator.checkForAuthorizationByRequestId(requestId, user);

    final List<SingularityPendingTask> tasks = Lists.newArrayList(Iterables.filter(taskManager.getPendingTasks(), SingularityPendingTask.matchingRequest(requestId)));

    return taskRequestManager.getTaskRequests(tasks);
  }

  @GET
  @Path("/active/slave/{slaveId}")
  @ApiOperation("Retrieve list of active tasks on a specific slave.")
  public List<SingularityTask> getTasksForSlave(@PathParam("slaveId") String slaveId) {
    Optional<SingularitySlave> maybeSlave = slaveManager.getObject(slaveId);

    checkNotFound(maybeSlave.isPresent(), "Couldn't find a slave in any state with id %s", slaveId);

    return authHelper.filterByAuthorizedRequests(user, taskManager.getTasksOnSlave(taskManager.getActiveTaskIds(), maybeSlave.get()), SingularityTransformHelpers.TASK_TO_REQUEST_ID);
  }

  @GET
  @PropertyFiltering
  @Path("/active")
  @ApiOperation("Retrieve the list of active tasks.")
  public List<SingularityTask> getActiveTasks() {
    return authHelper.filterByAuthorizedRequests(user, taskManager.getActiveTasks(), SingularityTransformHelpers.TASK_TO_REQUEST_ID);
  }

  @GET
  @PropertyFiltering
  @Path("/cleaning")
  @ApiOperation("Retrieve the list of cleaning tasks.")
  public List<SingularityTaskCleanup> getCleaningTasks() {
    return authHelper.filterByAuthorizedRequests(user, taskManager.getCleanupTasks(), SingularityTransformHelpers.TASK_CLEANUP_TO_REQUEST_ID);
  }

  @GET
  @PropertyFiltering
  @Path("/lbcleanup")
  @ApiOperation("Retrieve the list of tasks being cleaned from load balancers.")
  public List<SingularityTaskId> getLbCleanupTasks() {
    return authHelper.filterByAuthorizedRequests(user, taskManager.getLBCleanupTasks(), SingularityTransformHelpers.TASK_ID_TO_REQUEST_ID);
  }

  private SingularityTask checkActiveTask(String taskId) {
    SingularityTaskId taskIdObj = getTaskIdFromStr(taskId);

    Optional<SingularityTask> task = taskManager.getTask(taskIdObj);

    checkNotFound(task.isPresent() && taskManager.isActiveTask(taskId), "No active task with id %s", taskId);

    if (task.isPresent()) {
      validator.checkForAuthorizationByRequestId(task.get().getTaskId().getRequestId(), user);
    }

    return task.get();
  }

  @GET
  @Path("/task/{taskId}")
  @ApiOperation("Retrieve information about a specific active task.")
  public SingularityTask getActiveTask(@PathParam("taskId") String taskId) {
    return checkActiveTask(taskId);
  }

  @GET
  @Path("/task/{taskId}/statistics")
  @ApiOperation("Retrieve statistics about a specific active task.")
  public MesosTaskStatisticsObject getTaskStatistics(@PathParam("taskId") String taskId) {
    SingularityTask task = checkActiveTask(taskId);

    String executorIdToMatch = null;

    if (task.getMesosTask().getExecutor().hasExecutorId()) {
      executorIdToMatch = task.getMesosTask().getExecutor().getExecutorId().getValue();
    } else {
      executorIdToMatch = taskId;
    }

    for (MesosTaskMonitorObject taskMonitor : mesosClient.getSlaveResourceUsage(task.getOffer().getHostname())) {
      if (taskMonitor.getExecutorId().equals(executorIdToMatch)) {
        return taskMonitor.getStatistics();
      }
    }

    throw notFound("Couldn't find executor %s for %s on slave %s", executorIdToMatch, taskId, task.getOffer().getHostname());
  }

  @GET
  @Path("/commands/queued")
  @ApiOperation(value="Retrieve a list of all the shell commands queued for execution")
  public List<SingularityTaskShellCommandRequest> getQueuedShellCommands() {
    return taskManager.getAllQueuedTaskShellCommandRequests();
  }

  @POST
  @Path("/task/{taskId}/command")
  @ApiOperation(value="Run a configured shell command against the given task")
  @ApiResponses({
    @ApiResponse(code=400, message="Given shell command option doesn't exist"),
    @ApiResponse(code=403, message="Given shell command doesn't exist")
  })
  @Consumes({ MediaType.APPLICATION_JSON })
  public SingularityTaskShellCommandRequest runShellCommand(@PathParam("taskId") String taskId, @QueryParam("user") Optional<String> user, final SingularityShellCommand shellCommand) {
    SingularityTaskId taskIdObj = getTaskIdFromStr(taskId);

    if (!taskManager.isActiveTask(taskId)) {
      throw WebExceptions.badRequest("%s is not an active task, can't run %s on it", taskId, shellCommand.getName());
    }

    Optional<ShellCommandDescriptor> commandDescriptor = Iterables.tryFind(uiConfiguration.getShellCommands(), new Predicate<ShellCommandDescriptor>() {

      @Override
      public boolean apply(ShellCommandDescriptor input) {
        return input.getName().equals(shellCommand.getName());
      }
    });

    if (!commandDescriptor.isPresent()) {
      throw WebExceptions.forbidden("Shell command %s not in %s", shellCommand.getName(), uiConfiguration.getShellCommands());
    }

    Set<String> options = Sets.newHashSetWithExpectedSize(commandDescriptor.get().getOptions().size());
    for (ShellCommandOptionDescriptor option : commandDescriptor.get().getOptions()) {
      options.add(option.getName());
    }

    for (String option : shellCommand.getOptions()) {
      if (!options.contains(option)) {
        throw WebExceptions.badRequest("Shell command %s does not have option %s (%s)", shellCommand.getName(), option, options);
      }
    }

    SingularityTaskShellCommandRequest shellRequest = new SingularityTaskShellCommandRequest(taskIdObj, user, System.currentTimeMillis(), shellCommand);

    taskManager.saveTaskShellCommandRequestToQueue(shellRequest);

    return shellRequest;
  }

  @Path("/task/{taskId}/cleanup")
  @ApiOperation("Get the cleanup object for the task, if it exists")
  public Optional<SingularityTaskCleanup> getTaskCleanup(@PathParam("taskId") String taskId) {
    validator.checkForAuthorizationByTaskId(taskId, user);

    return taskManager.getTaskCleanup(taskId);
  }

  @DELETE
  @Path("/task/{taskId}")
  @ApiOperation(value="Attempt to kill task, optionally overriding an existing cleanup request (that may be waiting for replacement tasks to become healthy)", response=SingularityTaskCleanup.class)
  @ApiResponses({
    @ApiResponse(code=409, message="Task already has a cleanup request (can be overridden with override=true)")
  })
  public SingularityTaskCleanup killTask(@PathParam("taskId") String taskId, @QueryParam("user") Optional<String> queryUser, @ApiParam("Pass true to save over any existing cleanup requests") @QueryParam("override") Optional<Boolean> override) {
    final SingularityTask task = checkActiveTask(taskId);

    final SingularityTaskCleanup taskCleanup = new SingularityTaskCleanup(queryUser, TaskCleanupType.USER_REQUESTED, System.currentTimeMillis(), task.getTaskId(), Optional.<String> absent());

    if (override.isPresent() && override.get().booleanValue()) {
      taskManager.saveTaskCleanup(taskCleanup);
    } else {
      SingularityCreateResult result = taskManager.createTaskCleanup(taskCleanup);

      while (result == SingularityCreateResult.EXISTED) {
        Optional<SingularityTaskCleanup> cleanup = taskManager.getTaskCleanup(taskId);

        if (cleanup.isPresent()) {
          throw new WebApplicationException(Response.status(Status.CONFLICT).entity(cleanup.get()).type(MediaType.APPLICATION_JSON).build());
        }

        result = taskManager.createTaskCleanup(taskCleanup);
      }
    }

    return taskCleanup;
  }

}<|MERGE_RESOLUTION|>--- conflicted
+++ resolved
@@ -44,14 +44,11 @@
 import com.hubspot.singularity.SingularityTaskCleanup.TaskCleanupType;
 import com.hubspot.singularity.SingularityTaskId;
 import com.hubspot.singularity.SingularityTaskRequest;
-<<<<<<< HEAD
 import com.hubspot.singularity.SingularityTaskShellCommandRequest;
 import com.hubspot.singularity.WebExceptions;
 import com.hubspot.singularity.config.UIConfiguration;
 import com.hubspot.singularity.config.shell.ShellCommandDescriptor;
 import com.hubspot.singularity.config.shell.ShellCommandOptionDescriptor;
-=======
->>>>>>> 2b425c3a
 import com.hubspot.singularity.SingularityTransformHelpers;
 import com.hubspot.singularity.SingularityUser;
 import com.hubspot.singularity.data.SingularityValidator;
@@ -75,22 +72,14 @@
   private final SlaveManager slaveManager;
   private final TaskManager taskManager;
   private final TaskRequestManager taskRequestManager;
-<<<<<<< HEAD
   private final UIConfiguration uiConfiguration;
-=======
-  private final MesosClient mesosClient;
->>>>>>> 2b425c3a
   private final SingularityValidator validator;
   private final SingularityAuthorizationHelper authHelper;
   private final Optional<SingularityUser> user;
 
   @Inject
   public TaskResource(TaskRequestManager taskRequestManager, TaskManager taskManager, SlaveManager slaveManager, MesosClient mesosClient,
-<<<<<<< HEAD
                       SingularityValidator validator, SingularityAuthorizationHelper authHelper, Optional<SingularityUser> user, UIConfiguration uiConfiguration) {
-=======
-                      SingularityValidator validator, SingularityAuthorizationHelper authHelper, Optional<SingularityUser> user) {
->>>>>>> 2b425c3a
     this.taskManager = taskManager;
     this.taskRequestManager = taskRequestManager;
     this.slaveManager = slaveManager;
@@ -98,9 +87,7 @@
     this.validator = validator;
     this.authHelper = authHelper;
     this.user = user;
-<<<<<<< HEAD
     this.uiConfiguration = uiConfiguration;
-=======
   }
 
   @GET
@@ -117,7 +104,6 @@
   @ApiOperation("Retrieve list of scheduled task IDs.")
   public List<SingularityPendingTaskId> getScheduledTaskIds() {
     return authHelper.filterByAuthorizedRequests(user, taskManager.getPendingTaskIds(), SingularityTransformHelpers.PENDING_TASK_ID_TO_REQUEST_ID);
->>>>>>> 2b425c3a
   }
 
   private SingularityPendingTaskId getPendingTaskIdFromStr(String pendingTaskIdStr) {
@@ -152,27 +138,6 @@
     validator.checkForAuthorization(taskRequestList.get(0).getRequest(), Optional.<SingularityRequest>absent(), user);
 
     return taskRequestList.get(0);
-<<<<<<< HEAD
-  }
-
-  @GET
-  @PropertyFiltering
-  @Path("/scheduled/ids")
-  @ApiOperation("Retrieve list of scheduled task IDs.")
-  public List<SingularityPendingTaskId> getScheduledTaskIds() {
-    return taskManager.getPendingTaskIds();
-  }
-
-  @GET
-  @PropertyFiltering
-  @Path("/scheduled")
-  @ApiOperation("Retrieve list of scheduled tasks.")
-  public List<SingularityTaskRequest> getScheduledTasks() {
-    final List<SingularityPendingTask> tasks = taskManager.getPendingTasks();
-
-    return taskRequestManager.getTaskRequests(tasks);
-=======
->>>>>>> 2b425c3a
   }
 
   @GET
