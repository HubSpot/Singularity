--- conflicted
+++ resolved
@@ -348,11 +348,7 @@
     WebExceptions.checkNotFound(taskManager.taskExistsInZk(taskIdObj), "Task {} not found in ZooKeeper (can not save metadata to tasks which have been persisted", taskIdObj);
 
     final SingularityTaskMetadata taskMetadata = new SingularityTaskMetadata(taskIdObj, System.currentTimeMillis(), taskMetadataRequest.getType(), taskMetadataRequest.getTitle(),
-<<<<<<< HEAD
-        taskMetadataRequest.getMessage(), JavaUtils.getUserEmail(user));
-=======
         taskMetadataRequest.getMessage(), JavaUtils.getUserEmail(user), taskMetadataRequest.getLevel());
->>>>>>> 4df6f5c8
 
     SingularityCreateResult result = taskManager.saveTaskMetadata(taskMetadata);
 
