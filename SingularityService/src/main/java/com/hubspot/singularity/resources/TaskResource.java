--- conflicted
+++ resolved
@@ -5,12 +5,8 @@
 import static com.hubspot.singularity.WebExceptions.checkNotFound;
 import static com.hubspot.singularity.WebExceptions.notFound;
 
-<<<<<<< HEAD
-import java.io.InputStream;
-=======
 import java.io.IOException;
 import java.io.OutputStream;
->>>>>>> 2d24a6de
 import java.net.ConnectException;
 import java.nio.file.Paths;
 import java.util.Collections;
@@ -647,13 +643,6 @@
             httpPrefix, slaveHostname, httpPort);
 
     try {
-<<<<<<< HEAD
-      final InputStream responseStream = httpClient.prepareGet(url)
-          .addQueryParameter("path", fileFullPath)
-          .execute()
-          .get()
-          .getResponseBodyAsStream();
-=======
       PerRequestConfig unlimitedTimeout = new PerRequestConfig();
       unlimitedTimeout.setRequestTimeoutInMs(-1);
 
@@ -663,19 +652,13 @@
               .addQueryParameter("path", fileFullPath)
               .setPerRequestConfig(unlimitedTimeout)
       );
->>>>>>> 2d24a6de
 
       // Strip file path down to just a file name if we can
       java.nio.file.Path filePath = Paths.get(fileFullPath).getFileName();
       String fileName = filePath != null ? filePath.toString() : fileFullPath;
 
       final String headerValue = String.format("attachment; filename=\"%s\"", fileName);
-<<<<<<< HEAD
-      return Response.ok(responseStream).header("Content-Disposition", headerValue).build();
-
-=======
       return Response.ok(streamingOutputNingHandler).header("Content-Disposition", headerValue).build();
->>>>>>> 2d24a6de
     } catch (Exception e) {
       if (e.getCause().getClass() == ConnectException.class) {
         throw new SlaveNotFoundException(e);
@@ -685,8 +668,6 @@
     }
 
   }
-<<<<<<< HEAD
-=======
 
   private static class NingOutputToJaxRsStreamingOutputWrapper implements AsyncHandler<Void>, StreamingOutput {
     private OutputStream wrappedOutputStream;
@@ -739,5 +720,4 @@
       }
     }
   }
->>>>>>> 2d24a6de
 }