--- conflicted
+++ resolved
@@ -97,13 +97,9 @@
 
   @Inject
   public TaskResource(TaskRequestManager taskRequestManager, TaskManager taskManager, SlaveManager slaveManager, MesosClient mesosClient, SingularityTaskMetadataConfiguration taskMetadataConfiguration,
-<<<<<<< HEAD
-      SingularityAuthorizationHelper authorizationHelper, Optional<SingularityUser> user, RequestManager requestManager, SingularityValidator validator, DisasterManager disasterManager) {
-=======
                       SingularityAuthorizationHelper authorizationHelper, Optional<SingularityUser> user, RequestManager requestManager, SingularityValidator validator, DisasterManager disasterManager,
                       @Named(SingularityResourceModule.PROXY_TO_LEADER_HTTP_CLIENT) HttpClient httpClient, LeaderLatch leaderLatch, ObjectMapper objectMapper) {
     super(httpClient, leaderLatch, objectMapper);
->>>>>>> 717365a4
     this.taskManager = taskManager;
     this.taskRequestManager = taskRequestManager;
     this.taskMetadataConfiguration = taskMetadataConfiguration;
@@ -114,13 +110,6 @@
     this.user = user;
     this.validator = validator;
     this.disasterManager = disasterManager;
-<<<<<<< HEAD
-  }
-
-  private boolean useWebCache(Boolean useWebCache) {
-    return useWebCache != null && useWebCache.booleanValue();
-=======
->>>>>>> 717365a4
   }
 
   @GET
@@ -130,11 +119,7 @@
   public List<SingularityTaskRequest> getScheduledTasks(@QueryParam("useWebCache") Boolean useWebCache) {
     if (!authorizationHelper.hasAdminAuthorization(user) && disasterManager.isDisabled(SingularityAction.EXPENSIVE_API_CALLS)) {
       LOG.trace("Short circuting getScheduledTasks() to [] due to EXPENSIVE_API_CALLS disabled");
-<<<<<<< HEAD
       useWebCache = true;
-=======
-      return Collections.emptyList();
->>>>>>> 717365a4
     }
 
     return taskRequestManager.getTaskRequests(ImmutableList.copyOf(authorizationHelper.filterByAuthorizedRequests(user,
@@ -221,11 +206,7 @@
   public Iterable<SingularityTaskCleanup> getCleaningTasks(@QueryParam("useWebCache") Boolean useWebCache) {
     if (!authorizationHelper.hasAdminAuthorization(user) && disasterManager.isDisabled(SingularityAction.EXPENSIVE_API_CALLS)) {
       LOG.trace("Short circuting getCleaningTasks() to [] due to EXPENSIVE_API_CALLS disabled");
-<<<<<<< HEAD
       useWebCache = true;
-=======
-      return Collections.emptyList();
->>>>>>> 717365a4
     }
 
     return authorizationHelper.filterByAuthorizedRequests(user, taskManager.getCleanupTasks(useWebCache(useWebCache)), SingularityTransformHelpers.TASK_CLEANUP_TO_REQUEST_ID, SingularityAuthorizationScope.READ);
