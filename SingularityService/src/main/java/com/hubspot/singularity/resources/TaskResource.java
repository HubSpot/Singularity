--- conflicted
+++ resolved
@@ -96,13 +96,9 @@
 
   @Inject
   public TaskResource(TaskRequestManager taskRequestManager, TaskManager taskManager, SlaveManager slaveManager, MesosClient mesosClient, SingularityTaskMetadataConfiguration taskMetadataConfiguration,
-<<<<<<< HEAD
-                      SingularityAuthorizationHelper authorizationHelper, Optional<SingularityUser> user, RequestManager requestManager, SingularityValidator validator,
+                      SingularityAuthorizationHelper authorizationHelper, Optional<SingularityUser> user, RequestManager requestManager, SingularityValidator validator, DisasterManager disasterManager,
                       @Named(SingularityResourceModule.PROXY_TO_LEADER_HTTP_CLIENT) HttpClient httpClient, SingularityLeaderLatch leaderLatch) {
     super(httpClient, leaderLatch);
-=======
-      SingularityAuthorizationHelper authorizationHelper, Optional<SingularityUser> user, RequestManager requestManager, SingularityValidator validator, DisasterManager disasterManager) {
->>>>>>> a633dc84
     this.taskManager = taskManager;
     this.taskRequestManager = taskRequestManager;
     this.taskMetadataConfiguration = taskMetadataConfiguration;
@@ -123,19 +119,13 @@
   @PropertyFiltering
   @Path("/scheduled")
   @ApiOperation("Retrieve list of scheduled tasks.")
-<<<<<<< HEAD
   public List<SingularityTaskRequest> getScheduledTasks(@QueryParam("useWebCache") Boolean useWebCache) {
-    return taskRequestManager.getTaskRequests(ImmutableList.copyOf(authorizationHelper.filterByAuthorizedRequests(user,
-        taskManager.getPendingTasks(useWebCache(useWebCache)), SingularityTransformHelpers.PENDING_TASK_TO_REQUEST_ID, SingularityAuthorizationScope.READ)));
-=======
-  public List<SingularityTaskRequest> getScheduledTasks() {
     if (!authorizationHelper.hasAdminAuthorization(user) && disasterManager.isDisabled(SingularityAction.EXPENSIVE_API_CALLS)) {
       LOG.trace("Short circuting getScheduledTasks() to [] due to EXPENSIVE_API_CALLS disabled");
       return Collections.emptyList();
     }
-
-    return taskRequestManager.getTaskRequests(ImmutableList.copyOf(authorizationHelper.filterByAuthorizedRequests(user, taskManager.getPendingTasks(), SingularityTransformHelpers.PENDING_TASK_TO_REQUEST_ID, SingularityAuthorizationScope.READ)));
->>>>>>> a633dc84
+    return taskRequestManager.getTaskRequests(ImmutableList.copyOf(authorizationHelper.filterByAuthorizedRequests(user,
+        taskManager.getPendingTasks(useWebCache(useWebCache)), SingularityTransformHelpers.PENDING_TASK_TO_REQUEST_ID, SingularityAuthorizationScope.READ)));
   }
 
   @GET
@@ -215,18 +205,12 @@
   @PropertyFiltering
   @Path("/cleaning")
   @ApiOperation("Retrieve the list of cleaning tasks.")
-<<<<<<< HEAD
   public Iterable<SingularityTaskCleanup> getCleaningTasks(@QueryParam("useWebCache") Boolean useWebCache) {
-    return authorizationHelper.filterByAuthorizedRequests(user, taskManager.getCleanupTasks(useWebCache(useWebCache)), SingularityTransformHelpers.TASK_CLEANUP_TO_REQUEST_ID, SingularityAuthorizationScope.READ);
-=======
-  public Iterable<SingularityTaskCleanup> getCleaningTasks() {
     if (!authorizationHelper.hasAdminAuthorization(user) && disasterManager.isDisabled(SingularityAction.EXPENSIVE_API_CALLS)) {
       LOG.trace("Short circuting getCleaningTasks() to [] due to EXPENSIVE_API_CALLS disabled");
       return Collections.emptyList();
     }
-
-    return authorizationHelper.filterByAuthorizedRequests(user, taskManager.getCleanupTasks(), SingularityTransformHelpers.TASK_CLEANUP_TO_REQUEST_ID, SingularityAuthorizationScope.READ);
->>>>>>> a633dc84
+    return authorizationHelper.filterByAuthorizedRequests(user, taskManager.getCleanupTasks(useWebCache(useWebCache)), SingularityTransformHelpers.TASK_CLEANUP_TO_REQUEST_ID, SingularityAuthorizationScope.READ);
   }
 
   @GET
