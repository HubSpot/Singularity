--- conflicted
+++ resolved
@@ -56,28 +56,17 @@
   private final RequestManager requestManager;
   private final SingularityValidator validator;
 
-<<<<<<< HEAD
-  private final SingularityAuthManager authManager;
-
-  @Inject
-  public DeployResource(RequestManager requestManager, DeployManager deployManager, SingularityValidator validator, SingularityAuthManager authManager) {
-=======
   private final Optional<SingularityUser> user;
 
   @Inject
   public DeployResource(RequestManager requestManager, DeployManager deployManager, SingularityValidator validator, Optional<SingularityUser> user) {
->>>>>>> 92e96c4e
     super(requestManager, deployManager);
 
     this.requestManager = requestManager;
     this.deployManager = deployManager;
     this.validator = validator;
 
-<<<<<<< HEAD
-    this.authManager = authManager;
-=======
     this.user = user;
->>>>>>> 92e96c4e
   }
 
   @GET
@@ -96,11 +85,7 @@
     @ApiResponse(code=409, message="A current deploy is in progress. It may be canceled by calling DELETE"),
   })
   public SingularityRequestParent deploy(@ApiParam(required=true) SingularityDeployRequest deployRequest) {
-<<<<<<< HEAD
-    final Optional<String> deployUser = authManager.getUser().or(deployRequest.getUser());
-=======
     final Optional<String> deployUser = deployRequest.getUser();
->>>>>>> 92e96c4e
 
     SingularityDeploy deploy = deployRequest.getDeploy();
     checkNotNullBadRequest(deploy, "DeployRequest must have a deploy object");
@@ -110,21 +95,13 @@
     SingularityRequestWithState requestWithState = fetchRequestWithState(requestId);
     SingularityRequest request = requestWithState.getRequest();
 
-<<<<<<< HEAD
-    validator.checkForAuthorization(requestWithState.getRequest(), Optional.<SingularityRequest>absent(), deployUser);
-=======
     validator.checkForAuthorization(requestWithState.getRequest(), Optional.<SingularityRequest>absent(), user);
->>>>>>> 92e96c4e
 
     if (!deployRequest.isUnpauseOnSuccessfulDeploy()) {
       checkConflict(requestWithState.getState() != RequestState.PAUSED, "Request %s is paused. Unable to deploy (it must be manually unpaused first)", requestWithState.getRequest().getId());
     }
 
-<<<<<<< HEAD
-    deploy = validator.checkDeploy(request, deploy, deployRequest.getUser());
-=======
     deploy = validator.checkDeploy(request, deploy, user);
->>>>>>> 92e96c4e
 
     final long now = System.currentTimeMillis();
 
@@ -159,11 +136,6 @@
       @ApiParam(required=false, value="The user which executes the delete request.") @QueryParam("user") Optional<String> queryUser) {
     SingularityRequestWithState requestWithState = fetchRequestWithState(requestId);
 
-<<<<<<< HEAD
-    final Optional<String> user = authManager.getUser();
-
-=======
->>>>>>> 92e96c4e
     validator.checkForAuthorization(requestWithState.getRequest(), Optional.<SingularityRequest>absent(), user);
 
     Optional<SingularityRequestDeployState> deployState = deployManager.getRequestDeployState(requestWithState.getRequest().getId());
