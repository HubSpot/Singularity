--- conflicted
+++ resolved
@@ -7,6 +7,7 @@
 import javax.ws.rs.Consumes;
 import javax.ws.rs.DELETE;
 import javax.ws.rs.GET;
+import javax.ws.rs.HEAD;
 import javax.ws.rs.POST;
 import javax.ws.rs.Path;
 import javax.ws.rs.PathParam;
@@ -93,8 +94,7 @@
 
     final long now = System.currentTimeMillis();
 
-<<<<<<< HEAD
-    SingularityDeployMarker deployMarker = new SingularityDeployMarker(requestId, deploy.getId(), now, deployUser);
+    SingularityDeployMarker deployMarker = new SingularityDeployMarker(requestId, deploy.getId(), now, deployUser, deployRequest.getMessage());
 
     Optional<SingularityDeployProgress> deployProgress = Optional.absent();
     if (request.isLongRunning()) {
@@ -107,10 +107,6 @@
     }
 
     SingularityPendingDeploy pendingDeployObj = new SingularityPendingDeploy(deployMarker, Optional.<SingularityLoadBalancerUpdate> absent(), DeployState.WAITING, deployProgress);
-=======
-    SingularityDeployMarker deployMarker = new SingularityDeployMarker(requestId, deploy.getId(), now, deployUser, deployRequest.getMessage());
-    SingularityPendingDeploy pendingDeployObj = new SingularityPendingDeploy(deployMarker, Optional.<SingularityLoadBalancerUpdate> absent(), DeployState.WAITING);
->>>>>>> 299cb94d
 
     checkConflict(deployManager.createPendingDeploy(pendingDeployObj) != SingularityCreateResult.EXISTED,
         "Pending deploy already in progress for %s - cancel it or wait for it to complete (%s)", requestId, deployManager.getPendingDeploy(requestId).orNull());
