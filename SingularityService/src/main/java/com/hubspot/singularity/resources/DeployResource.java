--- conflicted
+++ resolved
@@ -28,10 +28,7 @@
 import com.hubspot.singularity.SingularityDeployProgress;
 import com.hubspot.singularity.SingularityLoadBalancerUpdate;
 import com.hubspot.singularity.SingularityPendingDeploy;
-<<<<<<< HEAD
-=======
 import com.hubspot.singularity.SingularityTaskId;
->>>>>>> 022528d2
 import com.hubspot.singularity.SingularityUpdatePendingDeployRequest;
 import com.hubspot.singularity.SingularityPendingRequest;
 import com.hubspot.singularity.SingularityPendingRequest.PendingType;
@@ -59,11 +56,7 @@
 @Api(description="Manages Singularity Deploys for existing requests", value=DeployResource.PATH, position=2)
 public class DeployResource extends AbstractRequestResource {
   public static final String PATH = SingularityService.API_BASE_PATH + "/deploys";
-<<<<<<< HEAD
-  public static final int DEFAULT_DEPLOY_STEP_WAIT_TIME_SECONDS = 0;
-=======
   private final SingularityConfiguration configuration;
->>>>>>> 022528d2
 
   @Inject
   public DeployResource(RequestManager requestManager, DeployManager deployManager, SingularityValidator validator, SingularityAuthorizationHelper authorizationHelper, Optional<SingularityUser> user, SingularityConfiguration configuration) {
@@ -113,16 +106,10 @@
       deployProgress = Optional.of(new SingularityDeployProgress(
           Math.min(deploy.getDeployInstanceCountPerStep().or(request.getInstancesSafe()), request.getInstancesSafe()),
           deploy.getDeployInstanceCountPerStep().or(request.getInstancesSafe()),
-<<<<<<< HEAD
-          deploy.getDeployStepWaitTimeSeconds().or(DEFAULT_DEPLOY_STEP_WAIT_TIME_SECONDS),
-          false,
-          deploy.getAutoAdvanceDeploySteps().or(true),
-=======
           deploy.getDeployStepWaitTimeSeconds().or(configuration.getDefaultDeployStepWaitTimeSeconds()),
           false,
           deploy.getAutoAdvanceDeploySteps().or(true),
           Collections.<SingularityTaskId>emptySet(),
->>>>>>> 022528d2
           System.currentTimeMillis()));
     }
 
@@ -170,37 +157,20 @@
   }
 
   @POST
-<<<<<<< HEAD
-  @Path("/deploy/{deployId}/request/{requestId}")
-=======
   @Path("/update")
->>>>>>> 022528d2
   @ApiOperation(value="Update the target active instance count for a pending deploy", response=SingularityRequestParent.class)
   @ApiResponses({
     @ApiResponse(code=400, message="Deploy is not in the pending state pending or is not not present")
   })
-<<<<<<< HEAD
-  public SingularityRequestParent updatePendingDeploy(
-    @ApiParam(required=true, value="The Singularity Request Id from which the deployment is removed.") @PathParam("requestId") String requestId,
-    @ApiParam(required=true, value="The Singularity Deploy Id that should be removed.") @PathParam("deployId") String deployId,
-    @ApiParam(required=true) SingularityUpdatePendingDeployRequest updateRequest) {
-    SingularityRequestWithState requestWithState = fetchRequestWithState(requestId);
-=======
   public SingularityRequestParent updatePendingDeploy(@ApiParam(required=true) SingularityUpdatePendingDeployRequest updateRequest) {
     SingularityRequestWithState requestWithState = fetchRequestWithState(updateRequest.getRequestId());
->>>>>>> 022528d2
 
     authorizationHelper.checkForAuthorization(requestWithState.getRequest(), user, SingularityAuthorizationScope.WRITE);
 
     Optional<SingularityRequestDeployState> deployState = deployManager.getRequestDeployState(requestWithState.getRequest().getId());
 
-<<<<<<< HEAD
-    if (!deployState.isPresent() || !deployState.get().getPendingDeploy().isPresent() || !deployState.get().getPendingDeploy().get().getDeployId().equals(deployId)) {
-      throw badRequest("Request %s does not have a pending deploy %s", requestId, deployId);
-=======
     if (!deployState.isPresent() || !deployState.get().getPendingDeploy().isPresent() || !deployState.get().getPendingDeploy().get().getDeployId().equals(updateRequest.getDeployId())) {
       throw badRequest("Request %s does not have a pending deploy %s", updateRequest.getRequestId(), updateRequest.getDeployId());
->>>>>>> 022528d2
     }
 
     if (updateRequest.getTargetActiveInstances() > requestWithState.getRequest().getInstancesSafe()) {
