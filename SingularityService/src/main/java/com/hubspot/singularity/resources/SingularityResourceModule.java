package com.hubspot.singularity.resources;

import static com.google.common.base.Preconditions.checkNotNull;

import org.slf4j.Logger;
import org.slf4j.LoggerFactory;

import com.google.inject.AbstractModule;
import com.google.inject.Scopes;
import com.hubspot.singularity.config.UIConfiguration;
import com.hubspot.singularity.guice.GuicePropertyFilteringMessageBodyWriter;

public class SingularityResourceModule extends AbstractModule {
  private static final Logger LOG = LoggerFactory.getLogger(SingularityResourceModule.class);

  private final UIConfiguration uiConfiguration;

  public SingularityResourceModule(UIConfiguration uiConfiguration) {
    this.uiConfiguration = checkNotNull(uiConfiguration, "uiConfiguration is null");
  }

  @Override
  protected void configure() {
    bind(GuicePropertyFilteringMessageBodyWriter.class).in(Scopes.SINGLETON);

    // At least WebhookResource must not be a singleton. Make all of them
    // not singletons, just in case.
    bind(DeployResource.class);
    bind(HistoryResource.class);
    bind(RackResource.class);
    bind(RequestResource.class);
    bind(S3LogResource.class);
    bind(SandboxResource.class);
    bind(SlaveResource.class);
    bind(StateResource.class);
    bind(TaskResource.class);
    bind(TestResource.class);
    bind(WebhookResource.class);
    bind(AuthResource.class);
    bind(MetricsResource.class);
<<<<<<< HEAD
    bind(PriorityResource.class);
    bind(RequestGroupResource.class);
    bind(UserResource.class);
=======
    bind(DisabledActionsResource.class);
>>>>>>> ce952678

    switch (uiConfiguration.getRootUrlMode()) {
    case UI_REDIRECT: {
      bind(UiResource.class);
      bind(IndexResource.class);
      break;
    }
    case INDEX_CATCHALL: {
      bind(StaticCatchallResource.class);
      break;
    }
    case DISABLED:
    default: {
      bind(UiResource.class);
      LOG.info("No resources bound to / or /*");
      break;
    }
    }
  }
}<|MERGE_RESOLUTION|>--- conflicted
+++ resolved
@@ -38,13 +38,10 @@
     bind(WebhookResource.class);
     bind(AuthResource.class);
     bind(MetricsResource.class);
-<<<<<<< HEAD
     bind(PriorityResource.class);
     bind(RequestGroupResource.class);
     bind(UserResource.class);
-=======
     bind(DisabledActionsResource.class);
->>>>>>> ce952678
 
     switch (uiConfiguration.getRootUrlMode()) {
     case UI_REDIRECT: {
