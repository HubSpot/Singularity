package com.hubspot.singularity.resources;

import static com.google.common.base.Preconditions.checkNotNull;

import org.slf4j.Logger;
import org.slf4j.LoggerFactory;

import com.google.inject.AbstractModule;
import com.google.inject.Scopes;
import com.hubspot.singularity.config.UIConfiguration;
import com.hubspot.singularity.guice.GuicePropertyFilteringMessageBodyWriter;

public class SingularityResourceModule extends AbstractModule {
  private static final Logger LOG = LoggerFactory.getLogger(SingularityResourceModule.class);

  private final UIConfiguration uiConfiguration;

  public SingularityResourceModule(UIConfiguration uiConfiguration) {
    this.uiConfiguration = checkNotNull(uiConfiguration, "uiConfiguration is null");
  }

  @Override
  protected void configure() {
    bind(GuicePropertyFilteringMessageBodyWriter.class).in(Scopes.SINGLETON);

    // At least WebhookResource must not be a singleton. Make all of them
    // not singletons, just in case.
    bind(DeployResource.class);
    bind(HistoryResource.class);
    bind(RackResource.class);
    bind(RequestResource.class);
    bind(S3LogResource.class);
    bind(SandboxResource.class);
    bind(SlaveResource.class);
    bind(StateResource.class);
    bind(TaskResource.class);
    bind(TestResource.class);
    bind(WebhookResource.class);
    bind(AuthResource.class);
    bind(MetricsResource.class);
<<<<<<< HEAD
    bind(PriorityResource.class);
    bind(RequestGroupResource.class);
    bind(UserResource.class);
    bind(DisabledActionsResource.class);
=======
    bind(DisastersResource.class);
>>>>>>> ef8a9fae

    switch (uiConfiguration.getRootUrlMode()) {
    case UI_REDIRECT: {
      bind(UiResource.class);
      bind(IndexResource.class);
      break;
    }
    case INDEX_CATCHALL: {
      bind(StaticCatchallResource.class);
      break;
    }
    case DISABLED:
    default: {
      bind(UiResource.class);
      LOG.info("No resources bound to / or /*");
      break;
    }
    }
  }
}<|MERGE_RESOLUTION|>--- conflicted
+++ resolved
@@ -38,14 +38,10 @@
     bind(WebhookResource.class);
     bind(AuthResource.class);
     bind(MetricsResource.class);
-<<<<<<< HEAD
     bind(PriorityResource.class);
     bind(RequestGroupResource.class);
     bind(UserResource.class);
-    bind(DisabledActionsResource.class);
-=======
     bind(DisastersResource.class);
->>>>>>> ef8a9fae
 
     switch (uiConfiguration.getRootUrlMode()) {
     case UI_REDIRECT: {
