--- conflicted
+++ resolved
@@ -40,15 +40,10 @@
     bind(WebhookResource.class);
     bind(AuthResource.class);
     bind(MetricsResource.class);
-<<<<<<< HEAD
-=======
     bind(UserResource.class);
     bind(DisastersResource.class);
->>>>>>> 466f757a
     bind(PriorityResource.class);
     bind(RequestGroupResource.class);
-    bind(UserResource.class);
-    bind(DisastersResource.class);
 
     switch (uiConfiguration.getRootUrlMode()) {
     case UI_REDIRECT: {
