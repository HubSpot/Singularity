--- conflicted
+++ resolved
@@ -38,12 +38,9 @@
     bind(WebhookResource.class);
     bind(AuthResource.class);
     bind(MetricsResource.class);
-<<<<<<< HEAD
     bind(PriorityResource.class);
     bind(RequestGroupResource.class);
-=======
     bind(UserResource.class);
->>>>>>> e07c05fe
 
     switch (uiConfiguration.getRootUrlMode()) {
     case UI_REDIRECT: {
