--- conflicted
+++ resolved
@@ -38,11 +38,8 @@
     bind(WebhookResource.class);
     bind(AuthResource.class);
     bind(MetricsResource.class);
-<<<<<<< HEAD
     bind(DisastersResource.class);
-=======
     bind(PriorityResource.class);
->>>>>>> 1ae6552d
 
     switch (uiConfiguration.getRootUrlMode()) {
     case UI_REDIRECT: {
