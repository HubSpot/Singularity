package com.hubspot.singularity.resources;

import java.util.HashMap;
import java.util.Map;

import javax.ws.rs.GET;
import javax.ws.rs.Path;
import javax.ws.rs.Produces;
import javax.ws.rs.core.MediaType;

import com.codahale.metrics.Metric;
import com.codahale.metrics.MetricRegistry;
import com.google.common.collect.ImmutableMap;
import com.google.inject.Inject;
import com.hubspot.singularity.config.ApiPaths;
import com.hubspot.singularity.data.RequestManager;
import com.hubspot.singularity.data.TaskManager;
import com.hubspot.singularity.metrics.SingularityMetricsContainer;

import io.swagger.v3.oas.annotations.Operation;
import io.swagger.v3.oas.annotations.media.Schema;
import io.swagger.v3.oas.annotations.tags.Tag;
import io.swagger.v3.oas.annotations.tags.Tags;

@Path(ApiPaths.METRICS_RESOURCE_PATH)
@Produces({ MediaType.APPLICATION_JSON })
@Schema(title = "Retrieve metrics from the Singularity scheduler")
@Tags({@Tag(name = "Metrics")})
public class MetricsResource {
  private final MetricRegistry registry;
  private final RequestManager requestManager;
  private final TaskManager taskManager;

  @Inject
  public MetricsResource(MetricRegistry registry,
                         RequestManager requestManager,
                         TaskManager taskManager) {
    this.registry = registry;
    this.requestManager = requestManager;
    this.taskManager = taskManager;
  }

  @GET
  @Operation(summary = "Retrieve metrics from this scheduler instance")
  public SingularityMetricsContainer getRegistry() {
    Map<String, Metric> metrics = new HashMap<>(registry.getMetrics());
    // Not an easy way to serialize this particular one since it is a lambda, exclude it for now from the endpoint
    metrics.entrySet().removeIf((e) -> e.getKey().contains("ManagedPooledDataSource"));
    return new SingularityMetricsContainer(metrics);
  }

  @GET
  @Path("/zk-bytes")
  public Map<String, Long> getZkBytesMetrics() {
    return ImmutableMap.of(
        "allRequestIds", requestManager.getAllRequestIdsBytes(),
        "taskStatuses", taskManager.getTaskStatusBytes(),
<<<<<<< HEAD
        "activeTaskIds", taskManager.getActiveTaskIdBytes(),
=======
>>>>>>> 123a6699
        "taskHistoryIds", taskManager.getTaskHistoryIdBytes()
    );
  }
}<|MERGE_RESOLUTION|>--- conflicted
+++ resolved
@@ -55,10 +55,6 @@
     return ImmutableMap.of(
         "allRequestIds", requestManager.getAllRequestIdsBytes(),
         "taskStatuses", taskManager.getTaskStatusBytes(),
-<<<<<<< HEAD
-        "activeTaskIds", taskManager.getActiveTaskIdBytes(),
-=======
->>>>>>> 123a6699
         "taskHistoryIds", taskManager.getTaskHistoryIdBytes()
     );
   }
