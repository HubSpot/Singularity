package com.hubspot.singularity.resources;

import static com.hubspot.singularity.WebExceptions.badRequest;
import static com.hubspot.singularity.WebExceptions.checkBadRequest;
import static com.hubspot.singularity.WebExceptions.checkConflict;
import static com.hubspot.singularity.WebExceptions.checkNotNullBadRequest;
import static com.hubspot.singularity.WebExceptions.checkRateLimited;

import java.util.Collections;
import java.util.List;
import java.util.Map;
import java.util.UUID;

import javax.servlet.http.HttpServletRequest;
import javax.ws.rs.Consumes;
import javax.ws.rs.DELETE;
import javax.ws.rs.GET;
import javax.ws.rs.POST;
import javax.ws.rs.PUT;
import javax.ws.rs.Path;
import javax.ws.rs.PathParam;
import javax.ws.rs.Produces;
import javax.ws.rs.QueryParam;
import javax.ws.rs.core.Context;
import javax.ws.rs.core.MediaType;

import org.apache.curator.framework.recipes.leader.LeaderLatch;
import org.slf4j.Logger;
import org.slf4j.LoggerFactory;

import com.fasterxml.jackson.databind.ObjectMapper;
import com.google.common.base.Optional;
import com.google.common.base.Predicate;
import com.google.common.collect.Iterables;
import com.google.common.collect.Lists;
import com.google.inject.Inject;
import com.hubspot.jackson.jaxrs.PropertyFiltering;
import com.hubspot.mesos.JavaUtils;
import com.hubspot.mesos.Resources;
import com.hubspot.singularity.MachineState;
import com.hubspot.singularity.RequestCleanupType;
import com.hubspot.singularity.RequestState;
import com.hubspot.singularity.SingularityAction;
import com.hubspot.singularity.SingularityAuthorizationScope;
import com.hubspot.singularity.SingularityCreateResult;
import com.hubspot.singularity.SingularityDeleteResult;
import com.hubspot.singularity.SingularityPendingDeploy;
import com.hubspot.singularity.SingularityPendingRequest;
import com.hubspot.singularity.SingularityPendingRequest.PendingType;
import com.hubspot.singularity.SingularityPendingRequestParent;
import com.hubspot.singularity.SingularityPendingTaskId;
import com.hubspot.singularity.SingularityRequest;
import com.hubspot.singularity.SingularityRequestCleanup;
import com.hubspot.singularity.SingularityRequestDeployState;
import com.hubspot.singularity.SingularityRequestHistory.RequestHistoryType;
import com.hubspot.singularity.SingularityRequestParent;
import com.hubspot.singularity.SingularityRequestWithState;
import com.hubspot.singularity.SingularityService;
import com.hubspot.singularity.SingularityShellCommand;
import com.hubspot.singularity.SingularityTaskId;
import com.hubspot.singularity.SingularityTransformHelpers;
import com.hubspot.singularity.SingularityUser;
import com.hubspot.singularity.SlavePlacement;
import com.hubspot.singularity.WebExceptions;
import com.hubspot.singularity.api.SingularityBounceRequest;
import com.hubspot.singularity.api.SingularityDeleteRequestRequest;
import com.hubspot.singularity.api.SingularityExitCooldownRequest;
import com.hubspot.singularity.api.SingularityPauseRequest;
import com.hubspot.singularity.api.SingularityRunNowRequest;
import com.hubspot.singularity.api.SingularityScaleRequest;
import com.hubspot.singularity.api.SingularitySkipHealthchecksRequest;
import com.hubspot.singularity.api.SingularityUnpauseRequest;
import com.hubspot.singularity.auth.SingularityAuthorizationHelper;
import com.hubspot.singularity.data.DeployManager;
import com.hubspot.singularity.data.DisasterManager;
import com.hubspot.singularity.data.RequestManager;
import com.hubspot.singularity.data.SingularityValidator;
import com.hubspot.singularity.data.SlaveManager;
import com.hubspot.singularity.data.TaskManager;
import com.hubspot.singularity.expiring.SingularityExpiringBounce;
import com.hubspot.singularity.expiring.SingularityExpiringPause;
import com.hubspot.singularity.expiring.SingularityExpiringRequestActionParent;
import com.hubspot.singularity.expiring.SingularityExpiringScale;
import com.hubspot.singularity.expiring.SingularityExpiringSkipHealthchecks;
import com.hubspot.singularity.helpers.RequestHelper;
import com.hubspot.singularity.smtp.SingularityMailer;
import com.ning.http.client.AsyncHttpClient;
import com.wordnik.swagger.annotations.Api;
import com.wordnik.swagger.annotations.ApiOperation;
import com.wordnik.swagger.annotations.ApiParam;
import com.wordnik.swagger.annotations.ApiResponse;
import com.wordnik.swagger.annotations.ApiResponses;

@Path(RequestResource.PATH)
@Produces({ MediaType.APPLICATION_JSON })
@Api(description="Manages Singularity Requests, the parent object for any deployed task", value=RequestResource.PATH, position=1)
public class RequestResource extends AbstractRequestResource {
  public static final String PATH = SingularityService.API_BASE_PATH + "/requests";
  private static final Logger LOG = LoggerFactory.getLogger(RequestResource.class);

  private final SingularityMailer mailer;
  private final TaskManager taskManager;
  private final RequestHelper requestHelper;
  private final SlaveManager slaveManager;
  private final DisasterManager disasterManager;

  @Inject
  public RequestResource(SingularityValidator validator, DeployManager deployManager, TaskManager taskManager, RequestManager requestManager, SingularityMailer mailer,
<<<<<<< HEAD
      SingularityAuthorizationHelper authorizationHelper, Optional<SingularityUser> user, RequestHelper requestHelper, DisasterManager disasterManager, SlaveManager slaveManager) {
    super(requestManager, deployManager, user, validator, authorizationHelper);

=======
                         SingularityAuthorizationHelper authorizationHelper, Optional<SingularityUser> user, RequestHelper requestHelper, LeaderLatch leaderLatch,
                         DisasterManager disasterManager, AsyncHttpClient httpClient, ObjectMapper objectMapper) {
    super(requestManager, deployManager, user, validator, authorizationHelper, httpClient, leaderLatch, objectMapper);
>>>>>>> f93860b7
    this.mailer = mailer;
    this.taskManager = taskManager;
    this.requestHelper = requestHelper;
    this.slaveManager = slaveManager;
    this.disasterManager = disasterManager;
  }

  private void submitRequest(SingularityRequest request, Optional<SingularityRequestWithState> oldRequestWithState, Optional<RequestHistoryType> historyType,
      Optional<Boolean> skipHealthchecks, Optional<String> message, Optional<SingularityBounceRequest> maybeBounceRequest) {
    checkNotNullBadRequest(request.getId(), "Request must have an id");
    checkConflict(!requestManager.cleanupRequestExists(request.getId()), "Request %s is currently cleaning. Try again after a few moments", request.getId());

    Optional<SingularityPendingDeploy> maybePendingDeploy = deployManager.getPendingDeploy(request.getId());
    checkConflict(!(maybePendingDeploy.isPresent() && maybePendingDeploy.get().getUpdatedRequest().isPresent()), "Request %s has a pending deploy that may change the request data. Try again when the deploy has finished", request.getId());

    Optional<SingularityRequest> oldRequest = oldRequestWithState.isPresent() ? Optional.of(oldRequestWithState.get().getRequest()) : Optional.<SingularityRequest> absent();

    if (oldRequest.isPresent()) {
      authorizationHelper.checkForAuthorization(oldRequest.get(), user, SingularityAuthorizationScope.WRITE);
      authorizationHelper.checkForAuthorizedChanges(request, oldRequest.get(), user);
      validator.checkActionEnabled(SingularityAction.UPDATE_REQUEST);
    } else {
      validator.checkActionEnabled(SingularityAction.CREATE_REQUEST);
    }

    if (request.getSlavePlacement().isPresent() && request.getSlavePlacement().get() == SlavePlacement.SPREAD_ALL_SLAVES) {
      int currentActiveSlaveCount =  slaveManager.getNumObjectsAtState(MachineState.ACTIVE);
      request = request.toBuilder().setInstances(Optional.of(currentActiveSlaveCount)).build();
    }

    if (!oldRequest.isPresent() || !(oldRequest.get().getInstancesSafe() == request.getInstancesSafe())) {
      validator.checkScale(request, Optional.<Integer>absent());
    }

    authorizationHelper.checkForAuthorization(request, user, SingularityAuthorizationScope.WRITE);

    RequestState requestState = RequestState.ACTIVE;

    if (oldRequestWithState.isPresent()) {
      requestState = oldRequestWithState.get().getState();
    }

    requestHelper.updateRequest(request, oldRequest, requestState, historyType, JavaUtils.getUserEmail(user), skipHealthchecks, message, maybeBounceRequest);
  }

  @POST
  @Consumes({ MediaType.APPLICATION_JSON })
  @ApiOperation(value="Create or update a Singularity Request", response=SingularityRequestParent.class)
  @ApiResponses({
    @ApiResponse(code=400, message="Request object is invalid"),
    @ApiResponse(code=409, message="Request object is being cleaned. Try again shortly"),
  })
  public SingularityRequestParent postRequest(@Context HttpServletRequest requestContext,
                                              @ApiParam("The Singularity request to create or update") SingularityRequest request) {
    return maybeProxyToLeader(requestContext, SingularityRequestParent.class, request, () -> postRequest(request));
  }

  public SingularityRequestParent postRequest(SingularityRequest request) {
    submitRequest(request, requestManager.getRequest(request.getId()), Optional.<RequestHistoryType> absent(), Optional.<Boolean> absent(), Optional.<String> absent(), Optional.<SingularityBounceRequest>absent());
    return fillEntireRequest(fetchRequestWithState(request.getId()));
  }

  private String getAndCheckDeployId(String requestId) {
    Optional<String> maybeDeployId = deployManager.getInUseDeployId(requestId);

    checkConflict(maybeDeployId.isPresent(), "Can not schedule/bounce a request (%s) with no deploy", requestId);

    return maybeDeployId.get();
  }

  @POST
  @Path("/request/{requestId}/bounce")
  public SingularityRequestParent bounce(@PathParam("requestId") String requestId,
                                         @Context HttpServletRequest requestContext) {
    return bounce(requestId, requestContext, Optional.absent());
  }

  @POST
  @Path("/request/{requestId}/bounce")
  @Consumes({ MediaType.APPLICATION_JSON })
  @ApiOperation(value="Bounce a specific Singularity request. A bounce launches replacement task(s), and then kills the original task(s) if the replacement(s) are healthy.",
  response=SingularityRequestParent.class)
  public SingularityRequestParent bounce(@ApiParam("The request ID to bounce") @PathParam("requestId") String requestId,
                                         @Context HttpServletRequest requestContext,
                                         @ApiParam("Bounce request options") Optional<SingularityBounceRequest> bounceRequest) {
    return maybeProxyToLeader(requestContext, SingularityRequestParent.class, bounceRequest.orNull(), () -> bounce(requestId, bounceRequest));
  }

  public SingularityRequestParent bounce(String requestId, Optional<SingularityBounceRequest> bounceRequest) {
    SingularityRequestWithState requestWithState = fetchRequestWithState(requestId);

    authorizationHelper.checkForAuthorization(requestWithState.getRequest(), user, SingularityAuthorizationScope.WRITE);
    validator.checkActionEnabled(SingularityAction.BOUNCE_REQUEST);

    checkBadRequest(requestWithState.getRequest().isLongRunning(), "Can not bounce a %s request (%s)", requestWithState.getRequest().getRequestType(), requestWithState);

    checkConflict(requestWithState.getState() != RequestState.PAUSED, "Request %s is paused. Unable to bounce (it must be manually unpaused first)", requestWithState.getRequest().getId());

    final boolean isIncrementalBounce = bounceRequest.isPresent() && bounceRequest.get().getIncremental().or(false);

    validator.checkResourcesForBounce(requestWithState.getRequest(), isIncrementalBounce);
    validator.checkRequestForPriorityFreeze(requestWithState.getRequest());

    final Optional<Boolean> skipHealthchecks = bounceRequest.isPresent() ? bounceRequest.get().getSkipHealthchecks() : Optional.<Boolean> absent();

    Optional<String> message = Optional.absent();
    Optional<String> actionId = Optional.absent();
    Optional<SingularityShellCommand> runBeforeKill = Optional.absent();

    if (bounceRequest.isPresent()) {
      actionId = bounceRequest.get().getActionId();
      message = bounceRequest.get().getMessage();
      if (bounceRequest.get().getRunShellCommandBeforeKill().isPresent()) {
        validator.checkValidShellCommand(bounceRequest.get().getRunShellCommandBeforeKill().get());
        runBeforeKill = bounceRequest.get().getRunShellCommandBeforeKill();
      }
    }

    if (!actionId.isPresent()) {
      actionId = Optional.of(UUID.randomUUID().toString());
    }

    final String deployId = getAndCheckDeployId(requestId);

    checkConflict(!(requestManager.markAsBouncing(requestId) == SingularityCreateResult.EXISTED), "%s is already bouncing", requestId);

    requestManager.createCleanupRequest(
        new SingularityRequestCleanup(JavaUtils.getUserEmail(user), isIncrementalBounce ? RequestCleanupType.INCREMENTAL_BOUNCE : RequestCleanupType.BOUNCE,
            System.currentTimeMillis(), Optional.<Boolean> absent(), requestId, Optional.of(deployId), skipHealthchecks, message, actionId, runBeforeKill));

    requestManager.bounce(requestWithState.getRequest(), System.currentTimeMillis(), JavaUtils.getUserEmail(user), message);

    final SingularityBounceRequest validatedBounceRequest = validator.checkBounceRequest(bounceRequest.or(SingularityBounceRequest.defaultRequest()));

    requestManager.saveExpiringObject(new SingularityExpiringBounce(requestId, deployId, JavaUtils.getUserEmail(user),
        System.currentTimeMillis(), validatedBounceRequest, actionId.get()));

    return fillEntireRequest(requestWithState);
  }

  @POST
  @Path("/request/{requestId}/run")
  public SingularityPendingRequestParent scheduleImmediately(@PathParam("requestId") String requestId) {
    return scheduleImmediately(requestId, Optional.absent());
  }

  @POST
  @Path("/request/{requestId}/run")
  @Consumes({ MediaType.APPLICATION_JSON })
  @ApiOperation(value="Schedule a one-off or scheduled Singularity request for immediate execution.", response=SingularityRequestParent.class)
  @ApiResponses({
    @ApiResponse(code=400, message="Singularity Request is not scheduled or one-off"),
  })
  public SingularityPendingRequestParent scheduleImmediately(@ApiParam("The request ID to run") @PathParam("requestId") String requestId,
                                                             Optional<SingularityRunNowRequest> runNowRequest) {
    SingularityRequestWithState requestWithState = fetchRequestWithState(requestId);

    authorizationHelper.checkForAuthorization(requestWithState.getRequest(), user, SingularityAuthorizationScope.WRITE);

    checkConflict(requestWithState.getState() != RequestState.PAUSED, "Request %s is paused. Unable to run now (it must be manually unpaused first)", requestWithState.getRequest().getId());

    PendingType pendingType = null;

    List<SingularityTaskId> activeTaskIds = taskManager.getActiveTaskIdsForRequest(requestId);

    if (requestWithState.getRequest().isScheduled()) {
      pendingType = PendingType.IMMEDIATE;
      checkConflict(activeTaskIds.isEmpty(), "Can not request an immediate run of a scheduled job which is currently running (%s)", taskManager.getActiveTaskIdsForRequest(requestId));
    } else if (requestWithState.getRequest().isOneOff()) {
      pendingType = PendingType.ONEOFF;
      if (requestWithState.getRequest().getInstances().isPresent()) {
        List<SingularityPendingTaskId> pendingTaskIds = taskManager.getPendingTaskIdsForRequest(requestWithState.getRequest().getId());
        checkRateLimited(activeTaskIds.size() + pendingTaskIds.size() < requestWithState.getRequest().getInstances().get(),
            "No more than %s tasks allowed to run concurrently for request %s (%s active, %s pending). Wait for tasks to finish before enqueuing more",
            requestWithState.getRequest().getInstances().get(), activeTaskIds.size(), pendingTaskIds.size(), requestWithState.getRequest().getId());
      }
    } else {
      throw badRequest("Can not request an immediate run of a non-scheduled / always running request (%s)", requestWithState.getRequest());
    }

    Optional<String> runId = Optional.absent();
    Optional<String> message = Optional.absent();
    Optional<Boolean> skipHealthchecks = Optional.absent();
    Optional<List<String>> commandLineArgs = Optional.absent();
    Optional<Resources> resources = Optional.absent();

    if (runNowRequest.isPresent()) {
      message = runNowRequest.get().getMessage();
      runId = runNowRequest.get().getRunId();
      skipHealthchecks = runNowRequest.get().getSkipHealthchecks();
      commandLineArgs = runNowRequest.get().getCommandLineArgs();
      resources = runNowRequest.get().getResources();
    }

    if (runId.isPresent() && runId.get().length() > 100) {
      throw badRequest("runId must be less than 100 characters. RunId %s has %s characters", runId.get(), runId.get().length());
    }

    if (!runId.isPresent()) {
      runId = Optional.of(UUID.randomUUID().toString());
    }

    final SingularityPendingRequest pendingRequest = new SingularityPendingRequest(requestId, getAndCheckDeployId(requestId), System.currentTimeMillis(),
        JavaUtils.getUserEmail(user), pendingType, commandLineArgs, runId, skipHealthchecks, message, Optional.<String> absent(), resources);

    SingularityCreateResult result = requestManager.addToPendingQueue(pendingRequest);

    checkConflict(result != SingularityCreateResult.EXISTED, "%s is already pending, please try again soon", requestId);

    return SingularityPendingRequestParent.fromSingularityRequestParent(fillEntireRequest(requestWithState), pendingRequest);
  }

  @GET
  @Path("/request/{requestId}/run/{runId}")
  @ApiOperation("Retrieve an active task by runId")
  public Optional<SingularityTaskId> getTaskByRunId(@PathParam("requestId") String requestId, @PathParam("runId") String runId) {
    SingularityRequestWithState requestWithState = fetchRequestWithState(requestId);
    authorizationHelper.checkForAuthorization(requestWithState.getRequest(), user, SingularityAuthorizationScope.READ);
    return taskManager.getTaskByRunId(requestId, runId);
  }

  @POST
  @Path("/request/{requestId}/pause")
  public SingularityRequestParent pause(@PathParam("requestId") String requestId,
                                        @Context HttpServletRequest requestContext) {
    return pause(requestId, requestContext, Optional.absent());
  }

  @POST
  @Path("/request/{requestId}/pause")
  @Consumes({ MediaType.APPLICATION_JSON })
  @ApiOperation(value="Pause a Singularity request, future tasks will not run until it is manually unpaused. API can optionally choose to kill existing tasks", response=SingularityRequestParent.class)
  @ApiResponses({
    @ApiResponse(code=409, message="Request is already paused or being cleaned"),
  })
  public SingularityRequestParent pause(@ApiParam("The request ID to pause") @PathParam("requestId") String requestId,
                                        @Context HttpServletRequest requestContext,
                                        @ApiParam("Pause Request Options") Optional<SingularityPauseRequest> pauseRequest) {
    return maybeProxyToLeader(requestContext, SingularityRequestParent.class, pauseRequest.orNull(), () -> pause(requestId, pauseRequest));
  }

  public SingularityRequestParent pause(String requestId, Optional<SingularityPauseRequest> pauseRequest) {

    SingularityRequestWithState requestWithState = fetchRequestWithState(requestId);

    authorizationHelper.checkForAuthorization(requestWithState.getRequest(), user, SingularityAuthorizationScope.WRITE);

    checkConflict(requestWithState.getState() != RequestState.PAUSED, "Request %s is paused. Unable to pause (it must be manually unpaused first)", requestWithState.getRequest().getId());

    Optional<Boolean> killTasks = Optional.absent();
    Optional<String> message = Optional.absent();
    Optional<String> actionId = Optional.absent();
    Optional<SingularityShellCommand> runBeforeKill = Optional.absent();

    if (pauseRequest.isPresent()) {
      killTasks = pauseRequest.get().getKillTasks();
      message = pauseRequest.get().getMessage();
      if (pauseRequest.get().getRunShellCommandBeforeKill().isPresent()) {
        validator.checkValidShellCommand(pauseRequest.get().getRunShellCommandBeforeKill().get());
        runBeforeKill = pauseRequest.get().getRunShellCommandBeforeKill();
      }

      if (pauseRequest.get().getDurationMillis().isPresent() && !actionId.isPresent()) {
        actionId = Optional.of(UUID.randomUUID().toString());
      }
    }

    final long now = System.currentTimeMillis();

    SingularityCreateResult result = requestManager.createCleanupRequest(new SingularityRequestCleanup(JavaUtils.getUserEmail(user),
        RequestCleanupType.PAUSING, now, killTasks, requestId, Optional.<String> absent(), Optional.<Boolean> absent(), message, actionId, runBeforeKill));

    checkConflict(result == SingularityCreateResult.CREATED, "%s is already pausing - try again soon", requestId, result);

    mailer.sendRequestPausedMail(requestWithState.getRequest(), pauseRequest, JavaUtils.getUserEmail(user));

    requestManager.pause(requestWithState.getRequest(), now, JavaUtils.getUserEmail(user), message);

    if (pauseRequest.isPresent() && pauseRequest.get().getDurationMillis().isPresent()) {
      requestManager.saveExpiringObject(new SingularityExpiringPause(requestId, JavaUtils.getUserEmail(user),
          System.currentTimeMillis(), pauseRequest.get(), actionId.get()));
    }

    return fillEntireRequest(new SingularityRequestWithState(requestWithState.getRequest(), RequestState.PAUSED, now));
  }

  @POST
  @Path("/request/{requestId}/unpause")
  public SingularityRequestParent unpauseNoBody(@PathParam("requestId") String requestId,
                                                @Context HttpServletRequest requestContext) {
    return unpause(requestId, requestContext, Optional.absent());
  }

  @POST
  @Path("/request/{requestId}/unpause")
  @Consumes({ MediaType.APPLICATION_JSON })
  @ApiOperation(value="Unpause a Singularity Request, scheduling new tasks immediately", response=SingularityRequestParent.class)
  @ApiResponses({
    @ApiResponse(code=409, message="Request is not paused"),
  })
  public SingularityRequestParent unpause(@ApiParam("The request ID to unpause") @PathParam("requestId") String requestId,
                                          @Context HttpServletRequest requestContext,
                                          Optional<SingularityUnpauseRequest> unpauseRequest) {
    return maybeProxyToLeader(requestContext, SingularityRequestParent.class, unpauseRequest.orNull(), () -> unpause(requestId, unpauseRequest));
  }

  public SingularityRequestParent unpause(String requestId, Optional<SingularityUnpauseRequest> unpauseRequest) {

    SingularityRequestWithState requestWithState = fetchRequestWithState(requestId);

    authorizationHelper.checkForAuthorization(requestWithState.getRequest(), user, SingularityAuthorizationScope.WRITE);

    checkConflict(requestWithState.getState() == RequestState.PAUSED, "Request %s is not in PAUSED state, it is in %s", requestId, requestWithState.getState());

    Optional<String> message = Optional.absent();
    Optional<Boolean> skipHealthchecks = Optional.absent();

    if (unpauseRequest.isPresent()) {
      message = unpauseRequest.get().getMessage();
      skipHealthchecks = unpauseRequest.get().getSkipHealthchecks();
    }

    requestManager.deleteExpiringObject(SingularityExpiringPause.class, requestId);

    final long now = requestHelper.unpause(requestWithState.getRequest(), JavaUtils.getUserEmail(user), message, skipHealthchecks);

    return fillEntireRequest(new SingularityRequestWithState(requestWithState.getRequest(), RequestState.ACTIVE, now));
  }

  @POST
  @Path("/request/{requestId}/exit-cooldown")
  public SingularityRequestParent exitCooldown(@PathParam("requestId") String requestId,
                                               @Context HttpServletRequest requestContext) {
    return exitCooldown(requestId, requestContext, Optional.absent());
  }

  @POST
  @Path("/request/{requestId}/exit-cooldown")
  @Consumes({ MediaType.APPLICATION_JSON })
  @ApiOperation(value="Immediately exits cooldown, scheduling new tasks immediately", response=SingularityRequestParent.class)
  @ApiResponses({
    @ApiResponse(code=409, message="Request is not in cooldown"),
  })
  public SingularityRequestParent exitCooldown(@PathParam("requestId") String requestId,
                                               @Context HttpServletRequest requestContext,
                                               Optional<SingularityExitCooldownRequest> exitCooldownRequest) {
    return maybeProxyToLeader(requestContext, SingularityRequestParent.class, exitCooldownRequest.orNull(), () -> exitCooldown(requestId, exitCooldownRequest));
  }

  public SingularityRequestParent exitCooldown(String requestId, Optional<SingularityExitCooldownRequest> exitCooldownRequest) {
    final SingularityRequestWithState requestWithState = fetchRequestWithState(requestId);

    authorizationHelper.checkForAuthorization(requestWithState.getRequest(), user, SingularityAuthorizationScope.WRITE);

    checkConflict(requestWithState.getState() == RequestState.SYSTEM_COOLDOWN, "Request %s is not in SYSTEM_COOLDOWN state, it is in %s", requestId, requestWithState.getState());

    final Optional<String> maybeDeployId = deployManager.getInUseDeployId(requestId);

    final long now = System.currentTimeMillis();

    Optional<String> message = Optional.absent();
    Optional<Boolean> skipHealthchecks = Optional.absent();

    if (exitCooldownRequest.isPresent()) {
      message = exitCooldownRequest.get().getMessage();
      skipHealthchecks = exitCooldownRequest.get().getSkipHealthchecks();
    }

    requestManager.exitCooldown(requestWithState.getRequest(), now, JavaUtils.getUserEmail(user), message);

    if (maybeDeployId.isPresent() && !requestWithState.getRequest().isOneOff()) {
      requestManager.addToPendingQueue(new SingularityPendingRequest(requestId, maybeDeployId.get(), now, JavaUtils.getUserEmail(user),
          PendingType.IMMEDIATE, skipHealthchecks, message));
    }

    return fillEntireRequest(requestWithState);
  }

  @GET
  @PropertyFiltering
  @Path("/active")
  @ApiOperation(value="Retrieve the list of active requests", response=SingularityRequestParent.class, responseContainer="List")
  public List<SingularityRequestParent> getActiveRequests(@QueryParam("useWebCache") Boolean useWebCache) {
    return getRequestsWithDeployState(requestManager.getActiveRequests(useWebCache(useWebCache)), SingularityAuthorizationScope.READ);
  }

  private List<SingularityRequestParent> getRequestsWithDeployState(Iterable<SingularityRequestWithState> requests, final SingularityAuthorizationScope scope) {
    if (!authorizationHelper.hasAdminAuthorization(user) && disasterManager.isDisabled(SingularityAction.EXPENSIVE_API_CALLS)) {
      LOG.trace("Short circuting getRequestsWithDeployState() to [] due to EXPENSIVE_API_CALLS disabled");
      return Collections.emptyList();
    }

    if (!authorizationHelper.hasAdminAuthorization(user)) {
      requests = Iterables.filter(requests, new Predicate<SingularityRequestWithState>() {
        @Override
        public boolean apply(SingularityRequestWithState input) {
          return authorizationHelper.isAuthorizedForRequest(input.getRequest(), user, scope);
        }
      });
    }

    final List<String> requestIds = Lists.newArrayList();
    for (SingularityRequestWithState requestWithState : requests) {
      requestIds.add(requestWithState.getRequest().getId());
    }

    final List<SingularityRequestParent> parents = Lists.newArrayListWithCapacity(requestIds.size());

    final Map<String, SingularityRequestDeployState> deployStates = deployManager.getRequestDeployStatesByRequestIds(requestIds);

    for (SingularityRequestWithState requestWithState : requests) {
      Optional<SingularityRequestDeployState> deployState = Optional.fromNullable(deployStates.get(requestWithState.getRequest().getId()));
      parents.add(new SingularityRequestParent(requestWithState.getRequest(), requestWithState.getState(), deployState));
    }

    return parents;
  }

  @GET
  @PropertyFiltering
  @Path("/paused")
  @ApiOperation(value="Retrieve the list of paused requests", response=SingularityRequestParent.class, responseContainer="List")
  public List<SingularityRequestParent> getPausedRequests(@QueryParam("useWebCache") Boolean useWebCache) {
    return getRequestsWithDeployState(requestManager.getPausedRequests(useWebCache(useWebCache)), SingularityAuthorizationScope.READ);
  }

  @GET
  @PropertyFiltering
  @Path("/cooldown")
  @ApiOperation(value="Retrieve the list of requests in system cooldown", response=SingularityRequestParent.class, responseContainer="List")
  public List<SingularityRequestParent> getCooldownRequests(@QueryParam("useWebCache") Boolean useWebCache) {
    return getRequestsWithDeployState(requestManager.getCooldownRequests(useWebCache(useWebCache)), SingularityAuthorizationScope.READ);
  }

  @GET
  @PropertyFiltering
  @Path("/finished")
  @ApiOperation(value="Retreive the list of finished requests (Scheduled requests which have exhausted their schedules)", response=SingularityRequestParent.class, responseContainer="List")
  public List<SingularityRequestParent> getFinishedRequests(@QueryParam("useWebCache") Boolean useWebCache) {
    return getRequestsWithDeployState(requestManager.getFinishedRequests(useWebCache(useWebCache)), SingularityAuthorizationScope.READ);
  }

  @GET
  @PropertyFiltering
  @ApiOperation(value="Retrieve the list of all requests", response=SingularityRequestParent.class, responseContainer="List")
  public List<SingularityRequestParent> getRequests(@QueryParam("useWebCache") Boolean useWebCache) {
    return getRequestsWithDeployState(requestManager.getRequests(useWebCache(useWebCache)), SingularityAuthorizationScope.READ);
  }

  @GET
  @PropertyFiltering
  @Path("/queued/pending")
  @ApiOperation(value="Retrieve the list of pending requests", response=SingularityPendingRequest.class, responseContainer="List")
  public Iterable<SingularityPendingRequest> getPendingRequests() {
    return authorizationHelper.filterByAuthorizedRequests(user, requestManager.getPendingRequests(), SingularityTransformHelpers.PENDING_REQUEST_TO_REQUEST_ID, SingularityAuthorizationScope.READ);
  }

  @GET
  @PropertyFiltering
  @Path("/queued/cleanup")
  @ApiOperation(value="Retrieve the list of requests being cleaned up", response=SingularityRequestCleanup.class, responseContainer="List")
  public Iterable<SingularityRequestCleanup> getCleanupRequests() {
    return authorizationHelper.filterByAuthorizedRequests(user, requestManager.getCleanupRequests(), SingularityTransformHelpers.REQUEST_CLEANUP_TO_REQUEST_ID, SingularityAuthorizationScope.READ);
  }

  @GET
  @Path("/request/{requestId}")
  @ApiOperation(value="Retrieve a specific Request by ID", response=SingularityRequestParent.class)
  @ApiResponses({
    @ApiResponse(code=404, message="No Request with that ID"),
  })
  public SingularityRequestParent getRequest(@ApiParam("Request ID") @PathParam("requestId") String requestId, @QueryParam("useWebCache") Boolean useWebCache) {
    return fillEntireRequest(fetchRequestWithState(requestId, useWebCache(useWebCache)));
  }

  public SingularityRequestParent getRequest(String requestId) {
    return fillEntireRequest(fetchRequestWithState(requestId, false));
  }

  @DELETE
  @Path("/request/{requestId}")
  public SingularityRequest deleteRequest(@PathParam("requestId") String requestId,
                                          @Context HttpServletRequest requestContext) {
    return deleteRequest(requestId, requestContext, Optional.absent());
  }

  @DELETE
  @Path("/request/{requestId}")
  @Consumes({ MediaType.APPLICATION_JSON })
  @ApiOperation(value="Delete a specific Request by ID and return the deleted Request", response=SingularityRequest.class)
  @ApiResponses({
    @ApiResponse(code=404, message="No Request with that ID"),
  })
  public SingularityRequest deleteRequest(@ApiParam("The request ID to delete.") @PathParam("requestId") String requestId,
                                          @Context HttpServletRequest requestContext,
                                          @ApiParam("Delete options") Optional<SingularityDeleteRequestRequest> deleteRequest) {
    return maybeProxyToLeader(requestContext, SingularityRequest.class, deleteRequest.orNull(), () -> deleteRequest(requestId, deleteRequest));
  }

  public SingularityRequest deleteRequest(String requestId, Optional<SingularityDeleteRequestRequest> deleteRequest) {
    SingularityRequest request = fetchRequestWithState(requestId).getRequest();

    authorizationHelper.checkForAuthorization(request, user, SingularityAuthorizationScope.WRITE);
    validator.checkActionEnabled(SingularityAction.REMOVE_REQUEST);

    Optional<String> message = Optional.absent();
    Optional<String> actionId = Optional.absent();

    if (deleteRequest.isPresent()) {
      actionId = deleteRequest.get().getActionId();
      message = deleteRequest.get().getMessage();
    }

    requestManager.startDeletingRequest(request, JavaUtils.getUserEmail(user), actionId, message);

    mailer.sendRequestRemovedMail(request, JavaUtils.getUserEmail(user), message);

    return request;
  }

  @PUT
  @Path("/request/{requestId}/scale")
  @Consumes({ MediaType.APPLICATION_JSON })
  @ApiOperation(value="Scale the number of instances up or down for a specific Request", response=SingularityRequestParent.class)
  @ApiResponses({
    @ApiResponse(code=404, message="No Request with that ID"),
  })
  public SingularityRequestParent scale(@ApiParam("The Request ID to scale") @PathParam("requestId") String requestId,
                                        @Context HttpServletRequest requestContext,
                                        @ApiParam("Object to hold number of instances to request") SingularityScaleRequest scaleRequest) {
    return maybeProxyToLeader(requestContext, SingularityRequestParent.class, scaleRequest, () -> scale(requestId, scaleRequest));
  }

  public SingularityRequestParent scale(String requestId, SingularityScaleRequest scaleRequest) {
    SingularityRequestWithState oldRequestWithState = fetchRequestWithState(requestId);

    SingularityRequest oldRequest = oldRequestWithState.getRequest();
    authorizationHelper.checkForAuthorization(oldRequest, user, SingularityAuthorizationScope.WRITE);
    validator.checkActionEnabled(SingularityAction.SCALE_REQUEST);

    SingularityRequest newRequest = oldRequest.toBuilder().setInstances(scaleRequest.getInstances()).build();
    validator.checkScale(newRequest, Optional.<Integer>absent());

    checkBadRequest(oldRequest.getInstancesSafe() != newRequest.getInstancesSafe(), "Scale request has no affect on the # of instances (%s)", newRequest.getInstancesSafe());
    String scaleMessage = String.format("Scaling from %d -> %d", oldRequest.getInstancesSafe(), newRequest.getInstancesSafe());
    if (scaleRequest.getMessage().isPresent()) {
      scaleMessage = String.format("%s -- %s", scaleRequest.getMessage().get(), scaleMessage);
    } else {
      scaleMessage = String.format("%s", scaleMessage);
    }

    if (newRequest.getBounceAfterScale().or(scaleRequest.getBounce().or(false))) {
      validator.checkActionEnabled(SingularityAction.BOUNCE_REQUEST);

      checkBadRequest(newRequest.isLongRunning(), "Can not bounce a %s request (%s)", newRequest.getRequestType(), newRequest);
      checkConflict(oldRequestWithState.getState() != RequestState.PAUSED, "Request %s is paused. Unable to bounce (it must be manually unpaused first)", newRequest.getId());
      checkConflict(!requestManager.cleanupRequestExists(newRequest.getId(), RequestCleanupType.BOUNCE), "Request %s is already bouncing cannot bounce again", newRequest.getId());

      final boolean isIncrementalBounce = scaleRequest.getIncremental().or(true);

      validator.checkResourcesForBounce(newRequest, isIncrementalBounce);
      validator.checkRequestForPriorityFreeze(newRequest);

      SingularityBounceRequest bounceRequest = new SingularityBounceRequest(Optional.of(isIncrementalBounce), scaleRequest.getSkipHealthchecks(), Optional.<Long>absent(), Optional.of(UUID.randomUUID().toString()), Optional.<String>absent(), Optional.<SingularityShellCommand>absent());

      submitRequest(newRequest, Optional.of(oldRequestWithState), Optional.of(RequestHistoryType.SCALED), scaleRequest.getSkipHealthchecks(), Optional.of(scaleMessage), Optional.of(bounceRequest));
    } else {
      submitRequest(newRequest, Optional.of(oldRequestWithState), Optional.of(RequestHistoryType.SCALED), scaleRequest.getSkipHealthchecks(), Optional.of(scaleMessage), Optional.<SingularityBounceRequest>absent());
    }

    if (scaleRequest.getDurationMillis().isPresent()) {
      requestManager.saveExpiringObject(new SingularityExpiringScale(requestId, JavaUtils.getUserEmail(user),
          System.currentTimeMillis(), scaleRequest, oldRequest.getInstances(), scaleRequest.getActionId().or(UUID.randomUUID().toString()), scaleRequest.getBounce()));
    }

    mailer.sendRequestScaledMail(newRequest, Optional.of(scaleRequest), oldRequest.getInstances(), JavaUtils.getUserEmail(user));

    return fillEntireRequest(fetchRequestWithState(requestId));
  }

  private <T extends SingularityExpiringRequestActionParent<?>> SingularityRequestParent deleteExpiringObject(Class<T> clazz, String requestId) {
    SingularityRequestWithState requestWithState = fetchRequestWithState(requestId);

    SingularityDeleteResult deleteResult = requestManager.deleteExpiringObject(clazz, requestId);

    WebExceptions.checkNotFound(deleteResult == SingularityDeleteResult.DELETED, "%s didn't have an expiring %s request", clazz.getSimpleName(), requestId);

    return fillEntireRequest(requestWithState);
  }

  @DELETE
  @Path("/request/{requestId}/scale")
  @ApiOperation(value="Delete/cancel the expiring scale. This makes the scale request permanent.", response=SingularityRequestParent.class)
  @ApiResponses({
    @ApiResponse(code=404, message="No Request or expiring scale request for that ID"),
  })
  public SingularityRequestParent deleteExpiringScale(@ApiParam("The Request ID") @PathParam("requestId") String requestId) {
    return deleteExpiringObject(SingularityExpiringScale.class, requestId);
  }

  @Deprecated
  @DELETE
  @Path("/request/{requestId}/skipHealthchecks")
  @ApiOperation(value="Delete/cancel the expiring skipHealthchecks. This makes the skipHealthchecks request permanent.", response=SingularityRequestParent.class)
  @ApiResponses({
      @ApiResponse(code=404, message="No Request or expiring skipHealthchecks request for that ID"),
  })
  public SingularityRequestParent deleteExpiringSkipHealthchecksDeprecated(@ApiParam("The Request ID") @PathParam("requestId") String requestId) {
    return deleteExpiringSkipHealthchecks(requestId);
  }

  @DELETE
  @Path("/request/{requestId}/skip-healthchecks")
  @ApiOperation(value="Delete/cancel the expiring skipHealthchecks. This makes the skipHealthchecks request permanent.", response=SingularityRequestParent.class)
  @ApiResponses({
    @ApiResponse(code=404, message="No Request or expiring skipHealthchecks request for that ID"),
  })
  public SingularityRequestParent deleteExpiringSkipHealthchecks(@ApiParam("The Request ID") @PathParam("requestId") String requestId) {
    return deleteExpiringObject(SingularityExpiringSkipHealthchecks.class, requestId);
  }

  @DELETE
  @Path("/request/{requestId}/pause")
  @ApiOperation(value="Delete/cancel the expiring pause. This makes the pause request permanent.", response=SingularityRequestParent.class)
  @ApiResponses({
    @ApiResponse(code=404, message="No Request or expiring pause request for that ID"),
  })
  public SingularityRequestParent deleteExpiringPause(@ApiParam("The Request ID") @PathParam("requestId") String requestId) {
    return deleteExpiringObject(SingularityExpiringPause.class, requestId);
  }

  @DELETE
  @Path("/request/{requestId}/bounce")
  @ApiOperation(value="Delete/cancel the expiring bounce. This makes the bounce request permanent.", response=SingularityRequestParent.class)
  @ApiResponses({
    @ApiResponse(code=404, message="No Request or expiring bounce request for that ID"),
  })
  public SingularityRequestParent deleteExpiringBounce(@ApiParam("The Request ID") @PathParam("requestId") String requestId) {
    return deleteExpiringObject(SingularityExpiringBounce.class, requestId);
  }

  @Deprecated
  @PUT
  @Path("/request/{requestId}/skipHealthchecks")
  @Consumes({ MediaType.APPLICATION_JSON })
  @ApiOperation(value="Update the skipHealthchecks field for the request, possibly temporarily", response=SingularityRequestParent.class)
  @ApiResponses({
      @ApiResponse(code=404, message="No Request with that ID"),
  })
  public SingularityRequestParent skipHealthchecksDeprecated(@ApiParam("The Request ID to scale") @PathParam("requestId") String requestId,
                                                             @Context HttpServletRequest requestContext,
                                                             @ApiParam("SkipHealtchecks options") SingularitySkipHealthchecksRequest skipHealthchecksRequest) {
    return skipHealthchecks(requestId, requestContext, skipHealthchecksRequest);
  }

  @PUT
  @Path("/request/{requestId}/skip-healthchecks")
  @Consumes({ MediaType.APPLICATION_JSON })
  @ApiOperation(value="Update the skipHealthchecks field for the request, possibly temporarily", response=SingularityRequestParent.class)
  @ApiResponses({
    @ApiResponse(code=404, message="No Request with that ID"),
  })
  public SingularityRequestParent skipHealthchecks(@ApiParam("The Request ID to scale") @PathParam("requestId") String requestId,
                                                   @Context HttpServletRequest requestContext,
                                                   @ApiParam("SkipHealtchecks options") SingularitySkipHealthchecksRequest skipHealthchecksRequest) {
    return maybeProxyToLeader(requestContext, SingularityRequestParent.class, skipHealthchecksRequest, () -> skipHealthchecks(requestId, skipHealthchecksRequest));
  }

  public SingularityRequestParent skipHealthchecks(String requestId, SingularitySkipHealthchecksRequest skipHealthchecksRequest) {
    SingularityRequestWithState oldRequestWithState = fetchRequestWithState(requestId);

    SingularityRequest oldRequest = oldRequestWithState.getRequest();
    SingularityRequest newRequest = oldRequest.toBuilder().setSkipHealthchecks(skipHealthchecksRequest.getSkipHealthchecks()).build();

    submitRequest(newRequest, Optional.of(oldRequestWithState), Optional.<RequestHistoryType> absent(), Optional.<Boolean> absent(), skipHealthchecksRequest.getMessage(), Optional.<SingularityBounceRequest>absent());

    if (skipHealthchecksRequest.getDurationMillis().isPresent()) {
      requestManager.saveExpiringObject(new SingularityExpiringSkipHealthchecks(requestId, JavaUtils.getUserEmail(user),
          System.currentTimeMillis(), skipHealthchecksRequest, oldRequest.getSkipHealthchecks(), skipHealthchecksRequest.getActionId().or(UUID.randomUUID().toString())));
    }

    return fillEntireRequest(fetchRequestWithState(requestId));
  }

  @GET
  @PropertyFiltering
  @Path("/lbcleanup")
  @ApiOperation("Retrieve the list of tasks being cleaned from load balancers.")
  public Iterable<String> getLbCleanupRequests(@QueryParam("useWebCache") Boolean useWebCache) {
    return authorizationHelper.filterAuthorizedRequestIds(user, requestManager.getLbCleanupRequestIds(), SingularityAuthorizationScope.READ, useWebCache(useWebCache));
  }
}<|MERGE_RESOLUTION|>--- conflicted
+++ resolved
@@ -106,15 +106,9 @@
 
   @Inject
   public RequestResource(SingularityValidator validator, DeployManager deployManager, TaskManager taskManager, RequestManager requestManager, SingularityMailer mailer,
-<<<<<<< HEAD
-      SingularityAuthorizationHelper authorizationHelper, Optional<SingularityUser> user, RequestHelper requestHelper, DisasterManager disasterManager, SlaveManager slaveManager) {
-    super(requestManager, deployManager, user, validator, authorizationHelper);
-
-=======
                          SingularityAuthorizationHelper authorizationHelper, Optional<SingularityUser> user, RequestHelper requestHelper, LeaderLatch leaderLatch,
-                         DisasterManager disasterManager, AsyncHttpClient httpClient, ObjectMapper objectMapper) {
+                         SlaveManager slaveManager, DisasterManager disasterManager, AsyncHttpClient httpClient, ObjectMapper objectMapper) {
     super(requestManager, deployManager, user, validator, authorizationHelper, httpClient, leaderLatch, objectMapper);
->>>>>>> f93860b7
     this.mailer = mailer;
     this.taskManager = taskManager;
     this.requestHelper = requestHelper;
@@ -141,6 +135,7 @@
     }
 
     if (request.getSlavePlacement().isPresent() && request.getSlavePlacement().get() == SlavePlacement.SPREAD_ALL_SLAVES) {
+      checkBadRequest(validator.isSpreadAllSlavesEnabled(), "You must enabled spread to all slaves in order to use the SPREAD_ALL_SLAVES request type");
       int currentActiveSlaveCount =  slaveManager.getNumObjectsAtState(MachineState.ACTIVE);
       request = request.toBuilder().setInstances(Optional.of(currentActiveSlaveCount)).build();
     }
