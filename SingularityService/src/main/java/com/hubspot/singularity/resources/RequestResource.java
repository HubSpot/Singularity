--- conflicted
+++ resolved
@@ -1,14 +1,11 @@
 package com.hubspot.singularity.resources;
 
-<<<<<<< HEAD
 import java.util.Collections;
-=======
 import static com.hubspot.singularity.WebExceptions.badRequest;
 import static com.hubspot.singularity.WebExceptions.checkBadRequest;
 import static com.hubspot.singularity.WebExceptions.checkConflict;
 import static com.hubspot.singularity.WebExceptions.checkNotNullBadRequest;
 
->>>>>>> b8ad94cb
 import java.util.List;
 import java.util.Map;
 
@@ -189,13 +186,7 @@
       @ApiParam("Username of the person requesting the bounce") @QueryParam("user") Optional<String> user) {
     SingularityRequestWithState requestWithState = fetchRequestWithState(requestId);
 
-<<<<<<< HEAD
-    if (!requestWithState.getRequest().isLongRunning()) {
-      throw WebExceptions.badRequest("Can not bounce a %s request (%s)", requestWithState.getRequest().getRequestType(), requestWithState);
-    }
-=======
-    checkBadRequest(requestWithState.getRequest().isLongRunning(), "Can not bounce a scheduled or one-off request (%s)", requestWithState);
->>>>>>> b8ad94cb
+    checkBadRequest(requestWithState.getRequest().isLongRunning(), "Can not bounce a %s request (%s)", requestWithState.getRequest().getRequestType(), requestWithState);
 
     checkConflict(requestWithState.getState() != RequestState.PAUSED, "Request %s is paused. Unable to bounce (it must be manually unpaused first)", requestWithState.getRequest().getId());
 
