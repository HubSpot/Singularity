--- conflicted
+++ resolved
@@ -114,13 +114,10 @@
 
     if (oldRequest.isPresent()) {
       authorizationHelper.checkForAuthorization(oldRequest.get(), user, SingularityAuthorizationScope.WRITE);
-<<<<<<< HEAD
       authorizationHelper.checkForAuthorizedChanges(request, oldRequest.get(), user);
-=======
       validator.checkActionEnabled(SingularityAction.UPDATE_REQUEST);
     } else {
       validator.checkActionEnabled(SingularityAction.CREATE_REQUEST);
->>>>>>> 6ba19f36
     }
     authorizationHelper.checkForAuthorization(request, user, SingularityAuthorizationScope.WRITE);
 
