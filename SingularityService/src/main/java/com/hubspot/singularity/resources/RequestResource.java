--- conflicted
+++ resolved
@@ -98,15 +98,9 @@
 
   @Inject
   public RequestResource(SingularityValidator validator, DeployManager deployManager, TaskManager taskManager, RequestManager requestManager, SingularityMailer mailer,
-<<<<<<< HEAD
-                         SingularityAuthorizationHelper authorizationHelper, Optional<SingularityUser> user, RequestHelper requestHelper, LeaderLatch leaderLatch,
-                         SlaveManager slaveManager, DisasterManager disasterManager, AsyncHttpClient httpClient, ObjectMapper objectMapper, RequestHistoryHelper requestHistoryHelper) {
-    super(requestManager, deployManager, user, validator, authorizationHelper, httpClient, leaderLatch, objectMapper, requestHelper, requestHistoryHelper);
-=======
                          SingularityAuthorizationHelper authorizationHelper, RequestHelper requestHelper, LeaderLatch leaderLatch,
-                         SlaveManager slaveManager, DisasterManager disasterManager, AsyncHttpClient httpClient, ObjectMapper objectMapper) {
-    super(requestManager, deployManager, validator, authorizationHelper, httpClient, leaderLatch, objectMapper);
->>>>>>> 474043dc
+                         SlaveManager slaveManager, AsyncHttpClient httpClient, ObjectMapper objectMapper, RequestHistoryHelper requestHistoryHelper) {
+    super(requestManager, deployManager, validator, authorizationHelper, httpClient, leaderLatch, objectMapper, requestHelper, requestHistoryHelper);
     this.mailer = mailer;
     this.taskManager = taskManager;
     this.requestHelper = requestHelper;
@@ -470,8 +464,8 @@
   @PropertyFiltering
   @Path("/active")
   @ApiOperation(value="Retrieve the list of active requests", response=SingularityRequestParent.class, responseContainer="List")
-<<<<<<< HEAD
-  public List<SingularityRequestParent> getActiveRequests(@QueryParam("useWebCache") Boolean useWebCache,
+  public List<SingularityRequestParent> getActiveRequests(@Auth SingularityUser user,
+                                                          @QueryParam("useWebCache") Boolean useWebCache,
                                                           @QueryParam("filterRelevantForUser") Boolean filterRelevantForUser,
                                                           @QueryParam("includeFullRequestData") Boolean includeFullRequestData,
                                                           @QueryParam("limit") Integer limit) {
@@ -480,82 +474,54 @@
         user, valueOrFalse(filterRelevantForUser), valueOrFalse(includeFullRequestData), Optional.fromNullable(limit));
   }
 
-=======
-  public List<SingularityRequestParent> getActiveRequests(@Auth SingularityUser user,
-                                                          @QueryParam("useWebCache") Boolean useWebCache) {
-    return getRequestsWithDeployState(requestManager.getActiveRequests(useWebCache(useWebCache)), SingularityAuthorizationScope.READ, user);
-  }
-
-  private List<SingularityRequestParent> getRequestsWithDeployState(Iterable<SingularityRequestWithState> requests, final SingularityAuthorizationScope scope, SingularityUser user) {
-    if (!authorizationHelper.hasAdminAuthorization(user) && disasterManager.isDisabled(SingularityAction.EXPENSIVE_API_CALLS)) {
-      LOG.trace("Short circuting getRequestsWithDeployState() to [] due to EXPENSIVE_API_CALLS disabled");
-      return Collections.emptyList();
-    }
->>>>>>> 474043dc
-
 
   @GET
   @PropertyFiltering
   @Path("/paused")
   @ApiOperation(value="Retrieve the list of paused requests", response=SingularityRequestParent.class, responseContainer="List")
-<<<<<<< HEAD
-  public List<SingularityRequestParent> getPausedRequests(@QueryParam("useWebCache") Boolean useWebCache,
+  public List<SingularityRequestParent> getPausedRequests(@Auth SingularityUser user,
+                                                          @QueryParam("useWebCache") Boolean useWebCache,
                                                           @QueryParam("filterRelevantForUser") Boolean filterRelevantForUser,
                                                           @QueryParam("includeFullRequestData") Boolean includeFullRequestData,
                                                           @QueryParam("limit") Integer limit) {
     return requestHelper.fillDataForRequestsAndFilter(
         filterAutorized(Lists.newArrayList(requestManager.getPausedRequests(useWebCache(useWebCache))), SingularityAuthorizationScope.READ, user),
         user, valueOrFalse(filterRelevantForUser), valueOrFalse(includeFullRequestData), Optional.fromNullable(limit));
-=======
-  public List<SingularityRequestParent> getPausedRequests(@Auth SingularityUser user,
-                                                          @QueryParam("useWebCache") Boolean useWebCache) {
-    return getRequestsWithDeployState(requestManager.getPausedRequests(useWebCache(useWebCache)), SingularityAuthorizationScope.READ, user);
->>>>>>> 474043dc
   }
 
   @GET
   @PropertyFiltering
   @Path("/cooldown")
   @ApiOperation(value="Retrieve the list of requests in system cooldown", response=SingularityRequestParent.class, responseContainer="List")
-<<<<<<< HEAD
-  public List<SingularityRequestParent> getCooldownRequests(@QueryParam("useWebCache") Boolean useWebCache,
+  public List<SingularityRequestParent> getCooldownRequests(@Auth SingularityUser user,
+                                                            @QueryParam("useWebCache") Boolean useWebCache,
                                                             @QueryParam("filterRelevantForUser") Boolean filterRelevantForUser,
                                                             @QueryParam("includeFullRequestData") Boolean includeFullRequestData,
                                                             @QueryParam("limit") Integer limit) {
     return requestHelper.fillDataForRequestsAndFilter(
         filterAutorized(Lists.newArrayList(requestManager.getCooldownRequests(useWebCache(useWebCache))), SingularityAuthorizationScope.READ, user),
         user, valueOrFalse(filterRelevantForUser), valueOrFalse(includeFullRequestData), Optional.fromNullable(limit));
-=======
-  public List<SingularityRequestParent> getCooldownRequests(@Auth SingularityUser user,
-                                                            @QueryParam("useWebCache") Boolean useWebCache) {
-    return getRequestsWithDeployState(requestManager.getCooldownRequests(useWebCache(useWebCache)), SingularityAuthorizationScope.READ, user);
->>>>>>> 474043dc
   }
 
   @GET
   @PropertyFiltering
   @Path("/finished")
   @ApiOperation(value="Retreive the list of finished requests (Scheduled requests which have exhausted their schedules)", response=SingularityRequestParent.class, responseContainer="List")
-<<<<<<< HEAD
-  public List<SingularityRequestParent> getFinishedRequests(@QueryParam("useWebCache") Boolean useWebCache,
+  public List<SingularityRequestParent> getFinishedRequests(@Auth SingularityUser user,
+                                                            @QueryParam("useWebCache") Boolean useWebCache,
                                                             @QueryParam("filterRelevantForUser") Boolean filterRelevantForUser,
                                                             @QueryParam("includeFullRequestData") Boolean includeFullRequestData,
                                                             @QueryParam("limit") Integer limit) {
     return requestHelper.fillDataForRequestsAndFilter(
         filterAutorized(Lists.newArrayList(requestManager.getFinishedRequests(useWebCache(useWebCache))), SingularityAuthorizationScope.READ, user),
         user, valueOrFalse(filterRelevantForUser), valueOrFalse(includeFullRequestData), Optional.fromNullable(limit));
-=======
-  public List<SingularityRequestParent> getFinishedRequests(@Auth SingularityUser user,
-                                                            @QueryParam("useWebCache") Boolean useWebCache) {
-    return getRequestsWithDeployState(requestManager.getFinishedRequests(useWebCache(useWebCache)), SingularityAuthorizationScope.READ, user);
->>>>>>> 474043dc
   }
 
   @GET
   @PropertyFiltering
   @ApiOperation(value="Retrieve the list of all requests", response=SingularityRequestParent.class, responseContainer="List")
-<<<<<<< HEAD
-  public List<SingularityRequestParent> getRequests(@QueryParam("useWebCache") Boolean useWebCache,
+  public List<SingularityRequestParent> getRequests(@Auth SingularityUser user,
+                                                    @QueryParam("useWebCache") Boolean useWebCache,
                                                     @QueryParam("filterRelevantForUser") Boolean filterRelevantForUser,
                                                     @QueryParam("includeFullRequestData") Boolean includeFullRequestData,
                                                     @QueryParam("limit") Integer limit) {
@@ -568,18 +534,13 @@
     return input == null ? false : input;
   }
 
-  private List<SingularityRequestWithState> filterAutorized(List<SingularityRequestWithState> requests, final SingularityAuthorizationScope scope, Optional<SingularityUser> user) {
+  private List<SingularityRequestWithState> filterAutorized(List<SingularityRequestWithState> requests, final SingularityAuthorizationScope scope, SingularityUser user) {
     if (!authorizationHelper.hasAdminAuthorization(user)) {
       return requests.stream()
           .filter((parent) -> authorizationHelper.isAuthorizedForRequest(parent.getRequest(), user, scope))
           .collect(Collectors.toList());
     }
     return requests;
-=======
-  public List<SingularityRequestParent> getRequests(@Auth SingularityUser user,
-                                                    @QueryParam("useWebCache") Boolean useWebCache) {
-    return getRequestsWithDeployState(requestManager.getRequests(useWebCache(useWebCache)), SingularityAuthorizationScope.READ, user);
->>>>>>> 474043dc
   }
 
   @GET
