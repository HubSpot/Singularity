package com.hubspot.singularity.resources;

import static com.hubspot.singularity.WebExceptions.badRequest;
import static com.hubspot.singularity.WebExceptions.checkBadRequest;
import static com.hubspot.singularity.WebExceptions.checkConflict;
import static com.hubspot.singularity.WebExceptions.checkNotNullBadRequest;

import java.util.List;
import java.util.Map;
import java.util.UUID;

import javax.ws.rs.Consumes;
import javax.ws.rs.DELETE;
import javax.ws.rs.GET;
import javax.ws.rs.POST;
import javax.ws.rs.PUT;
import javax.ws.rs.Path;
import javax.ws.rs.PathParam;
import javax.ws.rs.Produces;
import javax.ws.rs.QueryParam;
import javax.ws.rs.core.MediaType;

import com.google.common.base.Optional;
import com.google.common.base.Predicate;
import com.google.common.collect.Iterables;
import com.google.common.collect.Lists;
import com.google.inject.Inject;
import com.hubspot.jackson.jaxrs.PropertyFiltering;
import com.hubspot.mesos.JavaUtils;
import com.hubspot.singularity.MachineState;
import com.hubspot.singularity.RequestCleanupType;
import com.hubspot.singularity.RequestState;
import com.hubspot.singularity.SingularityAuthorizationScope;
import com.hubspot.singularity.SingularityCreateResult;
import com.hubspot.singularity.SingularityDeleteResult;
import com.hubspot.singularity.SingularityPendingRequest;
import com.hubspot.singularity.SingularityPendingRequest.PendingType;
import com.hubspot.singularity.SingularityPendingRequestParent;
import com.hubspot.singularity.SingularityRequest;
import com.hubspot.singularity.SingularityRequestCleanup;
import com.hubspot.singularity.SingularityRequestDeployState;
import com.hubspot.singularity.SingularityRequestParent;
import com.hubspot.singularity.SingularityRequestWithState;
import com.hubspot.singularity.SingularityService;
import com.hubspot.singularity.SingularityTransformHelpers;
import com.hubspot.singularity.SingularityUser;
import com.hubspot.singularity.SlavePlacement;
import com.hubspot.singularity.WebExceptions;
import com.hubspot.singularity.api.SingularityBounceRequest;
<<<<<<< HEAD
import com.hubspot.singularity.api.SingularityPauseRequest;
import com.hubspot.singularity.api.SingularityScaleRequest;
import com.hubspot.singularity.api.SingularitySkipHealthchecksRequest;
=======
import com.hubspot.singularity.api.SingularityDeleteRequestRequest;
import com.hubspot.singularity.api.SingularityExitCooldownRequest;
import com.hubspot.singularity.api.SingularityPauseRequest;
import com.hubspot.singularity.api.SingularityRunNowRequest;
import com.hubspot.singularity.api.SingularityScaleRequest;
import com.hubspot.singularity.api.SingularitySkipHealthchecksRequest;
import com.hubspot.singularity.api.SingularityUnpauseRequest;
>>>>>>> 16ad8fb9
import com.hubspot.singularity.auth.SingularityAuthorizationHelper;
import com.hubspot.singularity.config.SingularityConfiguration;
import com.hubspot.singularity.data.DeployManager;
import com.hubspot.singularity.data.RequestManager;
import com.hubspot.singularity.data.SingularityValidator;
import com.hubspot.singularity.data.SlaveManager;
import com.hubspot.singularity.data.TaskManager;
import com.hubspot.singularity.expiring.SingularityExpiringBounce;
import com.hubspot.singularity.expiring.SingularityExpiringParent;
import com.hubspot.singularity.expiring.SingularityExpiringPause;
import com.hubspot.singularity.expiring.SingularityExpiringScale;
import com.hubspot.singularity.expiring.SingularityExpiringSkipHealthchecks;
import com.hubspot.singularity.helpers.RequestHelper;
import com.hubspot.singularity.smtp.SingularityMailer;
import com.wordnik.swagger.annotations.Api;
import com.wordnik.swagger.annotations.ApiOperation;
import com.wordnik.swagger.annotations.ApiParam;
import com.wordnik.swagger.annotations.ApiResponse;
import com.wordnik.swagger.annotations.ApiResponses;

@Path(RequestResource.PATH)
@Produces({ MediaType.APPLICATION_JSON })
@Api(description="Manages Singularity Requests, the parent object for any deployed task", value=RequestResource.PATH, position=1)
public class RequestResource extends AbstractRequestResource {
  public static final String PATH = SingularityService.API_BASE_PATH + "/requests";

  private final SingularityMailer mailer;
  private final TaskManager taskManager;
  private final SlaveManager slaveManager;
  private final RequestHelper requestHelper;
  private final SingularityConfiguration configuration;

  @Inject
  public RequestResource(SingularityValidator validator, DeployManager deployManager, TaskManager taskManager, RequestManager requestManager, SingularityMailer mailer,
      SingularityAuthorizationHelper authorizationHelper, Optional<SingularityUser> user, SlaveManager slaveManager, SingularityConfiguration configuration, RequestHelper requestHelper) {
    super(requestManager, deployManager, user, validator, authorizationHelper);

    this.mailer = mailer;
    this.taskManager = taskManager;
    this.requestHelper = requestHelper;
    this.slaveManager = slaveManager;
    this.configuration = configuration;
  }

<<<<<<< HEAD
  private void submitRequest(SingularityRequest request, RequestState requestState, Optional<Boolean> skipHealthchecks) {
=======
  private void submitRequest(SingularityRequest request, RequestState requestState, Optional<Boolean> skipHealthchecks, Optional<String> message) {
>>>>>>> 16ad8fb9
    checkNotNullBadRequest(request.getId(), "Request must have an id");
    checkConflict(!requestManager.cleanupRequestExists(request.getId()), "Request %s is currently cleaning. Try again after a few moments", request.getId());

    Optional<SingularityRequestWithState> maybeOldRequestWithState = requestManager.getRequest(request.getId());
    Optional<SingularityRequest> maybeOldRequest = maybeOldRequestWithState.isPresent() ? Optional.of(maybeOldRequestWithState.get().getRequest()) : Optional.<SingularityRequest> absent();

    if (maybeOldRequest.isPresent()) {
      authorizationHelper.checkForAuthorization(maybeOldRequest.get(), user, SingularityAuthorizationScope.WRITE);
    }
    authorizationHelper.checkForAuthorization(request, user, SingularityAuthorizationScope.WRITE);

<<<<<<< HEAD
    requestHelper.updateRequest(request, maybeOldRequest, requestState, JavaUtils.getUserEmail(user), skipHealthchecks);
=======
    requestHelper.updateRequest(request, maybeOldRequest, requestState, JavaUtils.getUserEmail(user), skipHealthchecks, message);
>>>>>>> 16ad8fb9
  }

  @POST
  @Consumes({ MediaType.APPLICATION_JSON })
  @ApiOperation(value="Create or update a Singularity Request", response=SingularityRequestParent.class)
  @ApiResponses({
    @ApiResponse(code=400, message="Request object is invalid"),
    @ApiResponse(code=409, message="Request object is being cleaned. Try again shortly"),
  })
  public SingularityRequestParent activate(@ApiParam("The Singularity request to create or update") SingularityRequest request) {
<<<<<<< HEAD
    submitRequest(request, RequestState.ACTIVE, Optional.<Boolean> absent());
=======
    submitRequest(request, RequestState.ACTIVE, Optional.<Boolean> absent(), Optional.<String> absent());
>>>>>>> 16ad8fb9
    return fillEntireRequest(fetchRequestWithState(request.getId()));
  }

  private String getAndCheckDeployId(String requestId) {
    Optional<String> maybeDeployId = deployManager.getInUseDeployId(requestId);

    checkConflict(maybeDeployId.isPresent(), "Can not schedule/bounce a request (%s) with no deploy", requestId);

    return maybeDeployId.get();
  }

  @POST
  @Path("/request/{requestId}/bounce")
  @ApiOperation(value="Bounce a specific Singularity request. A bounce launches replacement task(s), and then kills the original task(s) if the replacement(s) are healthy.",
  response=SingularityRequestParent.class)
  public SingularityRequestParent bounce(@ApiParam("The request ID to bounce") @PathParam("requestId") String requestId,
      @ApiParam("Bounce request options") Optional<SingularityBounceRequest> bounceRequest) {
    SingularityRequestWithState requestWithState = fetchRequestWithState(requestId);

    authorizationHelper.checkForAuthorization(requestWithState.getRequest(), user, SingularityAuthorizationScope.WRITE);

    checkBadRequest(requestWithState.getRequest().isLongRunning(), "Can not bounce a %s request (%s)", requestWithState.getRequest().getRequestType(), requestWithState);

    checkConflict(requestWithState.getState() != RequestState.PAUSED, "Request %s is paused. Unable to bounce (it must be manually unpaused first)", requestWithState.getRequest().getId());

    SlavePlacement placement = requestWithState.getRequest().getSlavePlacement().or(configuration.getDefaultSlavePlacement());

    final boolean isIncrementalBounce = bounceRequest.isPresent() && bounceRequest.get().getIncremental().or(false);

    if (placement != SlavePlacement.GREEDY && placement != SlavePlacement.OPTIMISTIC) {
      int currentActiveSlaveCount = slaveManager.getNumObjectsAtState(MachineState.ACTIVE);
      int requiredSlaveCount = isIncrementalBounce ? requestWithState.getRequest().getInstancesSafe() + 1 : requestWithState.getRequest().getInstancesSafe() * 2;

      checkBadRequest(currentActiveSlaveCount >= requiredSlaveCount, "Not enough active slaves to successfully complete a bounce of request %s (minimum required: %s, current: %s). Consider deploying, or changing the slave placement strategy instead.", requestId, requiredSlaveCount, currentActiveSlaveCount);
    }

    final Optional<Boolean> skipHealthchecks = bounceRequest.isPresent() ? bounceRequest.get().getSkipHealthchecks() : Optional.<Boolean> absent();

<<<<<<< HEAD
    SingularityCreateResult createResult = requestManager.createCleanupRequest(
        new SingularityRequestCleanup(JavaUtils.getUserEmail(user), isIncrementalBounce ? RequestCleanupType.INCREMENTAL_BOUNCE : RequestCleanupType.BOUNCE,
            System.currentTimeMillis(), Optional.<Boolean>absent(), requestId, Optional.of(getAndCheckDeployId(requestId)), skipHealthchecks));
=======
    Optional<String> message = Optional.absent();
    Optional<String> actionId = Optional.absent();

    if (bounceRequest.isPresent()) {
      actionId = bounceRequest.get().getActionId();
      message = bounceRequest.get().getMessage();

      if (bounceRequest.get().getDurationMillis().isPresent() && !actionId.isPresent()) {
        actionId = Optional.of(UUID.randomUUID().toString());
      }
    }

    final String deployId = getAndCheckDeployId(requestId);

    SingularityCreateResult createResult = requestManager.createCleanupRequest(
        new SingularityRequestCleanup(JavaUtils.getUserEmail(user), isIncrementalBounce ? RequestCleanupType.INCREMENTAL_BOUNCE : RequestCleanupType.BOUNCE,
            System.currentTimeMillis(), Optional.<Boolean> absent(), requestId, Optional.of(deployId), skipHealthchecks, message, actionId));
>>>>>>> 16ad8fb9

    checkConflict(createResult != SingularityCreateResult.EXISTED, "%s is already bouncing", requestId);

    requestManager.bounce(requestWithState.getRequest(), System.currentTimeMillis(), JavaUtils.getUserEmail(user), message);

    if (bounceRequest.isPresent() && bounceRequest.get().getDurationMillis().isPresent()) {
      requestManager.saveExpiringObject(new SingularityExpiringBounce(requestId, deployId, JavaUtils.getUserEmail(user),
          System.currentTimeMillis(), bounceRequest.get(), actionId.get()));
    }

    if (bounceRequest.isPresent() && bounceRequest.get().getDurationMillis().isPresent()) {
      requestManager.saveExpiringObject(new SingularityExpiringBounce(bounceRequest.get().getDurationMillis().get(), requestId, JavaUtils.getUserEmail(user),
          System.currentTimeMillis(), bounceRequest.get()));
    }

    return fillEntireRequest(requestWithState);
  }

  @POST
  @Path("/request/{requestId}/run")
  @Consumes({ MediaType.APPLICATION_JSON })
  @ApiOperation(value="Schedule a one-off or scheduled Singularity request for immediate execution.", response=SingularityRequestParent.class)
  @ApiResponses({
    @ApiResponse(code=400, message="Singularity Request is not scheduled or one-off"),
  })
  public SingularityPendingRequestParent scheduleImmediately(@ApiParam("The request ID to run") @PathParam("requestId") String requestId,
      @ApiParam("Run ID to associate with this task. If not specified, one will be generated") @QueryParam("runId") Optional<String> runId,
      @ApiParam("Additional command line arguments to append to the task") List<String> commandLineArgs,
      Optional<SingularityRunNowRequest> runNowRequest) {
    SingularityRequestWithState requestWithState = fetchRequestWithState(requestId);

    authorizationHelper.checkForAuthorization(requestWithState.getRequest(), user, SingularityAuthorizationScope.WRITE);

    checkConflict(requestWithState.getState() != RequestState.PAUSED, "Request %s is paused. Unable to run now (it must be manually unpaused first)", requestWithState.getRequest().getId());

    PendingType pendingType = null;

    if (requestWithState.getRequest().isScheduled()) {
      pendingType = PendingType.IMMEDIATE;
      checkConflict(taskManager.getActiveTaskIdsForRequest(requestId).isEmpty(), "Can not request an immediate run of a scheduled job which is currently running (%s)", taskManager.getActiveTaskIdsForRequest(requestId));
    } else if (requestWithState.getRequest().isOneOff()) {
      pendingType = PendingType.ONEOFF;
    } else {
      throw badRequest("Can not request an immediate run of a non-scheduled / always running request (%s)", requestWithState.getRequest());
    }

    Optional<String> message = Optional.absent();
    Optional<Boolean> skipHealthchecks = Optional.absent();

    if (runNowRequest.isPresent()) {
      message = runNowRequest.get().getMessage();
      runId = runNowRequest.get().getRunId();
      skipHealthchecks = runNowRequest.get().getSkipHealthchecks();
      if (runNowRequest.get().getCommandLineArgs().isPresent()) {
        commandLineArgs = runNowRequest.get().getCommandLineArgs().get();
      }
    }

    if (!runId.isPresent()) {
      runId = Optional.of(UUID.randomUUID().toString());
    }

<<<<<<< HEAD
    final SingularityPendingRequest pendingRequest = new SingularityPendingRequest(requestId, getAndCheckDeployId(requestId), System.currentTimeMillis(), JavaUtils.getUserEmail(user), pendingType, commandLineArgs, runId, Optional.<Boolean> absent());
=======
    final SingularityPendingRequest pendingRequest = new SingularityPendingRequest(requestId, getAndCheckDeployId(requestId), System.currentTimeMillis(),
        JavaUtils.getUserEmail(user), pendingType, commandLineArgs, runId, skipHealthchecks, message, Optional.<String> absent());
>>>>>>> 16ad8fb9

    SingularityCreateResult result = requestManager.addToPendingQueue(pendingRequest);

    checkConflict(result != SingularityCreateResult.EXISTED, "%s is already pending, please try again soon", requestId);

    return SingularityPendingRequestParent.fromSingularityRequestParent(fillEntireRequest(requestWithState), pendingRequest);
  }

  @POST
  @Path("/request/{requestId}/pause")
  @ApiOperation(value="Pause a Singularity request, future tasks will not run until it is manually unpaused. API can optionally choose to kill existing tasks", response=SingularityRequestParent.class)
  @ApiResponses({
    @ApiResponse(code=409, message="Request is already paused or being cleaned"),
  })
  public SingularityRequestParent pause(@ApiParam("The request ID to pause") @PathParam("requestId") String requestId,
      @ApiParam("Pause Request Options") Optional<SingularityPauseRequest> pauseRequest) {
    SingularityRequestWithState requestWithState = fetchRequestWithState(requestId);

    authorizationHelper.checkForAuthorization(requestWithState.getRequest(), user, SingularityAuthorizationScope.WRITE);

    checkConflict(requestWithState.getState() != RequestState.PAUSED, "Request %s is paused. Unable to pause (it must be manually unpaused first)", requestWithState.getRequest().getId());

    Optional<Boolean> killTasks = Optional.absent();
<<<<<<< HEAD
=======
    Optional<String> message = Optional.absent();
    Optional<String> actionId = Optional.absent();

>>>>>>> 16ad8fb9
    if (pauseRequest.isPresent()) {
      killTasks = pauseRequest.get().getKillTasks();
      message = pauseRequest.get().getMessage();

      if (pauseRequest.get().getDurationMillis().isPresent() && !actionId.isPresent()) {
        actionId = Optional.of(UUID.randomUUID().toString());
      }
    }

    final long now = System.currentTimeMillis();

<<<<<<< HEAD
    SingularityCreateResult result = requestManager.createCleanupRequest(new SingularityRequestCleanup(JavaUtils.getUserEmail(user), RequestCleanupType.PAUSING, now, killTasks, requestId, Optional.<String> absent(), Optional.<Boolean> absent()));
=======
    SingularityCreateResult result = requestManager.createCleanupRequest(new SingularityRequestCleanup(JavaUtils.getUserEmail(user),
        RequestCleanupType.PAUSING, now, killTasks, requestId, Optional.<String> absent(), Optional.<Boolean> absent(), message, actionId));
>>>>>>> 16ad8fb9

    checkConflict(result == SingularityCreateResult.CREATED, "%s is already pausing - try again soon", requestId, result);

    mailer.sendRequestPausedMail(requestWithState.getRequest(), pauseRequest, JavaUtils.getUserEmail(user));

<<<<<<< HEAD
    requestManager.pause(requestWithState.getRequest(), now, JavaUtils.getUserEmail(user));

    if (pauseRequest.isPresent() && pauseRequest.get().getDurationMillis().isPresent()) {
      requestManager.saveExpiringObject(new SingularityExpiringPause(pauseRequest.get().getDurationMillis().get(), requestId, JavaUtils.getUserEmail(user),
          System.currentTimeMillis(), pauseRequest.get()));
=======
    requestManager.pause(requestWithState.getRequest(), now, JavaUtils.getUserEmail(user), message);

    if (pauseRequest.isPresent() && pauseRequest.get().getDurationMillis().isPresent()) {
      requestManager.saveExpiringObject(new SingularityExpiringPause(requestId, JavaUtils.getUserEmail(user),
          System.currentTimeMillis(), pauseRequest.get(), actionId.get()));
>>>>>>> 16ad8fb9
    }

    return fillEntireRequest(new SingularityRequestWithState(requestWithState.getRequest(), RequestState.PAUSED, now));
  }

  @POST
  @Path("/request/{requestId}/unpause")
  @ApiOperation(value="Unpause a Singularity Request, scheduling new tasks immediately", response=SingularityRequestParent.class)
  @ApiResponses({
    @ApiResponse(code=409, message="Request is not paused"),
  })
  public SingularityRequestParent unpause(@ApiParam("The request ID to unpause") @PathParam("requestId") String requestId,
      Optional<SingularityUnpauseRequest> unpauseRequest) {
    SingularityRequestWithState requestWithState = fetchRequestWithState(requestId);

    authorizationHelper.checkForAuthorization(requestWithState.getRequest(), user, SingularityAuthorizationScope.WRITE);

    checkConflict(requestWithState.getState() == RequestState.PAUSED, "Request %s is not in PAUSED state, it is in %s", requestId, requestWithState.getState());

<<<<<<< HEAD
    final long now = requestHelper.unpause(requestWithState.getRequest(), JavaUtils.getUserEmail(user));
=======
    Optional<String> message = Optional.absent();
    Optional<Boolean> skipHealthchecks = Optional.absent();

    if (unpauseRequest.isPresent()) {
      message = unpauseRequest.get().getMessage();
      skipHealthchecks = unpauseRequest.get().getSkipHealthchecks();
    }
>>>>>>> 16ad8fb9

    final long now = requestHelper.unpause(requestWithState.getRequest(), JavaUtils.getUserEmail(user), message, skipHealthchecks);

    return fillEntireRequest(new SingularityRequestWithState(requestWithState.getRequest(), RequestState.ACTIVE, now));
  }

  @POST
  @Path("/request/{requestId}/exit-cooldown")
  public SingularityRequestParent exitCooldown(@PathParam("requestId") String requestId, Optional<SingularityExitCooldownRequest> exitCooldownRequest) {
    final SingularityRequestWithState requestWithState = fetchRequestWithState(requestId);

    authorizationHelper.checkForAuthorization(requestWithState.getRequest(), user, SingularityAuthorizationScope.WRITE);

    checkConflict(requestWithState.getState() == RequestState.SYSTEM_COOLDOWN, "Request %s is not in SYSTEM_COOLDOWN state, it is in %s", requestId, requestWithState.getState());

    final Optional<String> maybeDeployId = deployManager.getInUseDeployId(requestId);

    final long now = System.currentTimeMillis();

    Optional<String> message = Optional.absent();
    Optional<Boolean> skipHealthchecks = Optional.absent();

    if (exitCooldownRequest.isPresent()) {
      message = exitCooldownRequest.get().getMessage();
      skipHealthchecks = exitCooldownRequest.get().getSkipHealthchecks();
    }

    requestManager.exitCooldown(requestWithState.getRequest(), now, JavaUtils.getUserEmail(user), message);

    if (maybeDeployId.isPresent() && !requestWithState.getRequest().isOneOff()) {
<<<<<<< HEAD
      requestManager.addToPendingQueue(new SingularityPendingRequest(requestId, maybeDeployId.get(), now, JavaUtils.getUserEmail(user), PendingType.IMMEDIATE, Optional.<Boolean> absent()));
=======
      requestManager.addToPendingQueue(new SingularityPendingRequest(requestId, maybeDeployId.get(), now, JavaUtils.getUserEmail(user),
          PendingType.IMMEDIATE, skipHealthchecks, message));
>>>>>>> 16ad8fb9
    }

    return fillEntireRequest(requestWithState);
  }

  @GET
  @PropertyFiltering
  @Path("/active")
  @ApiOperation(value="Retrieve the list of active requests", response=SingularityRequestParent.class, responseContainer="List")
  public List<SingularityRequestParent> getActiveRequests() {
    return getRequestsWithDeployState(requestManager.getActiveRequests(), SingularityAuthorizationScope.READ);
  }

  private List<SingularityRequestParent> getRequestsWithDeployState(Iterable<SingularityRequestWithState> requests, final SingularityAuthorizationScope scope) {
    if (!authorizationHelper.hasAdminAuthorization(user)) {
      requests = Iterables.filter(requests, new Predicate<SingularityRequestWithState>() {
        @Override
        public boolean apply(SingularityRequestWithState input) {
          return authorizationHelper.isAuthorizedForRequest(input.getRequest(), user, scope);
        }
      });
    }

    final List<String> requestIds = Lists.newArrayList();
    for (SingularityRequestWithState requestWithState : requests) {
      requestIds.add(requestWithState.getRequest().getId());
    }

    final List<SingularityRequestParent> parents = Lists.newArrayListWithCapacity(requestIds.size());

    final Map<String, SingularityRequestDeployState> deployStates = deployManager.getRequestDeployStatesByRequestIds(requestIds);

    for (SingularityRequestWithState requestWithState : requests) {
      Optional<SingularityRequestDeployState> deployState = Optional.fromNullable(deployStates.get(requestWithState.getRequest().getId()));
      parents.add(new SingularityRequestParent(requestWithState.getRequest(), requestWithState.getState(), deployState));
    }

    return parents;
  }

  @GET
  @PropertyFiltering
  @Path("/paused")
  @ApiOperation(value="Retrieve the list of paused requests", response=SingularityRequestParent.class, responseContainer="List")
  public List<SingularityRequestParent> getPausedRequests() {
    return getRequestsWithDeployState(requestManager.getPausedRequests(), SingularityAuthorizationScope.READ);
  }

  @GET
  @PropertyFiltering
  @Path("/cooldown")
  @ApiOperation(value="Retrieve the list of requests in system cooldown", response=SingularityRequestParent.class, responseContainer="List")
  public List<SingularityRequestParent> getCooldownRequests() {
    return getRequestsWithDeployState(requestManager.getCooldownRequests(), SingularityAuthorizationScope.READ);
  }

  @GET
  @PropertyFiltering
  @Path("/finished")
  @ApiOperation(value="Retreive the list of finished requests (Scheduled requests which have exhausted their schedules)", response=SingularityRequestParent.class, responseContainer="List")
  public List<SingularityRequestParent> getFinishedRequests() {
    return getRequestsWithDeployState(requestManager.getFinishedRequests(), SingularityAuthorizationScope.READ);
  }

  @GET
  @PropertyFiltering
  @ApiOperation(value="Retrieve the list of all requests", response=SingularityRequestParent.class, responseContainer="List")
  public List<SingularityRequestParent> getRequests() {
    return getRequestsWithDeployState(requestManager.getRequests(), SingularityAuthorizationScope.READ);
  }

  @GET
  @PropertyFiltering
  @Path("/queued/pending")
  @ApiOperation(value="Retrieve the list of pending requests", response=SingularityPendingRequest.class, responseContainer="List")
  public Iterable<SingularityPendingRequest> getPendingRequests() {
    return authorizationHelper.filterByAuthorizedRequests(user, requestManager.getPendingRequests(), SingularityTransformHelpers.PENDING_REQUEST_TO_REQUEST_ID, SingularityAuthorizationScope.READ);
  }

  @GET
  @PropertyFiltering
  @Path("/queued/cleanup")
  @ApiOperation(value="Retrieve the list of requests being cleaned up", response=SingularityRequestCleanup.class, responseContainer="List")
  public Iterable<SingularityRequestCleanup> getCleanupRequests() {
    return authorizationHelper.filterByAuthorizedRequests(user, requestManager.getCleanupRequests(), SingularityTransformHelpers.REQUEST_CLEANUP_TO_REQUEST_ID, SingularityAuthorizationScope.READ);
  }

  @GET
  @Path("/request/{requestId}")
  @ApiOperation(value="Retrieve a specific Request by ID", response=SingularityRequestParent.class)
  @ApiResponses({
    @ApiResponse(code=404, message="No Request with that ID"),
  })
  public SingularityRequestParent getRequest(@ApiParam("Request ID") @PathParam("requestId") String requestId) {
    return fillEntireRequest(fetchRequestWithState(requestId));
  }

  private SingularityRequest fetchRequest(String requestId) {
    return fetchRequestWithState(requestId).getRequest();
  }

  @DELETE
  @Path("/request/{requestId}")
  @ApiOperation(value="Delete a specific Request by ID and return the deleted Request", response=SingularityRequest.class)
  @ApiResponses({
    @ApiResponse(code=404, message="No Request with that ID"),
  })
  public SingularityRequest deleteRequest(@ApiParam("The request ID to delete.") @PathParam("requestId") String requestId,
      Optional<SingularityDeleteRequestRequest> deleteRequest) {
    SingularityRequest request = fetchRequest(requestId);

    authorizationHelper.checkForAuthorization(request, user, SingularityAuthorizationScope.WRITE);

    Optional<String> message = Optional.absent();
    Optional<String> actionId = Optional.absent();

    if (deleteRequest.isPresent()) {
      actionId = deleteRequest.get().getActionId();
      message = deleteRequest.get().getMessage();
    }

    requestManager.deleteRequest(request, JavaUtils.getUserEmail(user), actionId, message);

    mailer.sendRequestRemovedMail(request, JavaUtils.getUserEmail(user));

    return request;
  }

  @PUT
  @Path("/request/{requestId}/scale")
  @ApiOperation(value="Scale the number of instances up or down for a specific Request", response=SingularityRequestParent.class)
  @ApiResponses({
    @ApiResponse(code=404, message="No Request with that ID"),
  })
  public SingularityRequestParent scale(@ApiParam("The Request ID to scale") @PathParam("requestId") String requestId,
      @ApiParam("Object to hold number of instances to request") SingularityScaleRequest scaleRequest) {
    SingularityRequestWithState oldRequestWithState = fetchRequestWithState(requestId);

    SingularityRequest oldRequest = oldRequestWithState.getRequest();
    SingularityRequest newRequest = oldRequest.toBuilder().setInstances(scaleRequest.getInstances()).build();

<<<<<<< HEAD
    submitRequest(newRequest, oldRequestWithState.getState(), scaleRequest.getSkipHealthchecks());

    if (scaleRequest.getDurationMillis().isPresent()) {
      requestManager.saveExpiringObject(new SingularityExpiringScale(scaleRequest.getDurationMillis().get(), requestId, JavaUtils.getUserEmail(user),
          System.currentTimeMillis(), scaleRequest, oldRequest.getInstances()));
=======
    submitRequest(newRequest, oldRequestWithState.getState(), scaleRequest.getSkipHealthchecks(), scaleRequest.getMessage());

    if (scaleRequest.getDurationMillis().isPresent()) {
      requestManager.saveExpiringObject(new SingularityExpiringScale(requestId, JavaUtils.getUserEmail(user),
          System.currentTimeMillis(), scaleRequest, oldRequest.getInstances(), scaleRequest.getActionId().or(UUID.randomUUID().toString())));
>>>>>>> 16ad8fb9
    }

    mailer.sendRequestScaledMail(newRequest, Optional.of(scaleRequest), oldRequest.getInstances(), JavaUtils.getUserEmail(user));

    return fillEntireRequest(fetchRequestWithState(requestId));
  }

<<<<<<< HEAD
  private <T extends SingularityExpiringParent> SingularityRequestParent deleteExpiringObject(Class<T> clazz, String requestId) {
    SingularityRequestWithState requestWithState = fetchRequestWithState(requestId);

    SingularityDeleteResult deleteResult = requestManager.deleteExpiringObject(clazz, requestId);

    WebExceptions.checkNotFound(deleteResult == SingularityDeleteResult.DELETED, "%s didn't have an expiring %s request", clazz.getSimpleName(), requestId);

    return fillEntireRequest(requestWithState);
  }

  @DELETE
  @Path("/request/{requestId}/scale")
  @ApiOperation(value="Delete/cancel the expiring scale. This makes the scale request permanent.", response=SingularityRequestParent.class)
  @ApiResponses({
    @ApiResponse(code=404, message="No Request or expiring scale request for that ID"),
  })
  public SingularityRequestParent deleteExpiringScale(@ApiParam("The Request ID") @PathParam("requestId") String requestId) {
    return deleteExpiringObject(SingularityExpiringScale.class, requestId);
  }

  @DELETE
  @Path("/request/{requestId}/skipHealthchecks")
  @ApiOperation(value="Delete/cancel the expiring skipHealthchecks. This makes the skipHealthchecks request permanent.", response=SingularityRequestParent.class)
  @ApiResponses({
    @ApiResponse(code=404, message="No Request or expiring skipHealthchecks request for that ID"),
  })
  public SingularityRequestParent deleteExpiringSkipHealthchecks(@ApiParam("The Request ID") @PathParam("requestId") String requestId) {
    return deleteExpiringObject(SingularityExpiringSkipHealthchecks.class, requestId);
  }

  @DELETE
  @Path("/request/{requestId}/pause")
  @ApiOperation(value="Delete/cancel the expiring pause. This makes the pause request permanent.", response=SingularityRequestParent.class)
  @ApiResponses({
    @ApiResponse(code=404, message="No Request or expiring pause request for that ID"),
  })
  public SingularityRequestParent deleteExpiringPause(@ApiParam("The Request ID") @PathParam("requestId") String requestId) {
    return deleteExpiringObject(SingularityExpiringPause.class, requestId);
  }

  @DELETE
=======
  private <T extends SingularityExpiringParent<?>> SingularityRequestParent deleteExpiringObject(Class<T> clazz, String requestId) {
    SingularityRequestWithState requestWithState = fetchRequestWithState(requestId);

    SingularityDeleteResult deleteResult = requestManager.deleteExpiringObject(clazz, requestId);

    WebExceptions.checkNotFound(deleteResult == SingularityDeleteResult.DELETED, "%s didn't have an expiring %s request", clazz.getSimpleName(), requestId);

    return fillEntireRequest(requestWithState);
  }

  @DELETE
  @Path("/request/{requestId}/scale")
  @ApiOperation(value="Delete/cancel the expiring scale. This makes the scale request permanent.", response=SingularityRequestParent.class)
  @ApiResponses({
    @ApiResponse(code=404, message="No Request or expiring scale request for that ID"),
  })
  public SingularityRequestParent deleteExpiringScale(@ApiParam("The Request ID") @PathParam("requestId") String requestId) {
    return deleteExpiringObject(SingularityExpiringScale.class, requestId);
  }

  @DELETE
  @Path("/request/{requestId}/skipHealthchecks")
  @ApiOperation(value="Delete/cancel the expiring skipHealthchecks. This makes the skipHealthchecks request permanent.", response=SingularityRequestParent.class)
  @ApiResponses({
    @ApiResponse(code=404, message="No Request or expiring skipHealthchecks request for that ID"),
  })
  public SingularityRequestParent deleteExpiringSkipHealthchecks(@ApiParam("The Request ID") @PathParam("requestId") String requestId) {
    return deleteExpiringObject(SingularityExpiringSkipHealthchecks.class, requestId);
  }

  @DELETE
  @Path("/request/{requestId}/pause")
  @ApiOperation(value="Delete/cancel the expiring pause. This makes the pause request permanent.", response=SingularityRequestParent.class)
  @ApiResponses({
    @ApiResponse(code=404, message="No Request or expiring pause request for that ID"),
  })
  public SingularityRequestParent deleteExpiringPause(@ApiParam("The Request ID") @PathParam("requestId") String requestId) {
    return deleteExpiringObject(SingularityExpiringPause.class, requestId);
  }

  @DELETE
>>>>>>> 16ad8fb9
  @Path("/request/{requestId}/bounce")
  @ApiOperation(value="Delete/cancel the expiring bounce. This makes the bounce request permanent.", response=SingularityRequestParent.class)
  @ApiResponses({
    @ApiResponse(code=404, message="No Request or expiring bounce request for that ID"),
  })
  public SingularityRequestParent deleteExpiringBounce(@ApiParam("The Request ID") @PathParam("requestId") String requestId) {
    return deleteExpiringObject(SingularityExpiringBounce.class, requestId);
  }

  @PUT
  @Path("/request/{requestId}/skipHealthchecks")
  @ApiOperation(value="Update the skipHealthchecks field for the request, possibly temporarily", response=SingularityRequestParent.class)
  @ApiResponses({
    @ApiResponse(code=404, message="No Request with that ID"),
  })
  public SingularityRequestParent skipHealthchecks(@ApiParam("The Request ID to scale") @PathParam("requestId") String requestId,
      @ApiParam("SkipHealtchecks options") SingularitySkipHealthchecksRequest skipHealthchecksRequest) {
    SingularityRequestWithState oldRequestWithState = fetchRequestWithState(requestId);

    SingularityRequest oldRequest = oldRequestWithState.getRequest();
    SingularityRequest newRequest = oldRequest.toBuilder().setSkipHealthchecks(skipHealthchecksRequest.getSkipHealthchecks()).build();

<<<<<<< HEAD
    submitRequest(newRequest, oldRequestWithState.getState(), Optional.<Boolean> absent());

    if (skipHealthchecksRequest.getDurationMillis().isPresent()) {
      requestManager.saveExpiringObject(new SingularityExpiringSkipHealthchecks(skipHealthchecksRequest.getDurationMillis().get(), requestId, JavaUtils.getUserEmail(user),
          System.currentTimeMillis(), skipHealthchecksRequest, oldRequest.getSkipHealthchecks()));
=======
    submitRequest(newRequest, oldRequestWithState.getState(), Optional.<Boolean> absent(), skipHealthchecksRequest.getMessage());

    if (skipHealthchecksRequest.getDurationMillis().isPresent()) {
      requestManager.saveExpiringObject(new SingularityExpiringSkipHealthchecks(requestId, JavaUtils.getUserEmail(user),
          System.currentTimeMillis(), skipHealthchecksRequest, oldRequest.getSkipHealthchecks(), skipHealthchecksRequest.getActionId().or(UUID.randomUUID().toString())));
>>>>>>> 16ad8fb9
    }

    return fillEntireRequest(fetchRequestWithState(requestId));
  }

  @GET
  @PropertyFiltering
  @Path("/lbcleanup")
  @ApiOperation("Retrieve the list of tasks being cleaned from load balancers.")
  public Iterable<String> getLbCleanupRequests() {
    return authorizationHelper.filterAuthorizedRequestIds(user, requestManager.getLbCleanupRequestIds(), SingularityAuthorizationScope.READ);
  }

}<|MERGE_RESOLUTION|>--- conflicted
+++ resolved
@@ -47,11 +47,6 @@
 import com.hubspot.singularity.SlavePlacement;
 import com.hubspot.singularity.WebExceptions;
 import com.hubspot.singularity.api.SingularityBounceRequest;
-<<<<<<< HEAD
-import com.hubspot.singularity.api.SingularityPauseRequest;
-import com.hubspot.singularity.api.SingularityScaleRequest;
-import com.hubspot.singularity.api.SingularitySkipHealthchecksRequest;
-=======
 import com.hubspot.singularity.api.SingularityDeleteRequestRequest;
 import com.hubspot.singularity.api.SingularityExitCooldownRequest;
 import com.hubspot.singularity.api.SingularityPauseRequest;
@@ -59,7 +54,6 @@
 import com.hubspot.singularity.api.SingularityScaleRequest;
 import com.hubspot.singularity.api.SingularitySkipHealthchecksRequest;
 import com.hubspot.singularity.api.SingularityUnpauseRequest;
->>>>>>> 16ad8fb9
 import com.hubspot.singularity.auth.SingularityAuthorizationHelper;
 import com.hubspot.singularity.config.SingularityConfiguration;
 import com.hubspot.singularity.data.DeployManager;
@@ -104,11 +98,7 @@
     this.configuration = configuration;
   }
 
-<<<<<<< HEAD
-  private void submitRequest(SingularityRequest request, RequestState requestState, Optional<Boolean> skipHealthchecks) {
-=======
   private void submitRequest(SingularityRequest request, RequestState requestState, Optional<Boolean> skipHealthchecks, Optional<String> message) {
->>>>>>> 16ad8fb9
     checkNotNullBadRequest(request.getId(), "Request must have an id");
     checkConflict(!requestManager.cleanupRequestExists(request.getId()), "Request %s is currently cleaning. Try again after a few moments", request.getId());
 
@@ -120,11 +110,7 @@
     }
     authorizationHelper.checkForAuthorization(request, user, SingularityAuthorizationScope.WRITE);
 
-<<<<<<< HEAD
-    requestHelper.updateRequest(request, maybeOldRequest, requestState, JavaUtils.getUserEmail(user), skipHealthchecks);
-=======
     requestHelper.updateRequest(request, maybeOldRequest, requestState, JavaUtils.getUserEmail(user), skipHealthchecks, message);
->>>>>>> 16ad8fb9
   }
 
   @POST
@@ -135,11 +121,7 @@
     @ApiResponse(code=409, message="Request object is being cleaned. Try again shortly"),
   })
   public SingularityRequestParent activate(@ApiParam("The Singularity request to create or update") SingularityRequest request) {
-<<<<<<< HEAD
-    submitRequest(request, RequestState.ACTIVE, Optional.<Boolean> absent());
-=======
     submitRequest(request, RequestState.ACTIVE, Optional.<Boolean> absent(), Optional.<String> absent());
->>>>>>> 16ad8fb9
     return fillEntireRequest(fetchRequestWithState(request.getId()));
   }
 
@@ -178,11 +160,6 @@
 
     final Optional<Boolean> skipHealthchecks = bounceRequest.isPresent() ? bounceRequest.get().getSkipHealthchecks() : Optional.<Boolean> absent();
 
-<<<<<<< HEAD
-    SingularityCreateResult createResult = requestManager.createCleanupRequest(
-        new SingularityRequestCleanup(JavaUtils.getUserEmail(user), isIncrementalBounce ? RequestCleanupType.INCREMENTAL_BOUNCE : RequestCleanupType.BOUNCE,
-            System.currentTimeMillis(), Optional.<Boolean>absent(), requestId, Optional.of(getAndCheckDeployId(requestId)), skipHealthchecks));
-=======
     Optional<String> message = Optional.absent();
     Optional<String> actionId = Optional.absent();
 
@@ -200,7 +177,6 @@
     SingularityCreateResult createResult = requestManager.createCleanupRequest(
         new SingularityRequestCleanup(JavaUtils.getUserEmail(user), isIncrementalBounce ? RequestCleanupType.INCREMENTAL_BOUNCE : RequestCleanupType.BOUNCE,
             System.currentTimeMillis(), Optional.<Boolean> absent(), requestId, Optional.of(deployId), skipHealthchecks, message, actionId));
->>>>>>> 16ad8fb9
 
     checkConflict(createResult != SingularityCreateResult.EXISTED, "%s is already bouncing", requestId);
 
@@ -209,11 +185,6 @@
     if (bounceRequest.isPresent() && bounceRequest.get().getDurationMillis().isPresent()) {
       requestManager.saveExpiringObject(new SingularityExpiringBounce(requestId, deployId, JavaUtils.getUserEmail(user),
           System.currentTimeMillis(), bounceRequest.get(), actionId.get()));
-    }
-
-    if (bounceRequest.isPresent() && bounceRequest.get().getDurationMillis().isPresent()) {
-      requestManager.saveExpiringObject(new SingularityExpiringBounce(bounceRequest.get().getDurationMillis().get(), requestId, JavaUtils.getUserEmail(user),
-          System.currentTimeMillis(), bounceRequest.get()));
     }
 
     return fillEntireRequest(requestWithState);
@@ -263,12 +234,8 @@
       runId = Optional.of(UUID.randomUUID().toString());
     }
 
-<<<<<<< HEAD
-    final SingularityPendingRequest pendingRequest = new SingularityPendingRequest(requestId, getAndCheckDeployId(requestId), System.currentTimeMillis(), JavaUtils.getUserEmail(user), pendingType, commandLineArgs, runId, Optional.<Boolean> absent());
-=======
     final SingularityPendingRequest pendingRequest = new SingularityPendingRequest(requestId, getAndCheckDeployId(requestId), System.currentTimeMillis(),
         JavaUtils.getUserEmail(user), pendingType, commandLineArgs, runId, skipHealthchecks, message, Optional.<String> absent());
->>>>>>> 16ad8fb9
 
     SingularityCreateResult result = requestManager.addToPendingQueue(pendingRequest);
 
@@ -292,12 +259,9 @@
     checkConflict(requestWithState.getState() != RequestState.PAUSED, "Request %s is paused. Unable to pause (it must be manually unpaused first)", requestWithState.getRequest().getId());
 
     Optional<Boolean> killTasks = Optional.absent();
-<<<<<<< HEAD
-=======
     Optional<String> message = Optional.absent();
     Optional<String> actionId = Optional.absent();
 
->>>>>>> 16ad8fb9
     if (pauseRequest.isPresent()) {
       killTasks = pauseRequest.get().getKillTasks();
       message = pauseRequest.get().getMessage();
@@ -309,30 +273,18 @@
 
     final long now = System.currentTimeMillis();
 
-<<<<<<< HEAD
-    SingularityCreateResult result = requestManager.createCleanupRequest(new SingularityRequestCleanup(JavaUtils.getUserEmail(user), RequestCleanupType.PAUSING, now, killTasks, requestId, Optional.<String> absent(), Optional.<Boolean> absent()));
-=======
     SingularityCreateResult result = requestManager.createCleanupRequest(new SingularityRequestCleanup(JavaUtils.getUserEmail(user),
         RequestCleanupType.PAUSING, now, killTasks, requestId, Optional.<String> absent(), Optional.<Boolean> absent(), message, actionId));
->>>>>>> 16ad8fb9
 
     checkConflict(result == SingularityCreateResult.CREATED, "%s is already pausing - try again soon", requestId, result);
 
     mailer.sendRequestPausedMail(requestWithState.getRequest(), pauseRequest, JavaUtils.getUserEmail(user));
 
-<<<<<<< HEAD
-    requestManager.pause(requestWithState.getRequest(), now, JavaUtils.getUserEmail(user));
-
-    if (pauseRequest.isPresent() && pauseRequest.get().getDurationMillis().isPresent()) {
-      requestManager.saveExpiringObject(new SingularityExpiringPause(pauseRequest.get().getDurationMillis().get(), requestId, JavaUtils.getUserEmail(user),
-          System.currentTimeMillis(), pauseRequest.get()));
-=======
     requestManager.pause(requestWithState.getRequest(), now, JavaUtils.getUserEmail(user), message);
 
     if (pauseRequest.isPresent() && pauseRequest.get().getDurationMillis().isPresent()) {
       requestManager.saveExpiringObject(new SingularityExpiringPause(requestId, JavaUtils.getUserEmail(user),
           System.currentTimeMillis(), pauseRequest.get(), actionId.get()));
->>>>>>> 16ad8fb9
     }
 
     return fillEntireRequest(new SingularityRequestWithState(requestWithState.getRequest(), RequestState.PAUSED, now));
@@ -352,9 +304,6 @@
 
     checkConflict(requestWithState.getState() == RequestState.PAUSED, "Request %s is not in PAUSED state, it is in %s", requestId, requestWithState.getState());
 
-<<<<<<< HEAD
-    final long now = requestHelper.unpause(requestWithState.getRequest(), JavaUtils.getUserEmail(user));
-=======
     Optional<String> message = Optional.absent();
     Optional<Boolean> skipHealthchecks = Optional.absent();
 
@@ -362,7 +311,6 @@
       message = unpauseRequest.get().getMessage();
       skipHealthchecks = unpauseRequest.get().getSkipHealthchecks();
     }
->>>>>>> 16ad8fb9
 
     final long now = requestHelper.unpause(requestWithState.getRequest(), JavaUtils.getUserEmail(user), message, skipHealthchecks);
 
@@ -393,12 +341,8 @@
     requestManager.exitCooldown(requestWithState.getRequest(), now, JavaUtils.getUserEmail(user), message);
 
     if (maybeDeployId.isPresent() && !requestWithState.getRequest().isOneOff()) {
-<<<<<<< HEAD
-      requestManager.addToPendingQueue(new SingularityPendingRequest(requestId, maybeDeployId.get(), now, JavaUtils.getUserEmail(user), PendingType.IMMEDIATE, Optional.<Boolean> absent()));
-=======
       requestManager.addToPendingQueue(new SingularityPendingRequest(requestId, maybeDeployId.get(), now, JavaUtils.getUserEmail(user),
           PendingType.IMMEDIATE, skipHealthchecks, message));
->>>>>>> 16ad8fb9
     }
 
     return fillEntireRequest(requestWithState);
@@ -540,19 +484,11 @@
     SingularityRequest oldRequest = oldRequestWithState.getRequest();
     SingularityRequest newRequest = oldRequest.toBuilder().setInstances(scaleRequest.getInstances()).build();
 
-<<<<<<< HEAD
-    submitRequest(newRequest, oldRequestWithState.getState(), scaleRequest.getSkipHealthchecks());
-
-    if (scaleRequest.getDurationMillis().isPresent()) {
-      requestManager.saveExpiringObject(new SingularityExpiringScale(scaleRequest.getDurationMillis().get(), requestId, JavaUtils.getUserEmail(user),
-          System.currentTimeMillis(), scaleRequest, oldRequest.getInstances()));
-=======
     submitRequest(newRequest, oldRequestWithState.getState(), scaleRequest.getSkipHealthchecks(), scaleRequest.getMessage());
 
     if (scaleRequest.getDurationMillis().isPresent()) {
       requestManager.saveExpiringObject(new SingularityExpiringScale(requestId, JavaUtils.getUserEmail(user),
           System.currentTimeMillis(), scaleRequest, oldRequest.getInstances(), scaleRequest.getActionId().or(UUID.randomUUID().toString())));
->>>>>>> 16ad8fb9
     }
 
     mailer.sendRequestScaledMail(newRequest, Optional.of(scaleRequest), oldRequest.getInstances(), JavaUtils.getUserEmail(user));
@@ -560,8 +496,7 @@
     return fillEntireRequest(fetchRequestWithState(requestId));
   }
 
-<<<<<<< HEAD
-  private <T extends SingularityExpiringParent> SingularityRequestParent deleteExpiringObject(Class<T> clazz, String requestId) {
+  private <T extends SingularityExpiringParent<?>> SingularityRequestParent deleteExpiringObject(Class<T> clazz, String requestId) {
     SingularityRequestWithState requestWithState = fetchRequestWithState(requestId);
 
     SingularityDeleteResult deleteResult = requestManager.deleteExpiringObject(clazz, requestId);
@@ -602,49 +537,6 @@
   }
 
   @DELETE
-=======
-  private <T extends SingularityExpiringParent<?>> SingularityRequestParent deleteExpiringObject(Class<T> clazz, String requestId) {
-    SingularityRequestWithState requestWithState = fetchRequestWithState(requestId);
-
-    SingularityDeleteResult deleteResult = requestManager.deleteExpiringObject(clazz, requestId);
-
-    WebExceptions.checkNotFound(deleteResult == SingularityDeleteResult.DELETED, "%s didn't have an expiring %s request", clazz.getSimpleName(), requestId);
-
-    return fillEntireRequest(requestWithState);
-  }
-
-  @DELETE
-  @Path("/request/{requestId}/scale")
-  @ApiOperation(value="Delete/cancel the expiring scale. This makes the scale request permanent.", response=SingularityRequestParent.class)
-  @ApiResponses({
-    @ApiResponse(code=404, message="No Request or expiring scale request for that ID"),
-  })
-  public SingularityRequestParent deleteExpiringScale(@ApiParam("The Request ID") @PathParam("requestId") String requestId) {
-    return deleteExpiringObject(SingularityExpiringScale.class, requestId);
-  }
-
-  @DELETE
-  @Path("/request/{requestId}/skipHealthchecks")
-  @ApiOperation(value="Delete/cancel the expiring skipHealthchecks. This makes the skipHealthchecks request permanent.", response=SingularityRequestParent.class)
-  @ApiResponses({
-    @ApiResponse(code=404, message="No Request or expiring skipHealthchecks request for that ID"),
-  })
-  public SingularityRequestParent deleteExpiringSkipHealthchecks(@ApiParam("The Request ID") @PathParam("requestId") String requestId) {
-    return deleteExpiringObject(SingularityExpiringSkipHealthchecks.class, requestId);
-  }
-
-  @DELETE
-  @Path("/request/{requestId}/pause")
-  @ApiOperation(value="Delete/cancel the expiring pause. This makes the pause request permanent.", response=SingularityRequestParent.class)
-  @ApiResponses({
-    @ApiResponse(code=404, message="No Request or expiring pause request for that ID"),
-  })
-  public SingularityRequestParent deleteExpiringPause(@ApiParam("The Request ID") @PathParam("requestId") String requestId) {
-    return deleteExpiringObject(SingularityExpiringPause.class, requestId);
-  }
-
-  @DELETE
->>>>>>> 16ad8fb9
   @Path("/request/{requestId}/bounce")
   @ApiOperation(value="Delete/cancel the expiring bounce. This makes the bounce request permanent.", response=SingularityRequestParent.class)
   @ApiResponses({
@@ -667,19 +559,11 @@
     SingularityRequest oldRequest = oldRequestWithState.getRequest();
     SingularityRequest newRequest = oldRequest.toBuilder().setSkipHealthchecks(skipHealthchecksRequest.getSkipHealthchecks()).build();
 
-<<<<<<< HEAD
-    submitRequest(newRequest, oldRequestWithState.getState(), Optional.<Boolean> absent());
-
-    if (skipHealthchecksRequest.getDurationMillis().isPresent()) {
-      requestManager.saveExpiringObject(new SingularityExpiringSkipHealthchecks(skipHealthchecksRequest.getDurationMillis().get(), requestId, JavaUtils.getUserEmail(user),
-          System.currentTimeMillis(), skipHealthchecksRequest, oldRequest.getSkipHealthchecks()));
-=======
     submitRequest(newRequest, oldRequestWithState.getState(), Optional.<Boolean> absent(), skipHealthchecksRequest.getMessage());
 
     if (skipHealthchecksRequest.getDurationMillis().isPresent()) {
       requestManager.saveExpiringObject(new SingularityExpiringSkipHealthchecks(requestId, JavaUtils.getUserEmail(user),
           System.currentTimeMillis(), skipHealthchecksRequest, oldRequest.getSkipHealthchecks(), skipHealthchecksRequest.getActionId().or(UUID.randomUUID().toString())));
->>>>>>> 16ad8fb9
     }
 
     return fillEntireRequest(fetchRequestWithState(requestId));
