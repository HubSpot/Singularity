--- conflicted
+++ resolved
@@ -100,18 +100,11 @@
   private void submitRequest(SingularityRequest request, Optional<SingularityRequestWithState> oldRequestWithState, Optional<Boolean> skipHealthchecks, Optional<String> message) {
     checkNotNullBadRequest(request.getId(), "Request must have an id");
     checkConflict(!requestManager.cleanupRequestExists(request.getId()), "Request %s is currently cleaning. Try again after a few moments", request.getId());
-<<<<<<< HEAD
 
     Optional<SingularityRequest> oldRequest = oldRequestWithState.isPresent() ? Optional.of(oldRequestWithState.get().getRequest()) : Optional.<SingularityRequest> absent();
 
     if (oldRequest.isPresent()) {
       authorizationHelper.checkForAuthorization(oldRequest.get(), user, SingularityAuthorizationScope.WRITE);
-=======
-
-    Optional<SingularityRequest> oldRequest = oldRequestWithState.isPresent() ? Optional.of(oldRequestWithState.get().getRequest()) : Optional.<SingularityRequest> absent();
-
-    if (oldRequest.isPresent()) {
-      authorizationHelper.checkForAuthorization(oldRequest.get(), user, SingularityAuthorizationScope.WRITE);
     }
     authorizationHelper.checkForAuthorization(request, user, SingularityAuthorizationScope.WRITE);
 
@@ -119,19 +112,8 @@
 
     if (oldRequestWithState.isPresent()) {
       requestState = oldRequestWithState.get().getState();
->>>>>>> 508bece6
-    }
-    authorizationHelper.checkForAuthorization(request, user, SingularityAuthorizationScope.WRITE);
-
-<<<<<<< HEAD
-    RequestState requestState = RequestState.ACTIVE;
-
-    if (oldRequestWithState.isPresent()) {
-      requestState = oldRequestWithState.get().getState();
-    }
-
-=======
->>>>>>> 508bece6
+    }
+
     requestHelper.updateRequest(request, oldRequest, requestState, JavaUtils.getUserEmail(user), skipHealthchecks, message);
   }
 
@@ -233,10 +215,6 @@
     @ApiResponse(code=400, message="Singularity Request is not scheduled or one-off"),
   })
   public SingularityPendingRequestParent scheduleImmediately(@ApiParam("The request ID to run") @PathParam("requestId") String requestId,
-<<<<<<< HEAD
-      @ApiParam("Run ID to associate with this task. If not specified, one will be generated") @QueryParam("runId") Optional<String> runId,
-=======
->>>>>>> 508bece6
       Optional<SingularityRunNowRequest> runNowRequest) {
     SingularityRequestWithState requestWithState = fetchRequestWithState(requestId);
 
@@ -255,10 +233,7 @@
       throw badRequest("Can not request an immediate run of a non-scheduled / always running request (%s)", requestWithState.getRequest());
     }
 
-<<<<<<< HEAD
-=======
     Optional<String> runId = Optional.absent();
->>>>>>> 508bece6
     Optional<String> message = Optional.absent();
     Optional<Boolean> skipHealthchecks = Optional.absent();
     Optional<List<String>> commandLineArgs = Optional.absent();
@@ -377,8 +352,6 @@
 
   @POST
   @Path("/request/{requestId}/exit-cooldown")
-<<<<<<< HEAD
-=======
   public SingularityRequestParent exitCooldown(@PathParam("requestId") String requestId) {
     return exitCooldown(requestId, Optional.<SingularityExitCooldownRequest> absent());
   }
@@ -390,7 +363,6 @@
   @ApiResponses({
     @ApiResponse(code=409, message="Request is not in cooldown"),
   })
->>>>>>> 508bece6
   public SingularityRequestParent exitCooldown(@PathParam("requestId") String requestId, Optional<SingularityExitCooldownRequest> exitCooldownRequest) {
     final SingularityRequestWithState requestWithState = fetchRequestWithState(requestId);
 
@@ -529,11 +501,7 @@
     @ApiResponse(code=404, message="No Request with that ID"),
   })
   public SingularityRequest deleteRequest(@ApiParam("The request ID to delete.") @PathParam("requestId") String requestId,
-<<<<<<< HEAD
-      Optional<SingularityDeleteRequestRequest> deleteRequest) {
-=======
       @ApiParam("Delete options") Optional<SingularityDeleteRequestRequest> deleteRequest) {
->>>>>>> 508bece6
     SingularityRequest request = fetchRequest(requestId);
 
     authorizationHelper.checkForAuthorization(request, user, SingularityAuthorizationScope.WRITE);
@@ -555,10 +523,7 @@
 
   @PUT
   @Path("/request/{requestId}/scale")
-<<<<<<< HEAD
-=======
-  @Consumes({ MediaType.APPLICATION_JSON })
->>>>>>> 508bece6
+  @Consumes({ MediaType.APPLICATION_JSON })
   @ApiOperation(value="Scale the number of instances up or down for a specific Request", response=SingularityRequestParent.class)
   @ApiResponses({
     @ApiResponse(code=404, message="No Request with that ID"),
@@ -636,10 +601,7 @@
 
   @PUT
   @Path("/request/{requestId}/skipHealthchecks")
-<<<<<<< HEAD
-=======
-  @Consumes({ MediaType.APPLICATION_JSON })
->>>>>>> 508bece6
+  @Consumes({ MediaType.APPLICATION_JSON })
   @ApiOperation(value="Update the skipHealthchecks field for the request, possibly temporarily", response=SingularityRequestParent.class)
   @ApiResponses({
     @ApiResponse(code=404, message="No Request with that ID"),
