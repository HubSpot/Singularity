--- conflicted
+++ resolved
@@ -42,10 +42,7 @@
 import com.hubspot.singularity.SingularityRequestParent;
 import com.hubspot.singularity.SingularityRequestWithState;
 import com.hubspot.singularity.SingularityService;
-<<<<<<< HEAD
-=======
 import com.hubspot.singularity.SingularityTransformHelpers;
->>>>>>> fc4edd98
 import com.hubspot.singularity.SingularityUser;
 import com.hubspot.singularity.api.SingularityPauseRequest;
 import com.hubspot.singularity.auth.SingularityAuthorizationHelper;
@@ -73,28 +70,14 @@
   private final SingularityMailer mailer;
   private final TaskManager taskManager;
 
-  private final Optional<SingularityUser> user;
-
   @Inject
-<<<<<<< HEAD
-  public RequestResource(SingularityValidator validator, DeployManager deployManager, TaskManager taskManager, RequestManager requestManager, SingularityMailer mailer, Optional<SingularityUser> user) {
-    super(requestManager, deployManager);
-=======
   public RequestResource(SingularityValidator validator, DeployManager deployManager, TaskManager taskManager, RequestManager requestManager, SingularityMailer mailer, SingularityAuthorizationHelper adminHelper, Optional<SingularityUser> user) {
     super(requestManager, deployManager, user);
->>>>>>> fc4edd98
 
     this.validator = validator;
     this.mailer = mailer;
     this.taskManager = taskManager;
-<<<<<<< HEAD
-    this.deployManager = deployManager;
-    this.requestManager = requestManager;
-
-    this.user = user;
-=======
     this.adminHelper = adminHelper;
->>>>>>> fc4edd98
   }
 
   private static class SingularityRequestDeployHolder {
@@ -215,11 +198,7 @@
     checkConflict(requestWithState.getState() != RequestState.PAUSED, "Request %s is paused. Unable to bounce (it must be manually unpaused first)", requestWithState.getRequest().getId());
 
     SingularityCreateResult createResult = requestManager.createCleanupRequest(
-<<<<<<< HEAD
-        new SingularityRequestCleanup(queryUser, RequestCleanupType.BOUNCE, System.currentTimeMillis(), Optional.<Boolean> absent(), requestId, Optional.of(getAndCheckDeployId(requestId))));
-=======
             new SingularityRequestCleanup(queryUser, RequestCleanupType.BOUNCE, System.currentTimeMillis(), Optional.<Boolean>absent(), requestId, Optional.of(getAndCheckDeployId(requestId))));
->>>>>>> fc4edd98
 
     checkConflict(createResult != SingularityCreateResult.EXISTED, "%s is already bouncing", requestId);
 
