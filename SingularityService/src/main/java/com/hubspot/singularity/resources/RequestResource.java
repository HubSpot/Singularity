--- conflicted
+++ resolved
@@ -5,30 +5,7 @@
 import com.google.common.collect.Lists;
 import com.google.inject.Inject;
 import com.hubspot.jackson.jaxrs.PropertyFiltering;
-<<<<<<< HEAD
 import com.hubspot.singularity.*;
-=======
-import com.hubspot.singularity.DeployState;
-import com.hubspot.singularity.RequestState;
-import com.hubspot.singularity.SingularityCreateResult;
-import com.hubspot.singularity.SingularityDeleteResult;
-import com.hubspot.singularity.SingularityDeploy;
-import com.hubspot.singularity.SingularityDeployMarker;
-import com.hubspot.singularity.SingularityDeployResult;
-import com.hubspot.singularity.SingularityLoadBalancerUpdate;
-import com.hubspot.singularity.SingularityPendingDeploy;
-import com.hubspot.singularity.SingularityPendingRequest;
->>>>>>> 74381827
-import com.hubspot.singularity.SingularityPendingRequest.PendingType;
-import com.hubspot.singularity.SingularityRequestCleanup.RequestCleanupType;
-<<<<<<< HEAD
-import com.hubspot.singularity.SingularityRequestHistory.RequestState;
-=======
-import com.hubspot.singularity.SingularityRequestDeployState;
-import com.hubspot.singularity.SingularityRequestHistory.RequestHistoryType;
-import com.hubspot.singularity.SingularityRequestParent;
-import com.hubspot.singularity.WebExceptions;
->>>>>>> 74381827
 import com.hubspot.singularity.data.DeployManager;
 import com.hubspot.singularity.data.DeployManager.ConditionalPersistResult;
 import com.hubspot.singularity.data.RequestManager;
@@ -77,7 +54,7 @@
       requestManager.deletePausedRequest(request.getId());
     }
     
-    historyManager.saveRequestHistoryUpdate(newRequest, result == PersistResult.CREATED ? RequestHistoryType.CREATED : RequestHistoryType.UPDATED, user);
+    historyManager.saveRequestHistoryUpdate(newRequest, result == PersistResult.CREATED ? SingularityRequestHistory.RequestHistoryType.CREATED : SingularityRequestHistory.RequestHistoryType.UPDATED, user);
     
     checkReschedule(newRequest, maybeOldRequest);
     
@@ -93,7 +70,7 @@
       Optional<String> maybeDeployId = deployManager.getInUseDeployId(newRequest.getId());
       
       if (maybeDeployId.isPresent()) {
-        requestManager.addToPendingQueue(new SingularityPendingRequest(newRequest.getId(), maybeDeployId.get(), PendingType.UPDATED_REQUEST));
+        requestManager.addToPendingQueue(new SingularityPendingRequest(newRequest.getId(), maybeDeployId.get(), SingularityPendingRequest.PendingType.UPDATED_REQUEST));
       }
     }
   }
@@ -163,7 +140,7 @@
     }
     
     if (!request.isOneOff()) {
-      requestManager.addToPendingQueue(new SingularityPendingRequest(requestId, deployMarker.getDeployId(), System.currentTimeMillis(), Optional.<String> absent(), user, PendingType.NEW_DEPLOY)); 
+      requestManager.addToPendingQueue(new SingularityPendingRequest(requestId, deployMarker.getDeployId(), System.currentTimeMillis(), Optional.<String> absent(), user, SingularityPendingRequest.PendingType.NEW_DEPLOY));
     }
     
     return fillEntireRequest(request, RequestState.ACTIVE);
@@ -204,7 +181,7 @@
       throw WebExceptions.badRequest("Can not bounce a scheduled request (%s)", request);
     }
     
-    requestManager.addToPendingQueue(new SingularityPendingRequest(requestId, getAndCheckDeployId(requestId), PendingType.BOUNCE));
+    requestManager.addToPendingQueue(new SingularityPendingRequest(requestId, getAndCheckDeployId(requestId), SingularityPendingRequest.PendingType.BOUNCE));
   }
   
   @POST
@@ -213,12 +190,12 @@
     SingularityRequest request = fetchRequest(requestId);
     Optional<String> maybeCmdLineArgs = Optional.absent();
     
-    PendingType pendingType = null;
+    SingularityPendingRequest.PendingType pendingType = null;
     
     if (request.isScheduled()) {
-      pendingType = PendingType.IMMEDIATE;
+      pendingType = SingularityPendingRequest.PendingType.IMMEDIATE;
     } else if (request.isOneOff()) {
-      pendingType = PendingType.ONEOFF;
+      pendingType = SingularityPendingRequest.PendingType.ONEOFF;
       
       if (!Strings.isNullOrEmpty(commandLineArgs)) {
         maybeCmdLineArgs = Optional.of(commandLineArgs);
@@ -235,10 +212,10 @@
   public void pause(@PathParam("requestId") String requestId, @QueryParam("user") Optional<String> user) {
     SingularityRequest request = fetchRequest(requestId);
     
-    SingularityCreateResult result = requestManager.createCleanupRequest(new SingularityRequestCleanup(user, RequestCleanupType.PAUSING, System.currentTimeMillis(), requestId));
+    SingularityCreateResult result = requestManager.createCleanupRequest(new SingularityRequestCleanup(user, SingularityRequestCleanup.RequestCleanupType.PAUSING, System.currentTimeMillis(), requestId));
     
     if (result == SingularityCreateResult.CREATED) {
-      historyManager.saveRequestHistoryUpdate(request, RequestHistoryType.PAUSED, user);
+      historyManager.saveRequestHistoryUpdate(request, SingularityRequestHistory.RequestHistoryType.PAUSED, user);
     } else {
       throw WebExceptions.conflict("A cleanup/pause request for %s failed to create because it was in state %s", requestId, result);
     }
@@ -256,10 +233,10 @@
     Optional<String> maybeDeployId = deployManager.getInUseDeployId(requestId);
     
     if (maybeDeployId.isPresent()) {
-      requestManager.addToPendingQueue(new SingularityPendingRequest(requestId, maybeDeployId.get(), System.currentTimeMillis(), Optional.<String> absent(), user, PendingType.UNPAUSED));
-    }
-  
-    historyManager.saveRequestHistoryUpdate(request.get(), RequestHistoryType.UNPAUSED, user);
+      requestManager.addToPendingQueue(new SingularityPendingRequest(requestId, maybeDeployId.get(), System.currentTimeMillis(), Optional.<String> absent(), user, SingularityPendingRequest.PendingType.UNPAUSED));
+    }
+  
+    historyManager.saveRequestHistoryUpdate(request.get(), SingularityRequestHistory.RequestHistoryType.UNPAUSED, user);
   
     return request.get();
   }
@@ -360,7 +337,7 @@
       throw handleNoMatchingRequest(requestId);
     }
     
-    historyManager.saveRequestHistoryUpdate(request.get(), RequestHistoryType.DELETED, user);
+    historyManager.saveRequestHistoryUpdate(request.get(), SingularityRequestHistory.RequestHistoryType.DELETED, user);
     
     return request.get();
   }
@@ -374,7 +351,7 @@
       throw handleNoMatchingRequest(requestId);
     }
     
-    historyManager.saveRequestHistoryUpdate(request.get(), RequestHistoryType.DELETED, user);
+    historyManager.saveRequestHistoryUpdate(request.get(), SingularityRequestHistory.RequestHistoryType.DELETED, user);
     
     return request.get();
   }
