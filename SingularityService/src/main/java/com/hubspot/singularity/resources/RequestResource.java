--- conflicted
+++ resolved
@@ -208,13 +208,8 @@
     SlavePlacement placement = requestWithState.getRequest().getSlavePlacement().or(configuration.getDefaultSlavePlacement());
     if (placement != SlavePlacement.GREEDY && placement != SlavePlacement.OPTIMISTIC) {
       int currentActiveSlaveCount = slaveManager.getNumObjectsAtState(MachineState.ACTIVE);
-<<<<<<< HEAD
-      int requiredSlaveCount = requestWithState.getRequest().getInstancesSafe() * 2;
-      checkBadRequest(currentActiveSlaveCount >= requiredSlaveCount, "Not enough active slaves to successfully complete a bounce of request %s (minimum required: %s, current: %s). Consider deploying or changing the slave placement strategy instead.", requestId, requiredSlaveCount, currentActiveSlaveCount);
-=======
       int requiredSlaveCount = incremental ? requestWithState.getRequest().getInstancesSafe() + 1 : requestWithState.getRequest().getInstancesSafe() * 2;
       checkBadRequest(currentActiveSlaveCount >= requiredSlaveCount, "Not enough active slaves to successfully complete a bounce of request %s (minimum required: %s, current: %s). Consider deploying, or changing the slave placement strategy instead.", requestId, requiredSlaveCount, currentActiveSlaveCount);
->>>>>>> 248c03df
     }
 
     SingularityCreateResult createResult = requestManager.createCleanupRequest(
