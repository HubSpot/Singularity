--- conflicted
+++ resolved
@@ -187,13 +187,8 @@
   @Path("/request/{requestId}/bounce")
   @ApiOperation(value="Bounce a specific Singularity request. A bounce launches replacement task(s), and then kills the original task(s) if the replacement(s) are healthy.",
   response=SingularityRequestParent.class)
-<<<<<<< HEAD
   public SingularityRequestParent bounce(@ApiParam("The request ID to bounce") @PathParam("requestId") String requestId,
-      @ApiParam("Username of the person requesting the bounce") @QueryParam("user") Optional<String> queryUser,
       @ApiParam("Incrementally bounce, shutting down old tasks as new ones are started successfully") @QueryParam("incremental") Optional<Boolean> incremental) {
-=======
-  public SingularityRequestParent bounce(@ApiParam("The request ID to bounce") @PathParam("requestId") String requestId) {
->>>>>>> 2f58f997
     SingularityRequestWithState requestWithState = fetchRequestWithState(requestId);
 
     authorizationHelper.checkForAuthorization(requestWithState.getRequest(), user, SingularityAuthorizationScope.WRITE);
@@ -205,11 +200,7 @@
     boolean isIncremental = incremental.or(false);
 
     SingularityCreateResult createResult = requestManager.createCleanupRequest(
-<<<<<<< HEAD
-            new SingularityRequestCleanup(queryUser, isIncremental ? RequestCleanupType.INCREMENTAL_BOUNCE : RequestCleanupType.BOUNCE, System.currentTimeMillis(), Optional.<Boolean>absent(), requestId, Optional.of(getAndCheckDeployId(requestId))));
-=======
-            new SingularityRequestCleanup(JavaUtils.getUserEmail(user), RequestCleanupType.BOUNCE, System.currentTimeMillis(), Optional.<Boolean>absent(), requestId, Optional.of(getAndCheckDeployId(requestId))));
->>>>>>> 2f58f997
+            new SingularityRequestCleanup(JavaUtils.getUserEmail(user), isIncremental ? RequestCleanupType.INCREMENTAL_BOUNCE : RequestCleanupType.BOUNCE, System.currentTimeMillis(), Optional.<Boolean>absent(), requestId, Optional.of(getAndCheckDeployId(requestId))));
 
     checkConflict(createResult != SingularityCreateResult.EXISTED, "%s is already bouncing", requestId);
 
