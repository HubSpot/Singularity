package com.hubspot.singularity.resources;

import static com.hubspot.singularity.WebExceptions.badRequest;
import static com.hubspot.singularity.WebExceptions.checkBadRequest;
import static com.hubspot.singularity.WebExceptions.checkConflict;
import static com.hubspot.singularity.WebExceptions.checkNotNullBadRequest;

import java.util.Collections;
import java.util.List;
import java.util.Map;

import javax.ws.rs.Consumes;
import javax.ws.rs.DELETE;
import javax.ws.rs.GET;
import javax.ws.rs.POST;
import javax.ws.rs.PUT;
import javax.ws.rs.Path;
import javax.ws.rs.PathParam;
import javax.ws.rs.Produces;
import javax.ws.rs.QueryParam;
import javax.ws.rs.core.MediaType;

import com.google.common.base.Optional;
import com.google.common.collect.Lists;
import com.google.inject.Inject;
import com.hubspot.jackson.jaxrs.PropertyFiltering;
import com.hubspot.singularity.RequestState;
import com.hubspot.singularity.SingularityCreateResult;
import com.hubspot.singularity.SingularityDeploy;
import com.hubspot.singularity.SingularityPendingDeploy;
import com.hubspot.singularity.SingularityPendingRequest;
import com.hubspot.singularity.SingularityPendingRequest.PendingType;
import com.hubspot.singularity.SingularityPendingRequestParent;
import com.hubspot.singularity.SingularityRequest;
import com.hubspot.singularity.SingularityRequestCleanup;
import com.hubspot.singularity.SingularityRequestCleanup.RequestCleanupType;
import com.hubspot.singularity.SingularityRequestDeployState;
import com.hubspot.singularity.SingularityRequestHistory.RequestHistoryType;
import com.hubspot.singularity.SingularityRequestInstances;
import com.hubspot.singularity.SingularityRequestParent;
import com.hubspot.singularity.SingularityRequestWithState;
import com.hubspot.singularity.SingularityService;
import com.hubspot.singularity.api.SingularityPauseRequest;
import com.hubspot.singularity.data.DeployManager;
import com.hubspot.singularity.data.RequestManager;
import com.hubspot.singularity.data.SingularityValidator;
import com.hubspot.singularity.data.TaskManager;
import com.hubspot.singularity.ldap.SingularityAuthManager;
import com.hubspot.singularity.smtp.SingularityMailer;
import com.wordnik.swagger.annotations.Api;
import com.wordnik.swagger.annotations.ApiOperation;
import com.wordnik.swagger.annotations.ApiParam;
import com.wordnik.swagger.annotations.ApiResponse;
import com.wordnik.swagger.annotations.ApiResponses;

@Path(RequestResource.PATH)
@Produces({ MediaType.APPLICATION_JSON })
@Api(description="Manages Singularity Requests, the parent object for any deployed task", value=RequestResource.PATH, position=1)
public class RequestResource extends AbstractRequestResource {
  public static final String PATH = SingularityService.API_BASE_PATH + "/requests";

  private final SingularityValidator validator;

  private final SingularityMailer mailer;
  private final TaskManager taskManager;
  private final RequestManager requestManager;
  private final DeployManager deployManager;

  private final SingularityAuthManager authManager;

  @Inject
  public RequestResource(SingularityValidator validator, DeployManager deployManager, TaskManager taskManager, RequestManager requestManager, SingularityMailer mailer, SingularityAuthManager authManager) {
    super(requestManager, deployManager);

    this.validator = validator;
    this.mailer = mailer;
    this.taskManager = taskManager;
    this.deployManager = deployManager;
    this.requestManager = requestManager;

    this.authManager = authManager;
  }

  private static class SingularityRequestDeployHolder {

    private final Optional<SingularityDeploy> activeDeploy;
    private final Optional<SingularityDeploy> pendingDeploy;

    public SingularityRequestDeployHolder(Optional<SingularityDeploy> activeDeploy, Optional<SingularityDeploy> pendingDeploy) {
      this.activeDeploy = activeDeploy;
      this.pendingDeploy = pendingDeploy;
    }

    public Optional<SingularityDeploy> getActiveDeploy() {
      return activeDeploy;
    }

    public Optional<SingularityDeploy> getPendingDeploy() {
      return pendingDeploy;
    }

  }

  private SingularityRequestDeployHolder getDeployHolder(String requestId) {
    Optional<SingularityRequestDeployState> requestDeployState = deployManager.getRequestDeployState(requestId);

    Optional<SingularityDeploy> activeDeploy = Optional.absent();
    Optional<SingularityDeploy> pendingDeploy = Optional.absent();

    if (requestDeployState.isPresent()) {
      if (requestDeployState.get().getActiveDeploy().isPresent()) {
        activeDeploy = deployManager.getDeploy(requestId, requestDeployState.get().getActiveDeploy().get().getDeployId());
      }
      if (requestDeployState.get().getPendingDeploy().isPresent()) {
        pendingDeploy = deployManager.getDeploy(requestId, requestDeployState.get().getPendingDeploy().get().getDeployId());
      }
    }

    return new SingularityRequestDeployHolder(activeDeploy, pendingDeploy);
  }

  @POST
  @Consumes({ MediaType.APPLICATION_JSON })
  @ApiOperation(value="Create or update a Singularity Request", response=SingularityRequestParent.class)
  @ApiResponses({
    @ApiResponse(code=400, message="Request object is invalid"),
    @ApiResponse(code=409, message="Request object is being cleaned. Try again shortly"),
  })
  public SingularityRequestParent submit(@ApiParam("The Singularity request to create or update") SingularityRequest request,
      @ApiParam("Username of the person requesting to create or update") @QueryParam("user") Optional<String> queryUser) {
    checkNotNullBadRequest(request.getId(), "Request must have an id");
    checkConflict(!requestManager.cleanupRequestExists(request.getId()), "Request %s is currently cleaning. Try again after a few moments", request.getId());

    final Optional<String> user = authManager.getUser();

    Optional<SingularityRequestWithState> maybeOldRequestWithState = requestManager.getRequest(request.getId());
    Optional<SingularityRequest> maybeOldRequest = maybeOldRequestWithState.isPresent() ? Optional.of(maybeOldRequestWithState.get().getRequest()) : Optional.<SingularityRequest> absent();

    SingularityRequestDeployHolder deployHolder = getDeployHolder(request.getId());

    SingularityRequest newRequest = validator.checkSingularityRequest(request, maybeOldRequest, deployHolder.getActiveDeploy(), deployHolder.getPendingDeploy(), user);

    checkConflict(maybeOldRequest.isPresent() || !requestManager.cleanupRequestExists(request.getId()), "Request %s is currently cleaning. Try again after a few moments", request.getId());

    final long now = System.currentTimeMillis();

    requestManager.activate(newRequest, maybeOldRequest.isPresent() ? RequestHistoryType.UPDATED : RequestHistoryType.CREATED, now, user);

    checkReschedule(newRequest, maybeOldRequest, now);

    return fillEntireRequest(fetchRequestWithState(request.getId()));
  }

  private void checkReschedule(SingularityRequest newRequest, Optional<SingularityRequest> maybeOldRequest, long timestamp) {
    if (!maybeOldRequest.isPresent()) {
      return;
    }

    if (shouldReschedule(newRequest, maybeOldRequest.get())) {
      Optional<String> maybeDeployId = deployManager.getInUseDeployId(newRequest.getId());

      if (maybeDeployId.isPresent()) {
        requestManager.addToPendingQueue(new SingularityPendingRequest(newRequest.getId(), maybeDeployId.get(), timestamp, PendingType.UPDATED_REQUEST));
      }
    }
  }

  private boolean shouldReschedule(SingularityRequest newRequest, SingularityRequest oldRequest) {
    if (newRequest.getInstancesSafe() != oldRequest.getInstancesSafe()) {
      return true;
    }
    if (newRequest.isScheduled() && oldRequest.isScheduled()) {
      if (!newRequest.getQuartzScheduleSafe().equals(oldRequest.getQuartzScheduleSafe())) {
        return true;
      }
    }

    return false;
  }

  private String getAndCheckDeployId(String requestId) {
    Optional<String> maybeDeployId = deployManager.getInUseDeployId(requestId);

    checkConflict(maybeDeployId.isPresent(), "Can not schedule/bounce a request (%s) with no deploy", requestId);

    return maybeDeployId.get();
  }

  @POST
  @Path("/request/{requestId}/bounce")
  @ApiOperation(value="Bounce a specific Singularity request. A bounce launches replacement task(s), and then kills the original task(s) if the replacement(s) are healthy.",
  response=SingularityRequestParent.class)
  public SingularityRequestParent bounce(@ApiParam("The request ID to bounce") @PathParam("requestId") String requestId,
      @ApiParam("Username of the person requesting the bounce") @QueryParam("user") Optional<String> queryUser) {
    SingularityRequestWithState requestWithState = fetchRequestWithState(requestId);

    final Optional<String> user = authManager.getUser();

    validator.checkForAuthorization(requestWithState.getRequest(), Optional.<SingularityRequest>absent(), user);

    checkBadRequest(requestWithState.getRequest().isLongRunning(), "Can not bounce a %s request (%s)", requestWithState.getRequest().getRequestType(), requestWithState);

    checkConflict(requestWithState.getState() != RequestState.PAUSED, "Request %s is paused. Unable to bounce (it must be manually unpaused first)", requestWithState.getRequest().getId());

    SingularityCreateResult createResult = requestManager.createCleanupRequest(
        new SingularityRequestCleanup(user, RequestCleanupType.BOUNCE, System.currentTimeMillis(), Optional.<Boolean> absent(), requestId, Optional.of(getAndCheckDeployId(requestId))));

    checkConflict(createResult != SingularityCreateResult.EXISTED, "%s is already bouncing", requestId);

    return fillEntireRequest(requestWithState);
  }

  @POST
  @Path("/request/{requestId}/run")
  @Consumes({ MediaType.APPLICATION_JSON })
  @ApiOperation(value="Schedule a one-off or scheduled Singularity request for immediate execution.", response=SingularityRequestParent.class)
  @ApiResponses({
    @ApiResponse(code=400, message="Singularity Request is not scheduled or one-off"),
  })
<<<<<<< HEAD
  public SingularityPendingRequestParent scheduleImmediately(@ApiParam("The request ID to run") @PathParam("requestId") String requestId,
      @ApiParam("Username of the person requesting the execution") @QueryParam("user") Optional<String> user,
=======
  public SingularityRequestParent scheduleImmediately(@ApiParam("The request ID to run") @PathParam("requestId") String requestId,
      @ApiParam("Username of the person requesting the execution") @QueryParam("user") Optional<String> queryUser,
>>>>>>> 65a4ead4
      @ApiParam("Additional command line arguments to append to the task") List<String> commandLineArgs) {
    SingularityRequestWithState requestWithState = fetchRequestWithState(requestId);

    final Optional<String> user = authManager.getUser();

    validator.checkForAuthorization(requestWithState.getRequest(), Optional.<SingularityRequest>absent(), user);

    checkConflict(requestWithState.getState() != RequestState.PAUSED, "Request %s is paused. Unable to run now (it must be manually unpaused first)", requestWithState.getRequest().getId());

    PendingType pendingType = null;

    if (requestWithState.getRequest().isScheduled()) {
      pendingType = PendingType.IMMEDIATE;
      checkConflict(taskManager.getActiveTaskIdsForRequest(requestId).isEmpty(), "Can not request an immediate run of a scheduled job which is currently running (%s)", taskManager.getActiveTaskIdsForRequest(requestId));
    } else if (requestWithState.getRequest().isOneOff()) {
      pendingType = PendingType.ONEOFF;
    } else {
      throw badRequest("Can not request an immediate run of a non-scheduled / always running request (%s)", requestWithState.getRequest());
    }

    final SingularityPendingRequest pendingRequest = new SingularityPendingRequest(requestId, getAndCheckDeployId(requestId), System.currentTimeMillis(), user, pendingType, commandLineArgs);

    SingularityCreateResult result = requestManager.addToPendingQueue(pendingRequest);

    checkConflict(result != SingularityCreateResult.EXISTED, "%s is already pending, please try again soon", requestId);

    return SingularityPendingRequestParent.fromSingularityRequestParent(fillEntireRequest(requestWithState), pendingRequest);
  }

  @POST
  @Path("/request/{requestId}/pause")
  @ApiOperation(value="Pause a Singularity request, future tasks will not run until it is manually unpaused. API can optionally choose to kill existing tasks", response=SingularityRequestParent.class)
  @ApiResponses({
    @ApiResponse(code=409, message="Request is already paused or being cleaned"),
  })
  public SingularityRequestParent pause(@ApiParam("The request ID to pause") @PathParam("requestId") String requestId,
      @ApiParam("Username of the person requesting the pause") @QueryParam("user") Optional<String> queryUser,
      @ApiParam("Pause Request Options") Optional<SingularityPauseRequest> pauseRequest) {
    SingularityRequestWithState requestWithState = fetchRequestWithState(requestId);

    Optional<String> user = authManager.getUser();

    validator.checkForAuthorization(requestWithState.getRequest(), Optional.<SingularityRequest>absent(), user);

    checkConflict(requestWithState.getState() != RequestState.PAUSED, "Request %s is paused. Unable to pause (it must be manually unpaused first)", requestWithState.getRequest().getId());

    Optional<Boolean> killTasks = Optional.absent();
    if (pauseRequest.isPresent()) {
      user = user.or(pauseRequest.get().getUser());
      killTasks = pauseRequest.get().getKillTasks();
    }

    final long now = System.currentTimeMillis();

    SingularityCreateResult result = requestManager.createCleanupRequest(new SingularityRequestCleanup(user, RequestCleanupType.PAUSING, now, killTasks, requestId, Optional.<String> absent()));

    checkConflict(result == SingularityCreateResult.CREATED, "%s is already pausing - try again soon", requestId, result);

    mailer.sendRequestPausedMail(requestWithState.getRequest(), user);

    requestManager.pause(requestWithState.getRequest(), now, user);

    return fillEntireRequest(new SingularityRequestWithState(requestWithState.getRequest(), RequestState.PAUSED, now));
  }

  @POST
  @Path("/request/{requestId}/unpause")
  @ApiOperation(value="Unpause a Singularity Request, scheduling new tasks immediately", response=SingularityRequestParent.class)
  @ApiResponses({
    @ApiResponse(code=409, message="Request is not paused"),
  })
  public SingularityRequestParent unpause(@ApiParam("The request ID to unpause") @PathParam("requestId") String requestId,
      @ApiParam("Username of the person requesting the unpause") @QueryParam("user") Optional<String> queryUser) {
    SingularityRequestWithState requestWithState = fetchRequestWithState(requestId);

    final Optional<String> user = authManager.getUser();

    validator.checkForAuthorization(requestWithState.getRequest(), Optional.<SingularityRequest>absent(), user);

    checkConflict(requestWithState.getState() == RequestState.PAUSED, "Request %s is not in PAUSED state, it is in %s", requestId, requestWithState.getState());

    mailer.sendRequestUnpausedMail(requestWithState.getRequest(), user);

    Optional<String> maybeDeployId = deployManager.getInUseDeployId(requestId);

    final long now = System.currentTimeMillis();

    requestManager.unpause(requestWithState.getRequest(), now, user);

    if (maybeDeployId.isPresent() && !requestWithState.getRequest().isOneOff()) {
      requestManager.addToPendingQueue(new SingularityPendingRequest(requestId, maybeDeployId.get(), now, user, PendingType.UNPAUSED, Collections.<String> emptyList()));
    }

    return fillEntireRequest(new SingularityRequestWithState(requestWithState.getRequest(), RequestState.ACTIVE, now));
  }

  @GET
  @PropertyFiltering
  @Path("/active")
  @ApiOperation(value="Retrieve the list of active requests", response=SingularityRequestParent.class, responseContainer="List")
  public List<SingularityRequestParent> getActiveRequests() {
    return getRequestsWithDeployState(requestManager.getActiveRequests());
  }

  private List<SingularityRequestParent> getRequestsWithDeployState(Iterable<SingularityRequestWithState> requests) {
    List<String> requestIds = Lists.newArrayList();
    for (SingularityRequestWithState requestWithState : requests) {
      requestIds.add(requestWithState.getRequest().getId());
    }

    List<SingularityRequestParent> parents = Lists.newArrayListWithCapacity(requestIds.size());

    Map<String, SingularityRequestDeployState> deployStates = deployManager.getRequestDeployStatesByRequestIds(requestIds);

    for (SingularityRequestWithState requestWithState : requests) {
      Optional<SingularityRequestDeployState> deployState = Optional.fromNullable(deployStates.get(requestWithState.getRequest().getId()));
      parents.add(new SingularityRequestParent(requestWithState.getRequest(), requestWithState.getState(), deployState, Optional.<SingularityDeploy> absent(), Optional.<SingularityDeploy> absent(), Optional.<SingularityPendingDeploy> absent()));
    }

    return parents;
  }

  @GET
  @PropertyFiltering
  @Path("/paused")
  @ApiOperation(value="Retrieve the list of paused requests", response=SingularityRequestParent.class, responseContainer="List")
  public List<SingularityRequestParent> getPausedRequests() {
    return getRequestsWithDeployState(requestManager.getPausedRequests());
  }

  @GET
  @PropertyFiltering
  @Path("/cooldown")
  @ApiOperation(value="Retrieve the list of requests in system cooldown", response=SingularityRequestParent.class, responseContainer="List")
  public List<SingularityRequestParent> getCooldownRequests() {
    return getRequestsWithDeployState(requestManager.getCooldownRequests());
  }

  @GET
  @PropertyFiltering
  @Path("/finished")
  @ApiOperation(value="Retreive the list of finished requests (Scheduled requests which have exhausted their schedules)", response=SingularityRequestParent.class, responseContainer="List")
  public List<SingularityRequestParent> getFinishedRequests() {
    return getRequestsWithDeployState(requestManager.getFinishedRequests());
  }

  @GET
  @PropertyFiltering
  @ApiOperation(value="Retrieve the list of all requests", response=SingularityRequestParent.class, responseContainer="List")
  public List<SingularityRequestParent> getRequests() {
    return getRequestsWithDeployState(requestManager.getRequests());
  }

  @GET
  @PropertyFiltering
  @Path("/queued/pending")
  @ApiOperation(value="Retrieve the list of pending requests", response=SingularityPendingRequest.class, responseContainer="List")
  public List<SingularityPendingRequest> getPendingRequests() {
    return requestManager.getPendingRequests();
  }

  @GET
  @PropertyFiltering
  @Path("/queued/cleanup")
  @ApiOperation(value="Retrieve the list of requests being cleaned up", response=SingularityRequestCleanup.class, responseContainer="List")
  public List<SingularityRequestCleanup> getCleanupRequests() {
    return requestManager.getCleanupRequests();
  }

  @GET
  @Path("/request/{requestId}")
  @ApiOperation(value="Retrieve a specific Request by ID", response=SingularityRequestParent.class)
  @ApiResponses({
    @ApiResponse(code=404, message="No Request with that ID"),
  })
  public SingularityRequestParent getRequest(@ApiParam("Request ID") @PathParam("requestId") String requestId) {
    return fillEntireRequest(fetchRequestWithState(requestId));
  }

  private SingularityRequest fetchRequest(String requestId) {
    return fetchRequestWithState(requestId).getRequest();
  }

  @DELETE
  @Path("/request/{requestId}")
  @ApiOperation(value="Delete a specific Request by ID and return the deleted Request", response=SingularityRequest.class)
  @ApiResponses({
    @ApiResponse(code=404, message="No Request with that ID"),
  })
  public SingularityRequest deleteRequest(@ApiParam("The request ID to delete.") @PathParam("requestId") String requestId,
      @ApiParam("Username of the person requesting the delete") @QueryParam("user") Optional<String> queryUser) {
    SingularityRequest request = fetchRequest(requestId);

    final Optional<String> user = authManager.getUser();

    validator.checkForAuthorization(request, Optional.<SingularityRequest>absent(), user);

    requestManager.deleteRequest(request, user);

    mailer.sendRequestRemovedMail(request, user);

    return request;
  }

  @PUT
  @Path("/request/{requestId}/instances")
  @ApiOperation(value="Scale the number of instances up or down for a specific Request", response=SingularityRequest.class)
  @ApiResponses({
    @ApiResponse(code=400, message="Posted object did not match Request ID"),
    @ApiResponse(code=404, message="No Request with that ID"),
  })
  public SingularityRequest updateInstances(@ApiParam("The Request ID to scale") @PathParam("requestId") String requestId,
      @ApiParam("Username of the person requesting the scale") @QueryParam("user") Optional<String> queryUser,
      @ApiParam("Object to hold number of instances to request") SingularityRequestInstances newInstances) {

    checkBadRequest(requestId != null && newInstances.getId() != null && requestId.equals(newInstances.getId()), "Update for request instance must pass a matching non-null requestId in path (%s) and object (%s)", requestId, newInstances.getId());
    checkConflict(!requestManager.cleanupRequestExists(requestId), "Request %s is currently cleaning. Try again after a few moments", requestId);

    final Optional<String> user = authManager.getUser();

    SingularityRequest oldRequest = fetchRequest(requestId);
    Optional<SingularityRequest> maybeOldRequest = Optional.of(oldRequest);

    SingularityRequestDeployHolder deployHolder = getDeployHolder(newInstances.getId());
    SingularityRequest newRequest = oldRequest.toBuilder().setInstances(newInstances.getInstances()).build();

    validator.checkSingularityRequest(newRequest, maybeOldRequest, deployHolder.getActiveDeploy(), deployHolder.getPendingDeploy(), user);

    final long now = System.currentTimeMillis();

    requestManager.update(newRequest, now, user);

    checkReschedule(newRequest, maybeOldRequest, now);

    return newRequest;
  }

}<|MERGE_RESOLUTION|>--- conflicted
+++ resolved
@@ -217,13 +217,9 @@
   @ApiResponses({
     @ApiResponse(code=400, message="Singularity Request is not scheduled or one-off"),
   })
-<<<<<<< HEAD
   public SingularityPendingRequestParent scheduleImmediately(@ApiParam("The request ID to run") @PathParam("requestId") String requestId,
       @ApiParam("Username of the person requesting the execution") @QueryParam("user") Optional<String> user,
-=======
-  public SingularityRequestParent scheduleImmediately(@ApiParam("The request ID to run") @PathParam("requestId") String requestId,
       @ApiParam("Username of the person requesting the execution") @QueryParam("user") Optional<String> queryUser,
->>>>>>> 65a4ead4
       @ApiParam("Additional command line arguments to append to the task") List<String> commandLineArgs) {
     SingularityRequestWithState requestWithState = fetchRequestWithState(requestId);
 
