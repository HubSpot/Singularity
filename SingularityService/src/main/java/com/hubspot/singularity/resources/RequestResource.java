--- conflicted
+++ resolved
@@ -321,6 +321,14 @@
     return fillEntireRequest(requestWithState);
   }
 
+  @GET
+  @PropertyFiltering
+  @Path("/active")
+  @ApiOperation(value="Retrieve the list of active requests", response=SingularityRequestParent.class, responseContainer="List")
+  public List<SingularityRequestParent> getActiveRequests() {
+    return getRequestsWithDeployState(requestManager.getActiveRequests());
+  }
+
   private List<SingularityRequestParent> getRequestsWithDeployState(Iterable<SingularityRequestWithState> requests) {
     if (!authorizationHelper.hasAdminAuthorization(user)) {
       requests = Iterables.filter(requests, new Predicate<SingularityRequestWithState>() {
@@ -350,14 +358,6 @@
 
   @GET
   @PropertyFiltering
-  @Path("/active")
-  @ApiOperation(value="Retrieve the list of active requests", response=SingularityRequestParent.class, responseContainer="List")
-  public List<SingularityRequestParent> getActiveRequests() {
-    return getRequestsWithDeployState(requestManager.getActiveRequests());
-  }
-
-  @GET
-  @PropertyFiltering
   @Path("/paused")
   @ApiOperation(value="Retrieve the list of paused requests", response=SingularityRequestParent.class, responseContainer="List")
   public List<SingularityRequestParent> getPausedRequests() {
@@ -428,15 +428,9 @@
     SingularityRequest request = fetchRequest(requestId);
 
     authorizationHelper.checkForAuthorization(request, Optional.<SingularityRequest>absent(), user);
-<<<<<<< HEAD
 
     requestManager.deleteRequest(request, queryUser);
 
-=======
-
-    requestManager.deleteRequest(request, queryUser);
-
->>>>>>> e9478f4e
     mailer.sendRequestRemovedMail(request, queryUser);
 
     return request;
