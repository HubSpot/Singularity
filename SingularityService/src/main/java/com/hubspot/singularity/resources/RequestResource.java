--- conflicted
+++ resolved
@@ -24,17 +24,11 @@
 import javax.ws.rs.core.Context;
 import javax.ws.rs.core.MediaType;
 
-<<<<<<< HEAD
-import org.slf4j.Logger;
-import org.slf4j.LoggerFactory;
-
-=======
 import org.apache.curator.framework.recipes.leader.LeaderLatch;
 import org.slf4j.Logger;
 import org.slf4j.LoggerFactory;
 
 import com.fasterxml.jackson.databind.ObjectMapper;
->>>>>>> 717365a4
 import com.google.common.base.Optional;
 import com.google.common.base.Predicate;
 import com.google.common.collect.Iterables;
@@ -109,15 +103,9 @@
 
   @Inject
   public RequestResource(SingularityValidator validator, DeployManager deployManager, TaskManager taskManager, RequestManager requestManager, SingularityMailer mailer,
-<<<<<<< HEAD
-      SingularityAuthorizationHelper authorizationHelper, Optional<SingularityUser> user, RequestHelper requestHelper, DisasterManager disasterManager) {
-    super(requestManager, deployManager, user, validator, authorizationHelper);
-
-=======
                          SingularityAuthorizationHelper authorizationHelper, Optional<SingularityUser> user, RequestHelper requestHelper, LeaderLatch leaderLatch,
                          DisasterManager disasterManager, @Named(SingularityResourceModule.PROXY_TO_LEADER_HTTP_CLIENT) HttpClient httpClient, ObjectMapper objectMapper) {
     super(requestManager, deployManager, user, validator, authorizationHelper, httpClient, leaderLatch, objectMapper);
->>>>>>> 717365a4
     this.mailer = mailer;
     this.taskManager = taskManager;
     this.requestHelper = requestHelper;
