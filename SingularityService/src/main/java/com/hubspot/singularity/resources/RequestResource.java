--- conflicted
+++ resolved
@@ -1480,15 +1480,14 @@
       limit,
       requestTypes
     );
-<<<<<<< HEAD
-    LOG.info("Key: {}", key);
-    LOG.info("Use web cache {}", useWebCache(useWebCache));
-    LOG.info("Use caffeine cache cache {}", configuration.useCaffeineCache());
-    if (useCaffeineCache(useWebCache)) {
+    LOG.info(
+      "Key: {}; use web cache {}; use caffeine cache cache {}",
+      key,
+      useWebCache(useWebCache),
+      configuration.useCaffeineCache()
+    );
+    if (!useWebCache(useWebCache) && configuration.useCaffeineCache()) {
       LOG.info("Attempting to grab {} from the cache", key);
-=======
-    if (!useWebCache(useWebCache) && configuration.useCaffeineCache()) {
->>>>>>> 4f71cb90
       List<SingularityRequestParent> cachedRequests = requestsCache.getIfPresent(key);
 
       if (cachedRequests != null) {
