package com.hubspot.singularity.resources;

import static com.hubspot.singularity.WebExceptions.badRequest;
import static com.hubspot.singularity.WebExceptions.checkBadRequest;
import static com.hubspot.singularity.WebExceptions.checkConflict;
import static com.hubspot.singularity.WebExceptions.checkNotNullBadRequest;

import java.util.List;
import java.util.Map;
import java.util.UUID;

import javax.ws.rs.Consumes;
import javax.ws.rs.DELETE;
import javax.ws.rs.GET;
import javax.ws.rs.POST;
import javax.ws.rs.PUT;
import javax.ws.rs.Path;
import javax.ws.rs.PathParam;
import javax.ws.rs.Produces;
import javax.ws.rs.QueryParam;
import javax.ws.rs.core.MediaType;

import com.google.common.base.Optional;
import com.google.common.base.Predicate;
import com.google.common.collect.Iterables;
import com.google.common.collect.Lists;
import com.google.inject.Inject;
import com.hubspot.jackson.jaxrs.PropertyFiltering;
import com.hubspot.singularity.RequestState;
import com.hubspot.singularity.SingularityCreateResult;
import com.hubspot.singularity.SingularityDeploy;
import com.hubspot.singularity.SingularityPendingDeploy;
import com.hubspot.singularity.SingularityPendingRequest;
import com.hubspot.singularity.SingularityPendingRequest.PendingType;
import com.hubspot.singularity.SingularityPendingRequestParent;
import com.hubspot.singularity.SingularityRequest;
import com.hubspot.singularity.SingularityRequestCleanup;
import com.hubspot.singularity.SingularityRequestCleanup.RequestCleanupType;
import com.hubspot.singularity.SingularityRequestDeployState;
import com.hubspot.singularity.SingularityRequestHistory.RequestHistoryType;
import com.hubspot.singularity.SingularityRequestInstances;
import com.hubspot.singularity.SingularityRequestParent;
import com.hubspot.singularity.SingularityRequestWithState;
import com.hubspot.singularity.SingularityService;
import com.hubspot.singularity.SingularityTransformHelpers;
import com.hubspot.singularity.SingularityUser;
import com.hubspot.singularity.api.SingularityPauseRequest;
import com.hubspot.singularity.auth.SingularityAuthorizationHelper;
import com.hubspot.singularity.data.DeployManager;
import com.hubspot.singularity.data.RequestManager;
import com.hubspot.singularity.data.SingularityValidator;
import com.hubspot.singularity.data.TaskManager;
import com.hubspot.singularity.smtp.SingularityMailer;
import com.wordnik.swagger.annotations.Api;
import com.wordnik.swagger.annotations.ApiOperation;
import com.wordnik.swagger.annotations.ApiParam;
import com.wordnik.swagger.annotations.ApiResponse;
import com.wordnik.swagger.annotations.ApiResponses;

@Path(RequestResource.PATH)
@Produces({ MediaType.APPLICATION_JSON })
@Api(description="Manages Singularity Requests, the parent object for any deployed task", value=RequestResource.PATH, position=1)
public class RequestResource extends AbstractRequestResource {
  public static final String PATH = SingularityService.API_BASE_PATH + "/requests";

  private final SingularityMailer mailer;
  private final TaskManager taskManager;

  @Inject
  public RequestResource(SingularityValidator validator, DeployManager deployManager, TaskManager taskManager, RequestManager requestManager, SingularityMailer mailer, SingularityAuthorizationHelper authorizationHelper, Optional<SingularityUser> user) {
    super(requestManager, deployManager, user, validator, authorizationHelper);

    this.mailer = mailer;
    this.taskManager = taskManager;
  }

  private static class SingularityRequestDeployHolder {

    private final Optional<SingularityDeploy> activeDeploy;
    private final Optional<SingularityDeploy> pendingDeploy;

    public SingularityRequestDeployHolder(Optional<SingularityDeploy> activeDeploy, Optional<SingularityDeploy> pendingDeploy) {
      this.activeDeploy = activeDeploy;
      this.pendingDeploy = pendingDeploy;
    }

    public Optional<SingularityDeploy> getActiveDeploy() {
      return activeDeploy;
    }

    public Optional<SingularityDeploy> getPendingDeploy() {
      return pendingDeploy;
    }

  }

  private SingularityRequestDeployHolder getDeployHolder(String requestId) {
    Optional<SingularityRequestDeployState> requestDeployState = deployManager.getRequestDeployState(requestId);

    Optional<SingularityDeploy> activeDeploy = Optional.absent();
    Optional<SingularityDeploy> pendingDeploy = Optional.absent();

    if (requestDeployState.isPresent()) {
      if (requestDeployState.get().getActiveDeploy().isPresent()) {
        activeDeploy = deployManager.getDeploy(requestId, requestDeployState.get().getActiveDeploy().get().getDeployId());
      }
      if (requestDeployState.get().getPendingDeploy().isPresent()) {
        pendingDeploy = deployManager.getDeploy(requestId, requestDeployState.get().getPendingDeploy().get().getDeployId());
      }
    }

    return new SingularityRequestDeployHolder(activeDeploy, pendingDeploy);
  }

  @POST
  @Consumes({ MediaType.APPLICATION_JSON })
  @ApiOperation(value="Create or update a Singularity Request", response=SingularityRequestParent.class)
  @ApiResponses({
    @ApiResponse(code=400, message="Request object is invalid"),
    @ApiResponse(code=409, message="Request object is being cleaned. Try again shortly"),
  })
  public SingularityRequestParent submit(@ApiParam("The Singularity request to create or update") SingularityRequest request,
      @ApiParam("Username of the person requesting to create or update") @QueryParam("user") Optional<String> queryUser) {
    checkNotNullBadRequest(request.getId(), "Request must have an id");
    checkConflict(!requestManager.cleanupRequestExists(request.getId()), "Request %s is currently cleaning. Try again after a few moments", request.getId());

    Optional<SingularityRequestWithState> maybeOldRequestWithState = requestManager.getRequest(request.getId());
    Optional<SingularityRequest> maybeOldRequest = maybeOldRequestWithState.isPresent() ? Optional.of(maybeOldRequestWithState.get().getRequest()) : Optional.<SingularityRequest> absent();

    SingularityRequestDeployHolder deployHolder = getDeployHolder(request.getId());

    authorizationHelper.checkForAuthorization(request, maybeOldRequest, user);

    SingularityRequest newRequest = validator.checkSingularityRequest(request, maybeOldRequest, deployHolder.getActiveDeploy(), deployHolder.getPendingDeploy(), user);

    checkConflict(maybeOldRequest.isPresent() || !requestManager.cleanupRequestExists(request.getId()), "Request %s is currently cleaning. Try again after a few moments", request.getId());

    final long now = System.currentTimeMillis();

    requestManager.activate(newRequest, maybeOldRequest.isPresent() ? RequestHistoryType.UPDATED : RequestHistoryType.CREATED, now, queryUser);

    checkReschedule(newRequest, maybeOldRequest, now);

    return fillEntireRequest(fetchRequestWithState(request.getId()));
  }

  private void checkReschedule(SingularityRequest newRequest, Optional<SingularityRequest> maybeOldRequest, long timestamp) {
    if (!maybeOldRequest.isPresent()) {
      return;
    }

    if (shouldReschedule(newRequest, maybeOldRequest.get())) {
      Optional<String> maybeDeployId = deployManager.getInUseDeployId(newRequest.getId());

      if (maybeDeployId.isPresent()) {
        requestManager.addToPendingQueue(new SingularityPendingRequest(newRequest.getId(), maybeDeployId.get(), timestamp, PendingType.UPDATED_REQUEST));
      }
    }
  }

  private boolean shouldReschedule(SingularityRequest newRequest, SingularityRequest oldRequest) {
    if (newRequest.getInstancesSafe() != oldRequest.getInstancesSafe()) {
      return true;
    }
    if (newRequest.isScheduled() && oldRequest.isScheduled()) {
      if (!newRequest.getQuartzScheduleSafe().equals(oldRequest.getQuartzScheduleSafe())) {
        return true;
      }
    }

    return false;
  }

  private String getAndCheckDeployId(String requestId) {
    Optional<String> maybeDeployId = deployManager.getInUseDeployId(requestId);

    checkConflict(maybeDeployId.isPresent(), "Can not schedule/bounce a request (%s) with no deploy", requestId);

    return maybeDeployId.get();
  }

  @POST
  @Path("/request/{requestId}/bounce")
  @ApiOperation(value="Bounce a specific Singularity request. A bounce launches replacement task(s), and then kills the original task(s) if the replacement(s) are healthy.",
  response=SingularityRequestParent.class)
  public SingularityRequestParent bounce(@ApiParam("The request ID to bounce") @PathParam("requestId") String requestId,
      @ApiParam("Username of the person requesting the bounce") @QueryParam("user") Optional<String> queryUser) {
    SingularityRequestWithState requestWithState = fetchRequestWithState(requestId);

    authorizationHelper.checkForAuthorization(requestWithState.getRequest(), Optional.<SingularityRequest>absent(), user);

    checkBadRequest(requestWithState.getRequest().isLongRunning(), "Can not bounce a %s request (%s)", requestWithState.getRequest().getRequestType(), requestWithState);

    checkConflict(requestWithState.getState() != RequestState.PAUSED, "Request %s is paused. Unable to bounce (it must be manually unpaused first)", requestWithState.getRequest().getId());

    SingularityCreateResult createResult = requestManager.createCleanupRequest(
            new SingularityRequestCleanup(queryUser, RequestCleanupType.BOUNCE, System.currentTimeMillis(), Optional.<Boolean>absent(), requestId, Optional.of(getAndCheckDeployId(requestId))));

    checkConflict(createResult != SingularityCreateResult.EXISTED, "%s is already bouncing", requestId);

    return fillEntireRequest(requestWithState);
  }

  @POST
  @Path("/request/{requestId}/run")
  @Consumes({ MediaType.APPLICATION_JSON })
  @ApiOperation(value="Schedule a one-off or scheduled Singularity request for immediate execution.", response=SingularityRequestParent.class)
  @ApiResponses({
    @ApiResponse(code=400, message="Singularity Request is not scheduled or one-off"),
  })
  public SingularityPendingRequestParent scheduleImmediately(@ApiParam("The request ID to run") @PathParam("requestId") String requestId,
<<<<<<< HEAD
      @ApiParam("Username of the person requesting the execution") @QueryParam("user") Optional<String> user,
=======
      @ApiParam("Username of the person requesting the execution") @QueryParam("user") Optional<String> queryUser,
      @ApiParam("Run ID to associate with this task. If not specified, one will be generated") @QueryParam("runId") Optional<String> runId,
>>>>>>> 9bd52e3d
      @ApiParam("Additional command line arguments to append to the task") List<String> commandLineArgs) {
    SingularityRequestWithState requestWithState = fetchRequestWithState(requestId);

    authorizationHelper.checkForAuthorization(requestWithState.getRequest(), Optional.<SingularityRequest>absent(), user);

    checkConflict(requestWithState.getState() != RequestState.PAUSED, "Request %s is paused. Unable to run now (it must be manually unpaused first)", requestWithState.getRequest().getId());

    PendingType pendingType = null;

    if (requestWithState.getRequest().isScheduled()) {
      pendingType = PendingType.IMMEDIATE;
      checkConflict(taskManager.getActiveTaskIdsForRequest(requestId).isEmpty(), "Can not request an immediate run of a scheduled job which is currently running (%s)", taskManager.getActiveTaskIdsForRequest(requestId));
    } else if (requestWithState.getRequest().isOneOff()) {
      pendingType = PendingType.ONEOFF;
    } else {
      throw badRequest("Can not request an immediate run of a non-scheduled / always running request (%s)", requestWithState.getRequest());
    }

<<<<<<< HEAD
    final SingularityPendingRequest pendingRequest = new SingularityPendingRequest(requestId, getAndCheckDeployId(requestId), System.currentTimeMillis(), user, pendingType, commandLineArgs);
=======
    if (!runId.isPresent()) {
      runId = Optional.of(UUID.randomUUID().toString());
    }

    final SingularityPendingRequest pendingRequest = new SingularityPendingRequest(requestId, getAndCheckDeployId(requestId), System.currentTimeMillis(), queryUser, pendingType, commandLineArgs, runId);
>>>>>>> 9bd52e3d

    SingularityCreateResult result = requestManager.addToPendingQueue(pendingRequest);

    checkConflict(result != SingularityCreateResult.EXISTED, "%s is already pending, please try again soon", requestId);

    return SingularityPendingRequestParent.fromSingularityRequestParent(fillEntireRequest(requestWithState), pendingRequest);
  }

  @POST
  @Path("/request/{requestId}/pause")
  @ApiOperation(value="Pause a Singularity request, future tasks will not run until it is manually unpaused. API can optionally choose to kill existing tasks", response=SingularityRequestParent.class)
  @ApiResponses({
    @ApiResponse(code=409, message="Request is already paused or being cleaned"),
  })
  public SingularityRequestParent pause(@ApiParam("The request ID to pause") @PathParam("requestId") String requestId,
      @ApiParam("Username of the person requesting the pause") @QueryParam("user") Optional<String> queryUser,
      @ApiParam("Pause Request Options") Optional<SingularityPauseRequest> pauseRequest) {
    SingularityRequestWithState requestWithState = fetchRequestWithState(requestId);

    authorizationHelper.checkForAuthorization(requestWithState.getRequest(), Optional.<SingularityRequest>absent(), user);

    checkConflict(requestWithState.getState() != RequestState.PAUSED, "Request %s is paused. Unable to pause (it must be manually unpaused first)", requestWithState.getRequest().getId());

    Optional<Boolean> killTasks = Optional.absent();
    Optional<String> pauseUser = Optional.absent();
    if (pauseRequest.isPresent()) {
      pauseUser = queryUser.or(pauseRequest.get().getUser());
      killTasks = pauseRequest.get().getKillTasks();
    }

    final long now = System.currentTimeMillis();

    SingularityCreateResult result = requestManager.createCleanupRequest(new SingularityRequestCleanup(queryUser, RequestCleanupType.PAUSING, now, killTasks, requestId, Optional.<String> absent()));

    checkConflict(result == SingularityCreateResult.CREATED, "%s is already pausing - try again soon", requestId, result);

    mailer.sendRequestPausedMail(requestWithState.getRequest(), queryUser);

    requestManager.pause(requestWithState.getRequest(), now, pauseUser);

    return fillEntireRequest(new SingularityRequestWithState(requestWithState.getRequest(), RequestState.PAUSED, now));
  }

  @POST
  @Path("/request/{requestId}/unpause")
  @ApiOperation(value="Unpause a Singularity Request, scheduling new tasks immediately", response=SingularityRequestParent.class)
  @ApiResponses({
    @ApiResponse(code=409, message="Request is not paused"),
  })
  public SingularityRequestParent unpause(@ApiParam("The request ID to unpause") @PathParam("requestId") String requestId,
      @ApiParam("Username of the person requesting the unpause") @QueryParam("user") Optional<String> queryUser) {
    SingularityRequestWithState requestWithState = fetchRequestWithState(requestId);

    authorizationHelper.checkForAuthorization(requestWithState.getRequest(), Optional.<SingularityRequest>absent(), user);

    checkConflict(requestWithState.getState() == RequestState.PAUSED, "Request %s is not in PAUSED state, it is in %s", requestId, requestWithState.getState());

    mailer.sendRequestUnpausedMail(requestWithState.getRequest(), queryUser);

    Optional<String> maybeDeployId = deployManager.getInUseDeployId(requestId);

    final long now = System.currentTimeMillis();

    requestManager.unpause(requestWithState.getRequest(), now, queryUser);

    if (maybeDeployId.isPresent() && !requestWithState.getRequest().isOneOff()) {
      requestManager.addToPendingQueue(new SingularityPendingRequest(requestId, maybeDeployId.get(), now, queryUser, PendingType.UNPAUSED));
    }

    return fillEntireRequest(new SingularityRequestWithState(requestWithState.getRequest(), RequestState.ACTIVE, now));
  }

  @POST
  @Path("/request/{requestId}/exit-cooldown")
  public SingularityRequestParent exitCooldown(@PathParam("requestId") String requestId, @QueryParam("user") Optional<String> user) {
    final SingularityRequestWithState requestWithState = fetchRequestWithState(requestId);

    checkConflict(requestWithState.getState() == RequestState.SYSTEM_COOLDOWN, "Request %s is not in SYSTEM_COOLDOWN state, it is in %s", requestId, requestWithState.getState());

    final Optional<String> maybeDeployId = deployManager.getInUseDeployId(requestId);

    final long now = System.currentTimeMillis();

    requestManager.exitCooldown(requestWithState.getRequest(), now, user);

    if (maybeDeployId.isPresent() && !requestWithState.getRequest().isOneOff()) {
      requestManager.addToPendingQueue(new SingularityPendingRequest(requestId, maybeDeployId.get(), now, user, PendingType.IMMEDIATE));
    }

    return fillEntireRequest(requestWithState);
  }

  @GET
  @PropertyFiltering
  @Path("/active")
  @ApiOperation(value="Retrieve the list of active requests", response=SingularityRequestParent.class, responseContainer="List")
  public List<SingularityRequestParent> getActiveRequests() {
    return getRequestsWithDeployState(requestManager.getActiveRequests());
  }

  private List<SingularityRequestParent> getRequestsWithDeployState(Iterable<SingularityRequestWithState> requests) {
    if (!authorizationHelper.hasAdminAuthorization(user)) {
      requests = Iterables.filter(requests, new Predicate<SingularityRequestWithState>() {
        @Override
        public boolean apply(SingularityRequestWithState input) {
          return authorizationHelper.isAuthorizedForRequest(input.getRequest(), user);
        }
      });
    }

    final List<String> requestIds = Lists.newArrayList();
    for (SingularityRequestWithState requestWithState : requests) {
      requestIds.add(requestWithState.getRequest().getId());
    }

    final List<SingularityRequestParent> parents = Lists.newArrayListWithCapacity(requestIds.size());

    final Map<String, SingularityRequestDeployState> deployStates = deployManager.getRequestDeployStatesByRequestIds(requestIds);

    for (SingularityRequestWithState requestWithState : requests) {
      Optional<SingularityRequestDeployState> deployState = Optional.fromNullable(deployStates.get(requestWithState.getRequest().getId()));
      parents.add(new SingularityRequestParent(requestWithState.getRequest(), requestWithState.getState(), deployState, Optional.<SingularityDeploy> absent(), Optional.<SingularityDeploy> absent(), Optional.<SingularityPendingDeploy> absent()));
    }

    return parents;
  }

  @GET
  @PropertyFiltering
  @Path("/paused")
  @ApiOperation(value="Retrieve the list of paused requests", response=SingularityRequestParent.class, responseContainer="List")
  public List<SingularityRequestParent> getPausedRequests() {
    return getRequestsWithDeployState(requestManager.getPausedRequests());
  }

  @GET
  @PropertyFiltering
  @Path("/cooldown")
  @ApiOperation(value="Retrieve the list of requests in system cooldown", response=SingularityRequestParent.class, responseContainer="List")
  public List<SingularityRequestParent> getCooldownRequests() {
    return getRequestsWithDeployState(requestManager.getCooldownRequests());
  }

  @GET
  @PropertyFiltering
  @Path("/finished")
  @ApiOperation(value="Retreive the list of finished requests (Scheduled requests which have exhausted their schedules)", response=SingularityRequestParent.class, responseContainer="List")
  public List<SingularityRequestParent> getFinishedRequests() {
    return getRequestsWithDeployState(requestManager.getFinishedRequests());
  }

  @GET
  @PropertyFiltering
  @ApiOperation(value="Retrieve the list of all requests", response=SingularityRequestParent.class, responseContainer="List")
  public List<SingularityRequestParent> getRequests() {
    return getRequestsWithDeployState(requestManager.getRequests());
  }

  @GET
  @PropertyFiltering
  @Path("/queued/pending")
  @ApiOperation(value="Retrieve the list of pending requests", response=SingularityPendingRequest.class, responseContainer="List")
  public Iterable<SingularityPendingRequest> getPendingRequests() {
    return authorizationHelper.filterByAuthorizedRequests(user, requestManager.getPendingRequests(), SingularityTransformHelpers.PENDING_REQUEST_TO_REQUEST_ID);
  }

  @GET
  @PropertyFiltering
  @Path("/queued/cleanup")
  @ApiOperation(value="Retrieve the list of requests being cleaned up", response=SingularityRequestCleanup.class, responseContainer="List")
  public Iterable<SingularityRequestCleanup> getCleanupRequests() {
    return authorizationHelper.filterByAuthorizedRequests(user, requestManager.getCleanupRequests(), SingularityTransformHelpers.REQUEST_CLEANUP_TO_REQUEST_ID);
  }

  @GET
  @Path("/request/{requestId}")
  @ApiOperation(value="Retrieve a specific Request by ID", response=SingularityRequestParent.class)
  @ApiResponses({
    @ApiResponse(code=404, message="No Request with that ID"),
  })
  public SingularityRequestParent getRequest(@ApiParam("Request ID") @PathParam("requestId") String requestId) {
    return fillEntireRequest(fetchRequestWithState(requestId));
  }

  private SingularityRequest fetchRequest(String requestId) {
    return fetchRequestWithState(requestId).getRequest();
  }

  @DELETE
  @Path("/request/{requestId}")
  @ApiOperation(value="Delete a specific Request by ID and return the deleted Request", response=SingularityRequest.class)
  @ApiResponses({
    @ApiResponse(code=404, message="No Request with that ID"),
  })
  public SingularityRequest deleteRequest(@ApiParam("The request ID to delete.") @PathParam("requestId") String requestId,
      @ApiParam("Username of the person requesting the delete") @QueryParam("user") Optional<String> queryUser) {
    SingularityRequest request = fetchRequest(requestId);

    authorizationHelper.checkForAuthorization(request, Optional.<SingularityRequest>absent(), user);

    requestManager.deleteRequest(request, queryUser);

    mailer.sendRequestRemovedMail(request, queryUser);

    return request;
  }

  @PUT
  @Path("/request/{requestId}/instances")
  @ApiOperation(value="Scale the number of instances up or down for a specific Request", response=SingularityRequest.class)
  @ApiResponses({
    @ApiResponse(code=400, message="Posted object did not match Request ID"),
    @ApiResponse(code=404, message="No Request with that ID"),
  })
  public SingularityRequest updateInstances(@ApiParam("The Request ID to scale") @PathParam("requestId") String requestId,
      @ApiParam("Username of the person requesting the scale") @QueryParam("user") Optional<String> queryUser,
      @ApiParam("Object to hold number of instances to request") SingularityRequestInstances newInstances) {

    checkBadRequest(requestId != null && newInstances.getId() != null && requestId.equals(newInstances.getId()), "Update for request instance must pass a matching non-null requestId in path (%s) and object (%s)", requestId, newInstances.getId());
    checkConflict(!requestManager.cleanupRequestExists(requestId), "Request %s is currently cleaning. Try again after a few moments", requestId);

    SingularityRequest oldRequest = fetchRequest(requestId);
    Optional<SingularityRequest> maybeOldRequest = Optional.of(oldRequest);

    SingularityRequestDeployHolder deployHolder = getDeployHolder(newInstances.getId());
    SingularityRequest newRequest = oldRequest.toBuilder().setInstances(newInstances.getInstances()).build();

    authorizationHelper.checkForAuthorization(newRequest, Optional.of(oldRequest), user);

    validator.checkSingularityRequest(newRequest, maybeOldRequest, deployHolder.getActiveDeploy(), deployHolder.getPendingDeploy(), user);

    final long now = System.currentTimeMillis();

    requestManager.update(newRequest, now, queryUser);

    checkReschedule(newRequest, maybeOldRequest, now);

    return newRequest;
  }

}<|MERGE_RESOLUTION|>--- conflicted
+++ resolved
@@ -209,12 +209,8 @@
     @ApiResponse(code=400, message="Singularity Request is not scheduled or one-off"),
   })
   public SingularityPendingRequestParent scheduleImmediately(@ApiParam("The request ID to run") @PathParam("requestId") String requestId,
-<<<<<<< HEAD
-      @ApiParam("Username of the person requesting the execution") @QueryParam("user") Optional<String> user,
-=======
       @ApiParam("Username of the person requesting the execution") @QueryParam("user") Optional<String> queryUser,
       @ApiParam("Run ID to associate with this task. If not specified, one will be generated") @QueryParam("runId") Optional<String> runId,
->>>>>>> 9bd52e3d
       @ApiParam("Additional command line arguments to append to the task") List<String> commandLineArgs) {
     SingularityRequestWithState requestWithState = fetchRequestWithState(requestId);
 
@@ -233,15 +229,11 @@
       throw badRequest("Can not request an immediate run of a non-scheduled / always running request (%s)", requestWithState.getRequest());
     }
 
-<<<<<<< HEAD
-    final SingularityPendingRequest pendingRequest = new SingularityPendingRequest(requestId, getAndCheckDeployId(requestId), System.currentTimeMillis(), user, pendingType, commandLineArgs);
-=======
     if (!runId.isPresent()) {
       runId = Optional.of(UUID.randomUUID().toString());
     }
 
     final SingularityPendingRequest pendingRequest = new SingularityPendingRequest(requestId, getAndCheckDeployId(requestId), System.currentTimeMillis(), queryUser, pendingType, commandLineArgs, runId);
->>>>>>> 9bd52e3d
 
     SingularityCreateResult result = requestManager.addToPendingQueue(pendingRequest);
 
