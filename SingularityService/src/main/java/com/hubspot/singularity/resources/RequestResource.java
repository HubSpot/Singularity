--- conflicted
+++ resolved
@@ -271,10 +271,6 @@
 
     checkConflict(requestWithState.getState() != RequestState.PAUSED, "Request %s is paused. Unable to run now (it must be manually unpaused first)", requestWithState.getRequest().getId());
 
-<<<<<<< HEAD
-=======
-
->>>>>>> 1c352a51
     final SingularityPendingRequest pendingRequest = validator.checkRunNowRequest(
         getAndCheckDeployId(requestId),
         JavaUtils.getUserEmail(user),
