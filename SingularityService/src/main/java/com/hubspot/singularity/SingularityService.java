package com.hubspot.singularity;


import io.dropwizard.Application;
import io.dropwizard.assets.AssetsBundle;
import io.dropwizard.db.DataSourceFactory;
import io.dropwizard.migrations.MigrationsBundle;
import io.dropwizard.setup.Bootstrap;
import io.dropwizard.setup.Environment;
import io.dropwizard.views.ViewBundle;

import com.fasterxml.jackson.annotation.JsonInclude.Include;
import com.fasterxml.jackson.databind.DeserializationFeature;
import com.hubspot.jackson.datatype.protobuf.ProtobufModule;
<<<<<<< HEAD
import com.hubspot.jackson.jaxrs.PropertyFilteringMessageBodyWriter;
import com.hubspot.mesos.client.SingularityMesosClientModule;
=======
>>>>>>> 219c9bd6
import com.hubspot.singularity.config.SingularityConfiguration;
import com.hubspot.singularity.guice.GuiceBundle;

public class SingularityService extends Application<SingularityConfiguration> {

  public static final String API_BASE_PATH = "/api";

  @Override
<<<<<<< HEAD
  public void initialize(Bootstrap<SingularityConfiguration> bootstrap) {
    GuiceBundle<SingularityConfiguration> guiceBundle = GuiceBundle.<SingularityConfiguration>newBuilder()
        .addModule(new SingularityServiceModule())
        .addModule(new SingularityMesosClientModule())
        .enableAutoConfig(getClass().getPackage().getName())
        .setConfigClass(SingularityConfiguration.class)
        .build(Stage.DEVELOPMENT);
=======
  public void initialize(final Bootstrap<SingularityConfiguration> bootstrap) {
    final GuiceBundle<SingularityConfiguration> guiceBundle = GuiceBundle.defaultBuilder(SingularityConfiguration.class)
        .modules(new SingularityServiceModule())
        .build();
>>>>>>> 219c9bd6
    bootstrap.addBundle(guiceBundle);

    bootstrap.addBundle(new CorsBundle());
    bootstrap.addBundle(new ViewBundle());
    bootstrap.addBundle(new AssetsBundle("/static/static/", "/static/"));
    bootstrap.addBundle(new MigrationsBundle<SingularityConfiguration>() {
      @Override
      public DataSourceFactory getDataSourceFactory(final SingularityConfiguration configuration) {
        return configuration.getDatabaseConfiguration().get();
      }
    });

    bootstrap.getObjectMapper().registerModule(new ProtobufModule());
    bootstrap.getObjectMapper().setSerializationInclusion(Include.NON_NULL);
    bootstrap.getObjectMapper().configure(DeserializationFeature.FAIL_ON_UNKNOWN_PROPERTIES, false);
  }

  @Override
  public void run(final SingularityConfiguration configuration, final Environment environment) throws Exception {}

  public static void main(final String[] args) {
    try {
      new SingularityService().run(args);
    } catch (final Throwable t) {
      t.printStackTrace();
      System.exit(1);
    }
  }

}<|MERGE_RESOLUTION|>--- conflicted
+++ resolved
@@ -12,11 +12,7 @@
 import com.fasterxml.jackson.annotation.JsonInclude.Include;
 import com.fasterxml.jackson.databind.DeserializationFeature;
 import com.hubspot.jackson.datatype.protobuf.ProtobufModule;
-<<<<<<< HEAD
-import com.hubspot.jackson.jaxrs.PropertyFilteringMessageBodyWriter;
 import com.hubspot.mesos.client.SingularityMesosClientModule;
-=======
->>>>>>> 219c9bd6
 import com.hubspot.singularity.config.SingularityConfiguration;
 import com.hubspot.singularity.guice.GuiceBundle;
 
@@ -25,20 +21,10 @@
   public static final String API_BASE_PATH = "/api";
 
   @Override
-<<<<<<< HEAD
-  public void initialize(Bootstrap<SingularityConfiguration> bootstrap) {
-    GuiceBundle<SingularityConfiguration> guiceBundle = GuiceBundle.<SingularityConfiguration>newBuilder()
-        .addModule(new SingularityServiceModule())
-        .addModule(new SingularityMesosClientModule())
-        .enableAutoConfig(getClass().getPackage().getName())
-        .setConfigClass(SingularityConfiguration.class)
-        .build(Stage.DEVELOPMENT);
-=======
   public void initialize(final Bootstrap<SingularityConfiguration> bootstrap) {
     final GuiceBundle<SingularityConfiguration> guiceBundle = GuiceBundle.defaultBuilder(SingularityConfiguration.class)
-        .modules(new SingularityServiceModule())
+        .modules(new SingularityServiceModule(), new SingularityMesosClientModule())
         .build();
->>>>>>> 219c9bd6
     bootstrap.addBundle(guiceBundle);
 
     bootstrap.addBundle(new CorsBundle());
