--- conflicted
+++ resolved
@@ -197,11 +197,7 @@
 
     List<SingularityRequestWithState> filteredRequests = requests.stream()
         .filter((request) -> {
-<<<<<<< HEAD
-          if (!filterRelevantForUser) {
-=======
           if (!filterRelevantForUser || user.equals(SingularityUser.DEFAULT_USER)) {
->>>>>>> 567777b7
             return true;
           }
           String requestId = request.getRequest().getId();
@@ -350,11 +346,7 @@
 
   private boolean userMatches(Optional<String> input, SingularityUser user) {
     return input.isPresent() &&
-<<<<<<< HEAD
         (user.getEmail().equals(input) || user.getId().equals(input.get()) || user.getName().equals(input.get()));
-=======
-        (user.getEmail().equals(input) || user.getId().equals(input.get()) || user.getName().equals(input));
->>>>>>> 567777b7
   }
 
   private boolean userModifiedRequestLast(Optional<SingularityRequestHistory> lastHistory, SingularityUser user) {
