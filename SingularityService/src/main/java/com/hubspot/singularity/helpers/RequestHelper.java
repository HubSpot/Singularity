--- conflicted
+++ resolved
@@ -358,11 +358,7 @@
       }
     }
 
-<<<<<<< HEAD
-    LOG.trace("Got task Ids by status in {}ms", System.currentTimeMillis() - start);
-=======
     LOG.trace("Got task ids by status in {}ms", System.currentTimeMillis() - start);
->>>>>>> 318eeba7
 
     return Optional.of(new SingularityTaskIdsByStatus(healthyTaskIds, notYetHealthyTaskIds, pendingTaskIds, cleaningTaskIds));
   }
