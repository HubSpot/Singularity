package com.hubspot.singularity.scheduler;

import io.dropwizard.lifecycle.Managed;

import java.util.concurrent.Executors;
import java.util.concurrent.ScheduledExecutorService;
import java.util.concurrent.TimeUnit;

import org.apache.curator.framework.recipes.leader.LeaderLatch;
import org.slf4j.Logger;
import org.slf4j.LoggerFactory;

import com.google.common.util.concurrent.MoreExecutors;
import com.google.common.util.concurrent.ThreadFactoryBuilder;
import com.hubspot.mesos.JavaUtils;
import com.hubspot.singularity.SingularityAbort;
import com.hubspot.singularity.SingularityAbort.AbortReason;
import com.hubspot.singularity.mesos.SingularityMesosSchedulerDelegator;
import com.hubspot.singularity.sentry.SingularityExceptionNotifier;

public abstract class SingularityLeaderOnlyPoller implements Managed {

  private static final Logger LOG = LoggerFactory.getLogger(SingularityLeaderOnlyPoller.class);

  private final LeaderLatch leaderLatch;
  private final SingularityMesosSchedulerDelegator mesosScheduler;
  private final SingularityExceptionNotifier exceptionNotifier;
  private final ScheduledExecutorService executorService;
  private final SingularityAbort abort;
  private final long pollDelay;
  private final TimeUnit pollTimeUnit;
  private final SchedulerLockType schedulerLockType;

  enum SchedulerLockType {
    LOCK, NO_LOCK
  }

  protected SingularityLeaderOnlyPoller(LeaderLatch leaderLatch, SingularityMesosSchedulerDelegator mesosScheduler, SingularityExceptionNotifier exceptionNotifier, SingularityAbort abort,
      long pollDelay, TimeUnit pollTimeUnit, SchedulerLockType schedulerLockType) {
    this.leaderLatch = leaderLatch;
    this.mesosScheduler = mesosScheduler;
    this.exceptionNotifier = exceptionNotifier;
    this.abort = abort;
    this.schedulerLockType = schedulerLockType;
    this.pollDelay = pollDelay;
    this.pollTimeUnit = pollTimeUnit;

    this.executorService = Executors.newScheduledThreadPool(1, new ThreadFactoryBuilder().setNameFormat(getClass().getSimpleName() + "-%d").build());
  }

  @Override
  public void start() {
    LOG.info("Starting a {} with a {} delay", getClass().getSimpleName(), JavaUtils.durationFromMillis(pollTimeUnit.toMillis(pollDelay)));

    executorService.scheduleWithFixedDelay(new Runnable() {

      @Override
      public void run() {
<<<<<<< HEAD
        runActionIfLeader();
=======
        runActionIfLeaderAndMesosIsRunning();
>>>>>>> 90e14bb1
      }

    }, pollDelay, pollDelay, pollTimeUnit);
  }

<<<<<<< HEAD
  private void runActionIfLeader() {
=======
  private void runActionIfLeaderAndMesosIsRunning() {
>>>>>>> 90e14bb1
    if (!leaderLatch.hasLeadership() || !mesosScheduler.isRunning()) {
      return;
    }

    if (schedulerLockType == SchedulerLockType.LOCK) {
      mesosScheduler.lock();
    }

    try {
      runActionOnPoll();
    } catch (Throwable t) {
      LOG.error("Caught an exception while running {} -- aborting", getClass().getSimpleName(), t);
      exceptionNotifier.notify(t);
      abort.abort(AbortReason.UNRECOVERABLE_ERROR);
    } finally {
      if (schedulerLockType == SchedulerLockType.LOCK) {
        mesosScheduler.release();
      }
    }
  }

  public abstract void runActionOnPoll();

  @Override
  public void stop() {
    MoreExecutors.shutdownAndAwaitTermination(executorService, 1, TimeUnit.SECONDS);
  }
}<|MERGE_RESOLUTION|>--- conflicted
+++ resolved
@@ -56,21 +56,13 @@
 
       @Override
       public void run() {
-<<<<<<< HEAD
-        runActionIfLeader();
-=======
         runActionIfLeaderAndMesosIsRunning();
->>>>>>> 90e14bb1
       }
 
     }, pollDelay, pollDelay, pollTimeUnit);
   }
 
-<<<<<<< HEAD
-  private void runActionIfLeader() {
-=======
   private void runActionIfLeaderAndMesosIsRunning() {
->>>>>>> 90e14bb1
     if (!leaderLatch.hasLeadership() || !mesosScheduler.isRunning()) {
       return;
     }
