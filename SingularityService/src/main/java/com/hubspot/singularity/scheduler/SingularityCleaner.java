--- conflicted
+++ resolved
@@ -149,14 +149,6 @@
 
     final String activeDeployId = deployState.get().getActiveDeploy().get().getDeployId();
 
-<<<<<<< HEAD
-    if (!taskCleanup.getTaskId().getDeployId().equals(activeDeployId)) {
-      LOG.debug("Killing {} immediately because it is not part of the active deploy {}", taskCleanup, deployState.get().getActiveDeploy().get());
-      return true;
-    }
-
-=======
->>>>>>> 10f566af
     // check to see if there are enough active tasks out there that have been active for long enough that we can safely shut this task down.
     final List<SingularityTaskId> matchingTasks = SingularityTaskId.matchingAndNotIn(activeTaskIds, taskCleanup.getTaskId().getRequestId(), activeDeployId, cleaningTasks);
 
