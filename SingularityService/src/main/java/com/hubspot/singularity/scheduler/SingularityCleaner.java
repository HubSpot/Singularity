package com.hubspot.singularity.scheduler;

import java.util.Collections;
import java.util.List;
import java.util.concurrent.TimeUnit;

import javax.inject.Singleton;

import org.slf4j.Logger;
import org.slf4j.LoggerFactory;

import com.google.common.base.Optional;
import com.google.common.collect.ImmutableMap;
import com.google.common.collect.Iterables;
import com.google.common.collect.Lists;
import com.google.inject.Inject;
import com.hubspot.baragon.models.BaragonRequestState;
import com.hubspot.mesos.JavaUtils;
import com.hubspot.singularity.LoadBalancerRequestType;
import com.hubspot.singularity.LoadBalancerRequestType.LoadBalancerRequestId;
import com.hubspot.singularity.RequestState;
import com.hubspot.singularity.SingularityDeleteResult;
import com.hubspot.singularity.SingularityDeploy;
import com.hubspot.singularity.SingularityDriverManager;
import com.hubspot.singularity.SingularityKilledTaskIdRecord;
import com.hubspot.singularity.SingularityLoadBalancerUpdate;
import com.hubspot.singularity.SingularityPendingRequest;
import com.hubspot.singularity.SingularityPendingRequest.PendingType;
import com.hubspot.singularity.SingularityPendingTask;
import com.hubspot.singularity.SingularityRequest;
import com.hubspot.singularity.SingularityRequestCleanup;
import com.hubspot.singularity.SingularityRequestDeployState;
import com.hubspot.singularity.SingularityRequestWithState;
import com.hubspot.singularity.SingularityTask;
import com.hubspot.singularity.SingularityTaskCleanup;
import com.hubspot.singularity.SingularityTaskCleanup.TaskCleanupType;
import com.hubspot.singularity.SingularityTaskId;
import com.hubspot.singularity.config.SingularityConfiguration;
import com.hubspot.singularity.data.DeployManager;
import com.hubspot.singularity.data.RequestManager;
import com.hubspot.singularity.data.TaskManager;
import com.hubspot.singularity.hooks.LbUpdateException;
import com.hubspot.singularity.hooks.LoadBalancerClient;
import com.hubspot.singularity.scheduler.SingularityDeployHealthHelper.DeployHealth;
import com.hubspot.singularity.sentry.SingularityExceptionNotifier;

@Singleton
public class SingularityCleaner {

  private static final Logger LOG = LoggerFactory.getLogger(SingularityCleaner.class);

  private final TaskManager taskManager;
  private final DeployManager deployManager;
  private final RequestManager requestManager;
  private final SingularityDriverManager driverManager;
  private final SingularityDeployHealthHelper deployHealthHelper;
  private final LoadBalancerClient lbClient;
  private final SingularityExceptionNotifier exceptionNotifier;

  private final SingularityConfiguration configuration;
  private final long killNonLongRunningTasksInCleanupAfterMillis;

  @Inject
  public SingularityCleaner(TaskManager taskManager, SingularityDeployHealthHelper deployHealthHelper, DeployManager deployManager, RequestManager requestManager,
      SingularityDriverManager driverManager, SingularityConfiguration configuration, LoadBalancerClient lbClient, SingularityExceptionNotifier exceptionNotifier) {
    this.taskManager = taskManager;
    this.lbClient = lbClient;
    this.deployHealthHelper = deployHealthHelper;
    this.deployManager = deployManager;
    this.requestManager = requestManager;
    this.driverManager = driverManager;
    this.exceptionNotifier = exceptionNotifier;

    this.configuration = configuration;

    this.killNonLongRunningTasksInCleanupAfterMillis = TimeUnit.SECONDS.toMillis(configuration.getKillNonLongRunningTasksInCleanupAfterSeconds());
  }

  private boolean shouldKillTask(SingularityTaskCleanup taskCleanup, List<SingularityTaskId> activeTaskIds, List<SingularityTaskId> cleaningTasks) {
    final Optional<SingularityRequestWithState> requestWithState = requestManager.getRequest(taskCleanup.getTaskId().getRequestId());

    if (!requestWithState.isPresent()) {
      LOG.debug("Killing a task {} immediately because the request was missing", taskCleanup);
      return true;
    }

    final SingularityRequest request = requestWithState.get().getRequest();

    if (taskCleanup.getCleanupType().shouldKillTaskInstantly(request)) {
      LOG.debug("Killing a task {} immediately because of its cleanup type", taskCleanup);
      return true;
    }

    if (requestWithState.get().getState() == RequestState.PAUSED) {
      LOG.debug("Killing a task {} immediately because the request was paused", taskCleanup);
      return true;
    }

    if (!request.isLongRunning()) {
      final long timeSinceCleanup = System.currentTimeMillis() - taskCleanup.getTimestamp();
      final long maxWaitTime = request.getKillOldNonLongRunningTasksAfterMillis().or(killNonLongRunningTasksInCleanupAfterMillis);
      final boolean tooOld = (maxWaitTime < 1) || (timeSinceCleanup > maxWaitTime);

      if (!tooOld) {
        LOG.trace("Not killing a non-longRunning task {}, running time since cleanup {} (max wait time is {})", taskCleanup, timeSinceCleanup, maxWaitTime);
      } else {
        LOG.debug("Killing a non-longRunning task {} - running time since cleanup {} exceeded max wait time {}", taskCleanup, timeSinceCleanup, maxWaitTime);
      }

      return tooOld;
    }

    final String requestId = request.getId();

    final Optional<SingularityRequestDeployState> deployState = deployManager.getRequestDeployState(requestId);

    if (!deployState.isPresent() || !deployState.get().getActiveDeploy().isPresent()) {
      LOG.debug("Killing a task {} immediately because there is no active deploy state {}", taskCleanup, deployState);
      return true;
    }

    final String activeDeployId = deployState.get().getActiveDeploy().get().getDeployId();

    if (!taskCleanup.getTaskId().getDeployId().equals(activeDeployId)) {
      LOG.debug("Killing a task {} immediately because it is not part of the active deploy {}", taskCleanup, deployState.get().getActiveDeploy().get());
      return true;
    }

    // check to see if there are enough active tasks out there that have been active for long enough that we can safely shut this task down.
    final List<SingularityTaskId> matchingTasks = SingularityTaskId.matchingAndNotIn(activeTaskIds, taskCleanup.getTaskId().getRequestId(), taskCleanup.getTaskId().getDeployId(), cleaningTasks);

    if (matchingTasks.size() < request.getInstancesSafe()) {
      LOG.trace("Not killing a task {} yet, only {} matching out of a required {}", taskCleanup, matchingTasks.size(), request.getInstancesSafe());
      return false;
    }

    final Optional<SingularityDeploy> deploy = deployManager.getDeploy(requestId, activeDeployId);

    final DeployHealth deployHealth = deployHealthHelper.getDeployHealth(deploy, matchingTasks, false);

    switch (deployHealth) {
      case HEALTHY:
        LOG.debug("Killing a task {}, all replacement tasks are healthy", taskCleanup);
        return true;
      case WAITING:
      case UNHEALTHY:
      default:
        LOG.trace("Not killing a task {}, waiting for new replacement tasks to be healthy (current state: {})", taskCleanup, deployState);
        return false;
    }
  }

  private boolean isObsolete(long start, long cleanupRequest) {
    final long delta = start - cleanupRequest;

    return delta > getObsoleteExpirationTime();
  }

  private long getObsoleteExpirationTime() {
    return TimeUnit.SECONDS.toMillis(configuration.getCleanupEverySeconds()) * 3;
  }

  private void drainRequestCleanupQueue() {
    final long start = System.currentTimeMillis();

    final List<SingularityRequestCleanup> cleanupRequests = requestManager.getCleanupRequests();

    if (cleanupRequests.isEmpty()) {
      LOG.trace("Request cleanup queue is empty");
      return;
    }

    LOG.info("Cleaning up {} requests", cleanupRequests.size());

    final List<SingularityTaskId> activeTaskIds = taskManager.getActiveTaskIds();
    final List<SingularityPendingTask> pendingTasks = taskManager.getPendingTasks();

    int numTasksKilled = 0;
    int numScheduledTasksRemoved = 0;

    for (SingularityRequestCleanup requestCleanup : cleanupRequests) {
      final String requestId = requestCleanup.getRequestId();
      final Optional<SingularityRequestWithState> requestWithState = requestManager.getRequest(requestId);

      boolean killActiveTasks = requestCleanup.getKillTasks().or(configuration.isDefaultValueForKillTasksOfPausedRequests());
      boolean killScheduledTasks = true;

      switch (requestCleanup.getCleanupType()) {
        case PAUSING:
          if (SingularityRequestWithState.isActive(requestWithState)) {
            if (isObsolete(start, requestCleanup.getTimestamp())) {
              killScheduledTasks = false;
              killActiveTasks = false;
              LOG.info("Ignoring {}, because {} is {}", requestCleanup, requestCleanup.getRequestId(), requestWithState.get().getState());
            } else {
              LOG.debug("Waiting on {} (it will expire after {}), because {} is {}", requestCleanup, JavaUtils.durationFromMillis(getObsoleteExpirationTime()), requestCleanup.getRequestId(), requestWithState.get().getState());
              continue;
            }
          }
          break;
        case DELETING:
          if (requestWithState.isPresent()) {
            killActiveTasks = false;
            killScheduledTasks = false;
            LOG.info("Ignoring {}, because {} still existed", requestCleanup, requestCleanup.getRequestId());
          } else {
            cleanupDeployState(requestCleanup);
          }
          break;
        case BOUNCE:
          killActiveTasks = false;
          killScheduledTasks = false;

          bounce(requestCleanup, activeTaskIds);

          break;
      }

      if (killActiveTasks) {
        for (SingularityTaskId matchingTaskId : Iterables.filter(activeTaskIds, SingularityTaskId.matchingRequest(requestId))) {
          LOG.debug("Killing task {} due to {}", matchingTaskId, requestCleanup);
          driverManager.killAndRecord(matchingTaskId, requestCleanup.getCleanupType());
          numTasksKilled++;
        }
      } else {
        LOG.info("Active tasks for {} not killed", requestCleanup);
      }

      if (killScheduledTasks) {
        for (SingularityPendingTask matchingTask : Iterables.filter(pendingTasks, SingularityPendingTask.matchingRequest(requestId))) {
          LOG.debug("Deleting scheduled task {} due to {}", matchingTask, requestCleanup);
          taskManager.deletePendingTask(matchingTask.getPendingTaskId());
          numScheduledTasksRemoved++;
        }
      }

      requestManager.deleteCleanRequest(requestId, requestCleanup.getCleanupType());
    }

    LOG.info("Killed {} tasks (removed {} scheduled) in {}", numTasksKilled, numScheduledTasksRemoved, JavaUtils.duration(start));
  }

  private void bounce(SingularityRequestCleanup requestCleanup, final List<SingularityTaskId> activeTaskIds) {
    final long now = System.currentTimeMillis();

    final List<SingularityTaskId> matchingTaskIds = SingularityTaskId.matchingAndNotIn(activeTaskIds, requestCleanup.getRequestId(), requestCleanup.getDeployId().get(), Collections.<SingularityTaskId> emptyList());

    for (SingularityTaskId matchingTaskId : matchingTaskIds) {
      LOG.debug("Adding task {} to cleanup (bounce)", matchingTaskId.getId());

      taskManager.createCleanupTask(new SingularityTaskCleanup(requestCleanup.getUser(), TaskCleanupType.BOUNCING, now, matchingTaskId));
    }

    requestManager.addToPendingQueue(new SingularityPendingRequest(requestCleanup.getRequestId(), requestCleanup.getDeployId().get(), requestCleanup.getTimestamp(), PendingType.BOUNCE));

    LOG.info("Added {} tasks for request {} to cleanup bounce queue in {}", matchingTaskIds.size(), requestCleanup.getRequestId(), JavaUtils.duration(now));
  }

  private void cleanupDeployState(SingularityRequestCleanup requestCleanup) {
    SingularityDeleteResult deletePendingDeployResult = deployManager.deletePendingDeploy(requestCleanup.getRequestId());
    SingularityDeleteResult deleteRequestDeployStateResult = deployManager.deleteRequestDeployState(requestCleanup.getRequestId());
    LOG.trace("Deleted pendingDeploy ({}) and requestDeployState ({}) due to {}", deletePendingDeployResult, deleteRequestDeployStateResult, requestCleanup);
  }

  public void drainCleanupQueue() {
    drainRequestCleanupQueue();
    drainTaskCleanupQueue();
    drainLBCleanupQueue();
    checkKilledTaskIdRecords();
  }

  private boolean isValidTask(SingularityTaskCleanup cleanupTask) {
    return taskManager.isActiveTask(cleanupTask.getTaskId().getId());
  }

  private void checkKilledTaskIdRecords() {
    final long start = System.currentTimeMillis();
    final List<SingularityKilledTaskIdRecord> killedTaskIdRecords = taskManager.getKilledTaskIdRecords();

    if (killedTaskIdRecords.isEmpty()) {
      LOG.trace("No killed taskId records");
      return;
    }

    int obsolete = 0;
    int waiting = 0;
    int rekilled = 0;

    for (SingularityKilledTaskIdRecord killedTaskIdRecord : killedTaskIdRecords) {
      if (!taskManager.isActiveTask(killedTaskIdRecord.getTaskId().getId())) {
        SingularityDeleteResult deleteResult = taskManager.deleteKilledRecord(killedTaskIdRecord.getTaskId());

        LOG.debug("Deleting obsolete {} - {}", killedTaskIdRecord, deleteResult);

        obsolete++;

        continue;
      }

      long duration = start - killedTaskIdRecord.getTimestamp();

      if (duration > configuration.getAskDriverToKillTasksAgainAfterMillis()) {
        LOG.info("{} is still active, and time since last kill {} is greater than configured (askDriverToKillTasksAgainAfterMillis) {} - asking driver to kill again",
            killedTaskIdRecord, JavaUtils.durationFromMillis(duration), JavaUtils.durationFromMillis(configuration.getAskDriverToKillTasksAgainAfterMillis()));

        driverManager.killAndRecord(killedTaskIdRecord.getTaskId(), killedTaskIdRecord.getRequestCleanupType(),
            killedTaskIdRecord.getTaskCleanupType(), Optional.of(killedTaskIdRecord.getOriginalTimestamp()), Optional.of(killedTaskIdRecord.getRetries()));

        rekilled++;
      } else {
        LOG.trace("Ignoring {}, because duration {} is less than configured (askDriverToKillTasksAgainAfterMillis) {}", killedTaskIdRecord, JavaUtils.durationFromMillis(duration),
            JavaUtils.durationFromMillis(configuration.getAskDriverToKillTasksAgainAfterMillis()));

        waiting++;
      }
    }

    LOG.info("{} obsolete, {} waiting, {} rekilled tasks based on {} killedTaskIdRecords", obsolete, waiting, rekilled, killedTaskIdRecords.size());
  }

  private void drainTaskCleanupQueue() {
    final long start = System.currentTimeMillis();

    final List<SingularityTaskCleanup> cleanupTasks = taskManager.getCleanupTasks();

    if (cleanupTasks.isEmpty()) {
      LOG.trace("Task cleanup queue is empty");
      return;
    }

    final List<SingularityTaskId> cleaningTasks = Lists.newArrayListWithCapacity(cleanupTasks.size());
    for (SingularityTaskCleanup cleanupTask : cleanupTasks) {
      cleaningTasks.add(cleanupTask.getTaskId());
    }

    LOG.info("Cleaning up {} tasks", cleanupTasks.size());

    final List<SingularityTaskId> activeTaskIds = taskManager.getActiveTaskIds();

    int killedTasks = 0;

    for (SingularityTaskCleanup cleanupTask : cleanupTasks) {
      if (!isValidTask(cleanupTask)) {
        LOG.info("Couldn't find a matching active task for cleanup task {}, deleting..", cleanupTask);
        taskManager.deleteCleanupTask(cleanupTask.getTaskId().getId());
      } else if (shouldKillTask(cleanupTask, activeTaskIds, cleaningTasks) && checkLBStateAndShouldKillTask(cleanupTask)) {
        driverManager.killAndRecord(cleanupTask.getTaskId(), cleanupTask.getCleanupType());

        taskManager.deleteCleanupTask(cleanupTask.getTaskId().getId());

        killedTasks++;
      }
    }

    LOG.info("Killed {} tasks in {}", killedTasks, JavaUtils.duration(start));
  }

  private boolean checkLBStateAndShouldKillTask(SingularityTaskCleanup cleanupTask) {
    final long start = System.currentTimeMillis();

    CheckLBState checkLbState = checkLbState(cleanupTask.getTaskId());

    LOG.debug("TaskCleanup {} had LB state {} after {}", cleanupTask, checkLbState, JavaUtils.duration(start));

    switch (checkLbState) {
      case DONE:
      case NOT_LOAD_BALANCED:
      case MISSING_TASK:
      case LOAD_BALANCE_FAILED:
        return true;
      case RETRY:
      case WAITING:
    }

    return false;
  }

  private enum CheckLBState {
    NOT_LOAD_BALANCED, LOAD_BALANCE_FAILED, MISSING_TASK, WAITING, DONE, RETRY;
  }

  private boolean shouldRemoveLbState(SingularityTaskId taskId, SingularityLoadBalancerUpdate loadBalancerUpdate) {
    switch (loadBalancerUpdate.getLoadBalancerState()) {
      case UNKNOWN:
      case WAITING:
      case SUCCESS:
        return true;
      default:
        LOG.trace("Task {} had abnormal LB state {}", taskId, loadBalancerUpdate);
        return false;
    }
  }

  private LoadBalancerRequestId getLoadBalancerRequestId(SingularityTaskId taskId, Optional<SingularityLoadBalancerUpdate> lbRemoveUpdate) {
    if (!lbRemoveUpdate.isPresent()) {
      return new LoadBalancerRequestId(taskId.getId(), LoadBalancerRequestType.REMOVE, Optional.<Integer> absent());
    }

    switch (lbRemoveUpdate.get().getLoadBalancerState()) {
      case FAILED:
      case CANCELED:
        return new LoadBalancerRequestId(taskId.getId(), LoadBalancerRequestType.REMOVE, Optional.of(lbRemoveUpdate.get().getLoadBalancerRequestId().getAttemptNumber() + 1));
      default:
        return lbRemoveUpdate.get().getLoadBalancerRequestId();
    }
  }

  private boolean shouldEnqueueLbRequest(Optional<SingularityLoadBalancerUpdate> maybeLbRemoveUpdate) {
    if (!maybeLbRemoveUpdate.isPresent()) {
      return true;
    }

    switch (maybeLbRemoveUpdate.get().getLoadBalancerState()) {
      case UNKNOWN:
      case FAILED:
      case CANCELED:
        return true;
      case CANCELING:
      case SUCCESS:
      case WAITING:
    }

    return false;
  }

  private CheckLBState checkLbState(SingularityTaskId taskId) {
    Optional<SingularityLoadBalancerUpdate> lbAddUpdate = taskManager.getLoadBalancerState(taskId, LoadBalancerRequestType.ADD);

    if (!lbAddUpdate.isPresent()) {
      return CheckLBState.NOT_LOAD_BALANCED;
    }

    if (!shouldRemoveLbState(taskId, lbAddUpdate.get())) {
      return CheckLBState.LOAD_BALANCE_FAILED;
    }

    Optional<SingularityLoadBalancerUpdate> maybeLbRemoveUpdate = taskManager.getLoadBalancerState(taskId, LoadBalancerRequestType.REMOVE);
    SingularityLoadBalancerUpdate lbRemoveUpdate = null;

    final LoadBalancerRequestId loadBalancerRequestId = getLoadBalancerRequestId(taskId, maybeLbRemoveUpdate);

    if (shouldEnqueueLbRequest(maybeLbRemoveUpdate)) {
      final Optional<SingularityTask> task = taskManager.getTask(taskId);

      if (!task.isPresent()) {
        LOG.error("Missing task {}", taskId);
        return CheckLBState.MISSING_TASK;
      }

      lbRemoveUpdate = lbClient.enqueue(loadBalancerRequestId, task.get().getTaskRequest().getRequest(), task.get().getTaskRequest().getDeploy(), Collections.<SingularityTask> emptyList(), Collections.singletonList(task.get()));

      taskManager.saveLoadBalancerState(taskId, LoadBalancerRequestType.REMOVE, lbRemoveUpdate);
    } else if (maybeLbRemoveUpdate.get().getLoadBalancerState() == BaragonRequestState.WAITING || maybeLbRemoveUpdate.get().getLoadBalancerState() == BaragonRequestState.CANCELING) {
      lbRemoveUpdate = lbClient.getState(loadBalancerRequestId);

      taskManager.saveLoadBalancerState(taskId, LoadBalancerRequestType.REMOVE, lbRemoveUpdate);
    } else {
      lbRemoveUpdate = maybeLbRemoveUpdate.get();
    }

    switch (lbRemoveUpdate.getLoadBalancerState()) {
      case SUCCESS:
        return CheckLBState.DONE;
      case FAILED:
      case CANCELED:
<<<<<<< HEAD
        final String errorMessage = String.format("LB removal request for %s (%s) got unexpected response %s", lbAddUpdate.get(), loadBalancerRequestId, lbRemoveUpdate.getLoadBalancerState());
        LOG.error(errorMessage);
        exceptionNotifier.notify(new LbUpdateException(errorMessage), getClass());
=======
        LOG.error("LB removal request {} ({}) got unexpected response {}", lbAddUpdate.get(), loadBalancerRequestId, lbRemoveUpdate.getLoadBalancerState());
        exceptionNotifier.notify(String.format("LB removal failed for %s", lbAddUpdate.get().getLoadBalancerRequestId().toString()),
            ImmutableMap.<String, String> of("state", lbRemoveUpdate.getLoadBalancerState().name(), "loadBalancerRequestId", loadBalancerRequestId.toString(), "addUpdate", lbAddUpdate.get().toString()));
>>>>>>> 15e5616b
        return CheckLBState.RETRY;
      case UNKNOWN:
      case CANCELING:
      case WAITING:
        LOG.trace("Waiting on LB cleanup request {} in state {}", loadBalancerRequestId, lbRemoveUpdate.getLoadBalancerState());
    }

    return CheckLBState.WAITING;
  }

  private void drainLBCleanupQueue() {
    final long start = System.currentTimeMillis();

    final List<SingularityTaskId> lbCleanupTasks = taskManager.getLBCleanupTasks();

    if (lbCleanupTasks.isEmpty()) {
      LOG.trace("LB task cleanup queue is empty");
      return;
    }

    LOG.info("LB task cleanup queue had {} tasks", lbCleanupTasks.size());

    int cleanedTasks = 0;
    int ignoredTasks = 0;

    for (SingularityTaskId taskId : lbCleanupTasks) {
      final long checkStart = System.currentTimeMillis();

      final CheckLBState checkLbState = checkLbState(taskId);

      LOG.debug("LB cleanup for task {} had state {} after {}", taskId, checkLbState, JavaUtils.duration(checkStart));

      switch (checkLbState) {
        case WAITING:
        case RETRY:
          continue;
        case DONE:
        case MISSING_TASK:
          cleanedTasks++;
          break;
        case NOT_LOAD_BALANCED:
        case LOAD_BALANCE_FAILED:
          ignoredTasks++;
      }

      taskManager.deleteLBCleanupTask(taskId);
    }

    LOG.info("LB cleaned {} tasks ({} left, {} obsolete) in {}", cleanedTasks, lbCleanupTasks.size() - (ignoredTasks + cleanedTasks), ignoredTasks, JavaUtils.duration(start));
  }

}<|MERGE_RESOLUTION|>--- conflicted
+++ resolved
@@ -463,15 +463,9 @@
         return CheckLBState.DONE;
       case FAILED:
       case CANCELED:
-<<<<<<< HEAD
-        final String errorMessage = String.format("LB removal request for %s (%s) got unexpected response %s", lbAddUpdate.get(), loadBalancerRequestId, lbRemoveUpdate.getLoadBalancerState());
-        LOG.error(errorMessage);
-        exceptionNotifier.notify(new LbUpdateException(errorMessage), getClass());
-=======
         LOG.error("LB removal request {} ({}) got unexpected response {}", lbAddUpdate.get(), loadBalancerRequestId, lbRemoveUpdate.getLoadBalancerState());
         exceptionNotifier.notify(String.format("LB removal failed for %s", lbAddUpdate.get().getLoadBalancerRequestId().toString()),
-            ImmutableMap.<String, String> of("state", lbRemoveUpdate.getLoadBalancerState().name(), "loadBalancerRequestId", loadBalancerRequestId.toString(), "addUpdate", lbAddUpdate.get().toString()));
->>>>>>> 15e5616b
+            ImmutableMap.of("state", lbRemoveUpdate.getLoadBalancerState().name(), "loadBalancerRequestId", loadBalancerRequestId.toString(), "addUpdate", lbAddUpdate.get().toString()));
         return CheckLBState.RETRY;
       case UNKNOWN:
       case CANCELING:
