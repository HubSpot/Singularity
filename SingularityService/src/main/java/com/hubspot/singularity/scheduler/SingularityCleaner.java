--- conflicted
+++ resolved
@@ -650,21 +650,6 @@
 
   private void cleanupRequestIfNoRemainingTasks(SingularityTaskCleanup cleanupTask, Map<String, List<String>> requestIdToTaskIds) {
     String requestId = cleanupTask.getTaskId().getRequestId();
-<<<<<<< HEAD
-    if (requestIdToTaskIds.get(requestId) == null) {
-      LOG.info("Couldn't find tasks for requestId {}", requestId);
-      return;
-    }
-    List<String> requestTasks = requestIdToTaskIds.get(requestId);
-    requestTasks.remove(cleanupTask.getTaskId().getId());
-    if (requestTasks.isEmpty()) {
-      LOG.info("All tasks for requestId {} are now killed", requestId);
-      requestManager.createCleanupRequest(
-          new SingularityRequestCleanup(
-              cleanupTask.getUser(), RequestCleanupType.DELETING, System.currentTimeMillis(),
-              Optional.of(Boolean.TRUE), cleanupTask.getRemoveFromLoadBalancer(), requestId, Optional.<String> absent(),
-              Optional.<Boolean> absent(), cleanupTask.getMessage(), Optional.<String> absent(), Optional.<SingularityShellCommand>absent()));
-=======
 
     if (requestIdToTaskIds.containsKey(requestId)) {
       List<String> requestTasks = requestIdToTaskIds.get(requestId);
@@ -674,10 +659,9 @@
         requestManager.createCleanupRequest(
             new SingularityRequestCleanup(
                 cleanupTask.getUser(), RequestCleanupType.DELETING, System.currentTimeMillis(),
-                Optional.of(Boolean.TRUE), requestId, Optional.absent(),
+                Optional.of(Boolean.TRUE), cleanupTask.getRemoveFromLoadBalancer(), requestId, Optional.absent(),
                 Optional.absent(), cleanupTask.getMessage(), Optional.absent(), Optional.absent()));
       }
->>>>>>> 32300496
     }
   }
 
