--- conflicted
+++ resolved
@@ -115,13 +115,8 @@
           checkReconciliation(driver, reconciliationStart, remainingTaskIds, numTimes + 1);
         } catch (Throwable t) {
           LOG.error("While checking for reconciliation tasks", t);
-<<<<<<< HEAD
           exceptionNotifier.notify(t, Collections.<String, String>emptyMap());
-          abort.abort(AbortReason.UNRECOVERABLE_ERROR);
-=======
-          exceptionNotifier.notify(t);
           abort.abort(AbortReason.UNRECOVERABLE_ERROR, Optional.of(t));
->>>>>>> ecfd677d
         }
       }
     }, configuration.getCheckReconcileWhenRunningEveryMillis(), TimeUnit.MILLISECONDS);
