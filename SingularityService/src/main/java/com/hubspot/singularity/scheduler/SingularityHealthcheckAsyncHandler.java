package com.hubspot.singularity.scheduler;

import java.net.ConnectException;
import java.util.List;

import org.slf4j.Logger;
import org.slf4j.LoggerFactory;

import com.google.common.base.Optional;
import com.google.common.collect.ImmutableMap;
import com.hubspot.singularity.SingularityTask;
import com.hubspot.singularity.SingularityTaskHealthcheckResult;
import com.hubspot.singularity.config.SingularityConfiguration;
import com.hubspot.singularity.data.TaskManager;
import com.hubspot.singularity.sentry.SingularityExceptionNotifier;

public class SingularityHealthcheckAsyncHandler {

  private static final Logger LOG = LoggerFactory.getLogger(SingularityHealthchecker.class);

  private final long startTime;
  private final SingularityExceptionNotifier exceptionNotifier;
  private final SingularityHealthchecker healthchecker;
  private final SingularityNewTaskChecker newTaskChecker;
  private final SingularityTask task;
  private final TaskManager taskManager;
  private final List<Integer> failureStatusCodes;
  private String healthcheckUri = ""; // For logging purposes only

  public SingularityHealthcheckAsyncHandler(SingularityExceptionNotifier exceptionNotifier, SingularityConfiguration configuration, SingularityHealthchecker healthchecker,
      SingularityNewTaskChecker newTaskChecker, TaskManager taskManager, SingularityTask task) {
    this.exceptionNotifier = exceptionNotifier;
    this.taskManager = taskManager;
    this.newTaskChecker = newTaskChecker;
    this.healthchecker = healthchecker;
    this.task = task;
    this.failureStatusCodes = task.getTaskRequest().getDeploy().getHealthcheck().isPresent() ?
      task.getTaskRequest().getDeploy().getHealthcheck().get().getFailureStatusCodes().or(configuration.getHealthcheckFailureStatusCodes()) :
      configuration.getHealthcheckFailureStatusCodes();

    startTime = System.currentTimeMillis();
  }

<<<<<<< HEAD
  public void setHealthcehckUri(String healthcheckUri) {
    this.healthcheckUri = healthcheckUri;
  }

  @Override
  public Response onCompleted(Response response) throws Exception {
    Optional<String> responseBody = Optional.absent();

    if (response.hasResponseBody()) {
      responseBody = Optional.of(response.getResponseBodyExcerpt(maxHealthcheckResponseBodyBytes));
    }

    saveResult(Optional.of(response.getStatusCode()), responseBody, Optional.<String> absent(), Optional.<Throwable>absent());

    return response;
  }

  @Override
  public void onThrowable(Throwable t) {
    LOG.trace("Exception while making health check for task {} ({})", task.getTaskId(), healthcheckUri, t);
=======
  public void onCompleted(Optional<Integer> statusCode, Optional<String> responseBodyExcerpt) {
    saveResult(statusCode, responseBodyExcerpt, Optional.<String> absent(), Optional.<Throwable>absent());
  }

  public void onFailed(Throwable t) {
    LOG.trace("Exception while making health check for task {}", task.getTaskId(), t);
>>>>>>> f8ae2e34

    saveResult(Optional.<Integer> absent(), Optional.<String> absent(), Optional.of(String.format("Healthcheck (%s) failed due to exception: %s", healthcheckUri, t.getMessage())), Optional.of(t));
  }

  public void saveResult(Optional<Integer> statusCode, Optional<String> responseBody, Optional<String> errorMessage, Optional<Throwable> throwable) {
    boolean inStartup = throwable.isPresent() && throwable.get() instanceof ConnectException;

    try {
      SingularityTaskHealthcheckResult result = new SingularityTaskHealthcheckResult(statusCode, Optional.of(System.currentTimeMillis() - startTime), startTime, responseBody,
          errorMessage, task.getTaskId(), Optional.of(inStartup));

      LOG.trace("Saving healthcheck result {}", result);

      taskManager.saveHealthcheckResult(result);

      if (result.isFailed()) {
        if (!taskManager.isActiveTask(task.getTaskId())) {
          LOG.trace("Task {} is not active, not re-enqueueing healthcheck", task.getTaskId());
          return;
        }

        if (statusCode.isPresent() && failureStatusCodes.contains(statusCode.get())) {
          LOG.debug("Failed status code present for task {} ({})", task.getTaskId(), statusCode.get());
          healthchecker.markHealthcheckFinished(task.getTaskId().getId());
          newTaskChecker.runNewTaskCheckImmediately(task, healthchecker);
          return;
        }

        healthchecker.enqueueHealthcheck(task, true, inStartup, false);
      } else {
        healthchecker.markHealthcheckFinished(task.getTaskId().getId());

        newTaskChecker.runNewTaskCheckImmediately(task, healthchecker);
      }
    } catch (Throwable t) {
      LOG.error("Caught throwable while saving health check result for {}, will re-enqueue", task.getTaskId(), t);
      exceptionNotifier.notify(String.format("Error saving healthcheck (%s)", t.getMessage()), t, ImmutableMap.of("taskId", task.getTaskId().toString()));

      healthchecker.reEnqueueOrAbort(task, inStartup);
    }
  }


}<|MERGE_RESOLUTION|>--- conflicted
+++ resolved
@@ -41,35 +41,16 @@
     startTime = System.currentTimeMillis();
   }
 
-<<<<<<< HEAD
   public void setHealthcehckUri(String healthcheckUri) {
     this.healthcheckUri = healthcheckUri;
   }
 
-  @Override
-  public Response onCompleted(Response response) throws Exception {
-    Optional<String> responseBody = Optional.absent();
-
-    if (response.hasResponseBody()) {
-      responseBody = Optional.of(response.getResponseBodyExcerpt(maxHealthcheckResponseBodyBytes));
-    }
-
-    saveResult(Optional.of(response.getStatusCode()), responseBody, Optional.<String> absent(), Optional.<Throwable>absent());
-
-    return response;
-  }
-
-  @Override
-  public void onThrowable(Throwable t) {
-    LOG.trace("Exception while making health check for task {} ({})", task.getTaskId(), healthcheckUri, t);
-=======
   public void onCompleted(Optional<Integer> statusCode, Optional<String> responseBodyExcerpt) {
     saveResult(statusCode, responseBodyExcerpt, Optional.<String> absent(), Optional.<Throwable>absent());
   }
 
   public void onFailed(Throwable t) {
     LOG.trace("Exception while making health check for task {}", task.getTaskId(), t);
->>>>>>> f8ae2e34
 
     saveResult(Optional.<Integer> absent(), Optional.<String> absent(), Optional.of(String.format("Healthcheck (%s) failed due to exception: %s", healthcheckUri, t.getMessage())), Optional.of(t));
   }
