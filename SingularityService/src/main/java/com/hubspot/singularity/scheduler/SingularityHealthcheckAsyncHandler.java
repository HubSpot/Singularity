--- conflicted
+++ resolved
@@ -80,30 +80,12 @@
         newTaskChecker.runNewTaskCheckImmediately(task);
       }
     } catch (Throwable t) {
-<<<<<<< HEAD
-      LOG.error("Caught throwable while saving health check result {}, will re-enqueue", result, t);
+      LOG.error("Caught throwable while saving health check result for {}, will re-enqueue", task.getTaskId(), t);
       exceptionNotifier.notify(t, ImmutableMap.of("taskId", task.getTaskId().toString()));
-=======
-      LOG.error("Caught throwable while saving health check result for {}, will re-enqueue", task.getTaskId(), t);
-      exceptionNotifier.notify(t);
->>>>>>> 94f8dd86
 
       healthchecker.reEnqueueOrAbort(task);
     }
   }
 
-<<<<<<< HEAD
-  private void reEnqueueOrAbort(SingularityTask task) {
-    try {
-      healthchecker.enqueueHealthcheck(task);
-    } catch (Throwable t) {
-      LOG.error("Caught throwable while re-enqueuing health check for {}, aborting", task.getTaskId(), t);
-      exceptionNotifier.notify(t, ImmutableMap.of("taskId", task.getTaskId().toString()));
-
-      abort.abort(AbortReason.UNRECOVERABLE_ERROR, Optional.of(t));
-    }
-  }
-=======
->>>>>>> 94f8dd86
 
 }