package com.hubspot.singularity.scheduler;

import java.net.ConnectException;
import java.util.List;

import org.slf4j.Logger;
import org.slf4j.LoggerFactory;

import com.google.common.base.Optional;
import com.google.common.collect.ImmutableMap;
import com.hubspot.singularity.SingularityTask;
import com.hubspot.singularity.SingularityTaskHealthcheckResult;
import com.hubspot.singularity.config.SingularityConfiguration;
import com.hubspot.singularity.data.TaskManager;
import com.hubspot.singularity.sentry.SingularityExceptionNotifier;

public class SingularityHealthcheckAsyncHandler {

  private static final Logger LOG = LoggerFactory.getLogger(SingularityHealthchecker.class);

  private final long startTime;
  private final SingularityExceptionNotifier exceptionNotifier;
  private final SingularityHealthchecker healthchecker;
  private final SingularityNewTaskChecker newTaskChecker;
  private final SingularityTask task;
  private final TaskManager taskManager;
  private final List<Integer> failureStatusCodes;
  private String healthcheckUri = ""; // For logging purposes only

  public SingularityHealthcheckAsyncHandler(SingularityExceptionNotifier exceptionNotifier, SingularityConfiguration configuration, SingularityHealthchecker healthchecker,
      SingularityNewTaskChecker newTaskChecker, TaskManager taskManager, SingularityTask task) {
    this.exceptionNotifier = exceptionNotifier;
    this.taskManager = taskManager;
    this.newTaskChecker = newTaskChecker;
    this.healthchecker = healthchecker;
    this.task = task;
    this.failureStatusCodes = task.getTaskRequest().getDeploy().getHealthcheck().isPresent() ?
      task.getTaskRequest().getDeploy().getHealthcheck().get().getFailureStatusCodes().or(configuration.getHealthcheckFailureStatusCodes()) :
      configuration.getHealthcheckFailureStatusCodes();

    startTime = System.currentTimeMillis();
  }

<<<<<<< HEAD
=======
  public void setHealthcehckUri(String healthcheckUri) {
    this.healthcheckUri = healthcheckUri;
  }

>>>>>>> 2efa6df2
  public void onCompleted(Optional<Integer> statusCode, Optional<String> responseBodyExcerpt) {
    saveResult(statusCode, responseBodyExcerpt, Optional.<String> absent(), Optional.<Throwable>absent());
  }

  public void onFailed(Throwable t) {
    LOG.trace("Exception while making health check for task {}", task.getTaskId(), t);

    saveResult(Optional.<Integer> absent(), Optional.<String> absent(), Optional.of(String.format("Healthcheck (%s) failed due to exception: %s", healthcheckUri, t.getMessage())), Optional.of(t));
  }

  public void saveResult(Optional<Integer> statusCode, Optional<String> responseBody, Optional<String> errorMessage, Optional<Throwable> throwable) {
    boolean inStartup = throwable.isPresent() && throwable.get() instanceof ConnectException;

    try {
      SingularityTaskHealthcheckResult result = new SingularityTaskHealthcheckResult(statusCode, Optional.of(System.currentTimeMillis() - startTime), startTime, responseBody,
          errorMessage, task.getTaskId(), Optional.of(inStartup));

      LOG.trace("Saving healthcheck result {}", result);

      taskManager.saveHealthcheckResult(result);

      if (result.isFailed()) {
        if (!taskManager.isActiveTask(task.getTaskId())) {
          LOG.trace("Task {} is not active, not re-enqueueing healthcheck", task.getTaskId());
          return;
        }

        if (statusCode.isPresent() && failureStatusCodes.contains(statusCode.get())) {
          LOG.debug("Failed status code present for task {} ({})", task.getTaskId(), statusCode.get());
          healthchecker.markHealthcheckFinished(task.getTaskId().getId());
          newTaskChecker.runNewTaskCheckImmediately(task, healthchecker);
          return;
        }

        healthchecker.enqueueHealthcheck(task, true, inStartup, false);
      } else {
        healthchecker.markHealthcheckFinished(task.getTaskId().getId());

        newTaskChecker.runNewTaskCheckImmediately(task, healthchecker);
      }
    } catch (Throwable t) {
      LOG.error("Caught throwable while saving health check result for {}, will re-enqueue", task.getTaskId(), t);
      exceptionNotifier.notify(String.format("Error saving healthcheck (%s)", t.getMessage()), t, ImmutableMap.of("taskId", task.getTaskId().toString()));

      healthchecker.reEnqueueOrAbort(task, inStartup);
    }
  }


}<|MERGE_RESOLUTION|>--- conflicted
+++ resolved
@@ -41,13 +41,10 @@
     startTime = System.currentTimeMillis();
   }
 
-<<<<<<< HEAD
-=======
   public void setHealthcehckUri(String healthcheckUri) {
     this.healthcheckUri = healthcheckUri;
   }
 
->>>>>>> 2efa6df2
   public void onCompleted(Optional<Integer> statusCode, Optional<String> responseBodyExcerpt) {
     saveResult(statusCode, responseBodyExcerpt, Optional.<String> absent(), Optional.<Throwable>absent());
   }
