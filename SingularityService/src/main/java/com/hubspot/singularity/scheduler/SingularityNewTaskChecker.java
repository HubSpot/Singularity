package com.hubspot.singularity.scheduler;

import java.util.Collection;
import java.util.Collections;
import java.util.Map;
import java.util.concurrent.Future;
import java.util.concurrent.ScheduledExecutorService;
import java.util.concurrent.ScheduledFuture;
import java.util.concurrent.TimeUnit;

import javax.inject.Singleton;

import org.apache.commons.lang3.time.DurationFormatUtils;
import org.slf4j.Logger;
import org.slf4j.LoggerFactory;

import com.codahale.metrics.annotation.Timed;
import com.google.common.annotations.VisibleForTesting;
import com.google.common.base.Optional;
import com.google.common.collect.ImmutableMap;
import com.google.common.collect.Maps;
import com.google.inject.Inject;
import com.google.inject.name.Named;
import com.hubspot.baragon.models.BaragonRequestState;
import com.hubspot.mesos.JavaUtils;
import com.hubspot.singularity.LoadBalancerRequestType;
import com.hubspot.singularity.LoadBalancerRequestType.LoadBalancerRequestId;
import com.hubspot.singularity.SingularityAbort;
import com.hubspot.singularity.SingularityAbort.AbortReason;
import com.hubspot.singularity.SingularityAction;
import com.hubspot.singularity.SingularityLoadBalancerUpdate;
import com.hubspot.singularity.SingularityLoadBalancerUpdate.LoadBalancerMethod;
import com.hubspot.singularity.SingularityMainModule;
import com.hubspot.singularity.SingularityRequestWithState;
import com.hubspot.singularity.SingularityTask;
import com.hubspot.singularity.SingularityTaskCleanup;
import com.hubspot.singularity.SingularityTaskHealthcheckResult;
import com.hubspot.singularity.SingularityTaskHistoryUpdate;
import com.hubspot.singularity.SingularityTaskHistoryUpdate.SimplifiedTaskState;
import com.hubspot.singularity.TaskCleanupType;
import com.hubspot.singularity.config.SingularityConfiguration;
import com.hubspot.singularity.data.DisasterManager;
import com.hubspot.singularity.data.RequestManager;
import com.hubspot.singularity.data.TaskManager;
import com.hubspot.singularity.hooks.LoadBalancerClient;
import com.hubspot.singularity.scheduler.SingularityDeployHealthHelper.DeployHealth;
import com.hubspot.singularity.sentry.SingularityExceptionNotifier;

/**
 * Handles tasks we need to check for staleness | load balancer state, etc - tasks that are not part of a deploy. ie, new replacement tasks.
 * Since we are making changes to these tasks, either killing them or blessing them, we don't have to do it actually as part of a lock.
 * b/c we will use a queue to kill them.
 */
@Singleton
public class SingularityNewTaskChecker {

  private static final Logger LOG = LoggerFactory.getLogger(SingularityNewTaskChecker.class);

  private final SingularityConfiguration configuration;
  private final TaskManager taskManager;
  private final RequestManager requestManager;
  private final LoadBalancerClient lbClient;

  private final Map<String, Future<?>> taskIdToCheck;

  private final ScheduledExecutorService executorService;

  private final SingularityAbort abort;
  private final SingularityExceptionNotifier exceptionNotifier;
  private final SingularityDeployHealthHelper deployHealthHelper;
  private final DisasterManager disasterManager;

  @Inject
  public SingularityNewTaskChecker(@Named(SingularityMainModule.NEW_TASK_THREADPOOL_NAME) ScheduledExecutorService executorService, RequestManager requestManager,
                                   SingularityConfiguration configuration, LoadBalancerClient lbClient, TaskManager taskManager, SingularityExceptionNotifier exceptionNotifier, SingularityAbort abort,
                                   SingularityDeployHealthHelper deployHealthHelper, DisasterManager disasterManager) {
    this.configuration = configuration;
    this.requestManager = requestManager;
    this.taskManager = taskManager;
    this.lbClient = lbClient;
    this.abort = abort;

    this.taskIdToCheck = Maps.newConcurrentMap();

    this.executorService = executorService;

    this.exceptionNotifier = exceptionNotifier;
    this.deployHealthHelper = deployHealthHelper;
    this.disasterManager = disasterManager;
  }

  private boolean hasHealthcheck(SingularityTask task, Optional<SingularityRequestWithState> requestWithState) {
    if (disasterManager.isDisabled(SingularityAction.RUN_HEALTH_CHECKS)) {
      return false;
    }
    if (!task.getTaskRequest().getDeploy().getHealthcheck().isPresent()) {
      return false;
    }

    if (task.getTaskRequest().getPendingTask().getSkipHealthchecks().or(Boolean.FALSE)) {
      return false;
    }

    if (requestWithState.isPresent() && requestWithState.get().getRequest().getSkipHealthchecks().or(Boolean.FALSE)) {
      return false;
    }

    return true;
  }

  private long getKillAfterTaskNotRunningMillis() {
    return TimeUnit.SECONDS.toMillis(configuration.getKillAfterTasksDoNotRunDefaultSeconds());
  }

  private long getKillAfterHealthcheckRunningForMillis() {
    return TimeUnit.SECONDS.toMillis(configuration.getKillTaskIfNotHealthyAfterSeconds());
  }

  private int getDelaySeconds(SingularityTask task, Optional<SingularityRequestWithState> requestWithState) {
    int delaySeconds = configuration.getNewTaskCheckerBaseDelaySeconds();

    if (hasHealthcheck(task, requestWithState)) {
      Optional<Integer> maybeStartupDelay = task.getTaskRequest().getDeploy().getHealthcheck().get().getStartupDelaySeconds().or(configuration.getStartupDelaySeconds());
      if (maybeStartupDelay.isPresent()) {
        return maybeStartupDelay.get();
      }
    } else if (task.getTaskRequest().getRequest().isLoadBalanced()) {
      return delaySeconds;
    }

    delaySeconds += task.getTaskRequest().getDeploy().getDeployHealthTimeoutSeconds().or(configuration.getDeployHealthyBySeconds());

    return delaySeconds;
  }

  @Timed
  // should only be called on tasks that are new and not part of a pending deploy.
  public void enqueueNewTaskCheck(SingularityTask task, Optional<SingularityRequestWithState> requestWithState, SingularityHealthchecker healthchecker) {
    if (taskIdToCheck.containsKey(task.getTaskId().getId())) {
      LOG.trace("Already had a newTaskCheck for task {}", task.getTaskId());
      return;
    }

    int delaySeconds = getDelaySeconds(task, requestWithState);

    enqueueCheckWithDelay(task, delaySeconds, healthchecker);
  }

  @VisibleForTesting
  Collection<Future<?>> getTaskCheckFutures() {
    return taskIdToCheck.values();
  }

  public void runNewTaskCheckImmediately(SingularityTask task, SingularityHealthchecker healthchecker) {
    final String taskId = task.getTaskId().getId();

    LOG.info("Requested immediate task check for {}", taskId);

    CancelState cancelState = cancelNewTaskCheck(taskId);

    if (cancelState == CancelState.NOT_CANCELED) {
      LOG.debug("Task {} check was already done, not running again", taskId);
      return;
    } else if (cancelState == CancelState.NOT_PRESENT) {
      LOG.trace("Task {} check was not present, not running immediately as it is assumed to be part of an active deploy", taskId);
      return;
    }

    Future<?> future = executorService.submit(getTaskCheck(task, healthchecker));

    taskIdToCheck.put(taskId, future);
  }

  public enum CancelState {
    NOT_PRESENT, CANCELED, NOT_CANCELED
  }

  public CancelState cancelNewTaskCheck(String taskId) {
    Future<?> future = taskIdToCheck.remove(taskId);

    if (future == null) {
      return CancelState.NOT_PRESENT;
    }

    boolean canceled = future.cancel(false);

    LOG.trace("Canceling new task check ({}) for task {}", canceled, taskId);

    if (canceled) {
      return CancelState.CANCELED;
    } else {
      return CancelState.NOT_CANCELED;
    }
  }

  private Runnable getTaskCheck(final SingularityTask task, final SingularityHealthchecker healthchecker) {
    return () -> {
      try {
        Optional<SingularityRequestWithState> requestWithState = requestManager.getRequest(task.getTaskId().getRequestId());

        if (!requestWithState.isPresent()) {
          LOG.info("Ignoring task check for {}, missing request {}", task.getTaskId(), task.getTaskId().getRequestId());
          return;
        }

        boolean shouldReschedule = checkTask(task, requestWithState, healthchecker);

        if (shouldReschedule) {
          reEnqueueCheck(task, healthchecker);
        } else {
          taskIdToCheck.remove(task.getTaskId().getId());
        }
      } catch (Throwable t) {
        LOG.error("Uncaught throwable in task check for task {}, re-enqueing", task, t);
        exceptionNotifier.notify(String.format("Error in task check (%s)", t.getMessage()), t, ImmutableMap.of("taskId", task.getTaskId().toString()));

        reEnqueueCheckOrAbort(task, healthchecker);
      }
    };
  }

  private void reEnqueueCheckOrAbort(SingularityTask task, SingularityHealthchecker healthchecker) {
    try {
      reEnqueueCheck(task, healthchecker);
    } catch (Throwable t) {
      LOG.error("Uncaught throwable re-enqueuing task check for task {}, aborting", task, t);
      exceptionNotifier.notify(String.format("Error in task check (%s)", t.getMessage()), t, ImmutableMap.of("taskId", task.getTaskId().toString()));
      abort.abort(AbortReason.UNRECOVERABLE_ERROR, Optional.of(t));
    }
  }

  private void reEnqueueCheck(SingularityTask task, SingularityHealthchecker healthchecker) {
    enqueueCheckWithDelay(task, configuration.getCheckNewTasksEverySeconds(), healthchecker);
  }

  private void enqueueCheckWithDelay(final SingularityTask task, long delaySeconds, SingularityHealthchecker healthchecker) {
    LOG.trace("Enqueuing a new task check for task {} with delay {}", task.getTaskId(), DurationFormatUtils.formatDurationHMS(TimeUnit.SECONDS.toMillis(delaySeconds)));

    ScheduledFuture<?> future = executorService.schedule(getTaskCheck(task, healthchecker), delaySeconds, TimeUnit.SECONDS);

    taskIdToCheck.put(task.getTaskId().getId(), future);
  }

  public enum CheckTaskState {
    UNHEALTHY_KILL_TASK, OBSOLETE, CHECK_IF_TASK_OVERDUE, CHECK_IF_HEALTHCHECK_OVERDUE, LB_IN_PROGRESS_CHECK_AGAIN, HEALTHY;
  }

  private boolean checkTask(SingularityTask task, Optional<SingularityRequestWithState> requestWithState, SingularityHealthchecker healthchecker) {
    final long start = System.currentTimeMillis();

    final CheckTaskState state = getTaskState(task, requestWithState, healthchecker);

    LOG.debug("Got task state {} for task {} in {}", state, task.getTaskId(), JavaUtils.duration(start));

    switch (state) {
      case CHECK_IF_HEALTHCHECK_OVERDUE:
        if (isHealthcheckOverdue(task)) {
          LOG.info("Killing {} because it did not become healthy after {}", task.getTaskId(), JavaUtils.durationFromMillis(getKillAfterHealthcheckRunningForMillis()));

          taskManager.createTaskCleanup(new SingularityTaskCleanup(Optional.absent(), TaskCleanupType.OVERDUE_NEW_TASK, System.currentTimeMillis(),
              task.getTaskId(), Optional.of(String.format("Task did not become healthy after %s", JavaUtils.durationFromMillis(getKillAfterHealthcheckRunningForMillis()))), Optional.absent(), Optional.absent()));
          return false;
        } else {
          return true;
        }
      case CHECK_IF_TASK_OVERDUE:
        if (isTaskOverdue(task)) {
          LOG.info("Killing {} because it did not reach the task running state after {}", task.getTaskId(), JavaUtils.durationFromMillis(getKillAfterTaskNotRunningMillis()));

          taskManager.createTaskCleanup(new SingularityTaskCleanup(Optional.absent(), TaskCleanupType.OVERDUE_NEW_TASK, System.currentTimeMillis(),
              task.getTaskId(), Optional.of(String.format("Task did not reach the task running state after %s", JavaUtils.durationFromMillis(getKillAfterTaskNotRunningMillis()))), Optional.absent(), Optional.absent()));
          return false;
        } else {
          return true;
        }
      case LB_IN_PROGRESS_CHECK_AGAIN:
        return true;
      case UNHEALTHY_KILL_TASK:
        LOG.info("Killing {} because it failed healthchecks", task.getTaskId());

        taskManager.createTaskCleanup(new SingularityTaskCleanup(Optional.absent(), TaskCleanupType.UNHEALTHY_NEW_TASK, System.currentTimeMillis(),
            task.getTaskId(), Optional.of("Task is not healthy"), Optional.absent(), Optional.absent()));
        return false;
      case HEALTHY:
      case OBSOLETE:
        return false;
    }

    return false;
  }

  @VisibleForTesting
  CheckTaskState getTaskState(SingularityTask task, Optional<SingularityRequestWithState> requestWithState, SingularityHealthchecker healthchecker) {
    if (!taskManager.isActiveTask(task.getTaskId().getId())) {
      return CheckTaskState.OBSOLETE;
    }

    SimplifiedTaskState taskState = SingularityTaskHistoryUpdate.getCurrentState(taskManager.getTaskHistoryUpdates(task.getTaskId()));

    switch (taskState) {
      case DONE:
        return CheckTaskState.OBSOLETE;
      case WAITING:
      case UNKNOWN:
        return CheckTaskState.CHECK_IF_TASK_OVERDUE;
      case RUNNING:
        break;
    }

    if (hasHealthcheck(task, requestWithState)) {
      Optional<SingularityTaskHealthcheckResult> maybeHealthCheck = taskManager.getLastHealthcheck(task.getTaskId());

      DeployHealth health = deployHealthHelper.getTaskHealth(task.getTaskRequest().getDeploy(), false, maybeHealthCheck, task.getTaskId());
      switch (health) {
        case WAITING:
          healthchecker.checkHealthcheck(task);
          return CheckTaskState.CHECK_IF_HEALTHCHECK_OVERDUE;
        case UNHEALTHY:
          taskManager.clearStartupHealthchecks(task.getTaskId());
          return CheckTaskState.UNHEALTHY_KILL_TASK;
        case HEALTHY:
          taskManager.clearStartupHealthchecks(task.getTaskId());
          break;
      }
    }

    // task is running + has succeeded healthcheck if available.
    if (!task.getTaskRequest().getRequest().isLoadBalanced()) {
      return CheckTaskState.HEALTHY;
    }

    Optional<SingularityLoadBalancerUpdate> lbUpdate = taskManager.getLoadBalancerState(task.getTaskId(), LoadBalancerRequestType.ADD);
    SingularityLoadBalancerUpdate newLbUpdate;

<<<<<<< HEAD
    final LoadBalancerRequestId loadBalancerRequestId = new LoadBalancerRequestId(task.getTaskId().getId(), LoadBalancerRequestType.ADD, Optional.absent());
=======
    final LoadBalancerRequestId loadBalancerRequestId = new LoadBalancerRequestId(task.getTaskId().getId(), LoadBalancerRequestType.ADD, Optional.<Integer> absent());
    boolean taskCleaning = taskManager.getCleanupTaskIds().contains(task.getTaskId());
>>>>>>> dd72a310


    if ((!lbUpdate.isPresent() || unknownNotRemoving(lbUpdate.get())) && !taskCleaning) {
      taskManager.saveLoadBalancerState(task.getTaskId(), LoadBalancerRequestType.ADD,
          new SingularityLoadBalancerUpdate(BaragonRequestState.UNKNOWN, loadBalancerRequestId, Optional.absent(), System.currentTimeMillis(), LoadBalancerMethod.PRE_ENQUEUE, Optional.absent()));

      newLbUpdate = lbClient.enqueue(loadBalancerRequestId, task.getTaskRequest().getRequest(), task.getTaskRequest().getDeploy(), Collections.singletonList(task), Collections.emptyList());
    } else {
      Optional<CheckTaskState> maybeCheckTaskState = checkLbState(lbUpdate.get().getLoadBalancerState());

      if (maybeCheckTaskState.isPresent()) {
        return maybeCheckTaskState.get();
      }

      newLbUpdate = lbClient.getState(loadBalancerRequestId);
    }

    taskManager.saveLoadBalancerState(task.getTaskId(), LoadBalancerRequestType.ADD, newLbUpdate);

    Optional<CheckTaskState> maybeCheckTaskState = checkLbState(newLbUpdate.getLoadBalancerState());

    if (maybeCheckTaskState.isPresent()) {
      return maybeCheckTaskState.get();
    }

    return CheckTaskState.LB_IN_PROGRESS_CHECK_AGAIN;
  }

  private Optional<CheckTaskState> checkLbState(BaragonRequestState lbState) {
    switch (lbState) {
      case SUCCESS:
        return Optional.of(CheckTaskState.HEALTHY);
      case CANCELED:
      case FAILED:
      case INVALID_REQUEST_NOOP:
        return Optional.of(CheckTaskState.UNHEALTHY_KILL_TASK);
      case CANCELING:
      case UNKNOWN:
      case WAITING:
        break;
    }

    return Optional.absent();
  }

  private boolean isHealthcheckOverdue(SingularityTask task) {
    final long healthcheckDuration = taskManager.getLastHealthcheck(task.getTaskId()).get().getDurationMillis().or(0L);

    final boolean isOverdue = healthcheckDuration > getKillAfterHealthcheckRunningForMillis();

    if (isOverdue) {
      LOG.debug("Task {} healthcheck is overdue (duration: {}), allowed limit {}", task.getTaskId(), JavaUtils.durationFromMillis(healthcheckDuration), JavaUtils.durationFromMillis(getKillAfterHealthcheckRunningForMillis()));
    }

    return isOverdue;
  }

<<<<<<< HEAD
  private boolean isTaskOverdue(SingularityTask task) {
    final long taskDuration = System.currentTimeMillis() - task.getTaskId().getStartedAt();

    final boolean isOverdue = taskDuration > getKillAfterTaskNotRunningMillis();

    if (isOverdue) {
      LOG.debug("Task {} is overdue (duration: {}), allowed limit {}", task.getTaskId(), JavaUtils.durationFromMillis(taskDuration), JavaUtils.durationFromMillis(getKillAfterTaskNotRunningMillis()));
    }

    return isOverdue;
  }
=======
  private boolean unknownNotRemoving(SingularityLoadBalancerUpdate update) {
    return update.getLoadBalancerState() == BaragonRequestState.UNKNOWN
        && update.getLoadBalancerRequestId().getRequestType() != LoadBalancerRequestType.REMOVE;
  }

>>>>>>> dd72a310
}<|MERGE_RESOLUTION|>--- conflicted
+++ resolved
@@ -332,13 +332,8 @@
     Optional<SingularityLoadBalancerUpdate> lbUpdate = taskManager.getLoadBalancerState(task.getTaskId(), LoadBalancerRequestType.ADD);
     SingularityLoadBalancerUpdate newLbUpdate;
 
-<<<<<<< HEAD
     final LoadBalancerRequestId loadBalancerRequestId = new LoadBalancerRequestId(task.getTaskId().getId(), LoadBalancerRequestType.ADD, Optional.absent());
-=======
-    final LoadBalancerRequestId loadBalancerRequestId = new LoadBalancerRequestId(task.getTaskId().getId(), LoadBalancerRequestType.ADD, Optional.<Integer> absent());
     boolean taskCleaning = taskManager.getCleanupTaskIds().contains(task.getTaskId());
->>>>>>> dd72a310
-
 
     if ((!lbUpdate.isPresent() || unknownNotRemoving(lbUpdate.get())) && !taskCleaning) {
       taskManager.saveLoadBalancerState(task.getTaskId(), LoadBalancerRequestType.ADD,
@@ -395,7 +390,6 @@
     return isOverdue;
   }
 
-<<<<<<< HEAD
   private boolean isTaskOverdue(SingularityTask task) {
     final long taskDuration = System.currentTimeMillis() - task.getTaskId().getStartedAt();
 
@@ -407,11 +401,9 @@
 
     return isOverdue;
   }
-=======
+
   private boolean unknownNotRemoving(SingularityLoadBalancerUpdate update) {
     return update.getLoadBalancerState() == BaragonRequestState.UNKNOWN
         && update.getLoadBalancerRequestId().getRequestType() != LoadBalancerRequestType.REMOVE;
   }
-
->>>>>>> dd72a310
 }