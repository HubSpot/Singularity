--- conflicted
+++ resolved
@@ -71,11 +71,7 @@
 
   @Inject
   SingularityExpiringUserActionPoller(SingularityConfiguration configuration, RequestManager requestManager, DeployManager deployManager, TaskManager taskManager, SlaveManager slaveManager, RackManager rackManager,
-<<<<<<< HEAD
-      SingularitySchedulerLock lock, RequestHelper requestHelper, SingularityMailer mailer) {
-=======
-      @Named(SingularityMesosModule.SCHEDULER_LOCK_NAME) final Lock lock, RequestHelper requestHelper, SingularityMailer mailer, DisasterManager disasterManager) {
->>>>>>> 4eb2961b
+      SingularitySchedulerLock lock, RequestHelper requestHelper, SingularityMailer mailer, DisasterManager disasterManager) {
     super(configuration.getCheckExpiringUserActionEveryMillis(), TimeUnit.MILLISECONDS, lock);
 
     this.deployManager = deployManager;
