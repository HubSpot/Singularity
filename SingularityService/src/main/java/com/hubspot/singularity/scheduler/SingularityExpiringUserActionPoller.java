--- conflicted
+++ resolved
@@ -257,11 +257,7 @@
       try {
         Optional<SingularityBounceRequest> maybeBounceRequest = Optional.absent();
 
-<<<<<<< HEAD
-        if (newRequest.getBounceAfterScale().or(false)) {
-=======
         if (expiringObject.getBounce().or(false) || newRequest.getBounceAfterScale().or(false)) {
->>>>>>> 719152ff
           LOG.info("Attempting to bounce request {} after expiring scale", newRequest.getId());
           Optional<String> maybeActiveDeployId = deployManager.getInUseDeployId(newRequest.getId());
           if (maybeActiveDeployId.isPresent()) {
