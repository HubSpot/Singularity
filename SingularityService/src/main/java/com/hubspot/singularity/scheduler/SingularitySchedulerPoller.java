--- conflicted
+++ resolved
@@ -37,15 +37,12 @@
   private final SchedulerDriverSupplier schedulerDriverSupplier;
   private final SingularityMesosOfferScheduler offerScheduler;
   private final DisasterManager disasterManager;
-<<<<<<< HEAD
   private final SingularityConfiguration configuration;
-=======
   private final int delaySchedulerWhenAboveDueTasks;
   private final int delaySchedulerWhenAboveLaunchedTasks;
   private final long delaySchedulerForMs;
 
   private final AtomicLong nextRunAfter = new AtomicLong(0);
->>>>>>> 4efa0c20
 
   @Inject
   SingularitySchedulerPoller(SingularityMesosOfferScheduler offerScheduler, OfferCache offerCache, SchedulerDriverSupplier schedulerDriverSupplier,
@@ -56,13 +53,10 @@
     this.offerScheduler = offerScheduler;
     this.schedulerDriverSupplier = schedulerDriverSupplier;
     this.disasterManager = disasterManager;
-<<<<<<< HEAD
     this.configuration = configuration;
-=======
     this.delaySchedulerWhenAboveDueTasks = configuration.getDelaySchedulerWhenAboveDueTasks();
     this.delaySchedulerWhenAboveLaunchedTasks = configuration.getDelaySchedulerWhenAboveLaunchedTasks();
     this.delaySchedulerForMs = configuration.getDelaySchedulerForMsWhenAboveDueTasks();
->>>>>>> 4efa0c20
   }
 
   @Override
@@ -119,12 +113,12 @@
   }
 
   @Override
-<<<<<<< HEAD
   protected boolean isEnabled() {
     return configuration.isCacheOffers();
-=======
+  }
+
+  @Override
   protected long getNextRunAfterTime() {
     return nextRunAfter.get();
->>>>>>> 4efa0c20
   }
 }