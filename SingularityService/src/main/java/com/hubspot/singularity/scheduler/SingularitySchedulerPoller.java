package com.hubspot.singularity.scheduler;

import java.util.ArrayList;
import java.util.HashMap;
import java.util.List;
import java.util.Map;
import java.util.concurrent.TimeUnit;

import javax.inject.Singleton;

import org.apache.mesos.Protos.Offer;
import org.apache.mesos.SchedulerDriver;
import org.slf4j.Logger;
import org.slf4j.LoggerFactory;

import com.google.common.base.Optional;
import com.google.inject.Inject;
import com.hubspot.mesos.JavaUtils;
import com.hubspot.singularity.SingularityAction;
import com.hubspot.singularity.config.SingularityConfiguration;
import com.hubspot.singularity.data.DisasterManager;
import com.hubspot.singularity.mesos.OfferCache;
import com.hubspot.singularity.mesos.SchedulerDriverSupplier;
import com.hubspot.singularity.mesos.SingularityMesosOfferScheduler;
import com.hubspot.singularity.mesos.SingularityOfferCache.CachedOffer;
import com.hubspot.singularity.mesos.SingularityOfferHolder;
import com.hubspot.singularity.mesos.SingularitySchedulerLock;

@Singleton
public class SingularitySchedulerPoller extends SingularityLeaderOnlyPoller {

  private static final Logger LOG = LoggerFactory.getLogger(SingularitySchedulerPoller.class);

  private final OfferCache offerCache;
  private final SchedulerDriverSupplier schedulerDriverSupplier;
  private final SingularityMesosOfferScheduler offerScheduler;
  private final DisasterManager disasterManager;
  private final SingularityConfiguration configuration;

  @Inject
  SingularitySchedulerPoller(SingularityMesosOfferScheduler offerScheduler, OfferCache offerCache, SchedulerDriverSupplier schedulerDriverSupplier,
      SingularityConfiguration configuration, SingularitySchedulerLock lock, DisasterManager disasterManager) {
    super(configuration.getCheckSchedulerEverySeconds(), TimeUnit.SECONDS, lock, true);

    this.offerCache = offerCache;
    this.offerScheduler = offerScheduler;
    this.schedulerDriverSupplier = schedulerDriverSupplier;
    this.disasterManager = disasterManager;
    this.configuration = configuration;
  }

  @Override
  public void runActionOnPoll() {
    if (disasterManager.isDisabled(SingularityAction.RUN_SCHEDULER_POLLER)) {
      LOG.warn("Scheduler poller is disabled");
      return;
    }
    final long start = System.currentTimeMillis();

    List<CachedOffer> cachedOffers = offerCache.checkoutOffers();
    Map<String, CachedOffer> offerIdToCachedOffer = new HashMap<>(cachedOffers.size());
    List<Offer> offers = new ArrayList<>(cachedOffers.size());

    for (CachedOffer cachedOffer : cachedOffers) {
      offerIdToCachedOffer.put(cachedOffer.getOfferId(), cachedOffer);
      offers.add(cachedOffer.getOffer());
    }

    List<SingularityOfferHolder> offerHolders = offerScheduler.checkOffers(offers);

    if (offerHolders.isEmpty()) {
      return;
    }

    Optional<SchedulerDriver> driver = schedulerDriverSupplier.get();

    if (!driver.isPresent()) {
      LOG.error("No driver present, can't accept cached offers");
      return;
    }

    int acceptedOffers = 0;
    int launchedTasks = 0;

    for (SingularityOfferHolder offerHolder : offerHolders) {
      CachedOffer cachedOffer = offerIdToCachedOffer.get(offerHolder.getOffer().getId().getValue());

      if (!offerHolder.getAcceptedTasks().isEmpty()) {
        offerHolder.launchTasks(driver.get());
        launchedTasks += offerHolder.getAcceptedTasks().size();
        acceptedOffers++;
        offerCache.useOffer(cachedOffer);
      } else {
        offerCache.returnOffer(cachedOffer);
      }
    }

    LOG.info("Launched {} tasks on {} cached offers (returned {}) in {}", launchedTasks, acceptedOffers, offerHolders.size() - acceptedOffers, JavaUtils.duration(start));
  }
<<<<<<< HEAD
=======

  @Override
  protected boolean isEnabled() {
    return configuration.isCacheOffers();
  }
>>>>>>> dbad407c
}<|MERGE_RESOLUTION|>--- conflicted
+++ resolved
@@ -97,12 +97,4 @@
 
     LOG.info("Launched {} tasks on {} cached offers (returned {}) in {}", launchedTasks, acceptedOffers, offerHolders.size() - acceptedOffers, JavaUtils.duration(start));
   }
-<<<<<<< HEAD
-=======
-
-  @Override
-  protected boolean isEnabled() {
-    return configuration.isCacheOffers();
-  }
->>>>>>> dbad407c
 }