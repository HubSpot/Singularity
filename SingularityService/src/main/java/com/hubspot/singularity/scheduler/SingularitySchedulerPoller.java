package com.hubspot.singularity.scheduler;

import java.util.ArrayList;
import java.util.HashMap;
import java.util.List;
import java.util.Map;
import java.util.concurrent.TimeUnit;

import javax.inject.Singleton;

import org.apache.mesos.Protos.Offer;
import org.apache.mesos.SchedulerDriver;
import org.slf4j.Logger;
import org.slf4j.LoggerFactory;

import com.google.common.base.Optional;
import com.google.inject.Inject;
import com.hubspot.mesos.JavaUtils;
import com.hubspot.singularity.SingularityAction;
import com.hubspot.singularity.config.SingularityConfiguration;
import com.hubspot.singularity.data.DisasterManager;
import com.hubspot.singularity.mesos.OfferCache;
import com.hubspot.singularity.mesos.SchedulerDriverSupplier;
import com.hubspot.singularity.mesos.SingularityMesosOfferScheduler;
import com.hubspot.singularity.mesos.SingularityOfferCache.CachedOffer;
import com.hubspot.singularity.mesos.SingularityOfferHolder;
import com.hubspot.singularity.mesos.SingularitySchedulerLock;

@Singleton
public class SingularitySchedulerPoller extends SingularityLeaderOnlyPoller {

  private static final Logger LOG = LoggerFactory.getLogger(SingularitySchedulerPoller.class);

  private final OfferCache offerCache;
  private final SchedulerDriverSupplier schedulerDriverSupplier;
  private final SingularityMesosOfferScheduler offerScheduler;
  private final DisasterManager disasterManager;
<<<<<<< HEAD
  private final SingularityConfiguration configuration;
  private final int delaySchedulerWhenAboveDueTasks;
  private final int delaySchedulerWhenAboveLaunchedTasks;
  private final long delaySchedulerForMs;

  private final AtomicLong nextRunAfter = new AtomicLong(0);
=======
>>>>>>> dc1d0364

  @Inject
  SingularitySchedulerPoller(SingularityMesosOfferScheduler offerScheduler, OfferCache offerCache, SchedulerDriverSupplier schedulerDriverSupplier,
      SingularityConfiguration configuration, SingularitySchedulerLock lock, DisasterManager disasterManager) {
    super(configuration.getCheckSchedulerEverySeconds(), TimeUnit.SECONDS, lock, true);

    this.offerCache = offerCache;
    this.offerScheduler = offerScheduler;
    this.schedulerDriverSupplier = schedulerDriverSupplier;
    this.disasterManager = disasterManager;
<<<<<<< HEAD
    this.configuration = configuration;
    this.delaySchedulerWhenAboveDueTasks = configuration.getDelaySchedulerWhenAboveDueTasks();
    this.delaySchedulerWhenAboveLaunchedTasks = configuration.getDelaySchedulerWhenAboveLaunchedTasks();
    this.delaySchedulerForMs = configuration.getDelaySchedulerForMsWhenAboveDueTasks();
=======
>>>>>>> dc1d0364
  }

  @Override
  public void runActionOnPoll() {
    if (disasterManager.isDisabled(SingularityAction.RUN_SCHEDULER_POLLER)) {
      LOG.warn("Scheduler poller is disabled");
      return;
    }
    final long start = System.currentTimeMillis();

    List<CachedOffer> cachedOffers = offerCache.checkoutOffers();
    Map<String, CachedOffer> offerIdToCachedOffer = new HashMap<>(cachedOffers.size());
    List<Offer> offers = new ArrayList<>(cachedOffers.size());

    for (CachedOffer cachedOffer : cachedOffers) {
      offerIdToCachedOffer.put(cachedOffer.getOfferId(), cachedOffer);
      offers.add(cachedOffer.getOffer());
    }

    List<SingularityOfferHolder> offerHolders = offerScheduler.checkOffers(offers);

    if (offerHolders.isEmpty()) {
      return;
    }

    Optional<SchedulerDriver> driver = schedulerDriverSupplier.get();

    if (!driver.isPresent()) {
      LOG.error("No driver present, can't accept cached offers");
      return;
    }

    int acceptedOffers = 0;
    int launchedTasks = 0;

    for (SingularityOfferHolder offerHolder : offerHolders) {
      CachedOffer cachedOffer = offerIdToCachedOffer.get(offerHolder.getOffer().getId().getValue());

      if (!offerHolder.getAcceptedTasks().isEmpty()) {
        offerHolder.launchTasks(driver.get());
        launchedTasks += offerHolder.getAcceptedTasks().size();
        acceptedOffers++;
        offerCache.useOffer(cachedOffer);
      } else {
        offerCache.returnOffer(cachedOffer);
      }
    }

<<<<<<< HEAD
    LOG.info("Launched {} tasks on {} cached offers (returned {}) in {}", launchedTasks, acceptedOffers, offerResult.getOfferHolders().size() - acceptedOffers, JavaUtils.duration(start));
  }

  @Override
  protected boolean isEnabled() {
    return configuration.isCacheOffers();
  }

  @Override
  protected long getNextRunAfterTime() {
    return nextRunAfter.get();
=======
    LOG.info("Launched {} tasks on {} cached offers (returned {}) in {}", launchedTasks, acceptedOffers, offerHolders.size() - acceptedOffers, JavaUtils.duration(start));
>>>>>>> dc1d0364
  }
}<|MERGE_RESOLUTION|>--- conflicted
+++ resolved
@@ -35,15 +35,6 @@
   private final SchedulerDriverSupplier schedulerDriverSupplier;
   private final SingularityMesosOfferScheduler offerScheduler;
   private final DisasterManager disasterManager;
-<<<<<<< HEAD
-  private final SingularityConfiguration configuration;
-  private final int delaySchedulerWhenAboveDueTasks;
-  private final int delaySchedulerWhenAboveLaunchedTasks;
-  private final long delaySchedulerForMs;
-
-  private final AtomicLong nextRunAfter = new AtomicLong(0);
-=======
->>>>>>> dc1d0364
 
   @Inject
   SingularitySchedulerPoller(SingularityMesosOfferScheduler offerScheduler, OfferCache offerCache, SchedulerDriverSupplier schedulerDriverSupplier,
@@ -54,13 +45,6 @@
     this.offerScheduler = offerScheduler;
     this.schedulerDriverSupplier = schedulerDriverSupplier;
     this.disasterManager = disasterManager;
-<<<<<<< HEAD
-    this.configuration = configuration;
-    this.delaySchedulerWhenAboveDueTasks = configuration.getDelaySchedulerWhenAboveDueTasks();
-    this.delaySchedulerWhenAboveLaunchedTasks = configuration.getDelaySchedulerWhenAboveLaunchedTasks();
-    this.delaySchedulerForMs = configuration.getDelaySchedulerForMsWhenAboveDueTasks();
-=======
->>>>>>> dc1d0364
   }
 
   @Override
@@ -109,20 +93,6 @@
       }
     }
 
-<<<<<<< HEAD
-    LOG.info("Launched {} tasks on {} cached offers (returned {}) in {}", launchedTasks, acceptedOffers, offerResult.getOfferHolders().size() - acceptedOffers, JavaUtils.duration(start));
-  }
-
-  @Override
-  protected boolean isEnabled() {
-    return configuration.isCacheOffers();
-  }
-
-  @Override
-  protected long getNextRunAfterTime() {
-    return nextRunAfter.get();
-=======
     LOG.info("Launched {} tasks on {} cached offers (returned {}) in {}", launchedTasks, acceptedOffers, offerHolders.size() - acceptedOffers, JavaUtils.duration(start));
->>>>>>> dc1d0364
   }
 }