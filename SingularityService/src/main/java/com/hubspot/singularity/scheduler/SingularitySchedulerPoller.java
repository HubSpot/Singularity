--- conflicted
+++ resolved
@@ -40,11 +40,7 @@
 
   @Inject
   SingularitySchedulerPoller(SingularityMesosOfferScheduler offerScheduler, OfferCache offerCache, SchedulerDriverSupplier schedulerDriverSupplier,
-<<<<<<< HEAD
-      SingularityConfiguration configuration, @Named(SingularityMesosModule.SCHEDULER_LOCK_NAME) final Lock lock, DisasterManager disasterManager) {
-=======
-      SingularityConfiguration configuration, SingularitySchedulerLock lock) {
->>>>>>> 38343e95
+      SingularityConfiguration configuration, SingularitySchedulerLock lock, DisasterManager disasterManager) {
     super(configuration.getCheckSchedulerEverySeconds(), TimeUnit.SECONDS, lock);
 
     this.offerCache = offerCache;
