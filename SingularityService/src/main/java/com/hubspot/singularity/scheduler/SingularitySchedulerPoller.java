package com.hubspot.singularity.scheduler;

import java.util.ArrayList;
import java.util.HashMap;
import java.util.List;
import java.util.Map;
import java.util.concurrent.TimeUnit;
import java.util.stream.Collectors;

import javax.inject.Singleton;

import org.apache.mesos.v1.Protos.Offer;
import org.slf4j.Logger;
import org.slf4j.LoggerFactory;

import com.google.inject.Inject;
import com.hubspot.mesos.JavaUtils;
import com.hubspot.singularity.SingularityAction;
import com.hubspot.singularity.config.SingularityConfiguration;
import com.hubspot.singularity.data.DisasterManager;
import com.hubspot.singularity.mesos.OfferCache;
import com.hubspot.singularity.mesos.SingularityMesosOfferScheduler;
import com.hubspot.singularity.mesos.SingularityMesosSchedulerClient;
import com.hubspot.singularity.mesos.SingularityOfferCache.CachedOffer;
import com.hubspot.singularity.mesos.SingularityOfferHolder;
import com.hubspot.singularity.mesos.SingularitySchedulerLock;

@Singleton
public class SingularitySchedulerPoller extends SingularityLeaderOnlyPoller {

  private static final Logger LOG = LoggerFactory.getLogger(SingularitySchedulerPoller.class);

  private final OfferCache offerCache;
  private final SingularityMesosSchedulerClient schedulerClient;
  private final SingularityMesosOfferScheduler offerScheduler;
  private final DisasterManager disasterManager;

  @Inject
  SingularitySchedulerPoller(SingularityMesosOfferScheduler offerScheduler, OfferCache offerCache, SingularityMesosSchedulerClient schedulerClient,
                             SingularityConfiguration configuration, SingularitySchedulerLock lock, DisasterManager disasterManager) {
    super(configuration.getCheckSchedulerEverySeconds(), TimeUnit.SECONDS, lock, true);

    this.offerCache = offerCache;
    this.offerScheduler = offerScheduler;
    this.schedulerClient = schedulerClient;
    this.disasterManager = disasterManager;
  }

  @Override
  public void runActionOnPoll() {
    if (disasterManager.isDisabled(SingularityAction.RUN_SCHEDULER_POLLER)) {
      LOG.warn("Scheduler poller is disabled");
      return;
    }
    final long start = System.currentTimeMillis();

    List<CachedOffer> cachedOffers = offerCache.checkoutOffers();
    Map<String, CachedOffer> offerIdToCachedOffer = new HashMap<>(cachedOffers.size());
    List<Offer> offers = new ArrayList<>(cachedOffers.size());

    for (CachedOffer cachedOffer : cachedOffers) {
      offerIdToCachedOffer.put(cachedOffer.getOfferId(), cachedOffer);
      offers.add(cachedOffer.getOffer());
    }

    List<SingularityOfferHolder> offerHolders = offerScheduler.checkOffers(offers);

    if (offerHolders.isEmpty()) {
      return;
    }

    int acceptedOffers = 0;
    int launchedTasks = 0;

    for (SingularityOfferHolder offerHolder : offerHolders) {
<<<<<<< HEAD
      CachedOffer cachedOffer = offerIdToCachedOffer.get(offerHolder.getOffer().getId().getValue());

      if (!offerHolder.getAcceptedTasks().isEmpty()) {
        offerHolder.launchTasks(schedulerClient);
        launchedTasks += offerHolder.getAcceptedTasks().size();
        acceptedOffers++;
        offerCache.useOffer(cachedOffer);
      } else {
        offerCache.returnOffer(cachedOffer);
      }
=======
        List<CachedOffer> cachedOffersFromHolder = offerHolder.getOffers().stream().map((o) -> offerIdToCachedOffer.get(o.getId().getValue())).collect(Collectors.toList());

        if (!offerHolder.getAcceptedTasks().isEmpty()) {
          List<Offer> unusedOffers = offerHolder.launchTasksAndGetUnusedOffers(driver.get());
          launchedTasks += offerHolder.getAcceptedTasks().size();
          acceptedOffers += cachedOffersFromHolder.size() - unusedOffers.size();

          // Return to the cache those offers which we checked out of the cache, but didn't end up using.
          List<CachedOffer> unusedCachedOffers = unusedOffers.stream().map((o) -> offerIdToCachedOffer.get(o.getId().getValue())).collect(Collectors.toList());
          unusedCachedOffers.forEach(offerCache::returnOffer);

          // Notify the cache of the cached offers that we did use.
          cachedOffersFromHolder.removeAll(unusedCachedOffers);
          cachedOffersFromHolder.forEach(offerCache::useOffer);
        } else {
          cachedOffersFromHolder.forEach(offerCache::returnOffer);
        }
>>>>>>> 0d09f7e5
    }

    LOG.info("Launched {} tasks on {} cached offers (returned {}) in {}", launchedTasks, acceptedOffers, offerHolders.size() - acceptedOffers, JavaUtils.duration(start));
  }
}<|MERGE_RESOLUTION|>--- conflicted
+++ resolved
@@ -73,36 +73,23 @@
     int launchedTasks = 0;
 
     for (SingularityOfferHolder offerHolder : offerHolders) {
-<<<<<<< HEAD
-      CachedOffer cachedOffer = offerIdToCachedOffer.get(offerHolder.getOffer().getId().getValue());
+      List<CachedOffer> cachedOffersFromHolder = offerHolder.getOffers().stream().map((o) -> offerIdToCachedOffer.get(o.getId().getValue())).collect(Collectors.toList());
 
       if (!offerHolder.getAcceptedTasks().isEmpty()) {
-        offerHolder.launchTasks(schedulerClient);
+        List<Offer> unusedOffers = offerHolder.launchTasksAndGetUnusedOffers(schedulerClient);
         launchedTasks += offerHolder.getAcceptedTasks().size();
-        acceptedOffers++;
-        offerCache.useOffer(cachedOffer);
+        acceptedOffers += cachedOffersFromHolder.size() - unusedOffers.size();
+
+        // Return to the cache those offers which we checked out of the cache, but didn't end up using.
+        List<CachedOffer> unusedCachedOffers = unusedOffers.stream().map((o) -> offerIdToCachedOffer.get(o.getId().getValue())).collect(Collectors.toList());
+        unusedCachedOffers.forEach(offerCache::returnOffer);
+
+        // Notify the cache of the cached offers that we did use.
+        cachedOffersFromHolder.removeAll(unusedCachedOffers);
+        cachedOffersFromHolder.forEach(offerCache::useOffer);
       } else {
-        offerCache.returnOffer(cachedOffer);
+        cachedOffersFromHolder.forEach(offerCache::returnOffer);
       }
-=======
-        List<CachedOffer> cachedOffersFromHolder = offerHolder.getOffers().stream().map((o) -> offerIdToCachedOffer.get(o.getId().getValue())).collect(Collectors.toList());
-
-        if (!offerHolder.getAcceptedTasks().isEmpty()) {
-          List<Offer> unusedOffers = offerHolder.launchTasksAndGetUnusedOffers(driver.get());
-          launchedTasks += offerHolder.getAcceptedTasks().size();
-          acceptedOffers += cachedOffersFromHolder.size() - unusedOffers.size();
-
-          // Return to the cache those offers which we checked out of the cache, but didn't end up using.
-          List<CachedOffer> unusedCachedOffers = unusedOffers.stream().map((o) -> offerIdToCachedOffer.get(o.getId().getValue())).collect(Collectors.toList());
-          unusedCachedOffers.forEach(offerCache::returnOffer);
-
-          // Notify the cache of the cached offers that we did use.
-          cachedOffersFromHolder.removeAll(unusedCachedOffers);
-          cachedOffersFromHolder.forEach(offerCache::useOffer);
-        } else {
-          cachedOffersFromHolder.forEach(offerCache::returnOffer);
-        }
->>>>>>> 0d09f7e5
     }
 
     LOG.info("Launched {} tasks on {} cached offers (returned {}) in {}", launchedTasks, acceptedOffers, offerHolders.size() - acceptedOffers, JavaUtils.duration(start));
