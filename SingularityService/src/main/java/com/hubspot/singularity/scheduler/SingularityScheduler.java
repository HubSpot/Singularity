package com.hubspot.singularity.scheduler;

import java.text.ParseException;
import java.util.ArrayList;
import java.util.Collection;
import java.util.Collections;
import java.util.Comparator;
import java.util.Date;
import java.util.List;
import java.util.Map;
import java.util.Map.Entry;
import java.util.Set;
import java.util.TimeZone;
import java.util.concurrent.TimeUnit;
import java.util.concurrent.atomic.AtomicInteger;
import java.util.stream.Collectors;

import javax.inject.Singleton;

import org.apache.mesos.v1.Protos;
import org.apache.mesos.v1.Protos.TaskStatus.Reason;
import org.dmfs.rfc5545.recur.InvalidRecurrenceRuleException;
import org.quartz.CronExpression;
import org.slf4j.Logger;
import org.slf4j.LoggerFactory;

import com.codahale.metrics.annotation.Timed;
import com.google.common.base.Optional;
import com.google.common.base.Throwables;
import com.google.common.collect.HashMultiset;
import com.google.common.collect.ImmutableList;
import com.google.common.collect.ListMultimap;
import com.google.common.collect.Lists;
import com.google.common.collect.Maps;
import com.google.common.collect.Multiset;
import com.google.common.collect.Sets;
import com.google.inject.Inject;
import com.hubspot.mesos.JavaUtils;
import com.hubspot.singularity.DeployState;
import com.hubspot.singularity.ExtendedTaskState;
import com.hubspot.singularity.MachineState;
import com.hubspot.singularity.RequestState;
import com.hubspot.singularity.RequestType;
import com.hubspot.singularity.ScheduleType;
import com.hubspot.singularity.SingularityCreateResult;
import com.hubspot.singularity.SingularityDeployKey;
import com.hubspot.singularity.SingularityDeployMarker;
import com.hubspot.singularity.SingularityDeployProgress;
import com.hubspot.singularity.SingularityDeployStatistics;
import com.hubspot.singularity.SingularityDeployStatisticsBuilder;
import com.hubspot.singularity.SingularityKilledTaskIdRecord;
import com.hubspot.singularity.SingularityMachineAbstraction;
import com.hubspot.singularity.SingularityPendingDeploy;
import com.hubspot.singularity.SingularityPendingRequest;
import com.hubspot.singularity.SingularityPendingRequest.PendingType;
import com.hubspot.singularity.SingularityPendingTask;
import com.hubspot.singularity.SingularityPendingTaskId;
import com.hubspot.singularity.SingularityRack;
import com.hubspot.singularity.SingularityRequest;
import com.hubspot.singularity.SingularityRequestDeployState;
import com.hubspot.singularity.SingularityRequestWithState;
import com.hubspot.singularity.SingularitySlave;
import com.hubspot.singularity.SingularityTask;
import com.hubspot.singularity.SingularityTaskCleanup;
import com.hubspot.singularity.SingularityTaskHistoryUpdate;
import com.hubspot.singularity.SingularityTaskId;
import com.hubspot.singularity.SingularityTaskRequest;
import com.hubspot.singularity.SingularityTaskShellCommandRequestId;
import com.hubspot.singularity.TaskCleanupType;
import com.hubspot.singularity.config.SingularityConfiguration;
import com.hubspot.singularity.data.AbstractMachineManager;
import com.hubspot.singularity.data.DeployManager;
import com.hubspot.singularity.data.RackManager;
import com.hubspot.singularity.data.RequestManager;
import com.hubspot.singularity.data.SlaveManager;
import com.hubspot.singularity.data.TaskManager;
import com.hubspot.singularity.data.TaskRequestManager;
import com.hubspot.singularity.expiring.SingularityExpiringBounce;
import com.hubspot.singularity.helpers.RFC5545Schedule;
import com.hubspot.singularity.mesos.SingularitySchedulerLock;
import com.hubspot.singularity.smtp.SingularityMailer;

@Singleton
public class SingularityScheduler {

  private static final Logger LOG = LoggerFactory.getLogger(SingularityScheduler.class);

  private final SingularityConfiguration configuration;
  private final SingularityCooldown cooldown;
  private final TaskManager taskManager;
  private final RequestManager requestManager;
  private final TaskRequestManager taskRequestManager;
  private final DeployManager deployManager;
  private final SlaveManager slaveManager;
  private final RackManager rackManager;
  private final SingularityMailer mailer;
  private final SingularityLeaderCache leaderCache;
  private final SingularitySchedulerLock lock;

  @Inject
  public SingularityScheduler(TaskRequestManager taskRequestManager, SingularityConfiguration configuration, SingularityCooldown cooldown, DeployManager deployManager,
                              TaskManager taskManager, RequestManager requestManager, SlaveManager slaveManager, RackManager rackManager, SingularityMailer mailer,
                              SingularityLeaderCache leaderCache, SingularitySchedulerLock lock) {
    this.taskRequestManager = taskRequestManager;
    this.configuration = configuration;
    this.deployManager = deployManager;
    this.taskManager = taskManager;
    this.requestManager = requestManager;
    this.slaveManager = slaveManager;
    this.rackManager = rackManager;
    this.mailer = mailer;
    this.cooldown = cooldown;
    this.leaderCache = leaderCache;
    this.lock = lock;
  }

  private void cleanupTaskDueToDecomission(final Map<String, Optional<String>> requestIdsToUserToReschedule, final Set<SingularityTaskId> matchingTaskIds, SingularityTask task,
    SingularityMachineAbstraction<?> decommissioningObject) {
    requestIdsToUserToReschedule.put(task.getTaskRequest().getRequest().getId(), decommissioningObject.getCurrentState().getUser());

    matchingTaskIds.add(task.getTaskId());

    LOG.trace("Scheduling a cleanup task for {} due to decomissioning {}", task.getTaskId(), decommissioningObject);

    taskManager.createTaskCleanup(new SingularityTaskCleanup(decommissioningObject.getCurrentState().getUser(), TaskCleanupType.DECOMISSIONING, System.currentTimeMillis(),
      task.getTaskId(), Optional.of(String.format("%s %s is decomissioning", decommissioningObject.getTypeName(), decommissioningObject.getName())), Optional.<String>absent(), Optional.<SingularityTaskShellCommandRequestId>absent()));
  }

  private <T extends SingularityMachineAbstraction<T>> Map<T, MachineState> getDefaultMap(List<T> objects) {
    Map<T, MachineState> map = Maps.newHashMapWithExpectedSize(objects.size());
    for (T object : objects) {
      map.put(object, MachineState.DECOMMISSIONING);
    }
    return map;
  }

  @Timed
  public void checkForDecomissions() {
    final long start = System.currentTimeMillis();

    final Map<String, Optional<String>> requestIdsToUserToReschedule = Maps.newHashMap();
    final Set<SingularityTaskId> matchingTaskIds = Sets.newHashSet();

    final Collection<SingularityTaskId> activeTaskIds = leaderCache.getActiveTaskIds();

    final Map<SingularitySlave, MachineState> slaves = getDefaultMap(slaveManager.getObjectsFiltered(MachineState.STARTING_DECOMMISSION));

    for (SingularitySlave slave : slaves.keySet()) {
      boolean foundTask = false;

      for (SingularityTask activeTask : taskManager.getTasksOnSlave(activeTaskIds, slave)) {
        cleanupTaskDueToDecomission(requestIdsToUserToReschedule, matchingTaskIds, activeTask, slave);
        foundTask = true;
      }

      if (!foundTask) {
        slaves.put(slave, MachineState.DECOMMISSIONED);
      }
    }

    final Map<SingularityRack, MachineState> racks = getDefaultMap(rackManager.getObjectsFiltered(MachineState.STARTING_DECOMMISSION));

    for (SingularityRack rack : racks.keySet()) {
      final String sanitizedRackId = JavaUtils.getReplaceHyphensWithUnderscores(rack.getId());

      boolean foundTask = false;

      for (SingularityTaskId activeTaskId : activeTaskIds) {
        if (sanitizedRackId.equals(activeTaskId.getSanitizedRackId())) {
          foundTask = true;
        }

        if (matchingTaskIds.contains(activeTaskId)) {
          continue;
        }

        if (sanitizedRackId.equals(activeTaskId.getSanitizedRackId())) {
          Optional<SingularityTask> maybeTask = taskManager.getTask(activeTaskId);
          cleanupTaskDueToDecomission(requestIdsToUserToReschedule, matchingTaskIds, maybeTask.get(), rack);
        }
      }

      if (!foundTask) {
        racks.put(rack, MachineState.DECOMMISSIONED);
      }
    }

    for (Entry<String, Optional<String>> requestIdAndUser : requestIdsToUserToReschedule.entrySet()) {
      final String requestId = requestIdAndUser.getKey();

      LOG.trace("Rescheduling request {} due to decomissions", requestId);

      Optional<String> maybeDeployId = deployManager.getInUseDeployId(requestId);

      if (maybeDeployId.isPresent()) {
        requestManager.addToPendingQueue(
          new SingularityPendingRequest(requestId, maybeDeployId.get(), start, requestIdAndUser.getValue(), PendingType.DECOMISSIONED_SLAVE_OR_RACK, Optional.<Boolean>absent(),
            Optional.<String>absent()));
      } else {
        LOG.warn("Not rescheduling a request ({}) because of no active deploy", requestId);
      }
    }

    changeState(slaves, slaveManager);
    changeState(racks, rackManager);

    if (slaves.isEmpty() && racks.isEmpty() && requestIdsToUserToReschedule.isEmpty() && matchingTaskIds.isEmpty()) {
      LOG.trace("Decomission check found nothing");
    } else {
      LOG.info("Found {} decomissioning slaves, {} decomissioning racks, rescheduling {} requests and scheduling {} tasks for cleanup in {}", slaves.size(), racks.size(),
        requestIdsToUserToReschedule.size(), matchingTaskIds.size(), JavaUtils.duration(start));
    }
  }

  private <T extends SingularityMachineAbstraction<T>> void changeState(Map<T, MachineState> map, AbstractMachineManager<T> manager) {
    for (Entry<T, MachineState> entry : map.entrySet()) {
      manager.changeState(entry.getKey().getId(), entry.getValue(), entry.getKey().getCurrentState().getMessage(), entry.getKey().getCurrentState().getUser());
    }
  }

  @Timed
  public void drainPendingQueue() {
    final long start = System.currentTimeMillis();

    final ImmutableList<SingularityPendingRequest> pendingRequests = ImmutableList.copyOf(requestManager.getPendingRequests());

    if (pendingRequests.isEmpty()) {
      LOG.trace("Pending request queue was empty");
      return;
    }

    LOG.info("Pending queue had {} requests", pendingRequests.size());

    Map<SingularityDeployKey, List<SingularityPendingRequest>> deployKeyToPendingRequests = pendingRequests.stream()
        .collect(Collectors.groupingBy((request) -> new SingularityDeployKey(request.getRequestId(), request.getDeployId())));

    AtomicInteger totalNewScheduledTasks = new AtomicInteger(0);
    AtomicInteger heldForScheduledActiveTask = new AtomicInteger(0);
    AtomicInteger obsoleteRequests = new AtomicInteger(0);

    deployKeyToPendingRequests.forEach((deployKey, pendingRequestsForDeployKey) -> {
          lock.runWithRequestLock(
              () -> handlePendingRequestsForDeployKey(obsoleteRequests, heldForScheduledActiveTask, totalNewScheduledTasks, deployKey, pendingRequestsForDeployKey),
              deployKey.getRequestId(),
              String.format("%s#%s", getClass().getSimpleName(), "drainPendingQueue"));
        });

    LOG.info("Scheduled {} new tasks ({} obsolete requests, {} held) in {}", totalNewScheduledTasks.get(), obsoleteRequests.get(), heldForScheduledActiveTask.get(), JavaUtils.duration(start));
  }

  private void handlePendingRequestsForDeployKey(AtomicInteger obsoleteRequests, AtomicInteger heldForScheduledActiveTask, AtomicInteger totalNewScheduledTasks, SingularityDeployKey deployKey, List<SingularityPendingRequest> pendingRequestsForDeploy) {
    final String requestId = deployKey.getRequestId();
    final Optional<SingularityRequestWithState> maybeRequest = requestManager.getRequest(requestId);
    final SingularityDeployStatistics deployStatistics = getDeployStatistics(deployKey.getRequestId(), deployKey.getDeployId());

    if (!isRequestActive(maybeRequest)) {
      LOG.debug("Pending request {} was obsolete (request {})", requestId, SingularityRequestWithState.getRequestState(maybeRequest));
      obsoleteRequests.getAndIncrement();
      for (SingularityPendingRequest pendingRequest : pendingRequestsForDeploy) {
        requestManager.deletePendingRequest(pendingRequest);
      }
      return;
    }

    SingularityRequestWithState request = maybeRequest.get();

    Optional<SingularityRequestDeployState> maybeRequestDeployState = deployManager.getRequestDeployState(requestId);
    Optional<SingularityPendingDeploy> maybePendingDeploy = deployManager.getPendingDeploy(requestId);
    List<SingularityTaskId> matchingTaskIds = getMatchingTaskIds(request.getRequest(), deployKey);

    List<SingularityPendingRequest> effectivePendingRequests = new ArrayList<>();

    // Things that are closest to now (ie smaller timestamps) should come first in the queue
    pendingRequestsForDeploy.sort(Comparator.comparingLong(SingularityPendingRequest::getTimestamp));
    int scheduledTasks = 0;
    for (SingularityPendingRequest pendingRequest : pendingRequestsForDeploy) {
      final SingularityRequest updatedRequest = updatedRequest(maybePendingDeploy, pendingRequest, request);

      if (!shouldScheduleTasks(updatedRequest, pendingRequest, maybePendingDeploy, maybeRequestDeployState)) {
        LOG.debug("Pending request {} was obsolete (request {})", pendingRequest, SingularityRequestWithState.getRequestState(maybeRequest));
        obsoleteRequests.getAndIncrement();
        requestManager.deletePendingRequest(pendingRequest);
        continue;
      }

      int missingInstances = getNumMissingInstances(matchingTaskIds, updatedRequest, pendingRequest, maybePendingDeploy);
      if (missingInstances == 0 && !matchingTaskIds.isEmpty() && updatedRequest.isScheduled() && pendingRequest.getPendingType() == PendingType.NEW_DEPLOY) {
        LOG.trace("Holding pending request {} because it is scheduled and has an active task", pendingRequest);
        heldForScheduledActiveTask.getAndIncrement();
        continue;
      }

      if (effectivePendingRequests.isEmpty()) {
        effectivePendingRequests.add(pendingRequest);
        RequestState requestState = checkCooldown(request.getState(), request.getRequest(), deployStatistics);
        scheduledTasks += scheduleTasks(request.getRequest(), requestState,
            deployStatistics, pendingRequest, matchingTaskIds, maybePendingDeploy);
        requestManager.deletePendingRequest(pendingRequest);
      } else if (pendingRequest.getPendingType() == PendingType.IMMEDIATE) {
        effectivePendingRequests.add(pendingRequest);
        RequestState requestState = checkCooldown(request.getState(), request.getRequest(), deployStatistics);
        scheduledTasks += scheduleTasks(request.getRequest(), requestState,
            deployStatistics, pendingRequest, matchingTaskIds, maybePendingDeploy);
        requestManager.deletePendingRequest(pendingRequest);
      } else if (pendingRequest.getPendingType() == PendingType.ONEOFF) {
        effectivePendingRequests.add(pendingRequest);
        RequestState requestState = checkCooldown(request.getState(), request.getRequest(), deployStatistics);
        scheduledTasks += scheduleTasks(request.getRequest(), requestState,
            deployStatistics, pendingRequest, matchingTaskIds, maybePendingDeploy);
        requestManager.deletePendingRequest(pendingRequest);
      } else if (updatedRequest.isScheduled()
          && (pendingRequest.getPendingType() == PendingType.NEW_DEPLOY
          || pendingRequest.getPendingType() == PendingType.TASK_DONE)) {
        // If we are here, there is already an immediate of run of the scheduled task launched. Drop anything that would
        // leave a second instance of the request in the pending queue.
        requestManager.deletePendingRequest(pendingRequest);
      }
      // Any other subsequent requests are not honored until after the pending queue is cleared.
    }

    totalNewScheduledTasks.getAndAdd(scheduledTasks);
  }

  private RequestState checkCooldown(RequestState requestState, SingularityRequest request, SingularityDeployStatistics deployStatistics) {
    if (requestState != RequestState.SYSTEM_COOLDOWN) {
      return requestState;
    }

    if (cooldown.hasCooldownExpired(request, deployStatistics, Optional.<Integer>absent(), Optional.<Long>absent())) {
      requestManager.exitCooldown(request, System.currentTimeMillis(), Optional.<String>absent(), Optional.<String>absent());
      return RequestState.ACTIVE;
    }

    return requestState;
  }

  private boolean shouldScheduleTasks(SingularityRequest request, SingularityPendingRequest pendingRequest, Optional<SingularityPendingDeploy> maybePendingDeploy,
    Optional<SingularityRequestDeployState> maybeRequestDeployState) {
    if (request.isDeployable() && pendingRequest.getPendingType() == PendingType.NEW_DEPLOY && !maybePendingDeploy.isPresent()) {
      return false;
    }
    if (request.getRequestType() == RequestType.RUN_ONCE && pendingRequest.getPendingType() == PendingType.NEW_DEPLOY) {
      return true;
    }

    return isDeployInUse(maybeRequestDeployState, pendingRequest.getDeployId(), false);
  }

  @Timed
  public List<SingularityTaskRequest> getDueTasks() {
    final List<SingularityPendingTask> tasks = taskManager.getPendingTasks();

    final long now = System.currentTimeMillis();

    final List<SingularityPendingTask> dueTasks = Lists.newArrayListWithCapacity(tasks.size());

    for (SingularityPendingTask task : tasks) {
      if (task.getPendingTaskId().getNextRunAt() <= now) {
        dueTasks.add(task);
      }
    }

    final List<SingularityTaskRequest> dueTaskRequests = taskRequestManager.getTaskRequests(dueTasks);

    return checkForStaleScheduledTasks(dueTasks, dueTaskRequests);
  }

  private List<SingularityTaskRequest> checkForStaleScheduledTasks(List<SingularityPendingTask> pendingTasks, List<SingularityTaskRequest> taskRequests) {
    final Set<String> foundPendingTaskId = Sets.newHashSetWithExpectedSize(taskRequests.size());
    final Set<String> requestIds = Sets.newHashSetWithExpectedSize(taskRequests.size());

    for (SingularityTaskRequest taskRequest : taskRequests) {
      foundPendingTaskId.add(taskRequest.getPendingTask().getPendingTaskId().getId());
      requestIds.add(taskRequest.getRequest().getId());
    }

    for (SingularityPendingTask pendingTask : pendingTasks) {
      if (!foundPendingTaskId.contains(pendingTask.getPendingTaskId().getId())) {
        LOG.info("Removing stale pending task {}", pendingTask.getPendingTaskId());
        taskManager.deletePendingTask(pendingTask.getPendingTaskId());
      }
    }

    // TODO this check isn't necessary if we keep track better during deploys
    final Map<String, SingularityRequestDeployState> deployStates = deployManager.getRequestDeployStatesByRequestIds(requestIds);
    final List<SingularityTaskRequest> taskRequestsWithValidDeploys = Lists.newArrayListWithCapacity(taskRequests.size());

    for (SingularityTaskRequest taskRequest : taskRequests) {
      SingularityRequestDeployState requestDeployState = deployStates.get(taskRequest.getRequest().getId());

      if (!matchesDeploy(requestDeployState, taskRequest) && !(taskRequest.getRequest().getRequestType() == RequestType.RUN_ONCE)) {
        LOG.info("Removing stale pending task {} because the deployId did not match active/pending deploys {}", taskRequest.getPendingTask().getPendingTaskId(), requestDeployState);
        taskManager.deletePendingTask(taskRequest.getPendingTask().getPendingTaskId());
      } else {
        taskRequestsWithValidDeploys.add(taskRequest);
      }
    }

    return taskRequestsWithValidDeploys;
  }

  private boolean matchesDeploy(SingularityRequestDeployState requestDeployState, SingularityTaskRequest taskRequest) {
    if (requestDeployState == null) {
      return false;
    }
    return matchesDeployMarker(requestDeployState.getActiveDeploy(), taskRequest.getDeploy().getId())
      || matchesDeployMarker(requestDeployState.getPendingDeploy(), taskRequest.getDeploy().getId());
  }

  private boolean matchesDeployMarker(Optional<SingularityDeployMarker> deployMarker, String deployId) {
    return deployMarker.isPresent() && deployMarker.get().getDeployId().equals(deployId);
  }

  private void deleteScheduledTasks(final Collection<SingularityPendingTask> scheduledTasks, SingularityPendingRequest pendingRequest) {
    List<SingularityPendingTask> tasksForDeploy = scheduledTasks
        .stream()
        .filter(task -> pendingRequest.getRequestId().equals(task.getPendingTaskId().getRequestId()))
        .filter(task -> pendingRequest.getDeployId().equals(task.getPendingTaskId().getDeployId()))
        .collect(Collectors.toList());

    for (SingularityPendingTask task : tasksForDeploy) {
      LOG.debug("Deleting pending task {} in order to reschedule {}", task.getPendingTaskId().getId(), pendingRequest);
      taskManager.deletePendingTask(task.getPendingTaskId());
    }
  }

  private List<SingularityTaskId> getMatchingTaskIds(SingularityRequest request, SingularityDeployKey deployKey) {
    List<SingularityTaskId> activeTaskIdsForRequest = leaderCache.getActiveTaskIdsForRequest(deployKey.getRequestId());
    if (request.isLongRunning()) {
      Set<SingularityTaskId> killedTaskIds = leaderCache.getKilledTasks().stream()
          .map(SingularityKilledTaskIdRecord::getTaskId)
          .collect(Collectors.toSet());

      List<SingularityTaskId> matchingTaskIds = new ArrayList<>();
      for (SingularityTaskId taskId : activeTaskIdsForRequest) {
        if (!taskId.getDeployId().equals(deployKey.getDeployId())) {
          continue;
        }
        if (leaderCache.getCleanupTaskIds().contains(taskId)) {
          continue;
        }
        if (killedTaskIds.contains(taskId)) {
          continue;
        }
        matchingTaskIds.add(taskId);
      }
      return matchingTaskIds;
    } else {
      return new ArrayList<>(activeTaskIdsForRequest);
    }
  }

  private int scheduleTasks(SingularityRequest request, RequestState state,
                            SingularityDeployStatistics deployStatistics, SingularityPendingRequest pendingRequest,
                            List<SingularityTaskId> matchingTaskIds, Optional<SingularityPendingDeploy> maybePendingDeploy) {
    if (request.getRequestType() != RequestType.ON_DEMAND) {
      deleteScheduledTasks(leaderCache.getPendingTasks(), pendingRequest);
    }

    final int numMissingInstances = getNumMissingInstances(matchingTaskIds, request, pendingRequest, maybePendingDeploy);

    LOG.debug("Missing {} instances of request {} (matching tasks: {}), pending request: {}, pending deploy: {}", numMissingInstances, request.getId(), matchingTaskIds, pendingRequest,
      maybePendingDeploy);

    if (numMissingInstances > 0) {
      schedule(numMissingInstances, matchingTaskIds, request, state, deployStatistics, pendingRequest, maybePendingDeploy);
    } else if (numMissingInstances < 0) {
      final long now = System.currentTimeMillis();

      if (maybePendingDeploy.isPresent() && maybePendingDeploy.get().getDeployProgress().isPresent()) {
        Collections.sort(matchingTaskIds, SingularityTaskId.INSTANCE_NO_COMPARATOR); // For deploy steps we replace lowest instances first, so clean those
      } else {
        Collections.sort(matchingTaskIds, Collections.reverseOrder(SingularityTaskId.INSTANCE_NO_COMPARATOR)); // clean the highest numbers
      }

      List<SingularityTaskId> remainingActiveTasks = new ArrayList<>(matchingTaskIds);
      final int expectedInstances = numMissingInstances + matchingTaskIds.size();
      LOG.info("expected {} active {}", expectedInstances, matchingTaskIds);

      List<Integer> usedIds = new ArrayList<>();
      for (SingularityTaskId taskId : matchingTaskIds) {
        if (usedIds.contains(taskId.getInstanceNo()) || taskId.getInstanceNo() > expectedInstances) {
          remainingActiveTasks.remove(taskId);
          LOG.info("Cleaning up task {} due to new request {} - scaling down to {} instances", taskId.getId(), request.getId(), request.getInstancesSafe());
          taskManager.createTaskCleanup(new SingularityTaskCleanup(pendingRequest.getUser(), TaskCleanupType.SCALING_DOWN, now, taskId, Optional.absent(), Optional.absent(), Optional.absent()));
        }
        usedIds.add(taskId.getInstanceNo());
      }

      if (request.isRackSensitive() && configuration.isRebalanceRacksOnScaleDown()) {
        List<SingularityTaskId> extraCleanedTasks = new ArrayList<>();
        int numActiveRacks = rackManager.getNumActive();
        double perRack = request.getInstancesSafe() / (double) numActiveRacks;

        Multiset<String> countPerRack = HashMultiset.create();
        for (SingularityTaskId taskId : remainingActiveTasks) {
          countPerRack.add(taskId.getRackId());
          LOG.info("{} - {} - {} - {}", countPerRack, perRack, extraCleanedTasks.size(), taskId);
          if (countPerRack.count(taskId.getRackId()) > perRack && extraCleanedTasks.size() < numActiveRacks / 2) {
            extraCleanedTasks.add(taskId);
            LOG.info("Cleaning up task {} to evenly distribute tasks among racks", taskId);
            taskManager.createTaskCleanup(new SingularityTaskCleanup(pendingRequest.getUser(), TaskCleanupType.REBALANCE_RACKS, now, taskId, Optional.<String>absent(), Optional.<String>absent(), Optional.<SingularityTaskShellCommandRequestId>absent()));
          }
        }
        remainingActiveTasks.removeAll(extraCleanedTasks);
        if (extraCleanedTasks.size() > 0) {
          schedule(extraCleanedTasks.size(), remainingActiveTasks, request, state, deployStatistics, pendingRequest, maybePendingDeploy);
        }
      }

    }

    return numMissingInstances;
  }

  private void schedule(int numMissingInstances, List<SingularityTaskId> matchingTaskIds, SingularityRequest request, RequestState state, SingularityDeployStatistics deployStatistics,
    SingularityPendingRequest pendingRequest, Optional<SingularityPendingDeploy> maybePendingDeploy) {
    final List<SingularityPendingTask> scheduledTasks =
      getScheduledTaskIds(numMissingInstances, matchingTaskIds, request, state, deployStatistics, pendingRequest.getDeployId(), pendingRequest, maybePendingDeploy);

    if (!scheduledTasks.isEmpty()) {
      LOG.trace("Scheduling tasks: {}", scheduledTasks);

      for (SingularityPendingTask scheduledTask : scheduledTasks) {
        taskManager.savePendingTask(scheduledTask);
      }
    } else {
      LOG.info("No new scheduled tasks found for {}, setting state to {}", request.getId(), RequestState.FINISHED);
      requestManager.finish(request, System.currentTimeMillis());
    }
  }

  private boolean isRequestActive(Optional<SingularityRequestWithState> maybeRequestWithState) {
    return SingularityRequestWithState.isActive(maybeRequestWithState);
  }

  private boolean isDeployInUse(Optional<SingularityRequestDeployState> requestDeployState, String deployId, boolean mustMatchActiveDeploy) {
    if (!requestDeployState.isPresent()) {
      return false;
    }

    if (matchesDeployMarker(requestDeployState.get().getActiveDeploy(), deployId)) {
      return true;
    }

    if (mustMatchActiveDeploy) {
      return false;
    }

    return matchesDeployMarker(requestDeployState.get().getPendingDeploy(), deployId);
  }

  private Optional<PendingType> handleCompletedTaskWithStatistics(Optional<SingularityTask> task, SingularityTaskId taskId, long timestamp, ExtendedTaskState state,
    SingularityDeployStatistics deployStatistics, SingularityCreateResult taskHistoryUpdateCreateResult, Protos.TaskStatus status) {
    final Optional<SingularityRequestWithState> maybeRequestWithState = requestManager.getRequest(taskId.getRequestId());
    final Optional<SingularityPendingDeploy> maybePendingDeploy = deployManager.getPendingDeploy(taskId.getRequestId());

    if (!isRequestActive(maybeRequestWithState)) {
      LOG.warn("Not scheduling a new task, {} is {}", taskId.getRequestId(), SingularityRequestWithState.getRequestState(maybeRequestWithState));
      return Optional.absent();
    }

    RequestState requestState = maybeRequestWithState.get().getState();
    final SingularityRequest request = maybePendingDeploy.isPresent() ? maybePendingDeploy.get().getUpdatedRequest().or(maybeRequestWithState.get().getRequest()) : maybeRequestWithState.get().getRequest();

    final Optional<SingularityRequestDeployState> requestDeployState = deployManager.getRequestDeployState(request.getId());

    if (!isDeployInUse(requestDeployState, taskId.getDeployId(), true)) {
      LOG.debug("Task {} completed, but it didn't match active deploy state {} - ignoring", taskId.getId(), requestDeployState);
      return Optional.absent();
    }

    if (taskHistoryUpdateCreateResult == SingularityCreateResult.CREATED && requestState != RequestState.SYSTEM_COOLDOWN) {
      mailer.queueTaskCompletedMail(task, taskId, request, state);
    } else if (requestState == RequestState.SYSTEM_COOLDOWN) {
      LOG.debug("Not sending a task completed email because task {} is in SYSTEM_COOLDOWN", taskId);
    } else {
      LOG.debug("Not sending a task completed email for task {} because Singularity already processed this update", taskId);
    }

    if (!status.hasReason() || !status.getReason().equals(Reason.REASON_INVALID_OFFERS)) {
      if (!state.isSuccess() && taskHistoryUpdateCreateResult == SingularityCreateResult.CREATED && cooldown.shouldEnterCooldown(request, taskId, requestState, deployStatistics, timestamp)) {
        LOG.info("Request {} is entering cooldown due to task {}", request.getId(), taskId);
        requestState = RequestState.SYSTEM_COOLDOWN;
        requestManager.cooldown(request, System.currentTimeMillis());
        mailer.sendRequestInCooldownMail(request);
      }
    } else {
      LOG.debug("Not triggering cooldown due to TASK_LOST from invalid offers for request {}", request.getId());
    }

    PendingType pendingType = PendingType.TASK_DONE;
    Optional<List<String>> cmdLineArgsList = Optional.absent();

    if (!state.isSuccess() && shouldRetryImmediately(request, deployStatistics, task)) {
      LOG.debug("Retrying {} because {}", request.getId(), state);
      pendingType = PendingType.RETRY;
      if (task.isPresent()) {
        cmdLineArgsList = task.get().getTaskRequest().getPendingTask().getCmdLineArgsList();
      }
    } else if (!request.isAlwaysRunning()) {
      return Optional.absent();
    }

    if (state.isSuccess() && requestState == RequestState.SYSTEM_COOLDOWN) {
      // TODO send not cooldown anymore email
      LOG.info("Request {} succeeded a task, removing from cooldown", request.getId());
      requestManager.exitCooldown(request, System.currentTimeMillis(), Optional.<String>absent(), Optional.<String>absent());
    }

    SingularityPendingRequest pendingRequest = new SingularityPendingRequest(request.getId(), requestDeployState.get().getActiveDeploy().get().getDeployId(),
        System.currentTimeMillis(), Optional.absent(), pendingType, cmdLineArgsList, Optional.absent(), Optional.absent(), Optional.absent(),
        Optional.absent());

    requestManager.addToPendingQueue(pendingRequest);

    return Optional.of(pendingType);
  }

  private SingularityDeployStatistics getDeployStatistics(String requestId, String deployId) {
    final Optional<SingularityDeployStatistics> maybeDeployStatistics = deployManager.getDeployStatistics(requestId, deployId);

    if (maybeDeployStatistics.isPresent()) {
      return maybeDeployStatistics.get();
    }

    return new SingularityDeployStatisticsBuilder(requestId, deployId).build();
  }

  @Timed
  public void handleCompletedTask(Optional<SingularityTask> task, SingularityTaskId taskId, boolean wasActive, long timestamp, ExtendedTaskState state,
    SingularityCreateResult taskHistoryUpdateCreateResult, Protos.TaskStatus status) {
    final SingularityDeployStatistics deployStatistics = getDeployStatistics(taskId.getRequestId(), taskId.getDeployId());

    if (wasActive) {
      taskManager.deleteActiveTask(taskId.getId());
    }

    if (!task.isPresent() || task.get().getTaskRequest().getRequest().isLoadBalanced()) {
      taskManager.createLBCleanupTask(taskId);
    }

    if (requestManager.isBouncing(taskId.getRequestId())) {
      List<SingularityTaskId> activeTaskIds = taskManager.getActiveTaskIdsForRequest(taskId.getRequestId());
      boolean foundBouncingTask = false;
      for (SingularityTaskId activeTaskId : activeTaskIds) {
        Optional<SingularityTaskHistoryUpdate> maybeCleaningUpdate = taskManager.getTaskHistoryUpdate(activeTaskId, ExtendedTaskState.TASK_CLEANING);
        if (maybeCleaningUpdate.isPresent()) {
          if (maybeCleaningUpdate.get().getStatusReason().or("").contains("BOUNCE")) { // TaskCleanupType enum is included in status message
            LOG.debug("Found task {} still waiting for bounce to complete", activeTaskId);
            foundBouncingTask = true;
            break;
          } else if (!maybeCleaningUpdate.get().getPrevious().isEmpty()) {
            for (SingularityTaskHistoryUpdate previousUpdate : maybeCleaningUpdate.get().getPrevious()) {
              if (previousUpdate.getStatusMessage().or("").contains("BOUNCE")) {
                LOG.debug("Found task {} still waiting for bounce to complete", activeTaskId);
                foundBouncingTask = true;
                break;
              }
            }
          }
        }
      }
      if (!foundBouncingTask) {
        LOG.info("Bounce completed for request {}, no cleaning tasks due to bounce found", taskId.getRequestId());
        Optional<SingularityExpiringBounce> expiringBounce = requestManager.getExpiringBounce(taskId.getRequestId());

        if (expiringBounce.isPresent() && expiringBounce.get().getDeployId().equals(taskId.getDeployId())) {
          requestManager.deleteExpiringObject(SingularityExpiringBounce.class, taskId.getRequestId());
        }
        requestManager.markBounceComplete(taskId.getRequestId());
      }
    }

    final Optional<PendingType> scheduleResult = handleCompletedTaskWithStatistics(task, taskId, timestamp, state, deployStatistics, taskHistoryUpdateCreateResult, status);

    if (taskHistoryUpdateCreateResult == SingularityCreateResult.EXISTED) {
      return;
    }

    updateDeployStatistics(deployStatistics, taskId, task, timestamp, state, scheduleResult);
  }

  private void updateDeployStatistics(SingularityDeployStatistics deployStatistics, SingularityTaskId taskId, Optional<SingularityTask> task, long timestamp, ExtendedTaskState state, Optional<PendingType> scheduleResult) {
    SingularityDeployStatisticsBuilder bldr = deployStatistics.toBuilder();

    if (!state.isFailed()) {
      if (bldr.getAverageRuntimeMillis().isPresent()) {
        long newAvgRuntimeMillis = (bldr.getAverageRuntimeMillis().get() * bldr.getNumTasks() + (timestamp - taskId.getStartedAt())) / (bldr.getNumTasks() + 1);

        bldr.setAverageRuntimeMillis(Optional.of(newAvgRuntimeMillis));
      } else {
        bldr.setAverageRuntimeMillis(Optional.of(timestamp - taskId.getStartedAt()));
      }
    }

    if (task.isPresent()) {
      long dueTime = task.get().getTaskRequest().getPendingTask().getPendingTaskId().getNextRunAt();
      long startedAt = taskId.getStartedAt();

      if (bldr.getAverageSchedulingDelayMillis().isPresent()) {
        long newAverageSchedulingDelayMillis = (bldr.getAverageSchedulingDelayMillis().get() * bldr.getNumTasks() + (startedAt - dueTime)) / (bldr.getNumTasks() + 1);
        bldr.setAverageSchedulingDelayMillis(Optional.of(newAverageSchedulingDelayMillis));
      } else {
        bldr.setAverageSchedulingDelayMillis(Optional.of(startedAt - dueTime));
      }

      final SingularityDeployStatistics newStatistics = bldr.build();

      deployManager.saveDeployStatistics(newStatistics);
    }

    bldr.setNumTasks(bldr.getNumTasks() + 1);

    if (!bldr.getLastFinishAt().isPresent() || timestamp > bldr.getLastFinishAt().get()) {
      bldr.setLastFinishAt(Optional.of(timestamp));
      bldr.setLastTaskState(Optional.of(state));
    }

    final ListMultimap<Integer, Long> instanceSequentialFailureTimestamps = bldr.getInstanceSequentialFailureTimestamps();
    final List<Long> sequentialFailureTimestamps = instanceSequentialFailureTimestamps.get(taskId.getInstanceNo());

    if (!state.isSuccess()) {
      if (SingularityTaskHistoryUpdate.getUpdate(taskManager.getTaskHistoryUpdates(taskId), ExtendedTaskState.TASK_CLEANING).isPresent()) {
        LOG.debug("{} failed with {} after cleaning - ignoring it for cooldown", taskId, state);
      } else {

        if (sequentialFailureTimestamps.size() < configuration.getCooldownAfterFailures()) {
          sequentialFailureTimestamps.add(timestamp);
        } else if (timestamp > sequentialFailureTimestamps.get(0)) {
          sequentialFailureTimestamps.set(0, timestamp);
        }

        bldr.setNumFailures(bldr.getNumFailures() + 1);
        Collections.sort(sequentialFailureTimestamps);
      }
    } else {
      bldr.setNumSuccess(bldr.getNumSuccess() + 1);
      sequentialFailureTimestamps.clear();
    }

    if (scheduleResult.isPresent() && scheduleResult.get() == PendingType.RETRY) {
      bldr.setNumSequentialRetries(bldr.getNumSequentialRetries() + 1);
    } else {
      bldr.setNumSequentialRetries(0);
    }

    final SingularityDeployStatistics newStatistics = bldr.build();

    LOG.trace("Saving new deploy statistics {}", newStatistics);

    deployManager.saveDeployStatistics(newStatistics);
  }

  private boolean shouldRetryImmediately(SingularityRequest request, SingularityDeployStatistics deployStatistics, Optional<SingularityTask> task) {
    if (!request.getNumRetriesOnFailure().isPresent()) {
      return false;
    }

    if (task.isPresent()
        && task.get().getTaskRequest().getPendingTask().getPendingTaskId().getPendingType() == PendingType.IMMEDIATE
        && request.getRequestType() == RequestType.SCHEDULED) {
<<<<<<< HEAD
      return false; // don't retry non-UI scheduled jobs
=======
      return false; // don't retry UI triggered scheduled jobs (UI triggered on-demand jobs are okay to retry though)
>>>>>>> ca27f4c3
    }

    final int numRetriesInARow = deployStatistics.getNumSequentialRetries();

    if (numRetriesInARow >= request.getNumRetriesOnFailure().get()) {
      LOG.debug("Request {} had {} retries in a row, not retrying again (num retries on failure: {})", request.getId(), numRetriesInARow, request.getNumRetriesOnFailure());
      return false;
    }

    LOG.debug("Request {} had {} retries in a row - retrying again (num retries on failure: {})", request.getId(), numRetriesInARow, request.getNumRetriesOnFailure());

    return true;
  }

  private int getNumMissingInstances(List<SingularityTaskId> matchingTaskIds, SingularityRequest request, SingularityPendingRequest pendingRequest,
    Optional<SingularityPendingDeploy> maybePendingDeploy) {
    PendingType pendingType = pendingRequest.getPendingType();
    if (request.isOneOff()) {
      if (pendingType == PendingType.ONEOFF || pendingType == PendingType.RETRY) {
        return 1;
      } else {
        return 0;
      }
    } else if (request.getRequestType() == RequestType.RUN_ONCE && pendingType == PendingType.NEW_DEPLOY) {
      return 1;
    }

    return numInstancesExpected(request, pendingRequest, maybePendingDeploy) - matchingTaskIds.size();
  }

  private int numInstancesExpected(SingularityRequest request, SingularityPendingRequest pendingRequest, Optional<SingularityPendingDeploy> maybePendingDeploy) {
    if (!maybePendingDeploy.isPresent() || (maybePendingDeploy.get().getCurrentDeployState() == DeployState.CANCELED) || !maybePendingDeploy.get().getDeployProgress().isPresent()) {
      return request.getInstancesSafe();
    }

    SingularityDeployProgress deployProgress = maybePendingDeploy.get().getDeployProgress().get();
    if (maybePendingDeploy.get().getDeployMarker().getDeployId().equals(pendingRequest.getDeployId())) {
      return deployProgress.getTargetActiveInstances();
    } else {
      if (deployProgress.isStepComplete()) {
        return Math.max(request.getInstancesSafe() - deployProgress.getTargetActiveInstances(), 0);
      } else {
        return request.getInstancesSafe() - (Math.max(deployProgress.getTargetActiveInstances() - deployProgress.getDeployInstanceCountPerStep(), 0));
      }
    }
  }

  private List<SingularityPendingTask> getScheduledTaskIds(int numMissingInstances, List<SingularityTaskId> matchingTaskIds, SingularityRequest request, RequestState state,
    SingularityDeployStatistics deployStatistics, String deployId, SingularityPendingRequest pendingRequest, Optional<SingularityPendingDeploy> maybePendingDeploy) {
    final Optional<Long> nextRunAt = getNextRunAt(request, state, deployStatistics, pendingRequest, maybePendingDeploy);

    if (!nextRunAt.isPresent()) {
      return Collections.emptyList();
    }

    final Set<Integer> inuseInstanceNumbers = Sets.newHashSetWithExpectedSize(matchingTaskIds.size());

    for (SingularityTaskId matchingTaskId : matchingTaskIds) {
      inuseInstanceNumbers.add(matchingTaskId.getInstanceNo());
    }

    final List<SingularityPendingTask> newTasks = Lists.newArrayListWithCapacity(numMissingInstances);

    int nextInstanceNumber = 1;

    for (int i = 0; i < numMissingInstances; i++) {
      while (inuseInstanceNumbers.contains(nextInstanceNumber)) {
        nextInstanceNumber++;
      }

      newTasks.add(
          new SingularityPendingTask(
              new SingularityPendingTaskId(
                  request.getId(), deployId, nextRunAt.get(), nextInstanceNumber,
                  pendingRequest.getPendingType(), pendingRequest.getTimestamp()),
                  pendingRequest.getCmdLineArgsList(),
                  pendingRequest.getUser(),
                  pendingRequest.getRunId(),
                  pendingRequest.getSkipHealthchecks(),
                  pendingRequest.getMessage(),
                  pendingRequest.getResources(),
                  pendingRequest.getS3UploaderAdditionalFiles(),
                  pendingRequest.getRunAsUserOverride(),
                  pendingRequest.getEnvOverrides(),
                  pendingRequest.getExtraArtifacts(),
                  pendingRequest.getActionId()));

      nextInstanceNumber++;
    }

    return newTasks;
  }

  private Optional<Long> getNextRunAt(SingularityRequest request, RequestState state, SingularityDeployStatistics deployStatistics, SingularityPendingRequest pendingRequest,
    Optional<SingularityPendingDeploy> maybePendingDeploy) {
    PendingType pendingType = pendingRequest.getPendingType();
    final long now = System.currentTimeMillis();

    long nextRunAt = now;

    if (request.isScheduled()) {
      if (pendingType == PendingType.IMMEDIATE || pendingType == PendingType.RETRY) {
        LOG.info("Scheduling requested immediate run of {}", request.getId());
      } else {
        try {
          Date nextRunAtDate = null;
          Date scheduleFrom = null;

          if (request.getScheduleTypeSafe() == ScheduleType.RFC5545) {
            final RFC5545Schedule rfc5545Schedule = new RFC5545Schedule(request.getSchedule().get());
            nextRunAtDate = rfc5545Schedule.getNextValidTime();
            scheduleFrom = new Date(rfc5545Schedule.getStartDateTime().getMillis());
          } else {
            scheduleFrom = new Date(now);
            final CronExpression cronExpression = new CronExpression(request.getQuartzScheduleSafe());
            if (request.getScheduleTimeZone().isPresent()) {
              cronExpression.setTimeZone(TimeZone.getTimeZone(request.getScheduleTimeZone().get()));
            }
            nextRunAtDate = cronExpression.getNextValidTimeAfter(scheduleFrom);
          }

          if (nextRunAtDate == null) {
            return Optional.absent();
          }

          LOG.trace("Calculating nextRunAtDate for {} (schedule: {}): {} (from: {})", request.getId(), request.getSchedule(), nextRunAtDate, scheduleFrom);

          nextRunAt = Math.max(nextRunAtDate.getTime(), now); // don't create a schedule that is overdue as this is used to indicate that singularity is not fulfilling requests.

          LOG.trace("Scheduling next run of {} (schedule: {}) at {} (from: {})", request.getId(), request.getSchedule(), nextRunAtDate, scheduleFrom);
        } catch (ParseException | InvalidRecurrenceRuleException pe) {
          throw Throwables.propagate(pe);
        }
      }
    }

    if (!request.isLongRunning() && pendingRequest.getRunAt().isPresent()) {
      nextRunAt = Math.max(nextRunAt, pendingRequest.getRunAt().get());
    }

    if (pendingType == PendingType.TASK_DONE && request.getWaitAtLeastMillisAfterTaskFinishesForReschedule().or(0L) > 0) {
      nextRunAt = Math.max(nextRunAt, now + request.getWaitAtLeastMillisAfterTaskFinishesForReschedule().get());

      LOG.trace("Adjusted next run of {} to {} (by {}) due to waitAtLeastMillisAfterTaskFinishesForReschedule", request.getId(), nextRunAt,
        JavaUtils.durationFromMillis(request.getWaitAtLeastMillisAfterTaskFinishesForReschedule().get()));
    }

    if (state == RequestState.SYSTEM_COOLDOWN && pendingType != PendingType.NEW_DEPLOY) {
      final long prevNextRunAt = nextRunAt;
      nextRunAt = Math.max(nextRunAt, now + TimeUnit.SECONDS.toMillis(configuration.getCooldownMinScheduleSeconds()));
      LOG.trace("Adjusted next run of {} to {} (from: {}) due to cooldown", request.getId(), nextRunAt, prevNextRunAt);
    }

    return Optional.of(nextRunAt);
  }

  private SingularityRequest updatedRequest(Optional<SingularityPendingDeploy> maybePendingDeploy, SingularityPendingRequest pendingRequest,
                                            SingularityRequestWithState currentRequest) {
    if (maybePendingDeploy.isPresent() && pendingRequest.getDeployId().equals(maybePendingDeploy.get().getDeployMarker().getDeployId())) {
      return maybePendingDeploy.get().getUpdatedRequest().or(currentRequest.getRequest());
    } else {
      return currentRequest.getRequest();
    }
  }
}<|MERGE_RESOLUTION|>--- conflicted
+++ resolved
@@ -760,11 +760,7 @@
     if (task.isPresent()
         && task.get().getTaskRequest().getPendingTask().getPendingTaskId().getPendingType() == PendingType.IMMEDIATE
         && request.getRequestType() == RequestType.SCHEDULED) {
-<<<<<<< HEAD
-      return false; // don't retry non-UI scheduled jobs
-=======
       return false; // don't retry UI triggered scheduled jobs (UI triggered on-demand jobs are okay to retry though)
->>>>>>> ca27f4c3
     }
 
     final int numRetriesInARow = deployStatistics.getNumSequentialRetries();
