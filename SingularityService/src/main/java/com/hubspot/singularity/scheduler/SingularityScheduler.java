package com.hubspot.singularity.scheduler;

import java.text.ParseException;
import java.util.ArrayList;
import java.util.Collection;
import java.util.Collections;
import java.util.Date;
import java.util.List;
import java.util.Map;
import java.util.Map.Entry;
import java.util.Set;
import java.util.TimeZone;
import java.util.concurrent.TimeUnit;

import javax.inject.Singleton;

import org.apache.mesos.Protos;
import org.apache.mesos.Protos.TaskStatus.Reason;
import org.dmfs.rfc5545.recur.InvalidRecurrenceRuleException;
import org.quartz.CronExpression;
import org.slf4j.Logger;
import org.slf4j.LoggerFactory;

import com.codahale.metrics.annotation.Timed;
import com.google.common.base.Optional;
import com.google.common.base.Predicates;
import com.google.common.base.Throwables;
import com.google.common.collect.HashMultiset;
import com.google.common.collect.ImmutableList;
import com.google.common.collect.Iterables;
import com.google.common.collect.ListMultimap;
import com.google.common.collect.Lists;
import com.google.common.collect.Maps;
import com.google.common.collect.Multiset;
import com.google.common.collect.Sets;
import com.google.inject.Inject;
import com.hubspot.mesos.JavaUtils;
import com.hubspot.singularity.DeployState;
import com.hubspot.singularity.ExtendedTaskState;
import com.hubspot.singularity.MachineState;
import com.hubspot.singularity.RequestState;
import com.hubspot.singularity.RequestType;
import com.hubspot.singularity.ScheduleType;
import com.hubspot.singularity.SingularityCreateResult;
import com.hubspot.singularity.SingularityDeployMarker;
import com.hubspot.singularity.SingularityDeployProgress;
import com.hubspot.singularity.SingularityDeployStatistics;
import com.hubspot.singularity.SingularityDeployStatisticsBuilder;
import com.hubspot.singularity.SingularityMachineAbstraction;
import com.hubspot.singularity.SingularityPendingDeploy;
import com.hubspot.singularity.SingularityPendingRequest;
import com.hubspot.singularity.SingularityPendingRequest.PendingType;
import com.hubspot.singularity.SingularityPendingTask;
import com.hubspot.singularity.SingularityPendingTaskId;
import com.hubspot.singularity.SingularityRack;
import com.hubspot.singularity.SingularityRequest;
import com.hubspot.singularity.SingularityRequestDeployState;
import com.hubspot.singularity.SingularityRequestWithState;
import com.hubspot.singularity.SingularitySlave;
import com.hubspot.singularity.SingularityTask;
import com.hubspot.singularity.SingularityTaskCleanup;
import com.hubspot.singularity.SingularityTaskHistoryUpdate;
import com.hubspot.singularity.SingularityTaskId;
import com.hubspot.singularity.SingularityTaskRequest;
import com.hubspot.singularity.SingularityTaskShellCommandRequestId;
import com.hubspot.singularity.TaskCleanupType;
import com.hubspot.singularity.config.SingularityConfiguration;
import com.hubspot.singularity.data.AbstractMachineManager;
import com.hubspot.singularity.data.DeployManager;
import com.hubspot.singularity.data.RackManager;
import com.hubspot.singularity.data.RequestManager;
import com.hubspot.singularity.data.SlaveManager;
import com.hubspot.singularity.data.TaskManager;
import com.hubspot.singularity.data.TaskRequestManager;
import com.hubspot.singularity.helpers.RFC5545Schedule;
import com.hubspot.singularity.smtp.SingularityMailer;

@Singleton
public class SingularityScheduler {

  private static final Logger LOG = LoggerFactory.getLogger(SingularityScheduler.class);

  private final SingularityConfiguration configuration;
  private final SingularityCooldown cooldown;

  private final TaskManager taskManager;
  private final RequestManager requestManager;
  private final TaskRequestManager taskRequestManager;
  private final DeployManager deployManager;

  private final SlaveManager slaveManager;
  private final RackManager rackManager;

  private final SingularityMailer mailer;

  @Inject
  public SingularityScheduler(TaskRequestManager taskRequestManager, SingularityConfiguration configuration, SingularityCooldown cooldown, DeployManager deployManager,
    TaskManager taskManager, RequestManager requestManager, SlaveManager slaveManager, RackManager rackManager, SingularityMailer mailer) {
    this.taskRequestManager = taskRequestManager;
    this.configuration = configuration;
    this.deployManager = deployManager;
    this.taskManager = taskManager;
    this.requestManager = requestManager;
    this.slaveManager = slaveManager;
    this.rackManager = rackManager;
    this.mailer = mailer;
    this.cooldown = cooldown;
  }

  private void cleanupTaskDueToDecomission(final Map<String, Optional<String>> requestIdsToUserToReschedule, final Set<SingularityTaskId> matchingTaskIds, SingularityTask task,
    SingularityMachineAbstraction<?> decommissioningObject) {
    requestIdsToUserToReschedule.put(task.getTaskRequest().getRequest().getId(), decommissioningObject.getCurrentState().getUser());

    matchingTaskIds.add(task.getTaskId());

    LOG.trace("Scheduling a cleanup task for {} due to decomissioning {}", task.getTaskId(), decommissioningObject);

    taskManager.createTaskCleanup(new SingularityTaskCleanup(decommissioningObject.getCurrentState().getUser(), TaskCleanupType.DECOMISSIONING, System.currentTimeMillis(),
      task.getTaskId(), Optional.of(String.format("%s %s is decomissioning", decommissioningObject.getTypeName(), decommissioningObject.getName())), Optional.<String>absent(), Optional.<SingularityTaskShellCommandRequestId>absent()));
  }

  private <T extends SingularityMachineAbstraction<T>> Map<T, MachineState> getDefaultMap(List<T> objects) {
    Map<T, MachineState> map = Maps.newHashMapWithExpectedSize(objects.size());
    for (T object : objects) {
      map.put(object, MachineState.DECOMMISSIONING);
    }
    return map;
  }

  @Timed
  public void checkForDecomissions(SingularitySchedulerStateCache stateCache) {
    final long start = System.currentTimeMillis();

    final Map<String, Optional<String>> requestIdsToUserToReschedule = Maps.newHashMap();
    final Set<SingularityTaskId> matchingTaskIds = Sets.newHashSet();

    final Collection<SingularityTaskId> activeTaskIds = stateCache.getActiveTaskIds();

    final Map<SingularitySlave, MachineState> slaves = getDefaultMap(slaveManager.getObjectsFiltered(MachineState.STARTING_DECOMMISSION));

    for (SingularitySlave slave : slaves.keySet()) {
      boolean foundTask = false;

      for (SingularityTask activeTask : taskManager.getTasksOnSlave(activeTaskIds, slave)) {
        cleanupTaskDueToDecomission(requestIdsToUserToReschedule, matchingTaskIds, activeTask, slave);
        foundTask = true;
      }

      if (!foundTask) {
        slaves.put(slave, MachineState.DECOMMISSIONED);
      }
    }

    final Map<SingularityRack, MachineState> racks = getDefaultMap(rackManager.getObjectsFiltered(MachineState.STARTING_DECOMMISSION));

    for (SingularityRack rack : racks.keySet()) {
      final String sanitizedRackId = JavaUtils.getReplaceHyphensWithUnderscores(rack.getId());

      boolean foundTask = false;

      for (SingularityTaskId activeTaskId : activeTaskIds) {
        if (sanitizedRackId.equals(activeTaskId.getSanitizedRackId())) {
          foundTask = true;
        }

        if (matchingTaskIds.contains(activeTaskId)) {
          continue;
        }

        if (sanitizedRackId.equals(activeTaskId.getSanitizedRackId())) {
          Optional<SingularityTask> maybeTask = taskManager.getTask(activeTaskId);
          cleanupTaskDueToDecomission(requestIdsToUserToReschedule, matchingTaskIds, maybeTask.get(), rack);
        }
      }

      if (!foundTask) {
        racks.put(rack, MachineState.DECOMMISSIONED);
      }
    }

    for (Entry<String, Optional<String>> requestIdAndUser : requestIdsToUserToReschedule.entrySet()) {
      final String requestId = requestIdAndUser.getKey();

      LOG.trace("Rescheduling request {} due to decomissions", requestId);

      Optional<String> maybeDeployId = deployManager.getInUseDeployId(requestId);

      if (maybeDeployId.isPresent()) {
        requestManager.addToPendingQueue(
          new SingularityPendingRequest(requestId, maybeDeployId.get(), start, requestIdAndUser.getValue(), PendingType.DECOMISSIONED_SLAVE_OR_RACK, Optional.<Boolean>absent(),
            Optional.<String>absent()));
      } else {
        LOG.warn("Not rescheduling a request ({}) because of no active deploy", requestId);
      }
    }

    changeState(slaves, slaveManager);
    changeState(racks, rackManager);

    if (slaves.isEmpty() && racks.isEmpty() && requestIdsToUserToReschedule.isEmpty() && matchingTaskIds.isEmpty()) {
      LOG.trace("Decomission check found nothing");
    } else {
      LOG.info("Found {} decomissioning slaves, {} decomissioning racks, rescheduling {} requests and scheduling {} tasks for cleanup in {}", slaves.size(), racks.size(),
        requestIdsToUserToReschedule.size(), matchingTaskIds.size(), JavaUtils.duration(start));
    }
  }

  private <T extends SingularityMachineAbstraction<T>> void changeState(Map<T, MachineState> map, AbstractMachineManager<T> manager) {
    for (Entry<T, MachineState> entry : map.entrySet()) {
      manager.changeState(entry.getKey().getId(), entry.getValue(), entry.getKey().getCurrentState().getMessage(), entry.getKey().getCurrentState().getUser());
    }
  }

  @Timed
  public void drainPendingQueue(final SingularitySchedulerStateCache stateCache) {
    final long start = System.currentTimeMillis();

    final ImmutableList<SingularityPendingRequest> pendingRequests = ImmutableList.copyOf(requestManager.getPendingRequests());

    if (pendingRequests.isEmpty()) {
      LOG.trace("Pending queue was empty");
      return;
    }

    LOG.info("Pending queue had {} requests", pendingRequests.size());

    int totalNewScheduledTasks = 0;
    int heldForScheduledActiveTask = 0;
    int obsoleteRequests = 0;

    for (SingularityPendingRequest pendingRequest : pendingRequests) {
      Optional<SingularityRequestWithState> maybeRequest = requestManager.getRequest(pendingRequest.getRequestId());

      if (!isRequestActive(maybeRequest)) {
        LOG.debug("Pending request {} was obsolete (request {})", pendingRequest, SingularityRequestWithState.getRequestState(maybeRequest));
        obsoleteRequests++;
        requestManager.deletePendingRequest(pendingRequest);
        continue;
      }

      Optional<SingularityRequestDeployState> maybeRequestDeployState = deployManager.getRequestDeployState(pendingRequest.getRequestId());
      Optional<SingularityPendingDeploy> maybePendingDeploy = deployManager.getPendingDeploy(maybeRequest.get().getRequest().getId());

      final SingularityRequest updatedRequest;
      if (maybePendingDeploy.isPresent() && pendingRequest.getDeployId().equals(maybePendingDeploy.get().getDeployMarker().getDeployId())) {
        updatedRequest = maybePendingDeploy.get().getUpdatedRequest().or(maybeRequest.get().getRequest());
      } else {
        updatedRequest = maybeRequest.get().getRequest();
      }

      if (!shouldScheduleTasks(updatedRequest, pendingRequest, maybePendingDeploy, maybeRequestDeployState)) {
        LOG.debug("Pending request {} was obsolete (request {})", pendingRequest, SingularityRequestWithState.getRequestState(maybeRequest));
        obsoleteRequests++;
        requestManager.deletePendingRequest(pendingRequest);
        continue;
      }

      final List<SingularityTaskId> matchingTaskIds = getMatchingTaskIds(stateCache, updatedRequest, pendingRequest);

      final SingularityDeployStatistics deployStatistics = getDeployStatistics(pendingRequest.getRequestId(), pendingRequest.getDeployId());

      final RequestState requestState = checkCooldown(maybeRequest.get().getState(), updatedRequest, deployStatistics);

      int numScheduledTasks = scheduleTasks(stateCache, updatedRequest, requestState, deployStatistics, pendingRequest, matchingTaskIds, maybePendingDeploy);

      if (numScheduledTasks == 0 && !matchingTaskIds.isEmpty() && updatedRequest.isScheduled() && pendingRequest.getPendingType() == PendingType.NEW_DEPLOY) {
        LOG.trace("Holding pending request {} because it is scheduled and has an active task", pendingRequest);
        heldForScheduledActiveTask++;
        continue;
      }

      LOG.debug("Pending request {} resulted in {} new scheduled tasks", pendingRequest, numScheduledTasks);

      totalNewScheduledTasks += numScheduledTasks;

      requestManager.deletePendingRequest(pendingRequest);
    }

    LOG.info("Scheduled {} new tasks ({} obsolete requests, {} held) in {}", totalNewScheduledTasks, obsoleteRequests, heldForScheduledActiveTask, JavaUtils.duration(start));
  }

  private RequestState checkCooldown(RequestState requestState, SingularityRequest request, SingularityDeployStatistics deployStatistics) {
    if (requestState != RequestState.SYSTEM_COOLDOWN) {
      return requestState;
    }

    if (cooldown.hasCooldownExpired(request, deployStatistics, Optional.<Integer>absent(), Optional.<Long>absent())) {
      requestManager.exitCooldown(request, System.currentTimeMillis(), Optional.<String>absent(), Optional.<String>absent());
      return RequestState.ACTIVE;
    }

    return requestState;
  }

  private boolean shouldScheduleTasks(SingularityRequest request, SingularityPendingRequest pendingRequest, Optional<SingularityPendingDeploy> maybePendingDeploy,
    Optional<SingularityRequestDeployState> maybeRequestDeployState) {
    if (request.isDeployable() && pendingRequest.getPendingType() == PendingType.NEW_DEPLOY && !maybePendingDeploy.isPresent()) {
      return false;
    }
    if (request.getRequestType() == RequestType.RUN_ONCE && pendingRequest.getPendingType() == PendingType.NEW_DEPLOY) {
      return true;
    }

    return isDeployInUse(maybeRequestDeployState, pendingRequest.getDeployId(), false);
  }

  @Timed
  public List<SingularityTaskRequest> getDueTasks() {
    final List<SingularityPendingTask> tasks = taskManager.getPendingTasks();

    final long now = System.currentTimeMillis();

    final List<SingularityPendingTask> dueTasks = Lists.newArrayListWithCapacity(tasks.size());

    for (SingularityPendingTask task : tasks) {
      if (task.getPendingTaskId().getNextRunAt() <= now) {
        dueTasks.add(task);
      }
    }

    final List<SingularityTaskRequest> dueTaskRequests = taskRequestManager.getTaskRequests(dueTasks);

    return checkForStaleScheduledTasks(dueTasks, dueTaskRequests);
  }

  private List<SingularityTaskRequest> checkForStaleScheduledTasks(List<SingularityPendingTask> pendingTasks, List<SingularityTaskRequest> taskRequests) {
    final Set<String> foundPendingTaskId = Sets.newHashSetWithExpectedSize(taskRequests.size());
    final Set<String> requestIds = Sets.newHashSetWithExpectedSize(taskRequests.size());

    for (SingularityTaskRequest taskRequest : taskRequests) {
      foundPendingTaskId.add(taskRequest.getPendingTask().getPendingTaskId().getId());
      requestIds.add(taskRequest.getRequest().getId());
    }

    for (SingularityPendingTask pendingTask : pendingTasks) {
      if (!foundPendingTaskId.contains(pendingTask.getPendingTaskId().getId())) {
        LOG.info("Removing stale pending task {}", pendingTask.getPendingTaskId());
        taskManager.deletePendingTask(pendingTask.getPendingTaskId());
      }
    }

    // TODO this check isn't necessary if we keep track better during deploys
    final Map<String, SingularityRequestDeployState> deployStates = deployManager.getRequestDeployStatesByRequestIds(requestIds);
    final List<SingularityTaskRequest> taskRequestsWithValidDeploys = Lists.newArrayListWithCapacity(taskRequests.size());

    for (SingularityTaskRequest taskRequest : taskRequests) {
      SingularityRequestDeployState requestDeployState = deployStates.get(taskRequest.getRequest().getId());

      if (!matchesDeploy(requestDeployState, taskRequest) && !(taskRequest.getRequest().getRequestType() == RequestType.RUN_ONCE)) {
        LOG.info("Removing stale pending task {} because the deployId did not match active/pending deploys {}", taskRequest.getPendingTask().getPendingTaskId(), requestDeployState);
        taskManager.deletePendingTask(taskRequest.getPendingTask().getPendingTaskId());
      } else {
        taskRequestsWithValidDeploys.add(taskRequest);
      }
    }

    return taskRequestsWithValidDeploys;
  }

  private boolean matchesDeploy(SingularityRequestDeployState requestDeployState, SingularityTaskRequest taskRequest) {
    if (requestDeployState == null) {
      return false;
    }
    return matchesDeployMarker(requestDeployState.getActiveDeploy(), taskRequest.getDeploy().getId())
      || matchesDeployMarker(requestDeployState.getPendingDeploy(), taskRequest.getDeploy().getId());
  }

  private boolean matchesDeployMarker(Optional<SingularityDeployMarker> deployMarker, String deployId) {
    return deployMarker.isPresent() && deployMarker.get().getDeployId().equals(deployId);
  }

  private void deleteScheduledTasks(final Collection<SingularityPendingTask> scheduledTasks, SingularityPendingRequest pendingRequest) {
    for (SingularityPendingTask task : Iterables
      .filter(scheduledTasks, Predicates.and(SingularityPendingTask.matchingRequest(pendingRequest.getRequestId()), SingularityPendingTask.matchingDeploy(pendingRequest.getDeployId())))) {
      LOG.debug("Deleting pending task {} in order to reschedule {}", task.getPendingTaskId().getId(), pendingRequest);
      taskManager.deletePendingTask(task.getPendingTaskId());
    }
  }

  private List<SingularityTaskId> getMatchingTaskIds(SingularitySchedulerStateCache stateCache, SingularityRequest request, SingularityPendingRequest pendingRequest) {
    if (request.isLongRunning()) {
      Collection<SingularityTaskId> exclude = Sets.newHashSet();
      exclude.addAll(stateCache.getCleaningTasks());
      exclude.addAll(stateCache.getKilledTasks());
      return SingularityTaskId.matchingAndNotIn(stateCache.getActiveTaskIds(), request.getId(), pendingRequest.getDeployId(), exclude);
    } else {
      return Lists.newArrayList(Iterables.filter(stateCache.getActiveTaskIds(), SingularityTaskId.matchingRequest(request.getId())));
    }
  }

  private int scheduleTasks(SingularitySchedulerStateCache stateCache, SingularityRequest request, RequestState state, SingularityDeployStatistics deployStatistics,
    SingularityPendingRequest pendingRequest, List<SingularityTaskId> matchingTaskIds, Optional<SingularityPendingDeploy> maybePendingDeploy) {
    if (request.getRequestType() != RequestType.ON_DEMAND) {
      deleteScheduledTasks(stateCache.getScheduledTasks(), pendingRequest);
    }

    final int numMissingInstances = getNumMissingInstances(matchingTaskIds, request, pendingRequest, maybePendingDeploy);

    LOG.debug("Missing {} instances of request {} (matching tasks: {}), pending request: {}, pending deploy: {}", numMissingInstances, request.getId(), matchingTaskIds, pendingRequest,
      maybePendingDeploy);

    if (numMissingInstances > 0) {
      schedule(numMissingInstances, matchingTaskIds, request, state, deployStatistics, pendingRequest, maybePendingDeploy);
    } else if (numMissingInstances < 0) {
      final long now = System.currentTimeMillis();

      if (maybePendingDeploy.isPresent() && maybePendingDeploy.get().getDeployProgress().isPresent()) {
        Collections.sort(matchingTaskIds, SingularityTaskId.INSTANCE_NO_COMPARATOR); // For deploy steps we replace lowest instances first, so clean those
      } else {
        Collections.sort(matchingTaskIds, Collections.reverseOrder(SingularityTaskId.INSTANCE_NO_COMPARATOR)); // clean the highest numbers
      }

      List<SingularityTaskId> remainingActiveTasks = new ArrayList<>(matchingTaskIds);
      for (int i = 0; i < Math.abs(numMissingInstances); i++) {
        final SingularityTaskId toCleanup = matchingTaskIds.get(i);
        remainingActiveTasks.remove(toCleanup);
        LOG.info("Cleaning up task {} due to new request {} - scaling down to {} instances", toCleanup.getId(), request.getId(), request.getInstancesSafe());
<<<<<<< HEAD

        taskManager.createTaskCleanup(new SingularityTaskCleanup(pendingRequest.getUser(), TaskCleanupType.SCALING_DOWN, now, toCleanup, Optional.<String>absent(), Optional.<String>absent(), Optional.<SingularityTaskShellCommandRequestId>absent()));
=======
        taskManager.createTaskCleanup(new SingularityTaskCleanup(pendingRequest.getUser(), TaskCleanupType.SCALING_DOWN, now, toCleanup, Optional.<String>absent(), Optional.<String>absent()));
>>>>>>> c3c82fed
      }

      if (request.isRackSensitive() && configuration.isRebalanceRacksOnScaleDown()) {
        List<SingularityTaskId> extraCleanedTasks = new ArrayList<>();
        int numActiveRacks = stateCache.getNumActiveRacks();
        double perRack = request.getInstancesSafe() / (double) numActiveRacks;

        Multiset<String> countPerRack = HashMultiset.create();
        for (SingularityTaskId taskId : remainingActiveTasks) {
          countPerRack.add(taskId.getRackId());
          LOG.info("{} - {} - {} - {}", countPerRack, perRack, extraCleanedTasks.size(), taskId);
          if (countPerRack.count(taskId.getRackId()) > perRack && extraCleanedTasks.size() < numActiveRacks / 2) {
            extraCleanedTasks.add(taskId);
            LOG.info("Cleaning up task {} to evenly distribute tasks among racks", taskId);
            taskManager.createTaskCleanup(new SingularityTaskCleanup(pendingRequest.getUser(), TaskCleanupType.REBALANCE_RACKS, now, taskId, Optional.<String>absent(), Optional.<String>absent()));
          }
        }
        remainingActiveTasks.removeAll(extraCleanedTasks);
        if (extraCleanedTasks.size() > 0) {
          schedule(extraCleanedTasks.size(), remainingActiveTasks, request, state, deployStatistics, pendingRequest, maybePendingDeploy);
        }
      }

    }

    return numMissingInstances;
  }

  private void schedule(int numMissingInstances, List<SingularityTaskId> matchingTaskIds, SingularityRequest request, RequestState state, SingularityDeployStatistics deployStatistics,
    SingularityPendingRequest pendingRequest, Optional<SingularityPendingDeploy> maybePendingDeploy) {
    final List<SingularityPendingTask> scheduledTasks =
      getScheduledTaskIds(numMissingInstances, matchingTaskIds, request, state, deployStatistics, pendingRequest.getDeployId(), pendingRequest, maybePendingDeploy);

    if (!scheduledTasks.isEmpty()) {
      LOG.trace("Scheduling tasks: {}", scheduledTasks);

      for (SingularityPendingTask scheduledTask : scheduledTasks) {
        taskManager.savePendingTask(scheduledTask);
      }
    } else {
      LOG.info("No new scheduled tasks found for {}, setting state to {}", request.getId(), RequestState.FINISHED);
      requestManager.finish(request, System.currentTimeMillis());
    }
  }

  private boolean isRequestActive(Optional<SingularityRequestWithState> maybeRequestWithState) {
    return SingularityRequestWithState.isActive(maybeRequestWithState);
  }

  private boolean isDeployInUse(Optional<SingularityRequestDeployState> requestDeployState, String deployId, boolean mustMatchActiveDeploy) {
    if (!requestDeployState.isPresent()) {
      return false;
    }

    if (matchesDeployMarker(requestDeployState.get().getActiveDeploy(), deployId)) {
      return true;
    }

    if (mustMatchActiveDeploy) {
      return false;
    }

    return matchesDeployMarker(requestDeployState.get().getPendingDeploy(), deployId);
  }

  private Optional<PendingType> handleCompletedTaskWithStatistics(Optional<SingularityTask> task, SingularityTaskId taskId, long timestamp, ExtendedTaskState state,
    SingularityDeployStatistics deployStatistics, SingularityCreateResult taskHistoryUpdateCreateResult, SingularitySchedulerStateCache stateCache, Protos.TaskStatus status) {
    final Optional<SingularityRequestWithState> maybeRequestWithState = requestManager.getRequest(taskId.getRequestId());
    final Optional<SingularityPendingDeploy> maybePendingDeploy = deployManager.getPendingDeploy(taskId.getRequestId());

    if (!isRequestActive(maybeRequestWithState)) {
      LOG.warn("Not scheduling a new task, {} is {}", taskId.getRequestId(), SingularityRequestWithState.getRequestState(maybeRequestWithState));
      return Optional.absent();
    }

    RequestState requestState = maybeRequestWithState.get().getState();
    final SingularityRequest request = maybePendingDeploy.isPresent() ? maybePendingDeploy.get().getUpdatedRequest().or(maybeRequestWithState.get().getRequest()) : maybeRequestWithState.get().getRequest();

    final Optional<SingularityRequestDeployState> requestDeployState = deployManager.getRequestDeployState(request.getId());

    if (!isDeployInUse(requestDeployState, taskId.getDeployId(), true)) {
      LOG.debug("Task {} completed, but it didn't match active deploy state {} - ignoring", taskId.getId(), requestDeployState);
      return Optional.absent();
    }

    if (taskHistoryUpdateCreateResult == SingularityCreateResult.CREATED && requestState != RequestState.SYSTEM_COOLDOWN) {
      mailer.queueTaskCompletedMail(task, taskId, request, state);
    } else if (requestState == RequestState.SYSTEM_COOLDOWN) {
      LOG.debug("Not sending a task completed email because task {} is in SYSTEM_COOLDOWN", taskId);
    } else {
      LOG.debug("Not sending a task completed email for task {} because Singularity already processed this update", taskId);
    }

    if (!status.hasReason() || !status.getReason().equals(Reason.REASON_INVALID_OFFERS)) {
      if (!state.isSuccess() && taskHistoryUpdateCreateResult == SingularityCreateResult.CREATED && cooldown.shouldEnterCooldown(request, taskId, requestState, deployStatistics, timestamp)) {
        LOG.info("Request {} is entering cooldown due to task {}", request.getId(), taskId);
        requestState = RequestState.SYSTEM_COOLDOWN;
        requestManager.cooldown(request, System.currentTimeMillis());
        mailer.sendRequestInCooldownMail(request);
      }
    } else {
      LOG.debug("Not triggering cooldown due to TASK_LOST from invalid offers for request {}", request.getId());
    }

    PendingType pendingType = PendingType.TASK_DONE;
    Optional<List<String>> cmdLineArgsList = Optional.absent();

    if (!state.isSuccess() && shouldRetryImmediately(request, deployStatistics)) {
      LOG.debug("Retrying {} because {}", request.getId(), state);
      pendingType = PendingType.RETRY;
      if (task.isPresent()) {
        cmdLineArgsList = task.get().getTaskRequest().getPendingTask().getCmdLineArgsList();
      }
    } else if (!request.isAlwaysRunning()) {
      return Optional.absent();
    }

    if (state.isSuccess() && requestState == RequestState.SYSTEM_COOLDOWN) {
      // TODO send not cooldown anymore email
      LOG.info("Request {} succeeded a task, removing from cooldown", request.getId());
      requestState = RequestState.ACTIVE;
      requestManager.exitCooldown(request, System.currentTimeMillis(), Optional.<String>absent(), Optional.<String>absent());
    }

    SingularityPendingRequest pendingRequest = new SingularityPendingRequest(request.getId(), requestDeployState.get().getActiveDeploy().get().getDeployId(),
      System.currentTimeMillis(), Optional.<String>absent(), pendingType, cmdLineArgsList, Optional.<String>absent(), Optional.<Boolean>absent(), Optional.<String>absent(),
      Optional.<String>absent());

    scheduleTasks(stateCache, request, requestState, deployStatistics, pendingRequest, getMatchingTaskIds(stateCache, request, pendingRequest), maybePendingDeploy);

    return Optional.of(pendingType);
  }

  private SingularityDeployStatistics getDeployStatistics(String requestId, String deployId) {
    final Optional<SingularityDeployStatistics> maybeDeployStatistics = deployManager.getDeployStatistics(requestId, deployId);

    if (maybeDeployStatistics.isPresent()) {
      return maybeDeployStatistics.get();
    }

    return new SingularityDeployStatisticsBuilder(requestId, deployId).build();
  }

  @Timed
  public void handleCompletedTask(Optional<SingularityTask> task, SingularityTaskId taskId, boolean wasActive, long timestamp, ExtendedTaskState state,
    SingularityCreateResult taskHistoryUpdateCreateResult, SingularitySchedulerStateCache stateCache, Protos.TaskStatus status) {
    final SingularityDeployStatistics deployStatistics = getDeployStatistics(taskId.getRequestId(), taskId.getDeployId());

    if (wasActive) {
      taskManager.deleteActiveTask(taskId.getId());
      stateCache.getActiveTaskIds().remove(taskId);
    }

    if (!task.isPresent() || task.get().getTaskRequest().getRequest().isLoadBalanced()) {
      taskManager.createLBCleanupTask(taskId);
    }

    final Optional<PendingType> scheduleResult = handleCompletedTaskWithStatistics(task, taskId, timestamp, state, deployStatistics, taskHistoryUpdateCreateResult, stateCache, status);

    if (taskHistoryUpdateCreateResult == SingularityCreateResult.EXISTED) {
      return;
    }

    updateDeployStatistics(deployStatistics, taskId, timestamp, state, scheduleResult);
  }

  private void updateDeployStatistics(SingularityDeployStatistics deployStatistics, SingularityTaskId taskId, long timestamp, ExtendedTaskState state, Optional<PendingType> scheduleResult) {
    SingularityDeployStatisticsBuilder bldr = deployStatistics.toBuilder();

    if (bldr.getAverageRuntimeMillis().isPresent()) {
      long newAvgRuntimeMillis = (bldr.getAverageRuntimeMillis().get() * bldr.getNumTasks() + (timestamp - taskId.getStartedAt())) / (bldr.getNumTasks() + 1);

      bldr.setAverageRuntimeMillis(Optional.of(newAvgRuntimeMillis));
    } else {
      bldr.setAverageRuntimeMillis(Optional.of(timestamp - taskId.getStartedAt()));
    }

    bldr.setNumTasks(bldr.getNumTasks() + 1);

    if (!bldr.getLastFinishAt().isPresent() || timestamp > bldr.getLastFinishAt().get()) {
      bldr.setLastFinishAt(Optional.of(timestamp));
      bldr.setLastTaskState(Optional.of(state));
    }

    final ListMultimap<Integer, Long> instanceSequentialFailureTimestamps = bldr.getInstanceSequentialFailureTimestamps();
    final List<Long> sequentialFailureTimestamps = instanceSequentialFailureTimestamps.get(taskId.getInstanceNo());

    if (!state.isSuccess()) {
      if (SingularityTaskHistoryUpdate.getUpdate(taskManager.getTaskHistoryUpdates(taskId), ExtendedTaskState.TASK_CLEANING).isPresent()) {
        LOG.debug("{} failed with {} after cleaning - ignoring it for cooldown", taskId, state);
      } else {

        if (sequentialFailureTimestamps.size() < configuration.getCooldownAfterFailures()) {
          sequentialFailureTimestamps.add(timestamp);
        } else if (timestamp > sequentialFailureTimestamps.get(0)) {
          sequentialFailureTimestamps.set(0, timestamp);
        }

        Collections.sort(sequentialFailureTimestamps);
      }
    } else {
      bldr.setNumSuccess(bldr.getNumSuccess() + 1);
      sequentialFailureTimestamps.clear();
    }

    if (scheduleResult.isPresent() && scheduleResult.get() == PendingType.RETRY) {
      bldr.setNumSequentialRetries(bldr.getNumSequentialRetries() + 1);
    } else {
      bldr.setNumSequentialRetries(0);
    }

    final SingularityDeployStatistics newStatistics = bldr.build();

    LOG.trace("Saving new deploy statistics {}", newStatistics);

    deployManager.saveDeployStatistics(newStatistics);
  }

  private boolean shouldRetryImmediately(SingularityRequest request, SingularityDeployStatistics deployStatistics) {
    if (!request.getNumRetriesOnFailure().isPresent()) {
      return false;
    }

    final int numRetriesInARow = deployStatistics.getNumSequentialRetries();

    if (numRetriesInARow >= request.getNumRetriesOnFailure().get()) {
      LOG.debug("Request {} had {} retries in a row, not retrying again (num retries on failure: {})", request.getId(), numRetriesInARow, request.getNumRetriesOnFailure());
      return false;
    }

    LOG.debug("Request {} had {} retries in a row - retrying again (num retries on failure: {})", request.getId(), numRetriesInARow, request.getNumRetriesOnFailure());

    return true;
  }

  private int getNumMissingInstances(List<SingularityTaskId> matchingTaskIds, SingularityRequest request, SingularityPendingRequest pendingRequest,
    Optional<SingularityPendingDeploy> maybePendingDeploy) {
    if (request.isOneOff()) {
      if (pendingRequest.getPendingType() == PendingType.ONEOFF) {
        return 1;
      } else {
        return 0;
      }
    } else if (request.getRequestType() == RequestType.RUN_ONCE && pendingRequest.getPendingType() == PendingType.NEW_DEPLOY) {
      return 1;
    }

    return numInstancesExpected(request, pendingRequest, maybePendingDeploy) - matchingTaskIds.size();
  }

  private int numInstancesExpected(SingularityRequest request, SingularityPendingRequest pendingRequest, Optional<SingularityPendingDeploy> maybePendingDeploy) {
    if (!maybePendingDeploy.isPresent() || (maybePendingDeploy.get().getCurrentDeployState() == DeployState.CANCELED) || !maybePendingDeploy.get().getDeployProgress().isPresent()) {
      return request.getInstancesSafe();
    }

    SingularityDeployProgress deployProgress = maybePendingDeploy.get().getDeployProgress().get();
    if (maybePendingDeploy.get().getDeployMarker().getDeployId().equals(pendingRequest.getDeployId())) {
      return deployProgress.getTargetActiveInstances();
    } else {
      if (deployProgress.isStepComplete()) {
        return Math.max(request.getInstancesSafe() - deployProgress.getTargetActiveInstances(), 0);
      } else {
        return request.getInstancesSafe() - (Math.max(deployProgress.getTargetActiveInstances() - deployProgress.getDeployInstanceCountPerStep(), 0));
      }
    }
  }

  private List<SingularityPendingTask> getScheduledTaskIds(int numMissingInstances, List<SingularityTaskId> matchingTaskIds, SingularityRequest request, RequestState state,
    SingularityDeployStatistics deployStatistics, String deployId, SingularityPendingRequest pendingRequest, Optional<SingularityPendingDeploy> maybePendingDeploy) {
    final Optional<Long> nextRunAt = getNextRunAt(request, state, deployStatistics, pendingRequest.getPendingType(), maybePendingDeploy);

    if (!nextRunAt.isPresent()) {
      return Collections.emptyList();
    }

    final Set<Integer> inuseInstanceNumbers = Sets.newHashSetWithExpectedSize(matchingTaskIds.size());

    for (SingularityTaskId matchingTaskId : matchingTaskIds) {
      inuseInstanceNumbers.add(matchingTaskId.getInstanceNo());
    }

    final List<SingularityPendingTask> newTasks = Lists.newArrayListWithCapacity(numMissingInstances);

    int nextInstanceNumber = 1;

    for (int i = 0; i < numMissingInstances; i++) {
      while (inuseInstanceNumbers.contains(nextInstanceNumber)) {
        nextInstanceNumber++;
      }

      newTasks
        .add(new SingularityPendingTask(new SingularityPendingTaskId(request.getId(), deployId, nextRunAt.get(), nextInstanceNumber, pendingRequest.getPendingType(), pendingRequest.getTimestamp()),
          pendingRequest.getCmdLineArgsList(), pendingRequest.getUser(), pendingRequest.getRunId(), pendingRequest.getSkipHealthchecks(), pendingRequest.getMessage(), pendingRequest.getResources()));

      nextInstanceNumber++;
    }

    return newTasks;
  }

  private Optional<Long> getNextRunAt(SingularityRequest request, RequestState state, SingularityDeployStatistics deployStatistics, PendingType pendingType,
    Optional<SingularityPendingDeploy> maybePendingDeploy) {
    final long now = System.currentTimeMillis();

    long nextRunAt = now;

    if (request.isScheduled()) {
      if (pendingType == PendingType.IMMEDIATE || pendingType == PendingType.RETRY) {
        LOG.info("Scheduling requested immediate run of {}", request.getId());
      } else {
        try {
          Date nextRunAtDate = null;
          Date scheduleFrom = null;

          if (request.getScheduleTypeSafe() == ScheduleType.RFC5545) {
            final RFC5545Schedule rfc5545Schedule = new RFC5545Schedule(request.getSchedule().get());
            nextRunAtDate = rfc5545Schedule.getNextValidTime();
            scheduleFrom = new Date(rfc5545Schedule.getStartDateTime().getMillis());
          } else {
            scheduleFrom = new Date(now);
            final CronExpression cronExpression = new CronExpression(request.getQuartzScheduleSafe());
            if (request.getScheduleTimeZone().isPresent()) {
              cronExpression.setTimeZone(TimeZone.getTimeZone(request.getScheduleTimeZone().get()));
            }
            nextRunAtDate = cronExpression.getNextValidTimeAfter(scheduleFrom);
          }

          if (nextRunAtDate == null) {
            return Optional.absent();
          }

          LOG.trace("Calculating nextRunAtDate for {} (schedule: {}): {} (from: {})", request.getId(), request.getSchedule(), nextRunAtDate, scheduleFrom);

          nextRunAt = Math.max(nextRunAtDate.getTime(), now); // don't create a schedule that is overdue as this is used to indicate that singularity is not fulfilling requests.

          LOG.trace("Scheduling next run of {} (schedule: {}) at {} (from: {})", request.getId(), request.getSchedule(), nextRunAtDate, scheduleFrom);
        } catch (ParseException | InvalidRecurrenceRuleException pe) {
          throw Throwables.propagate(pe);
        }
      }
    }

    if (pendingType == PendingType.TASK_DONE && request.getWaitAtLeastMillisAfterTaskFinishesForReschedule().or(0L) > 0) {
      nextRunAt = Math.max(nextRunAt, now + request.getWaitAtLeastMillisAfterTaskFinishesForReschedule().get());

      LOG.trace("Adjusted next run of {} to {} (by {}) due to waitAtLeastMillisAfterTaskFinishesForReschedule", request.getId(), nextRunAt,
        JavaUtils.durationFromMillis(request.getWaitAtLeastMillisAfterTaskFinishesForReschedule().get()));
    }

    if (state == RequestState.SYSTEM_COOLDOWN && pendingType != PendingType.NEW_DEPLOY) {
      final long prevNextRunAt = nextRunAt;
      nextRunAt = Math.max(nextRunAt, now + TimeUnit.SECONDS.toMillis(configuration.getCooldownMinScheduleSeconds()));
      LOG.trace("Adjusted next run of {} to {} (from: {}) due to cooldown", request.getId(), nextRunAt, prevNextRunAt);
    }

    return Optional.of(nextRunAt);
  }

}<|MERGE_RESOLUTION|>--- conflicted
+++ resolved
@@ -13,6 +13,7 @@
 import java.util.concurrent.TimeUnit;
 
 import javax.inject.Singleton;
+import javax.ws.rs.HEAD;
 
 import org.apache.mesos.Protos;
 import org.apache.mesos.Protos.TaskStatus.Reason;
@@ -415,12 +416,7 @@
         final SingularityTaskId toCleanup = matchingTaskIds.get(i);
         remainingActiveTasks.remove(toCleanup);
         LOG.info("Cleaning up task {} due to new request {} - scaling down to {} instances", toCleanup.getId(), request.getId(), request.getInstancesSafe());
-<<<<<<< HEAD
-
         taskManager.createTaskCleanup(new SingularityTaskCleanup(pendingRequest.getUser(), TaskCleanupType.SCALING_DOWN, now, toCleanup, Optional.<String>absent(), Optional.<String>absent(), Optional.<SingularityTaskShellCommandRequestId>absent()));
-=======
-        taskManager.createTaskCleanup(new SingularityTaskCleanup(pendingRequest.getUser(), TaskCleanupType.SCALING_DOWN, now, toCleanup, Optional.<String>absent(), Optional.<String>absent()));
->>>>>>> c3c82fed
       }
 
       if (request.isRackSensitive() && configuration.isRebalanceRacksOnScaleDown()) {
@@ -435,7 +431,7 @@
           if (countPerRack.count(taskId.getRackId()) > perRack && extraCleanedTasks.size() < numActiveRacks / 2) {
             extraCleanedTasks.add(taskId);
             LOG.info("Cleaning up task {} to evenly distribute tasks among racks", taskId);
-            taskManager.createTaskCleanup(new SingularityTaskCleanup(pendingRequest.getUser(), TaskCleanupType.REBALANCE_RACKS, now, taskId, Optional.<String>absent(), Optional.<String>absent()));
+            taskManager.createTaskCleanup(new SingularityTaskCleanup(pendingRequest.getUser(), TaskCleanupType.REBALANCE_RACKS, now, taskId, Optional.<String>absent(), Optional.<String>absent(), Optional.<SingularityTaskShellCommandRequestId>absent()));
           }
         }
         remainingActiveTasks.removeAll(extraCleanedTasks);
