package com.hubspot.singularity.scheduler;

import java.text.ParseException;
import java.util.ArrayList;
import java.util.Collection;
import java.util.Collections;
import java.util.Comparator;
import java.util.Date;
import java.util.List;
import java.util.Map;
import java.util.Map.Entry;
import java.util.Set;
import java.util.TimeZone;
import java.util.concurrent.TimeUnit;
import java.util.stream.Collectors;

import javax.inject.Singleton;

import org.apache.mesos.Protos;
import org.apache.mesos.Protos.TaskStatus.Reason;
import org.dmfs.rfc5545.recur.InvalidRecurrenceRuleException;
import org.quartz.CronExpression;
import org.slf4j.Logger;
import org.slf4j.LoggerFactory;

import com.codahale.metrics.annotation.Timed;
import com.google.common.base.Optional;
import com.google.common.base.Predicates;
import com.google.common.base.Throwables;
import com.google.common.collect.HashMultiset;
import com.google.common.collect.ImmutableList;
import com.google.common.collect.Iterables;
import com.google.common.collect.ListMultimap;
import com.google.common.collect.Lists;
import com.google.common.collect.Maps;
import com.google.common.collect.Multiset;
import com.google.common.collect.Sets;
import com.google.inject.Inject;
import com.hubspot.mesos.JavaUtils;
import com.hubspot.singularity.DeployState;
import com.hubspot.singularity.ExtendedTaskState;
import com.hubspot.singularity.MachineState;
import com.hubspot.singularity.RequestState;
import com.hubspot.singularity.RequestType;
import com.hubspot.singularity.ScheduleType;
import com.hubspot.singularity.SingularityCreateResult;
import com.hubspot.singularity.SingularityDeployKey;
import com.hubspot.singularity.SingularityDeployMarker;
import com.hubspot.singularity.SingularityDeployProgress;
import com.hubspot.singularity.SingularityDeployStatistics;
import com.hubspot.singularity.SingularityDeployStatisticsBuilder;
import com.hubspot.singularity.SingularityMachineAbstraction;
import com.hubspot.singularity.SingularityPendingDeploy;
import com.hubspot.singularity.SingularityPendingRequest;
import com.hubspot.singularity.SingularityPendingRequest.PendingType;
import com.hubspot.singularity.SingularityPendingTask;
import com.hubspot.singularity.SingularityPendingTaskId;
import com.hubspot.singularity.SingularityRack;
import com.hubspot.singularity.SingularityRequest;
import com.hubspot.singularity.SingularityRequestDeployState;
import com.hubspot.singularity.SingularityRequestWithState;
import com.hubspot.singularity.SingularitySlave;
import com.hubspot.singularity.SingularityTask;
import com.hubspot.singularity.SingularityTaskCleanup;
import com.hubspot.singularity.SingularityTaskHistoryUpdate;
import com.hubspot.singularity.SingularityTaskId;
import com.hubspot.singularity.SingularityTaskRequest;
import com.hubspot.singularity.SingularityTaskShellCommandRequestId;
import com.hubspot.singularity.TaskCleanupType;
import com.hubspot.singularity.config.SingularityConfiguration;
import com.hubspot.singularity.data.AbstractMachineManager;
import com.hubspot.singularity.data.DeployManager;
import com.hubspot.singularity.data.RackManager;
import com.hubspot.singularity.data.RequestManager;
import com.hubspot.singularity.data.SlaveManager;
import com.hubspot.singularity.data.TaskManager;
import com.hubspot.singularity.data.TaskRequestManager;
import com.hubspot.singularity.helpers.RFC5545Schedule;
import com.hubspot.singularity.smtp.SingularityMailer;

@Singleton
public class SingularityScheduler {

  private static final Logger LOG = LoggerFactory.getLogger(SingularityScheduler.class);

  private final SingularityConfiguration configuration;
  private final SingularityCooldown cooldown;

  private final TaskManager taskManager;
  private final RequestManager requestManager;
  private final TaskRequestManager taskRequestManager;
  private final DeployManager deployManager;

  private final SlaveManager slaveManager;
  private final RackManager rackManager;

  private final SingularityMailer mailer;

  @Inject
  public SingularityScheduler(TaskRequestManager taskRequestManager, SingularityConfiguration configuration, SingularityCooldown cooldown, DeployManager deployManager,
    TaskManager taskManager, RequestManager requestManager, SlaveManager slaveManager, RackManager rackManager, SingularityMailer mailer) {
    this.taskRequestManager = taskRequestManager;
    this.configuration = configuration;
    this.deployManager = deployManager;
    this.taskManager = taskManager;
    this.requestManager = requestManager;
    this.slaveManager = slaveManager;
    this.rackManager = rackManager;
    this.mailer = mailer;
    this.cooldown = cooldown;
  }

  private void cleanupTaskDueToDecomission(final Map<String, Optional<String>> requestIdsToUserToReschedule, final Set<SingularityTaskId> matchingTaskIds, SingularityTask task,
    SingularityMachineAbstraction<?> decommissioningObject) {
    requestIdsToUserToReschedule.put(task.getTaskRequest().getRequest().getId(), decommissioningObject.getCurrentState().getUser());

    matchingTaskIds.add(task.getTaskId());

    LOG.trace("Scheduling a cleanup task for {} due to decomissioning {}", task.getTaskId(), decommissioningObject);

    taskManager.createTaskCleanup(new SingularityTaskCleanup(decommissioningObject.getCurrentState().getUser(), TaskCleanupType.DECOMISSIONING, System.currentTimeMillis(),
      task.getTaskId(), Optional.of(String.format("%s %s is decomissioning", decommissioningObject.getTypeName(), decommissioningObject.getName())), Optional.<String>absent(), Optional.<SingularityTaskShellCommandRequestId>absent()));
  }

  private <T extends SingularityMachineAbstraction<T>> Map<T, MachineState> getDefaultMap(List<T> objects) {
    Map<T, MachineState> map = Maps.newHashMapWithExpectedSize(objects.size());
    for (T object : objects) {
      map.put(object, MachineState.DECOMMISSIONING);
    }
    return map;
  }

  @Timed
  public void checkForDecomissions(SingularitySchedulerStateCache stateCache) {
    final long start = System.currentTimeMillis();

    final Map<String, Optional<String>> requestIdsToUserToReschedule = Maps.newHashMap();
    final Set<SingularityTaskId> matchingTaskIds = Sets.newHashSet();

    final Collection<SingularityTaskId> activeTaskIds = stateCache.getActiveTaskIds();

    final Map<SingularitySlave, MachineState> slaves = getDefaultMap(slaveManager.getObjectsFiltered(MachineState.STARTING_DECOMMISSION));

    for (SingularitySlave slave : slaves.keySet()) {
      boolean foundTask = false;

      for (SingularityTask activeTask : taskManager.getTasksOnSlave(activeTaskIds, slave)) {
        cleanupTaskDueToDecomission(requestIdsToUserToReschedule, matchingTaskIds, activeTask, slave);
        foundTask = true;
      }

      if (!foundTask) {
        slaves.put(slave, MachineState.DECOMMISSIONED);
      }
    }

    final Map<SingularityRack, MachineState> racks = getDefaultMap(rackManager.getObjectsFiltered(MachineState.STARTING_DECOMMISSION));

    for (SingularityRack rack : racks.keySet()) {
      final String sanitizedRackId = JavaUtils.getReplaceHyphensWithUnderscores(rack.getId());

      boolean foundTask = false;

      for (SingularityTaskId activeTaskId : activeTaskIds) {
        if (sanitizedRackId.equals(activeTaskId.getSanitizedRackId())) {
          foundTask = true;
        }

        if (matchingTaskIds.contains(activeTaskId)) {
          continue;
        }

        if (sanitizedRackId.equals(activeTaskId.getSanitizedRackId())) {
          Optional<SingularityTask> maybeTask = taskManager.getTask(activeTaskId);
          cleanupTaskDueToDecomission(requestIdsToUserToReschedule, matchingTaskIds, maybeTask.get(), rack);
        }
      }

      if (!foundTask) {
        racks.put(rack, MachineState.DECOMMISSIONED);
      }
    }

    for (Entry<String, Optional<String>> requestIdAndUser : requestIdsToUserToReschedule.entrySet()) {
      final String requestId = requestIdAndUser.getKey();

      LOG.trace("Rescheduling request {} due to decomissions", requestId);

      Optional<String> maybeDeployId = deployManager.getInUseDeployId(requestId);

      if (maybeDeployId.isPresent()) {
        requestManager.addToPendingQueue(
          new SingularityPendingRequest(requestId, maybeDeployId.get(), start, requestIdAndUser.getValue(), PendingType.DECOMISSIONED_SLAVE_OR_RACK, Optional.<Boolean>absent(),
            Optional.<String>absent()));
      } else {
        LOG.warn("Not rescheduling a request ({}) because of no active deploy", requestId);
      }
    }

    changeState(slaves, slaveManager);
    changeState(racks, rackManager);

    if (slaves.isEmpty() && racks.isEmpty() && requestIdsToUserToReschedule.isEmpty() && matchingTaskIds.isEmpty()) {
      LOG.trace("Decomission check found nothing");
    } else {
      LOG.info("Found {} decomissioning slaves, {} decomissioning racks, rescheduling {} requests and scheduling {} tasks for cleanup in {}", slaves.size(), racks.size(),
        requestIdsToUserToReschedule.size(), matchingTaskIds.size(), JavaUtils.duration(start));
    }
  }

  private <T extends SingularityMachineAbstraction<T>> void changeState(Map<T, MachineState> map, AbstractMachineManager<T> manager) {
    for (Entry<T, MachineState> entry : map.entrySet()) {
      manager.changeState(entry.getKey().getId(), entry.getValue(), entry.getKey().getCurrentState().getMessage(), entry.getKey().getCurrentState().getUser());
    }
  }

  @Timed
  public void drainPendingQueue(final SingularitySchedulerStateCache stateCache) {
    final long start = System.currentTimeMillis();
    final ImmutableList<SingularityPendingRequest> pendingRequests = ImmutableList.copyOf(requestManager.getPendingRequests());

    if (pendingRequests.isEmpty()) {
      LOG.trace("Pending request queue was empty");
      return;
    }

    Map<SingularityDeployKey, List<SingularityPendingRequest>> deployKeyToPendingRequests = groupPendingRequests(pendingRequests);

    LOG.info("Pending queue had {} requests", pendingRequests.size());

    int totalNewScheduledTasks = 0;
    int heldForScheduledActiveTask = 0;
    int obsoleteRequests = 0;

    for (Entry<SingularityDeployKey, List<SingularityPendingRequest>> singularityDeployKeyListEntry : deployKeyToPendingRequests.entrySet()) {
      final String requestId = singularityDeployKeyListEntry.getKey().getRequestId();
      final SingularityDeployKey deployKey = singularityDeployKeyListEntry.getKey();
      final List<SingularityPendingRequest> pendingRequestsForDeploy = singularityDeployKeyListEntry.getValue();
      final Optional<SingularityRequestWithState> maybeRequest = requestManager.getRequest(requestId);
      final SingularityDeployStatistics deployStatistics = getDeployStatistics(deployKey.getRequestId(), deployKey.getDeployId());

      if (!isRequestActive(maybeRequest)) {
        LOG.debug("Pending request {} was obsolete (request {})", requestId, SingularityRequestWithState.getRequestState(maybeRequest));
        obsoleteRequests++;
        for (SingularityPendingRequest pendingRequest : pendingRequestsForDeploy) {
          requestManager.deletePendingRequest(pendingRequest);
        }
        continue;
      }

      Optional<SingularityRequestDeployState> maybeRequestDeployState = deployManager.getRequestDeployState(requestId);
      Optional<SingularityPendingDeploy> maybePendingDeploy = deployManager.getPendingDeploy(requestId);
      List<SingularityTaskId> matchingTaskIds = getMatchingTaskIds(stateCache, maybeRequest.get().getRequest(), deployKey);

      List<SingularityPendingRequest> effectivePendingRequests = new ArrayList<>();
      pendingRequestsForDeploy.sort(Comparator.comparingLong(SingularityPendingRequest::getTimestamp));
      int scheduledTasks = 0;
      for (SingularityPendingRequest pendingRequest : pendingRequestsForDeploy) {
        final SingularityRequest updatedRequest = updatedRequest(maybePendingDeploy, pendingRequest, maybeRequest.get());

        if (!shouldScheduleTasks(updatedRequest, pendingRequest, maybePendingDeploy, maybeRequestDeployState)) {
          LOG.debug("Pending request {} was obsolete (request {})", pendingRequest, SingularityRequestWithState.getRequestState(maybeRequest));
          obsoleteRequests++;
          requestManager.deletePendingRequest(pendingRequest);
          continue;
        }

<<<<<<< HEAD
        int missingInstances = getNumMissingInstances(matchingTaskIds, updatedRequest, pendingRequest, maybePendingDeploy);
=======
        int missingInstances = getNumMissingInstances(matchingTaskIds, maybeRequest.get().getRequest(), pendingRequest, maybePendingDeploy);
>>>>>>> e67fe39c
        if (missingInstances == 0 && !matchingTaskIds.isEmpty() && updatedRequest.isScheduled() && pendingRequest.getPendingType() == PendingType.NEW_DEPLOY) {
          LOG.trace("Holding pending request {} because it is scheduled and has an active task", pendingRequest);
          heldForScheduledActiveTask++;
          continue;
        }

        if (effectivePendingRequests.isEmpty()) {
          effectivePendingRequests.add(pendingRequest);
          RequestState requestState = checkCooldown(maybeRequest.get().getState(), maybeRequest.get().getRequest(), deployStatistics);
          scheduledTasks += scheduleTasks(stateCache, maybeRequest.get().getRequest(), requestState,
              deployStatistics, pendingRequest, matchingTaskIds, maybePendingDeploy);
          requestManager.deletePendingRequest(pendingRequest);
        } else if (pendingRequest.getPendingType() == PendingType.IMMEDIATE) {
          effectivePendingRequests.add(pendingRequest);
          RequestState requestState = checkCooldown(maybeRequest.get().getState(), maybeRequest.get().getRequest(), deployStatistics);
          scheduledTasks += scheduleTasks(stateCache, maybeRequest.get().getRequest(), requestState,
              deployStatistics, pendingRequest, matchingTaskIds, maybePendingDeploy);
          requestManager.deletePendingRequest(pendingRequest);
        } else if (pendingRequest.getPendingType() == PendingType.ONEOFF) {
          effectivePendingRequests.add(pendingRequest);
          RequestState requestState = checkCooldown(maybeRequest.get().getState(), maybeRequest.get().getRequest(), deployStatistics);
          scheduledTasks += scheduleTasks(stateCache, maybeRequest.get().getRequest(), requestState,
              deployStatistics, pendingRequest, matchingTaskIds, maybePendingDeploy);
          requestManager.deletePendingRequest(pendingRequest);
        } else {
          // Any other subsequent requests are not honored until after the pending queue is cleared.
        }
      }

      totalNewScheduledTasks += scheduledTasks;
    }

    LOG.info("Scheduled {} new tasks ({} obsolete requests, {} held) in {}", totalNewScheduledTasks, obsoleteRequests, heldForScheduledActiveTask, JavaUtils.duration(start));
  }

  private RequestState checkCooldown(RequestState requestState, SingularityRequest request, SingularityDeployStatistics deployStatistics) {
    if (requestState != RequestState.SYSTEM_COOLDOWN) {
      return requestState;
    }

    if (cooldown.hasCooldownExpired(request, deployStatistics, Optional.<Integer>absent(), Optional.<Long>absent())) {
      requestManager.exitCooldown(request, System.currentTimeMillis(), Optional.<String>absent(), Optional.<String>absent());
      return RequestState.ACTIVE;
    }

    return requestState;
  }

  private boolean shouldScheduleTasks(SingularityRequest request, SingularityPendingRequest pendingRequest, Optional<SingularityPendingDeploy> maybePendingDeploy,
    Optional<SingularityRequestDeployState> maybeRequestDeployState) {
    if (request.isDeployable() && pendingRequest.getPendingType() == PendingType.NEW_DEPLOY && !maybePendingDeploy.isPresent()) {
      return false;
    }
    if (request.getRequestType() == RequestType.RUN_ONCE && pendingRequest.getPendingType() == PendingType.NEW_DEPLOY) {
      return true;
    }

    return isDeployInUse(maybeRequestDeployState, pendingRequest.getDeployId(), false);
  }

  @Timed
  public List<SingularityTaskRequest> getDueTasks() {
    final List<SingularityPendingTask> tasks = taskManager.getPendingTasks();

    final long now = System.currentTimeMillis();

    final List<SingularityPendingTask> dueTasks = Lists.newArrayListWithCapacity(tasks.size());

    for (SingularityPendingTask task : tasks) {
      if (task.getPendingTaskId().getNextRunAt() <= now) {
        dueTasks.add(task);
      }
    }

    final List<SingularityTaskRequest> dueTaskRequests = taskRequestManager.getTaskRequests(dueTasks);

    return checkForStaleScheduledTasks(dueTasks, dueTaskRequests);
  }

  private List<SingularityTaskRequest> checkForStaleScheduledTasks(List<SingularityPendingTask> pendingTasks, List<SingularityTaskRequest> taskRequests) {
    final Set<String> foundPendingTaskId = Sets.newHashSetWithExpectedSize(taskRequests.size());
    final Set<String> requestIds = Sets.newHashSetWithExpectedSize(taskRequests.size());

    for (SingularityTaskRequest taskRequest : taskRequests) {
      foundPendingTaskId.add(taskRequest.getPendingTask().getPendingTaskId().getId());
      requestIds.add(taskRequest.getRequest().getId());
    }

    for (SingularityPendingTask pendingTask : pendingTasks) {
      if (!foundPendingTaskId.contains(pendingTask.getPendingTaskId().getId())) {
        LOG.info("Removing stale pending task {}", pendingTask.getPendingTaskId());
        taskManager.deletePendingTask(pendingTask.getPendingTaskId());
      }
    }

    // TODO this check isn't necessary if we keep track better during deploys
    final Map<String, SingularityRequestDeployState> deployStates = deployManager.getRequestDeployStatesByRequestIds(requestIds);
    final List<SingularityTaskRequest> taskRequestsWithValidDeploys = Lists.newArrayListWithCapacity(taskRequests.size());

    for (SingularityTaskRequest taskRequest : taskRequests) {
      SingularityRequestDeployState requestDeployState = deployStates.get(taskRequest.getRequest().getId());

      if (!matchesDeploy(requestDeployState, taskRequest) && !(taskRequest.getRequest().getRequestType() == RequestType.RUN_ONCE)) {
        LOG.info("Removing stale pending task {} because the deployId did not match active/pending deploys {}", taskRequest.getPendingTask().getPendingTaskId(), requestDeployState);
        taskManager.deletePendingTask(taskRequest.getPendingTask().getPendingTaskId());
      } else {
        taskRequestsWithValidDeploys.add(taskRequest);
      }
    }

    return taskRequestsWithValidDeploys;
  }

  private boolean matchesDeploy(SingularityRequestDeployState requestDeployState, SingularityTaskRequest taskRequest) {
    if (requestDeployState == null) {
      return false;
    }
    return matchesDeployMarker(requestDeployState.getActiveDeploy(), taskRequest.getDeploy().getId())
      || matchesDeployMarker(requestDeployState.getPendingDeploy(), taskRequest.getDeploy().getId());
  }

  private boolean matchesDeployMarker(Optional<SingularityDeployMarker> deployMarker, String deployId) {
    return deployMarker.isPresent() && deployMarker.get().getDeployId().equals(deployId);
  }

  private void deleteScheduledTasks(final Collection<SingularityPendingTask> scheduledTasks, SingularityPendingRequest pendingRequest) {
    for (SingularityPendingTask task : Iterables
      .filter(scheduledTasks, Predicates.and(SingularityPendingTask.matchingRequest(pendingRequest.getRequestId()), SingularityPendingTask.matchingDeploy(pendingRequest.getDeployId())))) {
      LOG.debug("Deleting pending task {} in order to reschedule {}", task.getPendingTaskId().getId(), pendingRequest);
      taskManager.deletePendingTask(task.getPendingTaskId());
    }
  }

  private List<SingularityTaskId> getMatchingTaskIds(SingularitySchedulerStateCache stateCache, SingularityRequest request, SingularityDeployKey deployKey) {
    if (request.isLongRunning()) {
      List<SingularityTaskId> matchingTaskIds = new ArrayList<>();
      for (SingularityTaskId taskId : stateCache.getActiveTaskIdsForRequest(deployKey.getRequestId())) {
        if (!taskId.getDeployId().equals(deployKey.getDeployId())) {
          continue;
        }
        if (stateCache.getCleaningTasks().contains(taskId)) {
          continue;
        }
        if (stateCache.getKilledTasks().contains(taskId)) {
          continue;
        }
        matchingTaskIds.add(taskId);
      }
      return matchingTaskIds;
    } else {
      return new ArrayList<>(stateCache.getActiveTaskIdsForRequest(deployKey.getRequestId()));
    }
  }

  private int scheduleTasks(SingularitySchedulerStateCache stateCache, SingularityRequest request, RequestState state,
                            SingularityDeployStatistics deployStatistics, SingularityPendingRequest pendingRequest,
                            List<SingularityTaskId> matchingTaskIds, Optional<SingularityPendingDeploy> maybePendingDeploy) {
    if (request.getRequestType() != RequestType.ON_DEMAND) {
      deleteScheduledTasks(stateCache.getScheduledTasks(), pendingRequest);
    }

    final int numMissingInstances = getNumMissingInstances(matchingTaskIds, request, pendingRequest, maybePendingDeploy);

    LOG.debug("Missing {} instances of request {} (matching tasks: {}), pending request: {}, pending deploy: {}", numMissingInstances, request.getId(), matchingTaskIds, pendingRequest,
      maybePendingDeploy);

    if (numMissingInstances > 0) {
      schedule(numMissingInstances, matchingTaskIds, request, state, deployStatistics, pendingRequest, maybePendingDeploy);
    } else if (numMissingInstances < 0) {
      final long now = System.currentTimeMillis();

      if (maybePendingDeploy.isPresent() && maybePendingDeploy.get().getDeployProgress().isPresent()) {
        Collections.sort(matchingTaskIds, SingularityTaskId.INSTANCE_NO_COMPARATOR); // For deploy steps we replace lowest instances first, so clean those
      } else {
        Collections.sort(matchingTaskIds, Collections.reverseOrder(SingularityTaskId.INSTANCE_NO_COMPARATOR)); // clean the highest numbers
      }

      List<SingularityTaskId> remainingActiveTasks = new ArrayList<>(matchingTaskIds);
      for (int i = 0; i < Math.abs(numMissingInstances); i++) {
        final SingularityTaskId toCleanup = matchingTaskIds.get(i);
        remainingActiveTasks.remove(toCleanup);
        LOG.info("Cleaning up task {} due to new request {} - scaling down to {} instances", toCleanup.getId(), request.getId(), request.getInstancesSafe());
        taskManager.createTaskCleanup(new SingularityTaskCleanup(pendingRequest.getUser(), TaskCleanupType.SCALING_DOWN, now, toCleanup, Optional.<String>absent(), Optional.<String>absent(), Optional.<SingularityTaskShellCommandRequestId>absent()));
      }

      if (request.isRackSensitive() && configuration.isRebalanceRacksOnScaleDown()) {
        List<SingularityTaskId> extraCleanedTasks = new ArrayList<>();
        int numActiveRacks = stateCache.getNumActiveRacks();
        double perRack = request.getInstancesSafe() / (double) numActiveRacks;

        Multiset<String> countPerRack = HashMultiset.create();
        for (SingularityTaskId taskId : remainingActiveTasks) {
          countPerRack.add(taskId.getRackId());
          LOG.info("{} - {} - {} - {}", countPerRack, perRack, extraCleanedTasks.size(), taskId);
          if (countPerRack.count(taskId.getRackId()) > perRack && extraCleanedTasks.size() < numActiveRacks / 2) {
            extraCleanedTasks.add(taskId);
            LOG.info("Cleaning up task {} to evenly distribute tasks among racks", taskId);
            taskManager.createTaskCleanup(new SingularityTaskCleanup(pendingRequest.getUser(), TaskCleanupType.REBALANCE_RACKS, now, taskId, Optional.<String>absent(), Optional.<String>absent(), Optional.<SingularityTaskShellCommandRequestId>absent()));
          }
        }
        remainingActiveTasks.removeAll(extraCleanedTasks);
        if (extraCleanedTasks.size() > 0) {
          schedule(extraCleanedTasks.size(), remainingActiveTasks, request, state, deployStatistics, pendingRequest, maybePendingDeploy);
        }
      }

    }

    return numMissingInstances;
  }

  private void schedule(int numMissingInstances, List<SingularityTaskId> matchingTaskIds, SingularityRequest request, RequestState state, SingularityDeployStatistics deployStatistics,
    SingularityPendingRequest pendingRequest, Optional<SingularityPendingDeploy> maybePendingDeploy) {
    final List<SingularityPendingTask> scheduledTasks =
      getScheduledTaskIds(numMissingInstances, matchingTaskIds, request, state, deployStatistics, pendingRequest.getDeployId(), pendingRequest, maybePendingDeploy);

    if (!scheduledTasks.isEmpty()) {
      LOG.trace("Scheduling tasks: {}", scheduledTasks);

      for (SingularityPendingTask scheduledTask : scheduledTasks) {
        taskManager.savePendingTask(scheduledTask);
      }
    } else {
      LOG.info("No new scheduled tasks found for {}, setting state to {}", request.getId(), RequestState.FINISHED);
      requestManager.finish(request, System.currentTimeMillis());
    }
  }

  private boolean isRequestActive(Optional<SingularityRequestWithState> maybeRequestWithState) {
    return SingularityRequestWithState.isActive(maybeRequestWithState);
  }

  private boolean isDeployInUse(Optional<SingularityRequestDeployState> requestDeployState, String deployId, boolean mustMatchActiveDeploy) {
    if (!requestDeployState.isPresent()) {
      return false;
    }

    if (matchesDeployMarker(requestDeployState.get().getActiveDeploy(), deployId)) {
      return true;
    }

    if (mustMatchActiveDeploy) {
      return false;
    }

    return matchesDeployMarker(requestDeployState.get().getPendingDeploy(), deployId);
  }

  private Optional<PendingType> handleCompletedTaskWithStatistics(Optional<SingularityTask> task, SingularityTaskId taskId, long timestamp, ExtendedTaskState state,
    SingularityDeployStatistics deployStatistics, SingularityCreateResult taskHistoryUpdateCreateResult, SingularitySchedulerStateCache stateCache, Protos.TaskStatus status) {
    final Optional<SingularityRequestWithState> maybeRequestWithState = requestManager.getRequest(taskId.getRequestId());
    final Optional<SingularityPendingDeploy> maybePendingDeploy = deployManager.getPendingDeploy(taskId.getRequestId());

    if (!isRequestActive(maybeRequestWithState)) {
      LOG.warn("Not scheduling a new task, {} is {}", taskId.getRequestId(), SingularityRequestWithState.getRequestState(maybeRequestWithState));
      return Optional.absent();
    }

    RequestState requestState = maybeRequestWithState.get().getState();
    final SingularityRequest request = maybePendingDeploy.isPresent() ? maybePendingDeploy.get().getUpdatedRequest().or(maybeRequestWithState.get().getRequest()) : maybeRequestWithState.get().getRequest();

    final Optional<SingularityRequestDeployState> requestDeployState = deployManager.getRequestDeployState(request.getId());

    if (!isDeployInUse(requestDeployState, taskId.getDeployId(), true)) {
      LOG.debug("Task {} completed, but it didn't match active deploy state {} - ignoring", taskId.getId(), requestDeployState);
      return Optional.absent();
    }

    if (taskHistoryUpdateCreateResult == SingularityCreateResult.CREATED && requestState != RequestState.SYSTEM_COOLDOWN) {
      mailer.queueTaskCompletedMail(task, taskId, request, state);
    } else if (requestState == RequestState.SYSTEM_COOLDOWN) {
      LOG.debug("Not sending a task completed email because task {} is in SYSTEM_COOLDOWN", taskId);
    } else {
      LOG.debug("Not sending a task completed email for task {} because Singularity already processed this update", taskId);
    }

    if (!status.hasReason() || !status.getReason().equals(Reason.REASON_INVALID_OFFERS)) {
      if (!state.isSuccess() && taskHistoryUpdateCreateResult == SingularityCreateResult.CREATED && cooldown.shouldEnterCooldown(request, taskId, requestState, deployStatistics, timestamp)) {
        LOG.info("Request {} is entering cooldown due to task {}", request.getId(), taskId);
        requestState = RequestState.SYSTEM_COOLDOWN;
        requestManager.cooldown(request, System.currentTimeMillis());
        mailer.sendRequestInCooldownMail(request);
      }
    } else {
      LOG.debug("Not triggering cooldown due to TASK_LOST from invalid offers for request {}", request.getId());
    }

    PendingType pendingType = PendingType.TASK_DONE;
    Optional<List<String>> cmdLineArgsList = Optional.absent();

    if (!state.isSuccess() && shouldRetryImmediately(request, deployStatistics, task)) {
      LOG.debug("Retrying {} because {}", request.getId(), state);
      pendingType = PendingType.RETRY;
      if (task.isPresent()) {
        cmdLineArgsList = task.get().getTaskRequest().getPendingTask().getCmdLineArgsList();
      }
    } else if (!request.isAlwaysRunning()) {
      return Optional.absent();
    }

    if (state.isSuccess() && requestState == RequestState.SYSTEM_COOLDOWN) {
      // TODO send not cooldown anymore email
      LOG.info("Request {} succeeded a task, removing from cooldown", request.getId());
      requestState = RequestState.ACTIVE;
      requestManager.exitCooldown(request, System.currentTimeMillis(), Optional.<String>absent(), Optional.<String>absent());
    }

    SingularityPendingRequest pendingRequest = new SingularityPendingRequest(request.getId(), requestDeployState.get().getActiveDeploy().get().getDeployId(),
      System.currentTimeMillis(), Optional.<String>absent(), pendingType, cmdLineArgsList, Optional.<String>absent(), Optional.<Boolean>absent(), Optional.<String>absent(),
      Optional.<String>absent());

    SingularityDeployKey deployKey = new SingularityDeployKey(taskId.getRequestId(), taskId.getDeployId());
    scheduleTasks(stateCache, request, requestState, deployStatistics, pendingRequest, getMatchingTaskIds(stateCache, request, deployKey), maybePendingDeploy);

    return Optional.of(pendingType);
  }

  private SingularityDeployStatistics getDeployStatistics(String requestId, String deployId) {
    final Optional<SingularityDeployStatistics> maybeDeployStatistics = deployManager.getDeployStatistics(requestId, deployId);

    if (maybeDeployStatistics.isPresent()) {
      return maybeDeployStatistics.get();
    }

    return new SingularityDeployStatisticsBuilder(requestId, deployId).build();
  }

  @Timed
  public void handleCompletedTask(Optional<SingularityTask> task, SingularityTaskId taskId, boolean wasActive, long timestamp, ExtendedTaskState state,
    SingularityCreateResult taskHistoryUpdateCreateResult, SingularitySchedulerStateCache stateCache, Protos.TaskStatus status) {
    final SingularityDeployStatistics deployStatistics = getDeployStatistics(taskId.getRequestId(), taskId.getDeployId());

    if (wasActive) {
      taskManager.deleteActiveTask(taskId.getId());
      stateCache.getActiveTaskIds().remove(taskId);
    }

    if (!task.isPresent() || task.get().getTaskRequest().getRequest().isLoadBalanced()) {
      taskManager.createLBCleanupTask(taskId);
    }

    final Optional<PendingType> scheduleResult = handleCompletedTaskWithStatistics(task, taskId, timestamp, state, deployStatistics, taskHistoryUpdateCreateResult, stateCache, status);

    if (taskHistoryUpdateCreateResult == SingularityCreateResult.EXISTED) {
      return;
    }

    updateDeployStatistics(deployStatistics, taskId, timestamp, state, scheduleResult);
  }

  private void updateDeployStatistics(SingularityDeployStatistics deployStatistics, SingularityTaskId taskId, long timestamp, ExtendedTaskState state, Optional<PendingType> scheduleResult) {
    SingularityDeployStatisticsBuilder bldr = deployStatistics.toBuilder();

    if (!state.isFailed()) {
      if (bldr.getAverageRuntimeMillis().isPresent()) {
        long newAvgRuntimeMillis = (bldr.getAverageRuntimeMillis().get() * bldr.getNumTasks() + (timestamp - taskId.getStartedAt())) / (bldr.getNumTasks() + 1);

        bldr.setAverageRuntimeMillis(Optional.of(newAvgRuntimeMillis));
      } else {
        bldr.setAverageRuntimeMillis(Optional.of(timestamp - taskId.getStartedAt()));
      }
    }

    bldr.setNumTasks(bldr.getNumTasks() + 1);

    if (!bldr.getLastFinishAt().isPresent() || timestamp > bldr.getLastFinishAt().get()) {
      bldr.setLastFinishAt(Optional.of(timestamp));
      bldr.setLastTaskState(Optional.of(state));
    }

    final ListMultimap<Integer, Long> instanceSequentialFailureTimestamps = bldr.getInstanceSequentialFailureTimestamps();
    final List<Long> sequentialFailureTimestamps = instanceSequentialFailureTimestamps.get(taskId.getInstanceNo());

    if (!state.isSuccess()) {
      if (SingularityTaskHistoryUpdate.getUpdate(taskManager.getTaskHistoryUpdates(taskId), ExtendedTaskState.TASK_CLEANING).isPresent()) {
        LOG.debug("{} failed with {} after cleaning - ignoring it for cooldown", taskId, state);
      } else {

        if (sequentialFailureTimestamps.size() < configuration.getCooldownAfterFailures()) {
          sequentialFailureTimestamps.add(timestamp);
        } else if (timestamp > sequentialFailureTimestamps.get(0)) {
          sequentialFailureTimestamps.set(0, timestamp);
        }

        bldr.setNumFailures(bldr.getNumFailures() + 1);
        Collections.sort(sequentialFailureTimestamps);
      }
    } else {
      bldr.setNumSuccess(bldr.getNumSuccess() + 1);
      sequentialFailureTimestamps.clear();
    }

    if (scheduleResult.isPresent() && scheduleResult.get() == PendingType.RETRY) {
      bldr.setNumSequentialRetries(bldr.getNumSequentialRetries() + 1);
    } else {
      bldr.setNumSequentialRetries(0);
    }

    final SingularityDeployStatistics newStatistics = bldr.build();

    LOG.trace("Saving new deploy statistics {}", newStatistics);

    deployManager.saveDeployStatistics(newStatistics);
  }

  private boolean shouldRetryImmediately(SingularityRequest request, SingularityDeployStatistics deployStatistics, Optional<SingularityTask> task) {
    if (!request.getNumRetriesOnFailure().isPresent()) {
      return false;
    }

    if (task.isPresent() && task.get().getTaskRequest().getPendingTask().getPendingTaskId().getPendingType() == PendingType.IMMEDIATE) {
      return false; // don't retry UI initiated run now
    }

    final int numRetriesInARow = deployStatistics.getNumSequentialRetries();

    if (numRetriesInARow >= request.getNumRetriesOnFailure().get()) {
      LOG.debug("Request {} had {} retries in a row, not retrying again (num retries on failure: {})", request.getId(), numRetriesInARow, request.getNumRetriesOnFailure());
      return false;
    }

    LOG.debug("Request {} had {} retries in a row - retrying again (num retries on failure: {})", request.getId(), numRetriesInARow, request.getNumRetriesOnFailure());

    return true;
  }

  private int getNumMissingInstances(List<SingularityTaskId> matchingTaskIds, SingularityRequest request, SingularityPendingRequest pendingRequest,
    Optional<SingularityPendingDeploy> maybePendingDeploy) {
    if (request.isOneOff()) {
      if (pendingRequest.getPendingType() == PendingType.ONEOFF) {
        return 1;
      } else {
        return 0;
      }
    } else if (request.getRequestType() == RequestType.RUN_ONCE && pendingRequest.getPendingType() == PendingType.NEW_DEPLOY) {
      return 1;
    }

    return numInstancesExpected(request, pendingRequest, maybePendingDeploy) - matchingTaskIds.size();
  }

  private int numInstancesExpected(SingularityRequest request, SingularityPendingRequest pendingRequest, Optional<SingularityPendingDeploy> maybePendingDeploy) {
    if (!maybePendingDeploy.isPresent() || (maybePendingDeploy.get().getCurrentDeployState() == DeployState.CANCELED) || !maybePendingDeploy.get().getDeployProgress().isPresent()) {
      return request.getInstancesSafe();
    }

    SingularityDeployProgress deployProgress = maybePendingDeploy.get().getDeployProgress().get();
    if (maybePendingDeploy.get().getDeployMarker().getDeployId().equals(pendingRequest.getDeployId())) {
      return deployProgress.getTargetActiveInstances();
    } else {
      if (deployProgress.isStepComplete()) {
        return Math.max(request.getInstancesSafe() - deployProgress.getTargetActiveInstances(), 0);
      } else {
        return request.getInstancesSafe() - (Math.max(deployProgress.getTargetActiveInstances() - deployProgress.getDeployInstanceCountPerStep(), 0));
      }
    }
  }

  private List<SingularityPendingTask> getScheduledTaskIds(int numMissingInstances, List<SingularityTaskId> matchingTaskIds, SingularityRequest request, RequestState state,
    SingularityDeployStatistics deployStatistics, String deployId, SingularityPendingRequest pendingRequest, Optional<SingularityPendingDeploy> maybePendingDeploy) {
    final Optional<Long> nextRunAt = getNextRunAt(request, state, deployStatistics, pendingRequest, maybePendingDeploy);

    if (!nextRunAt.isPresent()) {
      return Collections.emptyList();
    }

    final Set<Integer> inuseInstanceNumbers = Sets.newHashSetWithExpectedSize(matchingTaskIds.size());

    for (SingularityTaskId matchingTaskId : matchingTaskIds) {
      inuseInstanceNumbers.add(matchingTaskId.getInstanceNo());
    }

    final List<SingularityPendingTask> newTasks = Lists.newArrayListWithCapacity(numMissingInstances);

    int nextInstanceNumber = 1;

    for (int i = 0; i < numMissingInstances; i++) {
      while (inuseInstanceNumbers.contains(nextInstanceNumber)) {
        nextInstanceNumber++;
      }

      newTasks
        .add(new SingularityPendingTask(new SingularityPendingTaskId(request.getId(), deployId, nextRunAt.get(), nextInstanceNumber, pendingRequest.getPendingType(), pendingRequest.getTimestamp()),
          pendingRequest.getCmdLineArgsList(), pendingRequest.getUser(), pendingRequest.getRunId(), pendingRequest.getSkipHealthchecks(), pendingRequest.getMessage(), pendingRequest.getResources(), pendingRequest.getActionId()));

      nextInstanceNumber++;
    }

    return newTasks;
  }

  private Optional<Long> getNextRunAt(SingularityRequest request, RequestState state, SingularityDeployStatistics deployStatistics, SingularityPendingRequest pendingRequest,
    Optional<SingularityPendingDeploy> maybePendingDeploy) {
    PendingType pendingType = pendingRequest.getPendingType();
    final long now = System.currentTimeMillis();

    long nextRunAt = now;

    if (request.isScheduled()) {
      if (pendingType == PendingType.IMMEDIATE || pendingType == PendingType.RETRY) {
        LOG.info("Scheduling requested immediate run of {}", request.getId());
      } else {
        try {
          Date nextRunAtDate = null;
          Date scheduleFrom = null;

          if (request.getScheduleTypeSafe() == ScheduleType.RFC5545) {
            final RFC5545Schedule rfc5545Schedule = new RFC5545Schedule(request.getSchedule().get());
            nextRunAtDate = rfc5545Schedule.getNextValidTime();
            scheduleFrom = new Date(rfc5545Schedule.getStartDateTime().getMillis());
          } else {
            scheduleFrom = new Date(now);
            final CronExpression cronExpression = new CronExpression(request.getQuartzScheduleSafe());
            if (request.getScheduleTimeZone().isPresent()) {
              cronExpression.setTimeZone(TimeZone.getTimeZone(request.getScheduleTimeZone().get()));
            }
            nextRunAtDate = cronExpression.getNextValidTimeAfter(scheduleFrom);
          }

          if (nextRunAtDate == null) {
            return Optional.absent();
          }

          LOG.trace("Calculating nextRunAtDate for {} (schedule: {}): {} (from: {})", request.getId(), request.getSchedule(), nextRunAtDate, scheduleFrom);

          nextRunAt = Math.max(nextRunAtDate.getTime(), now); // don't create a schedule that is overdue as this is used to indicate that singularity is not fulfilling requests.

          LOG.trace("Scheduling next run of {} (schedule: {}) at {} (from: {})", request.getId(), request.getSchedule(), nextRunAtDate, scheduleFrom);
        } catch (ParseException | InvalidRecurrenceRuleException pe) {
          throw Throwables.propagate(pe);
        }
      }
    }

    if (!request.isLongRunning() && pendingRequest.getRunAt().isPresent()) {
      nextRunAt = Math.max(nextRunAt, pendingRequest.getRunAt().get());
    }

    if (pendingType == PendingType.TASK_DONE && request.getWaitAtLeastMillisAfterTaskFinishesForReschedule().or(0L) > 0) {
      nextRunAt = Math.max(nextRunAt, now + request.getWaitAtLeastMillisAfterTaskFinishesForReschedule().get());

      LOG.trace("Adjusted next run of {} to {} (by {}) due to waitAtLeastMillisAfterTaskFinishesForReschedule", request.getId(), nextRunAt,
        JavaUtils.durationFromMillis(request.getWaitAtLeastMillisAfterTaskFinishesForReschedule().get()));
    }

    if (state == RequestState.SYSTEM_COOLDOWN && pendingType != PendingType.NEW_DEPLOY) {
      final long prevNextRunAt = nextRunAt;
      nextRunAt = Math.max(nextRunAt, now + TimeUnit.SECONDS.toMillis(configuration.getCooldownMinScheduleSeconds()));
      LOG.trace("Adjusted next run of {} to {} (from: {}) due to cooldown", request.getId(), nextRunAt, prevNextRunAt);
    }

    return Optional.of(nextRunAt);
  }

  private SingularityRequest updatedRequest(Optional<SingularityPendingDeploy> maybePendingDeploy, SingularityPendingRequest pendingRequest,
                                            SingularityRequestWithState currentRequest) {
    if (maybePendingDeploy.isPresent() && pendingRequest.getDeployId().equals(maybePendingDeploy.get().getDeployMarker().getDeployId())) {
      return maybePendingDeploy.get().getUpdatedRequest().or(currentRequest.getRequest());
    } else {
      return currentRequest.getRequest();
    }
  }

  private Map<SingularityDeployKey, List<SingularityPendingRequest>> groupPendingRequests(List<SingularityPendingRequest> inputPendingRequests) {
    return inputPendingRequests.stream()
        .collect(Collectors.groupingBy((request) -> new SingularityDeployKey(request.getRequestId(), request.getDeployId())));
  }


}<|MERGE_RESOLUTION|>--- conflicted
+++ resolved
@@ -217,6 +217,7 @@
   @Timed
   public void drainPendingQueue(final SingularitySchedulerStateCache stateCache) {
     final long start = System.currentTimeMillis();
+
     final ImmutableList<SingularityPendingRequest> pendingRequests = ImmutableList.copyOf(requestManager.getPendingRequests());
 
     if (pendingRequests.isEmpty()) {
@@ -265,11 +266,7 @@
           continue;
         }
 
-<<<<<<< HEAD
-        int missingInstances = getNumMissingInstances(matchingTaskIds, updatedRequest, pendingRequest, maybePendingDeploy);
-=======
         int missingInstances = getNumMissingInstances(matchingTaskIds, maybeRequest.get().getRequest(), pendingRequest, maybePendingDeploy);
->>>>>>> e67fe39c
         if (missingInstances == 0 && !matchingTaskIds.isEmpty() && updatedRequest.isScheduled() && pendingRequest.getPendingType() == PendingType.NEW_DEPLOY) {
           LOG.trace("Holding pending request {} because it is scheduled and has an active task", pendingRequest);
           heldForScheduledActiveTask++;
