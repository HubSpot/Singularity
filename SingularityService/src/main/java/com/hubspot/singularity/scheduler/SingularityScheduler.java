package com.hubspot.singularity.scheduler;

import java.text.ParseException;
import java.util.ArrayList;
import java.util.Collection;
import java.util.Collections;
import java.util.Comparator;
import java.util.Date;
import java.util.List;
import java.util.Map;
import java.util.Map.Entry;
import java.util.Set;
import java.util.TimeZone;
import java.util.concurrent.TimeUnit;
import java.util.stream.Collectors;

import javax.inject.Singleton;

import org.apache.mesos.v1.Protos;
import org.apache.mesos.v1.Protos.TaskStatus.Reason;
import org.dmfs.rfc5545.recur.InvalidRecurrenceRuleException;
import org.quartz.CronExpression;
import org.slf4j.Logger;
import org.slf4j.LoggerFactory;

import com.codahale.metrics.annotation.Timed;
import com.google.common.base.Optional;
import com.google.common.base.Throwables;
import com.google.common.collect.HashMultiset;
import com.google.common.collect.ImmutableList;
import com.google.common.collect.ListMultimap;
import com.google.common.collect.Lists;
import com.google.common.collect.Maps;
import com.google.common.collect.Multiset;
import com.google.common.collect.Sets;
import com.google.inject.Inject;
import com.hubspot.mesos.JavaUtils;
import com.hubspot.singularity.DeployState;
import com.hubspot.singularity.ExtendedTaskState;
import com.hubspot.singularity.MachineState;
import com.hubspot.singularity.RequestState;
import com.hubspot.singularity.RequestType;
import com.hubspot.singularity.ScheduleType;
import com.hubspot.singularity.SingularityCreateResult;
import com.hubspot.singularity.SingularityDeployKey;
import com.hubspot.singularity.SingularityDeployMarker;
import com.hubspot.singularity.SingularityDeployProgress;
import com.hubspot.singularity.SingularityDeployStatistics;
import com.hubspot.singularity.SingularityDeployStatisticsBuilder;
import com.hubspot.singularity.SingularityKilledTaskIdRecord;
import com.hubspot.singularity.SingularityMachineAbstraction;
import com.hubspot.singularity.SingularityPendingDeploy;
import com.hubspot.singularity.SingularityPendingRequest;
import com.hubspot.singularity.SingularityPendingRequest.PendingType;
import com.hubspot.singularity.SingularityPendingTask;
import com.hubspot.singularity.SingularityPendingTaskId;
import com.hubspot.singularity.SingularityRack;
import com.hubspot.singularity.SingularityRequest;
import com.hubspot.singularity.SingularityRequestDeployState;
import com.hubspot.singularity.SingularityRequestWithState;
import com.hubspot.singularity.SingularitySlave;
import com.hubspot.singularity.SingularityTask;
import com.hubspot.singularity.SingularityTaskCleanup;
import com.hubspot.singularity.SingularityTaskHistoryUpdate;
import com.hubspot.singularity.SingularityTaskId;
import com.hubspot.singularity.SingularityTaskRequest;
import com.hubspot.singularity.SingularityTaskShellCommandRequestId;
import com.hubspot.singularity.TaskCleanupType;
import com.hubspot.singularity.config.SingularityConfiguration;
import com.hubspot.singularity.data.AbstractMachineManager;
import com.hubspot.singularity.data.DeployManager;
import com.hubspot.singularity.data.RackManager;
import com.hubspot.singularity.data.RequestManager;
import com.hubspot.singularity.data.SlaveManager;
import com.hubspot.singularity.data.TaskManager;
import com.hubspot.singularity.data.TaskRequestManager;
import com.hubspot.singularity.helpers.RFC5545Schedule;
import com.hubspot.singularity.smtp.SingularityMailer;

@Singleton
public class SingularityScheduler {

  private static final Logger LOG = LoggerFactory.getLogger(SingularityScheduler.class);

  private final SingularityConfiguration configuration;
  private final SingularityCooldown cooldown;

  private final TaskManager taskManager;
  private final RequestManager requestManager;
  private final TaskRequestManager taskRequestManager;
  private final DeployManager deployManager;

  private final SlaveManager slaveManager;
  private final RackManager rackManager;

  private final SingularityMailer mailer;

  private final SingularityLeaderCache leaderCache;

  @Inject
  public SingularityScheduler(TaskRequestManager taskRequestManager, SingularityConfiguration configuration, SingularityCooldown cooldown, DeployManager deployManager,
    TaskManager taskManager, RequestManager requestManager, SlaveManager slaveManager, RackManager rackManager, SingularityMailer mailer, SingularityLeaderCache leaderCache) {
    this.taskRequestManager = taskRequestManager;
    this.configuration = configuration;
    this.deployManager = deployManager;
    this.taskManager = taskManager;
    this.requestManager = requestManager;
    this.slaveManager = slaveManager;
    this.rackManager = rackManager;
    this.mailer = mailer;
    this.cooldown = cooldown;
    this.leaderCache = leaderCache;
  }

  private void cleanupTaskDueToDecomission(final Map<String, Optional<String>> requestIdsToUserToReschedule, final Set<SingularityTaskId> matchingTaskIds, SingularityTask task,
    SingularityMachineAbstraction<?> decommissioningObject) {
    requestIdsToUserToReschedule.put(task.getTaskRequest().getRequest().getId(), decommissioningObject.getCurrentState().getUser());

    matchingTaskIds.add(task.getTaskId());

    LOG.trace("Scheduling a cleanup task for {} due to decomissioning {}", task.getTaskId(), decommissioningObject);

    taskManager.createTaskCleanup(new SingularityTaskCleanup(decommissioningObject.getCurrentState().getUser(), TaskCleanupType.DECOMISSIONING, System.currentTimeMillis(),
      task.getTaskId(), Optional.of(String.format("%s %s is decomissioning", decommissioningObject.getTypeName(), decommissioningObject.getName())), Optional.<String>absent(), Optional.<SingularityTaskShellCommandRequestId>absent()));
  }

  private <T extends SingularityMachineAbstraction<T>> Map<T, MachineState> getDefaultMap(List<T> objects) {
    Map<T, MachineState> map = Maps.newHashMapWithExpectedSize(objects.size());
    for (T object : objects) {
      map.put(object, MachineState.DECOMMISSIONING);
    }
    return map;
  }

  @Timed
  public void checkForDecomissions() {
    final long start = System.currentTimeMillis();

    final Map<String, Optional<String>> requestIdsToUserToReschedule = Maps.newHashMap();
    final Set<SingularityTaskId> matchingTaskIds = Sets.newHashSet();

    final Collection<SingularityTaskId> activeTaskIds = leaderCache.getActiveTaskIds();

    final Map<SingularitySlave, MachineState> slaves = getDefaultMap(slaveManager.getObjectsFiltered(MachineState.STARTING_DECOMMISSION));

    for (SingularitySlave slave : slaves.keySet()) {
      boolean foundTask = false;

      for (SingularityTask activeTask : taskManager.getTasksOnSlave(activeTaskIds, slave)) {
        cleanupTaskDueToDecomission(requestIdsToUserToReschedule, matchingTaskIds, activeTask, slave);
        foundTask = true;
      }

      if (!foundTask) {
        slaves.put(slave, MachineState.DECOMMISSIONED);
      }
    }

    final Map<SingularityRack, MachineState> racks = getDefaultMap(rackManager.getObjectsFiltered(MachineState.STARTING_DECOMMISSION));

    for (SingularityRack rack : racks.keySet()) {
      final String sanitizedRackId = JavaUtils.getReplaceHyphensWithUnderscores(rack.getId());

      boolean foundTask = false;

      for (SingularityTaskId activeTaskId : activeTaskIds) {
        if (sanitizedRackId.equals(activeTaskId.getSanitizedRackId())) {
          foundTask = true;
        }

        if (matchingTaskIds.contains(activeTaskId)) {
          continue;
        }

        if (sanitizedRackId.equals(activeTaskId.getSanitizedRackId())) {
          Optional<SingularityTask> maybeTask = taskManager.getTask(activeTaskId);
          cleanupTaskDueToDecomission(requestIdsToUserToReschedule, matchingTaskIds, maybeTask.get(), rack);
        }
      }

      if (!foundTask) {
        racks.put(rack, MachineState.DECOMMISSIONED);
      }
    }

    for (Entry<String, Optional<String>> requestIdAndUser : requestIdsToUserToReschedule.entrySet()) {
      final String requestId = requestIdAndUser.getKey();

      LOG.trace("Rescheduling request {} due to decomissions", requestId);

      Optional<String> maybeDeployId = deployManager.getInUseDeployId(requestId);

      if (maybeDeployId.isPresent()) {
        requestManager.addToPendingQueue(
          new SingularityPendingRequest(requestId, maybeDeployId.get(), start, requestIdAndUser.getValue(), PendingType.DECOMISSIONED_SLAVE_OR_RACK, Optional.<Boolean>absent(),
            Optional.<String>absent()));
      } else {
        LOG.warn("Not rescheduling a request ({}) because of no active deploy", requestId);
      }
    }

    changeState(slaves, slaveManager);
    changeState(racks, rackManager);

    if (slaves.isEmpty() && racks.isEmpty() && requestIdsToUserToReschedule.isEmpty() && matchingTaskIds.isEmpty()) {
      LOG.trace("Decomission check found nothing");
    } else {
      LOG.info("Found {} decomissioning slaves, {} decomissioning racks, rescheduling {} requests and scheduling {} tasks for cleanup in {}", slaves.size(), racks.size(),
        requestIdsToUserToReschedule.size(), matchingTaskIds.size(), JavaUtils.duration(start));
    }
  }

  private <T extends SingularityMachineAbstraction<T>> void changeState(Map<T, MachineState> map, AbstractMachineManager<T> manager) {
    for (Entry<T, MachineState> entry : map.entrySet()) {
      manager.changeState(entry.getKey().getId(), entry.getValue(), entry.getKey().getCurrentState().getMessage(), entry.getKey().getCurrentState().getUser());
    }
  }

  @Timed
  public void drainPendingQueue() {
    final long start = System.currentTimeMillis();

    final ImmutableList<SingularityPendingRequest> pendingRequests = ImmutableList.copyOf(requestManager.getPendingRequests());

    if (pendingRequests.isEmpty()) {
      LOG.trace("Pending request queue was empty");
      return;
    }

    Map<SingularityDeployKey, List<SingularityPendingRequest>> deployKeyToPendingRequests = groupPendingRequests(pendingRequests);

    LOG.info("Pending queue had {} requests", pendingRequests.size());

    int totalNewScheduledTasks = 0;
    int heldForScheduledActiveTask = 0;
    int obsoleteRequests = 0;

    for (Entry<SingularityDeployKey, List<SingularityPendingRequest>> singularityDeployKeyListEntry : deployKeyToPendingRequests.entrySet()) {
      final String requestId = singularityDeployKeyListEntry.getKey().getRequestId();
      final SingularityDeployKey deployKey = singularityDeployKeyListEntry.getKey();
      final List<SingularityPendingRequest> pendingRequestsForDeploy = singularityDeployKeyListEntry.getValue();
      final Optional<SingularityRequestWithState> maybeRequest = requestManager.getRequest(requestId);
      final SingularityDeployStatistics deployStatistics = getDeployStatistics(deployKey.getRequestId(), deployKey.getDeployId());

      if (!isRequestActive(maybeRequest)) {
        LOG.debug("Pending request {} was obsolete (request {})", requestId, SingularityRequestWithState.getRequestState(maybeRequest));
        obsoleteRequests++;
        for (SingularityPendingRequest pendingRequest : pendingRequestsForDeploy) {
          requestManager.deletePendingRequest(pendingRequest);
        }
        continue;
      }

      Optional<SingularityRequestDeployState> maybeRequestDeployState = deployManager.getRequestDeployState(requestId);
      Optional<SingularityPendingDeploy> maybePendingDeploy = deployManager.getPendingDeploy(requestId);
      List<SingularityTaskId> matchingTaskIds = getMatchingTaskIds(maybeRequest.get().getRequest(), deployKey);

      List<SingularityPendingRequest> effectivePendingRequests = new ArrayList<>();

      // Things that are closest to now (ie smaller timestamps) should come first in the queue
      pendingRequestsForDeploy.sort(Comparator.comparingLong(SingularityPendingRequest::getTimestamp));
      int scheduledTasks = 0;
      for (SingularityPendingRequest pendingRequest : pendingRequestsForDeploy) {
        final SingularityRequest updatedRequest = updatedRequest(maybePendingDeploy, pendingRequest, maybeRequest.get());

        if (!shouldScheduleTasks(updatedRequest, pendingRequest, maybePendingDeploy, maybeRequestDeployState)) {
          LOG.debug("Pending request {} was obsolete (request {})", pendingRequest, SingularityRequestWithState.getRequestState(maybeRequest));
          obsoleteRequests++;
          requestManager.deletePendingRequest(pendingRequest);
          continue;
        }

        int missingInstances = getNumMissingInstances(matchingTaskIds, maybeRequest.get().getRequest(), pendingRequest, maybePendingDeploy);
        if (missingInstances == 0 && !matchingTaskIds.isEmpty() && updatedRequest.isScheduled() && pendingRequest.getPendingType() == PendingType.NEW_DEPLOY) {
          LOG.trace("Holding pending request {} because it is scheduled and has an active task", pendingRequest);
          heldForScheduledActiveTask++;
          continue;
        }

        if (effectivePendingRequests.isEmpty()) {
          effectivePendingRequests.add(pendingRequest);
          RequestState requestState = checkCooldown(maybeRequest.get().getState(), maybeRequest.get().getRequest(), deployStatistics);
          scheduledTasks += scheduleTasks(maybeRequest.get().getRequest(), requestState,
              deployStatistics, pendingRequest, matchingTaskIds, maybePendingDeploy);
          requestManager.deletePendingRequest(pendingRequest);
        } else if (pendingRequest.getPendingType() == PendingType.IMMEDIATE) {
          effectivePendingRequests.add(pendingRequest);
          RequestState requestState = checkCooldown(maybeRequest.get().getState(), maybeRequest.get().getRequest(), deployStatistics);
          scheduledTasks += scheduleTasks(maybeRequest.get().getRequest(), requestState,
              deployStatistics, pendingRequest, matchingTaskIds, maybePendingDeploy);
          requestManager.deletePendingRequest(pendingRequest);
        } else if (pendingRequest.getPendingType() == PendingType.ONEOFF) {
          effectivePendingRequests.add(pendingRequest);
          RequestState requestState = checkCooldown(maybeRequest.get().getState(), maybeRequest.get().getRequest(), deployStatistics);
          scheduledTasks += scheduleTasks(maybeRequest.get().getRequest(), requestState,
              deployStatistics, pendingRequest, matchingTaskIds, maybePendingDeploy);
          requestManager.deletePendingRequest(pendingRequest);
        } else if (updatedRequest.isScheduled()
            && (pendingRequest.getPendingType() == PendingType.NEW_DEPLOY
            || pendingRequest.getPendingType() == PendingType.TASK_DONE)) {
          // If we are here, there is already an immediate of run of the scheduled task launched. Drop anything that would
          // leave a second instance of the request in the pending queue.
          requestManager.deletePendingRequest(pendingRequest);
        } else {
          // Any other subsequent requests are not honored until after the pending queue is cleared.
        }
      }

      totalNewScheduledTasks += scheduledTasks;
    }

    LOG.info("Scheduled {} new tasks ({} obsolete requests, {} held) in {}", totalNewScheduledTasks, obsoleteRequests, heldForScheduledActiveTask, JavaUtils.duration(start));
  }

  private RequestState checkCooldown(RequestState requestState, SingularityRequest request, SingularityDeployStatistics deployStatistics) {
    if (requestState != RequestState.SYSTEM_COOLDOWN) {
      return requestState;
    }

    if (cooldown.hasCooldownExpired(request, deployStatistics, Optional.<Integer>absent(), Optional.<Long>absent())) {
      requestManager.exitCooldown(request, System.currentTimeMillis(), Optional.<String>absent(), Optional.<String>absent());
      return RequestState.ACTIVE;
    }

    return requestState;
  }

  private boolean shouldScheduleTasks(SingularityRequest request, SingularityPendingRequest pendingRequest, Optional<SingularityPendingDeploy> maybePendingDeploy,
    Optional<SingularityRequestDeployState> maybeRequestDeployState) {
    if (request.isDeployable() && pendingRequest.getPendingType() == PendingType.NEW_DEPLOY && !maybePendingDeploy.isPresent()) {
      return false;
    }
    if (request.getRequestType() == RequestType.RUN_ONCE && pendingRequest.getPendingType() == PendingType.NEW_DEPLOY) {
      return true;
    }

    return isDeployInUse(maybeRequestDeployState, pendingRequest.getDeployId(), false);
  }

  @Timed
  public List<SingularityTaskRequest> getDueTasks() {
    final List<SingularityPendingTask> tasks = taskManager.getPendingTasks();

    final long now = System.currentTimeMillis();

    final List<SingularityPendingTask> dueTasks = Lists.newArrayListWithCapacity(tasks.size());

    for (SingularityPendingTask task : tasks) {
      if (task.getPendingTaskId().getNextRunAt() <= now) {
        dueTasks.add(task);
      }
    }

    final List<SingularityTaskRequest> dueTaskRequests = taskRequestManager.getTaskRequests(dueTasks);

    return checkForStaleScheduledTasks(dueTasks, dueTaskRequests);
  }

  private List<SingularityTaskRequest> checkForStaleScheduledTasks(List<SingularityPendingTask> pendingTasks, List<SingularityTaskRequest> taskRequests) {
    final Set<String> foundPendingTaskId = Sets.newHashSetWithExpectedSize(taskRequests.size());
    final Set<String> requestIds = Sets.newHashSetWithExpectedSize(taskRequests.size());

    for (SingularityTaskRequest taskRequest : taskRequests) {
      foundPendingTaskId.add(taskRequest.getPendingTask().getPendingTaskId().getId());
      requestIds.add(taskRequest.getRequest().getId());
    }

    for (SingularityPendingTask pendingTask : pendingTasks) {
      if (!foundPendingTaskId.contains(pendingTask.getPendingTaskId().getId())) {
        LOG.info("Removing stale pending task {}", pendingTask.getPendingTaskId());
        taskManager.deletePendingTask(pendingTask.getPendingTaskId());
      }
    }

    // TODO this check isn't necessary if we keep track better during deploys
    final Map<String, SingularityRequestDeployState> deployStates = deployManager.getRequestDeployStatesByRequestIds(requestIds);
    final List<SingularityTaskRequest> taskRequestsWithValidDeploys = Lists.newArrayListWithCapacity(taskRequests.size());

    for (SingularityTaskRequest taskRequest : taskRequests) {
      SingularityRequestDeployState requestDeployState = deployStates.get(taskRequest.getRequest().getId());

      if (!matchesDeploy(requestDeployState, taskRequest) && !(taskRequest.getRequest().getRequestType() == RequestType.RUN_ONCE)) {
        LOG.info("Removing stale pending task {} because the deployId did not match active/pending deploys {}", taskRequest.getPendingTask().getPendingTaskId(), requestDeployState);
        taskManager.deletePendingTask(taskRequest.getPendingTask().getPendingTaskId());
      } else {
        taskRequestsWithValidDeploys.add(taskRequest);
      }
    }

    return taskRequestsWithValidDeploys;
  }

  private boolean matchesDeploy(SingularityRequestDeployState requestDeployState, SingularityTaskRequest taskRequest) {
    if (requestDeployState == null) {
      return false;
    }
    return matchesDeployMarker(requestDeployState.getActiveDeploy(), taskRequest.getDeploy().getId())
      || matchesDeployMarker(requestDeployState.getPendingDeploy(), taskRequest.getDeploy().getId());
  }

  private boolean matchesDeployMarker(Optional<SingularityDeployMarker> deployMarker, String deployId) {
    return deployMarker.isPresent() && deployMarker.get().getDeployId().equals(deployId);
  }

  private void deleteScheduledTasks(final Collection<SingularityPendingTask> scheduledTasks, SingularityPendingRequest pendingRequest) {
    List<SingularityPendingTask> tasksForDeploy = scheduledTasks
        .stream()
        .filter(task -> pendingRequest.getRequestId().equals(task.getPendingTaskId().getRequestId()))
        .filter(task -> pendingRequest.getDeployId().equals(task.getPendingTaskId().getDeployId()))
        .collect(Collectors.toList());

    for (SingularityPendingTask task : tasksForDeploy) {
      LOG.debug("Deleting pending task {} in order to reschedule {}", task.getPendingTaskId().getId(), pendingRequest);
      taskManager.deletePendingTask(task.getPendingTaskId());
    }
  }

  private List<SingularityTaskId> getMatchingTaskIds(SingularityRequest request, SingularityDeployKey deployKey) {
    if (request.isLongRunning()) {
      Set<SingularityTaskId> killedTaskIds = leaderCache.getKilledTasks().stream()
          .map(SingularityKilledTaskIdRecord::getTaskId)
          .collect(Collectors.toSet());

      List<SingularityTaskId> matchingTaskIds = new ArrayList<>();
      for (SingularityTaskId taskId : leaderCache.getActiveTaskIdsForRequest(deployKey.getRequestId())) {
        if (!taskId.getDeployId().equals(deployKey.getDeployId())) {
          continue;
        }
        if (leaderCache.getCleanupTaskIds().contains(taskId)) {
          continue;
        }
        if (killedTaskIds.contains(taskId)) {
          continue;
        }
        matchingTaskIds.add(taskId);
      }
      return matchingTaskIds;
    } else {
      return new ArrayList<>(leaderCache.getActiveTaskIdsForRequest(deployKey.getRequestId()));
    }
  }

  private int scheduleTasks(SingularityRequest request, RequestState state,
                            SingularityDeployStatistics deployStatistics, SingularityPendingRequest pendingRequest,
                            List<SingularityTaskId> matchingTaskIds, Optional<SingularityPendingDeploy> maybePendingDeploy) {
    if (request.getRequestType() != RequestType.ON_DEMAND) {
      deleteScheduledTasks(leaderCache.getPendingTasks(), pendingRequest);
    }

    final int numMissingInstances = getNumMissingInstances(matchingTaskIds, request, pendingRequest, maybePendingDeploy);

    LOG.debug("Missing {} instances of request {} (matching tasks: {}), pending request: {}, pending deploy: {}", numMissingInstances, request.getId(), matchingTaskIds, pendingRequest,
      maybePendingDeploy);

    if (numMissingInstances > 0) {
      schedule(numMissingInstances, matchingTaskIds, request, state, deployStatistics, pendingRequest, maybePendingDeploy);
    } else if (numMissingInstances < 0) {
      final long now = System.currentTimeMillis();

      if (maybePendingDeploy.isPresent() && maybePendingDeploy.get().getDeployProgress().isPresent()) {
        Collections.sort(matchingTaskIds, SingularityTaskId.INSTANCE_NO_COMPARATOR); // For deploy steps we replace lowest instances first, so clean those
      } else {
        Collections.sort(matchingTaskIds, Collections.reverseOrder(SingularityTaskId.INSTANCE_NO_COMPARATOR)); // clean the highest numbers
      }

      List<SingularityTaskId> remainingActiveTasks = new ArrayList<>(matchingTaskIds);
      final int expectedInstances = numMissingInstances + matchingTaskIds.size();
      LOG.info("expected {} active {}", expectedInstances, matchingTaskIds);

      List<Integer> usedIds = new ArrayList<>();
      for (SingularityTaskId taskId : matchingTaskIds) {
        if (usedIds.contains(taskId.getInstanceNo()) || taskId.getInstanceNo() > expectedInstances) {
          remainingActiveTasks.remove(taskId);
          LOG.info("Cleaning up task {} due to new request {} - scaling down to {} instances", taskId.getId(), request.getId(), request.getInstancesSafe());
          taskManager.createTaskCleanup(new SingularityTaskCleanup(pendingRequest.getUser(), TaskCleanupType.SCALING_DOWN, now, taskId, Optional.absent(), Optional.absent(), Optional.absent()));
        }
        usedIds.add(taskId.getInstanceNo());
      }

      if (request.isRackSensitive() && configuration.isRebalanceRacksOnScaleDown()) {
        List<SingularityTaskId> extraCleanedTasks = new ArrayList<>();
        int numActiveRacks = rackManager.getNumActive();
        double perRack = request.getInstancesSafe() / (double) numActiveRacks;

        Multiset<String> countPerRack = HashMultiset.create();
        for (SingularityTaskId taskId : remainingActiveTasks) {
          countPerRack.add(taskId.getRackId());
          LOG.info("{} - {} - {} - {}", countPerRack, perRack, extraCleanedTasks.size(), taskId);
          if (countPerRack.count(taskId.getRackId()) > perRack && extraCleanedTasks.size() < numActiveRacks / 2) {
            extraCleanedTasks.add(taskId);
            LOG.info("Cleaning up task {} to evenly distribute tasks among racks", taskId);
            taskManager.createTaskCleanup(new SingularityTaskCleanup(pendingRequest.getUser(), TaskCleanupType.REBALANCE_RACKS, now, taskId, Optional.<String>absent(), Optional.<String>absent(), Optional.<SingularityTaskShellCommandRequestId>absent()));
          }
        }
        remainingActiveTasks.removeAll(extraCleanedTasks);
        if (extraCleanedTasks.size() > 0) {
          schedule(extraCleanedTasks.size(), remainingActiveTasks, request, state, deployStatistics, pendingRequest, maybePendingDeploy);
        }
      }

    }

    return numMissingInstances;
  }

  private void schedule(int numMissingInstances, List<SingularityTaskId> matchingTaskIds, SingularityRequest request, RequestState state, SingularityDeployStatistics deployStatistics,
    SingularityPendingRequest pendingRequest, Optional<SingularityPendingDeploy> maybePendingDeploy) {
    final List<SingularityPendingTask> scheduledTasks =
      getScheduledTaskIds(numMissingInstances, matchingTaskIds, request, state, deployStatistics, pendingRequest.getDeployId(), pendingRequest, maybePendingDeploy);

    if (!scheduledTasks.isEmpty()) {
      LOG.trace("Scheduling tasks: {}", scheduledTasks);

      for (SingularityPendingTask scheduledTask : scheduledTasks) {
        taskManager.savePendingTask(scheduledTask);
      }
    } else {
      LOG.info("No new scheduled tasks found for {}, setting state to {}", request.getId(), RequestState.FINISHED);
      requestManager.finish(request, System.currentTimeMillis());
    }
  }

  private boolean isRequestActive(Optional<SingularityRequestWithState> maybeRequestWithState) {
    return SingularityRequestWithState.isActive(maybeRequestWithState);
  }

  private boolean isDeployInUse(Optional<SingularityRequestDeployState> requestDeployState, String deployId, boolean mustMatchActiveDeploy) {
    if (!requestDeployState.isPresent()) {
      return false;
    }

    if (matchesDeployMarker(requestDeployState.get().getActiveDeploy(), deployId)) {
      return true;
    }

    if (mustMatchActiveDeploy) {
      return false;
    }

    return matchesDeployMarker(requestDeployState.get().getPendingDeploy(), deployId);
  }

  private Optional<PendingType> handleCompletedTaskWithStatistics(Optional<SingularityTask> task, SingularityTaskId taskId, long timestamp, ExtendedTaskState state,
    SingularityDeployStatistics deployStatistics, SingularityCreateResult taskHistoryUpdateCreateResult, Protos.TaskStatus status) {
    final Optional<SingularityRequestWithState> maybeRequestWithState = requestManager.getRequest(taskId.getRequestId());
    final Optional<SingularityPendingDeploy> maybePendingDeploy = deployManager.getPendingDeploy(taskId.getRequestId());

    if (!isRequestActive(maybeRequestWithState)) {
      LOG.warn("Not scheduling a new task, {} is {}", taskId.getRequestId(), SingularityRequestWithState.getRequestState(maybeRequestWithState));
      return Optional.absent();
    }

    RequestState requestState = maybeRequestWithState.get().getState();
    final SingularityRequest request = maybePendingDeploy.isPresent() ? maybePendingDeploy.get().getUpdatedRequest().or(maybeRequestWithState.get().getRequest()) : maybeRequestWithState.get().getRequest();

    final Optional<SingularityRequestDeployState> requestDeployState = deployManager.getRequestDeployState(request.getId());

    if (!isDeployInUse(requestDeployState, taskId.getDeployId(), true)) {
      LOG.debug("Task {} completed, but it didn't match active deploy state {} - ignoring", taskId.getId(), requestDeployState);
      return Optional.absent();
    }

    if (taskHistoryUpdateCreateResult == SingularityCreateResult.CREATED && requestState != RequestState.SYSTEM_COOLDOWN) {
      mailer.queueTaskCompletedMail(task, taskId, request, state);
    } else if (requestState == RequestState.SYSTEM_COOLDOWN) {
      LOG.debug("Not sending a task completed email because task {} is in SYSTEM_COOLDOWN", taskId);
    } else {
      LOG.debug("Not sending a task completed email for task {} because Singularity already processed this update", taskId);
    }

    if (!status.hasReason() || !status.getReason().equals(Reason.REASON_INVALID_OFFERS)) {
      if (!state.isSuccess() && taskHistoryUpdateCreateResult == SingularityCreateResult.CREATED && cooldown.shouldEnterCooldown(request, taskId, requestState, deployStatistics, timestamp)) {
        LOG.info("Request {} is entering cooldown due to task {}", request.getId(), taskId);
        requestState = RequestState.SYSTEM_COOLDOWN;
        requestManager.cooldown(request, System.currentTimeMillis());
        mailer.sendRequestInCooldownMail(request);
      }
    } else {
      LOG.debug("Not triggering cooldown due to TASK_LOST from invalid offers for request {}", request.getId());
    }

    PendingType pendingType = PendingType.TASK_DONE;
    Optional<List<String>> cmdLineArgsList = Optional.absent();

    if (!state.isSuccess() && shouldRetryImmediately(request, deployStatistics, task)) {
      LOG.debug("Retrying {} because {}", request.getId(), state);
      pendingType = PendingType.RETRY;
      if (task.isPresent()) {
        cmdLineArgsList = task.get().getTaskRequest().getPendingTask().getCmdLineArgsList();
      }
    } else if (!request.isAlwaysRunning()) {
      return Optional.absent();
    }

    if (state.isSuccess() && requestState == RequestState.SYSTEM_COOLDOWN) {
      // TODO send not cooldown anymore email
      LOG.info("Request {} succeeded a task, removing from cooldown", request.getId());
      requestState = RequestState.ACTIVE;
      requestManager.exitCooldown(request, System.currentTimeMillis(), Optional.<String>absent(), Optional.<String>absent());
    }

    SingularityPendingRequest pendingRequest = new SingularityPendingRequest(request.getId(), requestDeployState.get().getActiveDeploy().get().getDeployId(),
      System.currentTimeMillis(), Optional.<String>absent(), pendingType, cmdLineArgsList, Optional.<String>absent(), Optional.<Boolean>absent(), Optional.<String>absent(),
      Optional.<String>absent());

    SingularityDeployKey deployKey = new SingularityDeployKey(taskId.getRequestId(), taskId.getDeployId());
    scheduleTasks(request, requestState, deployStatistics, pendingRequest, getMatchingTaskIds(request, deployKey), maybePendingDeploy);

    return Optional.of(pendingType);
  }

  private SingularityDeployStatistics getDeployStatistics(String requestId, String deployId) {
    final Optional<SingularityDeployStatistics> maybeDeployStatistics = deployManager.getDeployStatistics(requestId, deployId);

    if (maybeDeployStatistics.isPresent()) {
      return maybeDeployStatistics.get();
    }

    return new SingularityDeployStatisticsBuilder(requestId, deployId).build();
  }

  @Timed
  public void handleCompletedTask(Optional<SingularityTask> task, SingularityTaskId taskId, boolean wasActive, long timestamp, ExtendedTaskState state,
    SingularityCreateResult taskHistoryUpdateCreateResult, Protos.TaskStatus status) {
    final SingularityDeployStatistics deployStatistics = getDeployStatistics(taskId.getRequestId(), taskId.getDeployId());

    if (wasActive) {
      taskManager.deleteActiveTask(taskId.getId());
    }

    if (!task.isPresent() || task.get().getTaskRequest().getRequest().isLoadBalanced()) {
      taskManager.createLBCleanupTask(taskId);
    }

    final Optional<PendingType> scheduleResult = handleCompletedTaskWithStatistics(task, taskId, timestamp, state, deployStatistics, taskHistoryUpdateCreateResult, status);

    if (taskHistoryUpdateCreateResult == SingularityCreateResult.EXISTED) {
      return;
    }

    updateDeployStatistics(deployStatistics, taskId, task, timestamp, state, scheduleResult);
  }

  private void updateDeployStatistics(SingularityDeployStatistics deployStatistics, SingularityTaskId taskId, Optional<SingularityTask> task, long timestamp, ExtendedTaskState state, Optional<PendingType> scheduleResult) {
    SingularityDeployStatisticsBuilder bldr = deployStatistics.toBuilder();

    if (!state.isFailed()) {
      if (bldr.getAverageRuntimeMillis().isPresent()) {
        long newAvgRuntimeMillis = (bldr.getAverageRuntimeMillis().get() * bldr.getNumTasks() + (timestamp - taskId.getStartedAt())) / (bldr.getNumTasks() + 1);

        bldr.setAverageRuntimeMillis(Optional.of(newAvgRuntimeMillis));
      } else {
        bldr.setAverageRuntimeMillis(Optional.of(timestamp - taskId.getStartedAt()));
      }
    }

    if (task.isPresent()) {
      long dueTime = task.get().getTaskRequest().getPendingTask().getPendingTaskId().getNextRunAt();
      long startedAt = taskId.getStartedAt();

      if (bldr.getAverageSchedulingDelayMillis().isPresent()) {
        long newAverageSchedulingDelayMillis = (bldr.getAverageSchedulingDelayMillis().get() * bldr.getNumTasks() + (startedAt - dueTime)) / (bldr.getNumTasks() + 1);
        bldr.setAverageSchedulingDelayMillis(Optional.of(newAverageSchedulingDelayMillis));
      } else {
        bldr.setAverageSchedulingDelayMillis(Optional.of(startedAt - dueTime));
      }

      final SingularityDeployStatistics newStatistics = bldr.build();

      deployManager.saveDeployStatistics(newStatistics);
    }

    bldr.setNumTasks(bldr.getNumTasks() + 1);

    if (!bldr.getLastFinishAt().isPresent() || timestamp > bldr.getLastFinishAt().get()) {
      bldr.setLastFinishAt(Optional.of(timestamp));
      bldr.setLastTaskState(Optional.of(state));
    }

    final ListMultimap<Integer, Long> instanceSequentialFailureTimestamps = bldr.getInstanceSequentialFailureTimestamps();
    final List<Long> sequentialFailureTimestamps = instanceSequentialFailureTimestamps.get(taskId.getInstanceNo());

    if (!state.isSuccess()) {
      if (SingularityTaskHistoryUpdate.getUpdate(taskManager.getTaskHistoryUpdates(taskId), ExtendedTaskState.TASK_CLEANING).isPresent()) {
        LOG.debug("{} failed with {} after cleaning - ignoring it for cooldown", taskId, state);
      } else {

        if (sequentialFailureTimestamps.size() < configuration.getCooldownAfterFailures()) {
          sequentialFailureTimestamps.add(timestamp);
        } else if (timestamp > sequentialFailureTimestamps.get(0)) {
          sequentialFailureTimestamps.set(0, timestamp);
        }

        bldr.setNumFailures(bldr.getNumFailures() + 1);
        Collections.sort(sequentialFailureTimestamps);
      }
    } else {
      bldr.setNumSuccess(bldr.getNumSuccess() + 1);
      sequentialFailureTimestamps.clear();
    }

    if (scheduleResult.isPresent() && scheduleResult.get() == PendingType.RETRY) {
      bldr.setNumSequentialRetries(bldr.getNumSequentialRetries() + 1);
    } else {
      bldr.setNumSequentialRetries(0);
    }

    final SingularityDeployStatistics newStatistics = bldr.build();

    LOG.trace("Saving new deploy statistics {}", newStatistics);

    deployManager.saveDeployStatistics(newStatistics);
  }

  private boolean shouldRetryImmediately(SingularityRequest request, SingularityDeployStatistics deployStatistics, Optional<SingularityTask> task) {
    if (!request.getNumRetriesOnFailure().isPresent()) {
      return false;
    }

    if (task.isPresent() && task.get().getTaskRequest().getPendingTask().getPendingTaskId().getPendingType() == PendingType.IMMEDIATE) {
      return false; // don't retry UI initiated run now
    }

    final int numRetriesInARow = deployStatistics.getNumSequentialRetries();

    if (numRetriesInARow >= request.getNumRetriesOnFailure().get()) {
      LOG.debug("Request {} had {} retries in a row, not retrying again (num retries on failure: {})", request.getId(), numRetriesInARow, request.getNumRetriesOnFailure());
      return false;
    }

    LOG.debug("Request {} had {} retries in a row - retrying again (num retries on failure: {})", request.getId(), numRetriesInARow, request.getNumRetriesOnFailure());

    return true;
  }

  private int getNumMissingInstances(List<SingularityTaskId> matchingTaskIds, SingularityRequest request, SingularityPendingRequest pendingRequest,
    Optional<SingularityPendingDeploy> maybePendingDeploy) {
    if (request.isOneOff()) {
      if (pendingRequest.getPendingType() == PendingType.ONEOFF) {
        return 1;
      } else {
        return 0;
      }
    } else if (request.getRequestType() == RequestType.RUN_ONCE && pendingRequest.getPendingType() == PendingType.NEW_DEPLOY) {
      return 1;
    }

    return numInstancesExpected(request, pendingRequest, maybePendingDeploy) - matchingTaskIds.size();
  }

  private int numInstancesExpected(SingularityRequest request, SingularityPendingRequest pendingRequest, Optional<SingularityPendingDeploy> maybePendingDeploy) {
    if (!maybePendingDeploy.isPresent() || (maybePendingDeploy.get().getCurrentDeployState() == DeployState.CANCELED) || !maybePendingDeploy.get().getDeployProgress().isPresent()) {
      return request.getInstancesSafe();
    }

    SingularityDeployProgress deployProgress = maybePendingDeploy.get().getDeployProgress().get();
    if (maybePendingDeploy.get().getDeployMarker().getDeployId().equals(pendingRequest.getDeployId())) {
      return deployProgress.getTargetActiveInstances();
    } else {
      if (deployProgress.isStepComplete()) {
        return Math.max(request.getInstancesSafe() - deployProgress.getTargetActiveInstances(), 0);
      } else {
        return request.getInstancesSafe() - (Math.max(deployProgress.getTargetActiveInstances() - deployProgress.getDeployInstanceCountPerStep(), 0));
      }
    }
  }

  private List<SingularityPendingTask> getScheduledTaskIds(int numMissingInstances, List<SingularityTaskId> matchingTaskIds, SingularityRequest request, RequestState state,
    SingularityDeployStatistics deployStatistics, String deployId, SingularityPendingRequest pendingRequest, Optional<SingularityPendingDeploy> maybePendingDeploy) {
    final Optional<Long> nextRunAt = getNextRunAt(request, state, deployStatistics, pendingRequest, maybePendingDeploy);

    if (!nextRunAt.isPresent()) {
      return Collections.emptyList();
    }

    final Set<Integer> inuseInstanceNumbers = Sets.newHashSetWithExpectedSize(matchingTaskIds.size());

    for (SingularityTaskId matchingTaskId : matchingTaskIds) {
      inuseInstanceNumbers.add(matchingTaskId.getInstanceNo());
    }

    final List<SingularityPendingTask> newTasks = Lists.newArrayListWithCapacity(numMissingInstances);

    int nextInstanceNumber = 1;

    for (int i = 0; i < numMissingInstances; i++) {
      while (inuseInstanceNumbers.contains(nextInstanceNumber)) {
        nextInstanceNumber++;
      }

<<<<<<< HEAD
      newTasks
          .add(new SingularityPendingTask(new SingularityPendingTaskId(request.getId(), deployId, nextRunAt.get(), nextInstanceNumber, pendingRequest.getPendingType(), pendingRequest.getTimestamp()),
              pendingRequest.getCmdLineArgsList(), pendingRequest.getUser(), pendingRequest.getRunId(), pendingRequest.getSkipHealthchecks(), pendingRequest.getMessage(), pendingRequest.getResources(), pendingRequest.getExtraArtifacts(),
=======
      newTasks.add(
          new SingularityPendingTask(
              new SingularityPendingTaskId(
                  request.getId(), deployId, nextRunAt.get(), nextInstanceNumber,
                  pendingRequest.getPendingType(), pendingRequest.getTimestamp()),
              pendingRequest.getCmdLineArgsList(),
              pendingRequest.getUser(),
              pendingRequest.getRunId(),
              pendingRequest.getSkipHealthchecks(),
              pendingRequest.getMessage(),
              pendingRequest.getResources(),
              pendingRequest.getEnvOverrides(),
>>>>>>> 19267fb8
              pendingRequest.getActionId()));

      nextInstanceNumber++;
    }

    return newTasks;
  }

  private Optional<Long> getNextRunAt(SingularityRequest request, RequestState state, SingularityDeployStatistics deployStatistics, SingularityPendingRequest pendingRequest,
    Optional<SingularityPendingDeploy> maybePendingDeploy) {
    PendingType pendingType = pendingRequest.getPendingType();
    final long now = System.currentTimeMillis();

    long nextRunAt = now;

    if (request.isScheduled()) {
      if (pendingType == PendingType.IMMEDIATE || pendingType == PendingType.RETRY) {
        LOG.info("Scheduling requested immediate run of {}", request.getId());
      } else {
        try {
          Date nextRunAtDate = null;
          Date scheduleFrom = null;

          if (request.getScheduleTypeSafe() == ScheduleType.RFC5545) {
            final RFC5545Schedule rfc5545Schedule = new RFC5545Schedule(request.getSchedule().get());
            nextRunAtDate = rfc5545Schedule.getNextValidTime();
            scheduleFrom = new Date(rfc5545Schedule.getStartDateTime().getMillis());
          } else {
            scheduleFrom = new Date(now);
            final CronExpression cronExpression = new CronExpression(request.getQuartzScheduleSafe());
            if (request.getScheduleTimeZone().isPresent()) {
              cronExpression.setTimeZone(TimeZone.getTimeZone(request.getScheduleTimeZone().get()));
            }
            nextRunAtDate = cronExpression.getNextValidTimeAfter(scheduleFrom);
          }

          if (nextRunAtDate == null) {
            return Optional.absent();
          }

          LOG.trace("Calculating nextRunAtDate for {} (schedule: {}): {} (from: {})", request.getId(), request.getSchedule(), nextRunAtDate, scheduleFrom);

          nextRunAt = Math.max(nextRunAtDate.getTime(), now); // don't create a schedule that is overdue as this is used to indicate that singularity is not fulfilling requests.

          LOG.trace("Scheduling next run of {} (schedule: {}) at {} (from: {})", request.getId(), request.getSchedule(), nextRunAtDate, scheduleFrom);
        } catch (ParseException | InvalidRecurrenceRuleException pe) {
          throw Throwables.propagate(pe);
        }
      }
    }

    if (!request.isLongRunning() && pendingRequest.getRunAt().isPresent()) {
      nextRunAt = Math.max(nextRunAt, pendingRequest.getRunAt().get());
    }

    if (pendingType == PendingType.TASK_DONE && request.getWaitAtLeastMillisAfterTaskFinishesForReschedule().or(0L) > 0) {
      nextRunAt = Math.max(nextRunAt, now + request.getWaitAtLeastMillisAfterTaskFinishesForReschedule().get());

      LOG.trace("Adjusted next run of {} to {} (by {}) due to waitAtLeastMillisAfterTaskFinishesForReschedule", request.getId(), nextRunAt,
        JavaUtils.durationFromMillis(request.getWaitAtLeastMillisAfterTaskFinishesForReschedule().get()));
    }

    if (state == RequestState.SYSTEM_COOLDOWN && pendingType != PendingType.NEW_DEPLOY) {
      final long prevNextRunAt = nextRunAt;
      nextRunAt = Math.max(nextRunAt, now + TimeUnit.SECONDS.toMillis(configuration.getCooldownMinScheduleSeconds()));
      LOG.trace("Adjusted next run of {} to {} (from: {}) due to cooldown", request.getId(), nextRunAt, prevNextRunAt);
    }

    return Optional.of(nextRunAt);
  }

  private SingularityRequest updatedRequest(Optional<SingularityPendingDeploy> maybePendingDeploy, SingularityPendingRequest pendingRequest,
                                            SingularityRequestWithState currentRequest) {
    if (maybePendingDeploy.isPresent() && pendingRequest.getDeployId().equals(maybePendingDeploy.get().getDeployMarker().getDeployId())) {
      return maybePendingDeploy.get().getUpdatedRequest().or(currentRequest.getRequest());
    } else {
      return currentRequest.getRequest();
    }
  }

  private Map<SingularityDeployKey, List<SingularityPendingRequest>> groupPendingRequests(List<SingularityPendingRequest> inputPendingRequests) {
    return inputPendingRequests.stream()
        .collect(Collectors.groupingBy((request) -> new SingularityDeployKey(request.getRequestId(), request.getDeployId())));
  }


}<|MERGE_RESOLUTION|>--- conflicted
+++ resolved
@@ -788,11 +788,6 @@
         nextInstanceNumber++;
       }
 
-<<<<<<< HEAD
-      newTasks
-          .add(new SingularityPendingTask(new SingularityPendingTaskId(request.getId(), deployId, nextRunAt.get(), nextInstanceNumber, pendingRequest.getPendingType(), pendingRequest.getTimestamp()),
-              pendingRequest.getCmdLineArgsList(), pendingRequest.getUser(), pendingRequest.getRunId(), pendingRequest.getSkipHealthchecks(), pendingRequest.getMessage(), pendingRequest.getResources(), pendingRequest.getExtraArtifacts(),
-=======
       newTasks.add(
           new SingularityPendingTask(
               new SingularityPendingTaskId(
@@ -804,8 +799,8 @@
               pendingRequest.getSkipHealthchecks(),
               pendingRequest.getMessage(),
               pendingRequest.getResources(),
+              pendingRequest.getExtraArtifacts(),
               pendingRequest.getEnvOverrides(),
->>>>>>> 19267fb8
               pendingRequest.getActionId()));
 
       nextInstanceNumber++;
