package com.hubspot.singularity.scheduler;

import java.util.HashMap;
import java.util.List;
import java.util.Map;
import java.util.concurrent.TimeUnit;

import org.slf4j.Logger;
import org.slf4j.LoggerFactory;

import com.google.common.base.Optional;
import com.google.inject.Inject;
import com.hubspot.mesos.client.MesosClient;
import com.hubspot.mesos.json.MesosTaskMonitorObject;
<<<<<<< HEAD
=======
import com.hubspot.singularity.InvalidSingularityTaskIdException;
import com.hubspot.singularity.SingularityClusterUtilization;
>>>>>>> 422a1afe
import com.hubspot.singularity.SingularityDeployStatistics;
import com.hubspot.singularity.SingularityRequestWithState;
import com.hubspot.singularity.SingularitySlave;
import com.hubspot.singularity.SingularitySlaveUsage;
import com.hubspot.singularity.SingularitySlaveUsage.ResourceUsageType;
import com.hubspot.singularity.SingularityTask;
import com.hubspot.singularity.SingularityTaskCurrentUsage;
import com.hubspot.singularity.SingularityTaskId;
import com.hubspot.singularity.SingularityTaskUsage;
import com.hubspot.singularity.config.SingularityConfiguration;
import com.hubspot.singularity.data.DeployManager;
import com.hubspot.singularity.data.RequestManager;
import com.hubspot.singularity.data.TaskManager;
import com.hubspot.singularity.data.UsageManager;
import com.hubspot.singularity.sentry.SingularityExceptionNotifier;

public class SingularityUsagePoller extends SingularityLeaderOnlyPoller {

  private static final Logger LOG = LoggerFactory.getLogger(SingularityUsagePoller.class);

  private final SingularityConfiguration configuration;
  private final MesosClient mesosClient;
  private final UsageManager usageManager;
  private final SingularityUsageHelper usageHelper;
  private final SingularityExceptionNotifier exceptionNotifier;
  private final RequestManager requestManager;
  private final DeployManager deployManager;
  private final TaskManager taskManager;

  @Inject
  SingularityUsagePoller(SingularityConfiguration configuration,
                         SingularityUsageHelper usageHelper,
                         UsageManager usageManager,
                         MesosClient mesosClient,
                         SingularityExceptionNotifier exceptionNotifier,
                         RequestManager requestManager,
                         DeployManager deployManager,
                         TaskManager taskManager) {
    super(configuration.getCheckUsageEveryMillis(), TimeUnit.MILLISECONDS);

    this.configuration = configuration;
    this.usageHelper = usageHelper;
    this.mesosClient = mesosClient;
    this.usageManager = usageManager;
    this.exceptionNotifier = exceptionNotifier;
    this.requestManager = requestManager;
    this.deployManager = deployManager;
    this.taskManager = taskManager;
  }

  @Override
  public void runActionOnPoll() {
    final long now = System.currentTimeMillis();
    long totalMemBytesUsed = 0;
    long totalMemBytesAvailable = 0;
    double totalCpuUsed = 0.00;
    double totalCpuAvailable = 0.00;

    for (SingularitySlave slave : usageHelper.getSlavesToTrackUsageFor()) {
      Map<ResourceUsageType, Number> longRunningTasksUsage = new HashMap<>();
      longRunningTasksUsage.put(ResourceUsageType.MEMORY_BYTES_USED, 0);
      longRunningTasksUsage.put(ResourceUsageType.CPU_USED, 0);
      Optional<Long> memoryMbTotal = Optional.absent();
      Optional<Double> cpusTotal = Optional.absent();
      long memoryMbReserved = 0;
      long cpuReserved = 0;
      long memoryBytesUsed = 0;
      double cpusUsed = 0;

      try {
        List<MesosTaskMonitorObject> allTaskUsage = mesosClient.getSlaveResourceUsage(slave.getHost());

        for (MesosTaskMonitorObject taskUsage : allTaskUsage) {
          String taskId = taskUsage.getSource();
<<<<<<< HEAD
          SingularityTaskId task = SingularityTaskId.valueOf(taskId);
=======
          SingularityTaskId task;
          try {
            task = SingularityTaskId.valueOf(taskId);
          } catch (InvalidSingularityTaskIdException e) {
            LOG.error("Couldn't get SingularityTaskId for {}", taskUsage);
            continue;
          }
>>>>>>> 422a1afe

          SingularityTaskUsage usage = getUsage(taskUsage);

          List<SingularityTaskUsage> taskUsages = usageManager.getTaskUsage(taskId);

          if (taskUsages.size() + 1 > configuration.getNumUsageToKeep()) {
            usageManager.deleteSpecificTaskUsage(taskId, taskUsages.get(0).getTimestamp());
          }
          usageManager.saveSpecificTaskUsage(taskId, usage);

          Optional<SingularityTask> maybeTask = taskManager.getTask(task);
          if (maybeTask.isPresent() && maybeTask.get().getTaskRequest().getDeploy().getResources().isPresent()) {
            memoryMbReserved += maybeTask.get().getTaskRequest().getDeploy().getResources().get().getMemoryMb();
            cpuReserved += maybeTask.get().getTaskRequest().getDeploy().getResources().get().getCpus();
          }
          memoryBytesUsed += usage.getMemoryRssBytes();

          if (!taskUsages.isEmpty()) {
            SingularityTaskUsage lastUsage = taskUsages.get(taskUsages.size() - 1);

            double taskCpusUsed = ((usage.getCpuSeconds() - lastUsage.getCpuSeconds()) / (usage.getTimestamp() - lastUsage.getTimestamp()));

            if (isLongRunning(task) ||  isConsideredLongRunning(task)) {
              updateLongRunningTasksUsage(longRunningTasksUsage, usage.getMemoryRssBytes(), taskCpusUsed);
            }
            SingularityTaskCurrentUsage currentUsage = new SingularityTaskCurrentUsage(usage.getMemoryRssBytes(), now, taskCpusUsed);

            usageManager.saveCurrentTaskUsage(taskId, currentUsage);

            cpusUsed += taskCpusUsed;
          }
        }

        if (!slave.getResources().isPresent() ||
            !slave.getResources().get().getMemoryMegaBytes().isPresent() ||
            !slave.getResources().get().getNumCpus().isPresent()) {
          LOG.debug("Could not find slave or resources for slave {}", slave.getId());
        } else {
          memoryMbTotal = Optional.of(slave.getResources().get().getMemoryMegaBytes().get().longValue());
          cpusTotal = Optional.of(slave.getResources().get().getNumCpus().get().doubleValue());
        }

        SingularitySlaveUsage slaveUsage = new SingularitySlaveUsage(memoryBytesUsed, memoryMbReserved, now, cpusUsed, cpuReserved, allTaskUsage.size(), memoryMbTotal, cpusTotal, longRunningTasksUsage);
        List<Long> slaveTimestamps = usageManager.getSlaveUsageTimestamps(slave.getId());
        if (slaveTimestamps.size() + 1 > configuration.getNumUsageToKeep()) {
          usageManager.deleteSpecificSlaveUsage(slave.getId(), slaveTimestamps.get(0));
        }

<<<<<<< HEAD
=======
        if (slaveUsage.getMemoryBytesTotal().isPresent() && slaveUsage.getCpusTotal().isPresent()) {
          totalMemBytesUsed += slaveUsage.getMemoryBytesUsed();
          totalCpuUsed += slaveUsage.getCpusUsed();

          totalMemBytesAvailable += slaveUsage.getMemoryBytesTotal().get();
          totalCpuAvailable += slaveUsage.getCpusTotal().get();
        }

>>>>>>> 422a1afe
        LOG.debug("Saving slave {} usage {}", slave.getHost(), slaveUsage);
        usageManager.saveSpecificSlaveUsageAndSetCurrent(slave.getId(), slaveUsage);
      } catch (Exception e) {
        String message = String.format("Could not get slave usage for host %s", slave.getHost());
        LOG.error(message, e);
        exceptionNotifier.notify(message, e);
      }

      usageManager.saveClusterUtilization(new SingularityClusterUtilization(totalMemBytesUsed, totalMemBytesAvailable, totalCpuUsed, totalCpuAvailable, now));
    }
  }

  private SingularityTaskUsage getUsage(MesosTaskMonitorObject taskUsage) {
    double cpuSeconds = taskUsage.getStatistics().getCpusSystemTimeSecs() + taskUsage.getStatistics().getCpusUserTimeSecs();

    return new SingularityTaskUsage(taskUsage.getStatistics().getMemRssBytes(), taskUsage.getStatistics().getTimestamp(), cpuSeconds);
  }

  private boolean isLongRunning(SingularityTaskId task) {
    Optional<SingularityRequestWithState> request = requestManager.getRequest(task.getRequestId());
    if (request.isPresent()) {
      return request.get().getRequest().getRequestType().isLongRunning();
    }

    LOG.warn("Couldn't find request id {} for task {}", task.getRequestId(), task.getId());
    return false;
  }

  private boolean isConsideredLongRunning(SingularityTaskId task) {
    final Optional<SingularityDeployStatistics> deployStatistics = deployManager.getDeployStatistics(task.getRequestId(), task.getDeployId());

    return deployStatistics.isPresent() && deployStatistics.get().getAverageRuntimeMillis().isPresent() &&
        deployStatistics.get().getAverageRuntimeMillis().get() >= configuration.getConsiderNonLongRunningTaskLongRunningAfterRunningForSeconds();
  }

  private void updateLongRunningTasksUsage(Map<ResourceUsageType, Number> longRunningTasksUsage, long memBytesUsed, double cpuUsed) {
    longRunningTasksUsage.compute(ResourceUsageType.MEMORY_BYTES_USED, (k, v) -> (v == null) ? memBytesUsed : v.longValue() + memBytesUsed);
    longRunningTasksUsage.compute(ResourceUsageType.CPU_USED, (k, v) -> (v == null) ? cpuUsed : v.doubleValue() + cpuUsed);
  }
}<|MERGE_RESOLUTION|>--- conflicted
+++ resolved
@@ -12,11 +12,8 @@
 import com.google.inject.Inject;
 import com.hubspot.mesos.client.MesosClient;
 import com.hubspot.mesos.json.MesosTaskMonitorObject;
-<<<<<<< HEAD
-=======
 import com.hubspot.singularity.InvalidSingularityTaskIdException;
 import com.hubspot.singularity.SingularityClusterUtilization;
->>>>>>> 422a1afe
 import com.hubspot.singularity.SingularityDeployStatistics;
 import com.hubspot.singularity.SingularityRequestWithState;
 import com.hubspot.singularity.SingularitySlave;
@@ -91,9 +88,6 @@
 
         for (MesosTaskMonitorObject taskUsage : allTaskUsage) {
           String taskId = taskUsage.getSource();
-<<<<<<< HEAD
-          SingularityTaskId task = SingularityTaskId.valueOf(taskId);
-=======
           SingularityTaskId task;
           try {
             task = SingularityTaskId.valueOf(taskId);
@@ -101,7 +95,6 @@
             LOG.error("Couldn't get SingularityTaskId for {}", taskUsage);
             continue;
           }
->>>>>>> 422a1afe
 
           SingularityTaskUsage usage = getUsage(taskUsage);
 
@@ -150,8 +143,6 @@
           usageManager.deleteSpecificSlaveUsage(slave.getId(), slaveTimestamps.get(0));
         }
 
-<<<<<<< HEAD
-=======
         if (slaveUsage.getMemoryBytesTotal().isPresent() && slaveUsage.getCpusTotal().isPresent()) {
           totalMemBytesUsed += slaveUsage.getMemoryBytesUsed();
           totalCpuUsed += slaveUsage.getCpusUsed();
@@ -160,7 +151,6 @@
           totalCpuAvailable += slaveUsage.getCpusTotal().get();
         }
 
->>>>>>> 422a1afe
         LOG.debug("Saving slave {} usage {}", slave.getHost(), slaveUsage);
         usageManager.saveSpecificSlaveUsageAndSetCurrent(slave.getId(), slaveUsage);
       } catch (Exception e) {
