package com.hubspot.singularity.scheduler;

import java.util.ArrayList;
import java.util.Comparator;
import java.util.HashMap;
import java.util.List;
import java.util.Map;
import java.util.Set;
import java.util.UUID;
import java.util.concurrent.CompletableFuture;
import java.util.concurrent.ConcurrentHashMap;
import java.util.concurrent.ExecutorService;
import java.util.concurrent.Executors;
import java.util.concurrent.TimeUnit;
import java.util.concurrent.atomic.AtomicLong;
import java.util.concurrent.locks.ReentrantLock;
import java.util.stream.Collectors;

import org.slf4j.Logger;
import org.slf4j.LoggerFactory;

import com.google.common.annotations.VisibleForTesting;
import com.google.common.base.Optional;
import com.google.common.util.concurrent.AtomicDouble;
import com.google.common.util.concurrent.ThreadFactoryBuilder;
import com.google.inject.Inject;
import com.hubspot.mesos.Resources;
import com.hubspot.mesos.client.MesosClient;
import com.hubspot.mesos.json.MesosSlaveMetricsSnapshotObject;
import com.hubspot.mesos.json.MesosTaskMonitorObject;
import com.hubspot.singularity.ExtendedTaskState;
import com.hubspot.singularity.InvalidSingularityTaskIdException;
import com.hubspot.singularity.RequestUtilization;
import com.hubspot.singularity.SingularityClusterUtilization;
import com.hubspot.singularity.SingularityDeleteResult;
import com.hubspot.singularity.SingularityDeploy;
import com.hubspot.singularity.SingularityDeployStatistics;
import com.hubspot.singularity.SingularityPendingRequest;
import com.hubspot.singularity.SingularityPendingRequest.PendingType;
import com.hubspot.singularity.SingularityRequestWithState;
import com.hubspot.singularity.SingularitySlave;
import com.hubspot.singularity.SingularitySlaveUsage;
import com.hubspot.singularity.SingularitySlaveUsage.ResourceUsageType;
import com.hubspot.singularity.SingularityTask;
import com.hubspot.singularity.SingularityTaskCleanup;
import com.hubspot.singularity.SingularityTaskCurrentUsage;
import com.hubspot.singularity.SingularityTaskHistoryUpdate;
import com.hubspot.singularity.SingularityTaskId;
import com.hubspot.singularity.SingularityTaskUsage;
import com.hubspot.singularity.TaskCleanupType;
import com.hubspot.singularity.async.AsyncSemaphore;
import com.hubspot.singularity.async.CompletableFutures;
import com.hubspot.singularity.config.SingularityConfiguration;
import com.hubspot.singularity.data.DeployManager;
import com.hubspot.singularity.data.RequestManager;
import com.hubspot.singularity.data.TaskManager;
import com.hubspot.singularity.data.UsageManager;
import com.hubspot.singularity.sentry.SingularityExceptionNotifier;

public class SingularityUsagePoller extends SingularityLeaderOnlyPoller {

  private static final Logger LOG = LoggerFactory.getLogger(SingularityUsagePoller.class);
  private static final long DAY_IN_SECONDS = TimeUnit.DAYS.toSeconds(1);

  private final SingularityConfiguration configuration;
  private final MesosClient mesosClient;
  private final UsageManager usageManager;
  private final SingularityUsageHelper usageHelper;
  private final SingularityExceptionNotifier exceptionNotifier;
  private final RequestManager requestManager;
  private final DeployManager deployManager;
  private final TaskManager taskManager;

  private final AsyncSemaphore<Void> usageCollectionSemaphore;
  private final ExecutorService usageExecutor;
  private final ConcurrentHashMap<String, ReentrantLock> requestLocks;

  @Inject
  SingularityUsagePoller(SingularityConfiguration configuration,
                         SingularityUsageHelper usageHelper,
                         UsageManager usageManager,
                         MesosClient mesosClient,
                         SingularityExceptionNotifier exceptionNotifier,
                         RequestManager requestManager,
                         DeployManager deployManager,
                         TaskManager taskManager) {
    super(configuration.getCheckUsageEveryMillis(), TimeUnit.MILLISECONDS);

    this.configuration = configuration;
    this.usageHelper = usageHelper;
    this.mesosClient = mesosClient;
    this.usageManager = usageManager;
    this.exceptionNotifier = exceptionNotifier;
    this.requestManager = requestManager;
    this.deployManager = deployManager;
    this.taskManager = taskManager;

    this.usageCollectionSemaphore = AsyncSemaphore.newBuilder(configuration::getMaxConcurrentUsageCollections).build();
    this.usageExecutor = Executors.newCachedThreadPool(new ThreadFactoryBuilder().setNameFormat("usage-collection-%d").build());
    this.requestLocks = new ConcurrentHashMap<>();
  }

  @Override
  public void runActionOnPoll() {
    Map<String, RequestUtilization> utilizationPerRequestId = new ConcurrentHashMap<>();
    Map<String, RequestUtilization> previousUtilizations = usageManager.getRequestUtilizations();
    final long now = System.currentTimeMillis();

    AtomicLong totalMemBytesUsed = new AtomicLong(0);
    AtomicLong totalMemBytesAvailable = new AtomicLong(0);
    AtomicDouble totalCpuUsed = new AtomicDouble(0.00);
    AtomicDouble totalCpuAvailable = new AtomicDouble(0.00);
    AtomicLong totalDiskBytesUsed = new AtomicLong(0);
    AtomicLong totalDiskBytesAvailable = new AtomicLong(0);

    Map<SingularitySlaveUsage, List<TaskIdWithUsage>> overLoadedHosts = new ConcurrentHashMap<>();

    List<CompletableFuture<Void>> usageFutures = new ArrayList<>();

    usageHelper.getSlavesToTrackUsageFor().forEach((slave) -> {
      usageFutures.add(usageCollectionSemaphore.call(() ->
          CompletableFuture.runAsync(() -> {
            collectSlaveUage(slave, now, utilizationPerRequestId, previousUtilizations, overLoadedHosts, totalMemBytesUsed, totalMemBytesAvailable,
                totalCpuUsed, totalCpuAvailable, totalDiskBytesUsed, totalDiskBytesAvailable);
          }, usageExecutor)
      ));
    });

    CompletableFutures.allOf(usageFutures).join();

    usageManager.saveClusterUtilization(
        getClusterUtilization(utilizationPerRequestId, totalMemBytesUsed.get(), totalMemBytesAvailable.get(), totalCpuUsed.get(), totalCpuAvailable.get(), totalDiskBytesUsed.get(), totalDiskBytesAvailable
            .get(), now));
    utilizationPerRequestId.values().forEach(usageManager::saveRequestUtilization);

    if (configuration.isShuffleTasksForOverloadedSlaves()) {
      shuffleTasksOnOverloadedHosts(overLoadedHosts);
    }
  }

  public void runWithRequestLock(Runnable function, String requestId) {
    ReentrantLock lock = requestLocks.computeIfAbsent(requestId, (r) -> new ReentrantLock());
    lock.lock();
    try {
      function.run();
    } finally {
      lock.unlock();
    }
  }

  private void collectSlaveUage(SingularitySlave slave,
                                long now,
                                Map<String, RequestUtilization> utilizationPerRequestId,
                                Map<String, RequestUtilization> previousUtilizations,
                                Map<SingularitySlaveUsage, List<TaskIdWithUsage>> overLoadedHosts,
                                AtomicLong totalMemBytesUsed,
                                AtomicLong totalMemBytesAvailable,
                                AtomicDouble totalCpuUsed,
                                AtomicDouble totalCpuAvailable,
                                AtomicLong totalDiskBytesUsed,
                                AtomicLong totalDiskBytesAvailable) {
    Map<ResourceUsageType, Number> longRunningTasksUsage = new HashMap<>();
    longRunningTasksUsage.put(ResourceUsageType.MEMORY_BYTES_USED, 0);
    longRunningTasksUsage.put(ResourceUsageType.CPU_USED, 0);
    longRunningTasksUsage.put(ResourceUsageType.DISK_BYTES_USED, 0);

    Optional<Long> memoryMbTotal = Optional.absent();
    Optional<Double> cpusTotal = Optional.absent();
    Optional<Long> diskMbTotal = Optional.absent();

    long memoryMbReservedOnSlave = 0;
    double cpuReservedOnSlave = 0;
    long diskMbReservedOnSlave = 0;

    long memoryBytesUsedOnSlave = 0;
    double cpusUsedOnSlave = 0;
    long diskMbUsedOnSlave = 0;

    try {
      List<MesosTaskMonitorObject> allTaskUsage = mesosClient.getSlaveResourceUsage(slave.getHost());
      MesosSlaveMetricsSnapshotObject slaveMetricsSnapshot = mesosClient.getSlaveMetricsSnapshot(slave.getHost());
      double systemMemTotalBytes = 0;
      double systemMemFreeBytes = 0;
      double systemLoad1Min = 0;
      double systemLoad5Min = 0;
      double systemLoad15Min = 0;
      double slaveDiskUsed = 0;
      double slaveDiskTotal = 0;
      double systemCpusTotal = 0;
      if (slaveMetricsSnapshot != null) {
        systemMemTotalBytes = slaveMetricsSnapshot.getSystemMemTotalBytes();
        systemMemFreeBytes = slaveMetricsSnapshot.getSystemMemFreeBytes();
        systemLoad1Min = slaveMetricsSnapshot.getSystemLoad1Min();
        systemLoad5Min = slaveMetricsSnapshot.getSystemLoad5Min();
        systemLoad15Min = slaveMetricsSnapshot.getSystemLoad15Min();
        slaveDiskUsed = slaveMetricsSnapshot.getSlaveDiskUsed();
        slaveDiskTotal = slaveMetricsSnapshot.getSlaveDiskTotal();
        systemCpusTotal = slaveMetricsSnapshot.getSystemCpusTotal();
      }

      double systemLoad;
      switch (configuration.getMesosConfiguration().getScoreUsingSystemLoad()) {
        case LOAD_1:
          systemLoad = systemLoad1Min;
          break;
        case LOAD_15:
          systemLoad = systemLoad15Min;
          break;
        case LOAD_5:
        default:
          systemLoad = systemLoad5Min;
          break;
      }

      boolean slaveOverloaded = systemCpusTotal > 0 && systemLoad / systemCpusTotal > 1.0;
      List<TaskIdWithUsage> possibleTasksToShuffle = new ArrayList<>();

      for (MesosTaskMonitorObject taskUsage : allTaskUsage) {
        String taskId = taskUsage.getSource();
        SingularityTaskId task;
        try {
          task = SingularityTaskId.valueOf(taskId);
        } catch (InvalidSingularityTaskIdException e) {
          LOG.error("Couldn't get SingularityTaskId for {}", taskUsage);
          continue;
        }

        SingularityTaskUsage latestUsage = getUsage(taskUsage);
        List<SingularityTaskUsage> pastTaskUsages = usageManager.getTaskUsage(taskId);


        clearOldUsage(taskId);
        usageManager.saveSpecificTaskUsage(taskId, latestUsage);

        Optional<SingularityTask> maybeTask = taskManager.getTask(task);
        Optional<Resources> maybeResources = Optional.absent();
        if (maybeTask.isPresent()) {
          maybeResources = maybeTask.get().getTaskRequest().getPendingTask().getResources().or(maybeTask.get().getTaskRequest().getDeploy().getResources());
          if (maybeResources.isPresent()) {
            Resources taskResources = maybeResources.get();
            double memoryMbReservedForTask = taskResources.getMemoryMb();
            double cpuReservedForTask = taskResources.getCpus();
            double diskMbReservedForTask = taskResources.getDiskMb();

            memoryMbReservedOnSlave += memoryMbReservedForTask;
            cpuReservedOnSlave += cpuReservedForTask;
            diskMbReservedOnSlave += diskMbReservedForTask;

            runWithRequestLock(() -> updateRequestUtilization(utilizationPerRequestId, previousUtilizations, pastTaskUsages, latestUsage, task, memoryMbReservedForTask, cpuReservedForTask, diskMbReservedForTask), task.getRequestId());
          }
        }
        memoryBytesUsedOnSlave += latestUsage.getMemoryTotalBytes();
        diskMbUsedOnSlave += latestUsage.getDiskTotalBytes();

        SingularityTaskCurrentUsage currentUsage = null;
        if (pastTaskUsages.isEmpty()) {
          Optional<SingularityTaskHistoryUpdate> maybeStartingUpdate = taskManager.getTaskHistoryUpdate(task, ExtendedTaskState.TASK_STARTING);
          if (maybeStartingUpdate.isPresent()) {
            long startTimestampSeconds = TimeUnit.MILLISECONDS.toSeconds(maybeStartingUpdate.get().getTimestamp());
            double usedCpusSinceStart = latestUsage.getCpuSeconds() / (latestUsage.getTimestamp() - startTimestampSeconds);
            if (isLongRunning(task) || isConsideredLongRunning(task)) {
              updateLongRunningTasksUsage(longRunningTasksUsage, latestUsage.getMemoryTotalBytes(), usedCpusSinceStart, latestUsage.getDiskTotalBytes());
            }
            currentUsage = new SingularityTaskCurrentUsage(latestUsage.getMemoryTotalBytes(), now, usedCpusSinceStart, latestUsage.getDiskTotalBytes());
            usageManager.saveCurrentTaskUsage(taskId, currentUsage);

            cpusUsedOnSlave += usedCpusSinceStart;
          }
        } else {
          SingularityTaskUsage lastUsage = pastTaskUsages.get(pastTaskUsages.size() - 1);

          double taskCpusUsed = ((latestUsage.getCpuSeconds() - lastUsage.getCpuSeconds()) / (latestUsage.getTimestamp() - lastUsage.getTimestamp()));

          if (isLongRunning(task) || isConsideredLongRunning(task)) {
            updateLongRunningTasksUsage(longRunningTasksUsage, latestUsage.getMemoryTotalBytes(), taskCpusUsed, latestUsage.getDiskTotalBytes());
          }

          currentUsage = new SingularityTaskCurrentUsage(latestUsage.getMemoryTotalBytes(), now, taskCpusUsed, latestUsage.getDiskTotalBytes());
          usageManager.saveCurrentTaskUsage(taskId, currentUsage);
          cpusUsedOnSlave += taskCpusUsed;
        }

        if (configuration.isShuffleTasksForOverloadedSlaves() && currentUsage != null && currentUsage.getCpusUsed() > 0) {
          if (isEligibleForShuffle(task)) {
            Optional<SingularityTaskHistoryUpdate> maybeCleanupUpdate = taskManager.getTaskHistoryUpdate(task, ExtendedTaskState.TASK_CLEANING);
            if (maybeCleanupUpdate.isPresent() && isTaskAlreadyCleanedUpForShuffle(maybeCleanupUpdate.get())) {
              LOG.trace("Task {} already being cleaned up to spread cpu usage, skipping", taskId);
            } else {
              if (maybeResources.isPresent()) {
                possibleTasksToShuffle.add(new TaskIdWithUsage(task, maybeResources.get(), currentUsage));
              }
            }
          }
        }
      }

      if (!slave.getResources().isPresent() ||
          !slave.getResources().get().getMemoryMegaBytes().isPresent() ||
          !slave.getResources().get().getNumCpus().isPresent()) {
        LOG.debug("Could not find slave or resources for slave {}", slave.getId());
      } else {
        memoryMbTotal = Optional.of(slave.getResources().get().getMemoryMegaBytes().get().longValue());
        cpusTotal = Optional.of(slave.getResources().get().getNumCpus().get().doubleValue());
        diskMbTotal = Optional.of(slave.getResources().get().getDiskSpace().get());
      }

      SingularitySlaveUsage slaveUsage = new SingularitySlaveUsage(cpusUsedOnSlave, cpuReservedOnSlave, cpusTotal, memoryBytesUsedOnSlave, memoryMbReservedOnSlave,
          memoryMbTotal, diskMbUsedOnSlave, diskMbReservedOnSlave, diskMbTotal, longRunningTasksUsage, allTaskUsage.size(), now,
          systemMemTotalBytes, systemMemFreeBytes, systemCpusTotal, systemLoad1Min, systemLoad5Min, systemLoad15Min, slaveDiskUsed, slaveDiskTotal);

      if (slaveOverloaded) {
        overLoadedHosts.put(slaveUsage, possibleTasksToShuffle);
      }

      List<Long> slaveTimestamps = usageManager.getSlaveUsageTimestamps(slave.getId());
      if (slaveTimestamps.size() + 1 > configuration.getNumUsageToKeep()) {
        usageManager.deleteSpecificSlaveUsage(slave.getId(), slaveTimestamps.get(0));
      }

      if (slaveUsage.getMemoryBytesTotal().isPresent() && slaveUsage.getCpusTotal().isPresent()) {
        totalMemBytesUsed.getAndAdd(slaveUsage.getMemoryBytesUsed());
        totalCpuUsed.getAndAdd(slaveUsage.getCpusUsed());
        totalDiskBytesUsed.getAndAdd(slaveUsage.getDiskBytesUsed());

        totalMemBytesAvailable.getAndAdd(slaveUsage.getMemoryBytesTotal().get());
        totalCpuAvailable.getAndAdd(slaveUsage.getCpusTotal().get());
        totalDiskBytesAvailable.getAndAdd(slaveUsage.getDiskBytesTotal().get());
      }

      LOG.debug("Saving slave {} usage {}", slave.getHost(), slaveUsage);
      usageManager.saveSpecificSlaveUsageAndSetCurrent(slave.getId(), slaveUsage);
    } catch (Throwable t) {
      String message = String.format("Could not get slave usage for host %s", slave.getHost());
      LOG.error(message, t);
      exceptionNotifier.notify(message, t);
    }
  }

  private boolean isEligibleForShuffle(SingularityTaskId task) {
    Optional<SingularityTaskHistoryUpdate> taskRunning = taskManager.getTaskHistoryUpdate(task, ExtendedTaskState.TASK_RUNNING);

    return (
        !configuration.getDoNotShuffleRequests().contains(task.getRequestId())
            && isLongRunning(task)
            && (
            configuration.getMinutesBeforeNewTaskEligibleForShuffle() == 0 // Shuffle delay is disabled entirely
                || (taskRunning.isPresent() && TimeUnit.MILLISECONDS.toMinutes(System.currentTimeMillis() - taskRunning.get()
                .getTimestamp()) >= configuration.getMinutesBeforeNewTaskEligibleForShuffle())
        )
    );
  }

  private void shuffleTasksOnOverloadedHosts(Map<SingularitySlaveUsage, List<TaskIdWithUsage>> overLoadedHosts) {
    List<SingularityTaskCleanup> shuffleCleanups = taskManager.getCleanupTasks()
        .stream()
        .filter((taskCleanup) -> taskCleanup.getCleanupType() == TaskCleanupType.REBALANCE_CPU_USAGE)
        .collect(Collectors.toList());
    long currentShuffleCleanupsTotal = shuffleCleanups.size();
    Set<String> requestsWithShuffledTasks = shuffleCleanups
        .stream()
        .map((taskCleanup) -> taskCleanup.getTaskId().getRequestId())
        .collect(Collectors.toSet());

    List<SingularitySlaveUsage> overLoadedSlavesByUsage = overLoadedHosts.keySet().stream()
        .sorted((usage1, usage2) -> Double.compare(
            getSystemLoadForShuffle(usage2),
            getSystemLoadForShuffle(usage1)
        ))
        .collect(Collectors.toList());
    for (SingularitySlaveUsage overloadedSlave : overLoadedSlavesByUsage) {
      if (currentShuffleCleanupsTotal >= configuration.getMaxTasksToShuffleTotal()) {
        LOG.debug("Not shuffling any more tasks (totalShuffleCleanups: {})", currentShuffleCleanupsTotal);
        break;
      }
      int shuffledTasksOnSlave = 0;
      List<TaskIdWithUsage> possibleTasksToShuffle = overLoadedHosts.get(overloadedSlave);
      possibleTasksToShuffle.sort((u1, u2) ->
          Double.compare(
              u2.getUsage().getCpusUsed() / u2.getRequestedResources().getCpus(),
              u1.getUsage().getCpusUsed() / u1.getRequestedResources().getCpus()
          ));

      double systemLoad = getSystemLoadForShuffle(overloadedSlave);
      double cpuOverage = systemLoad - overloadedSlave.getSystemCpusTotal();

      for (TaskIdWithUsage taskIdWithUsage : possibleTasksToShuffle) {
        if (requestsWithShuffledTasks.contains(taskIdWithUsage.getTaskId().getRequestId())) {
          LOG.debug("Request {} already has a shuffling task, skipping", taskIdWithUsage.getTaskId().getRequestId());
          continue;
        }
        if (cpuOverage <= 0 || shuffledTasksOnSlave > configuration.getMaxTasksToShufflePerHost() || currentShuffleCleanupsTotal >= configuration.getMaxTasksToShuffleTotal()) {
          LOG.debug("Not shuffling any more tasks (overage: {}, shuffledOnHost: {}, totalShuffleCleanups: {})", cpuOverage, shuffledTasksOnSlave, currentShuffleCleanupsTotal);
          break;
        }
        LOG.debug("Cleaning up task {} to free up cpu on overloaded host (remaining cpu overage: {})", taskIdWithUsage.getTaskId(), cpuOverage);
        Optional<String> message = Optional.of(String.format(
            "Load on slave is %s / %s, shuffling task using %s / %s to less busy host",
            systemLoad,
            overloadedSlave.getSystemCpusTotal(),
            taskIdWithUsage.getUsage().getCpusUsed(),
            taskIdWithUsage.getRequestedResources().getCpus()));
        taskManager.createTaskCleanup(
            new SingularityTaskCleanup(
                Optional.absent(),
                TaskCleanupType.REBALANCE_CPU_USAGE,
                System.currentTimeMillis(),
                taskIdWithUsage.getTaskId(),
                message,
                Optional.of(UUID.randomUUID().toString()),
                Optional.absent(), Optional.absent()));
        requestManager.addToPendingQueue(new SingularityPendingRequest(taskIdWithUsage.getTaskId().getRequestId(), taskIdWithUsage.getTaskId()
            .getDeployId(), System.currentTimeMillis(), Optional.absent(),
            PendingType.TASK_BOUNCE, Optional.absent(), Optional.absent(), Optional.absent(), message, Optional.of(UUID.randomUUID().toString())));
        cpuOverage -= taskIdWithUsage.getUsage().getCpusUsed();
        shuffledTasksOnSlave++;
        currentShuffleCleanupsTotal++;
        requestsWithShuffledTasks.add(taskIdWithUsage.getTaskId().getRequestId());
      }
    }
  }

  private double getSystemLoadForShuffle(SingularitySlaveUsage usage) {
    switch (configuration.getMesosConfiguration().getScoreUsingSystemLoad()) {
      case LOAD_1:
        return usage.getSystemLoad15Min();
      case LOAD_15:
        return usage.getSystemLoad15Min();
      case LOAD_5:
      default:
        return usage.getSystemLoad5Min();
    }
  }

  private boolean isTaskAlreadyCleanedUpForShuffle(SingularityTaskHistoryUpdate taskHistoryUpdate) {
    if (taskHistoryUpdate.getStatusMessage().or("").contains(TaskCleanupType.REBALANCE_CPU_USAGE.name())) {
      return true;
    }
    for (SingularityTaskHistoryUpdate previous : taskHistoryUpdate.getPrevious()) {
      if (previous.getStatusMessage().or("").contains(TaskCleanupType.REBALANCE_CPU_USAGE.name())) {
        return true;
      }
    }
    return false;
  }

  private SingularityTaskUsage getUsage(MesosTaskMonitorObject taskUsage) {
<<<<<<< HEAD
    double cpuSeconds = taskUsage.getStatistics().getCpusSystemTimeSecs() + taskUsage.getStatistics().getCpusUserTimeSecs();

    return new SingularityTaskUsage(taskUsage.getStatistics().getMemTotalBytes(), taskUsage.getStatistics().getTimestamp(), cpuSeconds, taskUsage.getStatistics().getDiskUsedBytes());
=======
    return new SingularityTaskUsage(
        taskUsage.getStatistics().getMemTotalBytes(),
        taskUsage.getStatistics().getTimestamp(),
        taskUsage.getStatistics().getCpusSystemTimeSecs() + taskUsage.getStatistics().getCpusUserTimeSecs(),
        taskUsage.getStatistics().getDiskUsedBytes(),
        taskUsage.getStatistics().getCpusNrPeriods(),
        taskUsage.getStatistics().getCpusNrThrottled(),
        taskUsage.getStatistics().getCpusThrottledTimeSecs());
>>>>>>> 62b8ca7e
  }

  private boolean isLongRunning(SingularityTaskId task) {
    Optional<SingularityRequestWithState> request = requestManager.getRequest(task.getRequestId());
    if (request.isPresent()) {
      return request.get().getRequest().getRequestType().isLongRunning();
    }

    LOG.warn("Couldn't find request id {} for task {}", task.getRequestId(), task.getId());
    return false;
  }

  private boolean isConsideredLongRunning(SingularityTaskId task) {
    final Optional<SingularityDeployStatistics> deployStatistics = deployManager.getDeployStatistics(task.getRequestId(), task.getDeployId());

    return deployStatistics.isPresent() && deployStatistics.get().getAverageRuntimeMillis().isPresent() &&
        deployStatistics.get().getAverageRuntimeMillis().get() >= configuration.getConsiderNonLongRunningTaskLongRunningAfterRunningForSeconds();
  }

  private void updateLongRunningTasksUsage(Map<ResourceUsageType, Number> longRunningTasksUsage, long memBytesUsed, double cpuUsed, long diskBytesUsed) {
    longRunningTasksUsage.compute(ResourceUsageType.MEMORY_BYTES_USED, (k, v) -> (v == null) ? memBytesUsed : v.longValue() + memBytesUsed);
    longRunningTasksUsage.compute(ResourceUsageType.CPU_USED, (k, v) -> (v == null) ? cpuUsed : v.doubleValue() + cpuUsed);
    longRunningTasksUsage.compute(ResourceUsageType.DISK_BYTES_USED, (k, v) -> (v == null) ? diskBytesUsed : v.doubleValue() + diskBytesUsed);
  }

  private void updateRequestUtilization(Map<String, RequestUtilization> utilizationPerRequestId,
                                        Map<String, RequestUtilization> previousUtilizations,
                                        List<SingularityTaskUsage> pastTaskUsages,
                                        SingularityTaskUsage latestUsage,
                                        SingularityTaskId task,
                                        double memoryMbReservedForTask,
                                        double cpuReservedForTask,
                                        double diskMbReservedForTask) {
    String requestId = task.getRequestId();
    RequestUtilization newRequestUtilization = utilizationPerRequestId.getOrDefault(requestId, new RequestUtilization(requestId, task.getDeployId()));
    RequestUtilization previous = previousUtilizations.get(requestId);
    // Take the previous request utilization into account to better measure 24 hour max/min values
    if (previous != null) {
      if (previous.getMaxMemTimestamp() < DAY_IN_SECONDS) {
        newRequestUtilization.setMaxMemBytesUsed(previous.getMaxMemBytesUsed());
        newRequestUtilization.setMaxMemTimestamp(previous.getMaxMemTimestamp());
      }
      if (previous.getMinMemTimestamp() < DAY_IN_SECONDS) {
        newRequestUtilization.setMinMemBytesUsed(previous.getMinMemBytesUsed());
        newRequestUtilization.setMinMemTimestamp(previous.getMinMemTimestamp());
      }
      if (previous.getMaxCpusTimestamp() < DAY_IN_SECONDS) {
        newRequestUtilization.setMaxCpuUsed(previous.getMaxCpuUsed());
        newRequestUtilization.setMaxCpusTimestamp(previous.getMaxCpusTimestamp());
      }
      if (previous.getMinCpusTimestamp() < DAY_IN_SECONDS) {
        newRequestUtilization.setMinCpuUsed(previous.getMinCpuUsed());
        newRequestUtilization.setMinCpusTimestamp(previous.getMinCpusTimestamp());
      }
      if (previous.getMaxDiskTimestamp() < DAY_IN_SECONDS) {
        newRequestUtilization.setMaxDiskBytesUsed(previous.getMaxDiskBytesUsed());
        newRequestUtilization.setMaxDiskTimestamp(previous.getMaxDiskTimestamp());
      }
      if (previous.getMinDiskTimestamp() < DAY_IN_SECONDS) {
        newRequestUtilization.setMinDiskBytesUsed(previous.getMinDiskBytesUsed());
        newRequestUtilization.setMinDiskTimestamp(previous.getMinDiskTimestamp());
      }
      if (previous.getMaxCpuThrottledTimestamp() < DAY_IN_SECONDS) {
        newRequestUtilization.setMaxPercentCpuTimeThrottled(previous.getMaxPercentCpuTimeThrottled());
        newRequestUtilization.setMaxCpuThrottledTimestamp(previous.getMaxCpuThrottledTimestamp());
      }
      if (previous.getMinCpuThrottledTimestamp() < DAY_IN_SECONDS) {
        newRequestUtilization.setMinPercentCpuTimeThrottled(previous.getMinPercentCpuTimeThrottled());
        newRequestUtilization.setMinCpuThrottledTimestamp(previous.getMinCpuThrottledTimestamp());
      }
    }

    List<SingularityTaskUsage> pastTaskUsagesCopy = getFullListOfTaskUsages(pastTaskUsages, latestUsage, task);
    pastTaskUsagesCopy.sort(Comparator.comparingDouble(SingularityTaskUsage::getTimestamp));
    int numTasks = pastTaskUsagesCopy.size() - 1; // One usage is a fake 0 usage to calculate first cpu times

    int numCpuOverages = 0;

    for (int i = 0; i < numTasks; i++) {
      SingularityTaskUsage olderUsage = pastTaskUsagesCopy.get(i);
      SingularityTaskUsage newerUsage = pastTaskUsagesCopy.get(i + 1);
      double cpusUsed = (newerUsage.getCpuSeconds() - olderUsage.getCpuSeconds()) / (newerUsage.getTimestamp() - olderUsage.getTimestamp());
      double percentCpuTimeThrottled = (newerUsage.getCpusThrottledTimeSecs() - olderUsage.getCpusThrottledTimeSecs()) / (newerUsage.getTimestamp() - olderUsage.getTimestamp());

      if (cpusUsed > newRequestUtilization.getMaxCpuUsed()) {
        newRequestUtilization.setMaxCpuUsed(cpusUsed);
        newRequestUtilization.setMaxCpusTimestamp(newerUsage.getTimestamp());
      }
      if (cpusUsed < newRequestUtilization.getMinCpuUsed()) {
        newRequestUtilization.setMinCpuUsed(cpusUsed);
        newRequestUtilization.setMinCpusTimestamp(newerUsage.getTimestamp());
      }
      if (newerUsage.getMemoryTotalBytes() > newRequestUtilization.getMaxMemBytesUsed()) {
        newRequestUtilization.setMaxMemBytesUsed(newerUsage.getMemoryTotalBytes());
        newRequestUtilization.setMaxMemTimestamp(newerUsage.getTimestamp());
      }
      if (newerUsage.getMemoryTotalBytes() < newRequestUtilization.getMinMemBytesUsed()) {
        newRequestUtilization.setMinMemBytesUsed(newerUsage.getMemoryTotalBytes());
        newRequestUtilization.setMinMemTimestamp(newerUsage.getTimestamp());
      }
      if (newerUsage.getDiskTotalBytes() > newRequestUtilization.getMaxDiskBytesUsed()) {
        newRequestUtilization.setMaxDiskBytesUsed(newerUsage.getDiskTotalBytes());
        newRequestUtilization.setMaxDiskTimestamp(newerUsage.getTimestamp());
      }
      if (newerUsage.getDiskTotalBytes() < newRequestUtilization.getMinDiskBytesUsed()) {
        newRequestUtilization.setMinDiskBytesUsed(newerUsage.getDiskTotalBytes());
        newRequestUtilization.setMaxDiskTimestamp(newerUsage.getTimestamp());
      }
      if (percentCpuTimeThrottled > newRequestUtilization.getMaxPercentCpuTimeThrottled()) {
        newRequestUtilization.setMaxPercentCpuTimeThrottled(percentCpuTimeThrottled);
        newRequestUtilization.setMaxCpuThrottledTimestamp(newerUsage.getTimestamp());
      }
      if (percentCpuTimeThrottled < newRequestUtilization.getMinPercentCpuTimeThrottled()) {
        newRequestUtilization.setMinPercentCpuTimeThrottled(percentCpuTimeThrottled);
        newRequestUtilization.setMinCpuThrottledTimestamp(newerUsage.getTimestamp());
      }

      if (cpusUsed > cpuReservedForTask) {
        numCpuOverages++;
      }

      newRequestUtilization
          .addCpuUsed(cpusUsed)
          .addMemBytesUsed(newerUsage.getMemoryTotalBytes())
          .addPercentCpuTimeThrottled(percentCpuTimeThrottled)
          .addDiskBytesUsed(newerUsage.getDiskTotalBytes())
          .incrementTaskCount();
    }

    double cpuBurstRating = pastTaskUsagesCopy.size() > 0 ? numCpuOverages / (double) pastTaskUsagesCopy.size() : 1;

    newRequestUtilization
        .addMemBytesReserved((long) (memoryMbReservedForTask * SingularitySlaveUsage.BYTES_PER_MEGABYTE * numTasks))
        .addCpuReserved(cpuReservedForTask * numTasks)
        .addDiskBytesReserved((long) diskMbReservedForTask * SingularitySlaveUsage.BYTES_PER_MEGABYTE * numTasks)
        .setCpuBurstRating(cpuBurstRating);

    utilizationPerRequestId.put(requestId, newRequestUtilization);
  }

  private List<SingularityTaskUsage> getFullListOfTaskUsages(List<SingularityTaskUsage> pastTaskUsages, SingularityTaskUsage latestUsage, SingularityTaskId task) {
    List<SingularityTaskUsage> pastTaskUsagesCopy = new ArrayList<>();
    pastTaskUsagesCopy.add(new SingularityTaskUsage(0, TimeUnit.MILLISECONDS.toSeconds(task.getStartedAt()), 0, 0, 0 , 0, 0)); // to calculate oldest cpu usage
    pastTaskUsagesCopy.addAll(pastTaskUsages);
    pastTaskUsagesCopy.add(latestUsage);

    return pastTaskUsagesCopy;
  }

  private SingularityClusterUtilization getClusterUtilization(Map<String, RequestUtilization> utilizationPerRequestId,
                                                              long totalMemBytesUsed,
                                                              long totalMemBytesAvailable,
                                                              double totalCpuUsed,
                                                              double totalCpuAvailable,
                                                              long totalDiskBytesUsed,
                                                              long totalDiskBytesAvailable,
                                                              long now) {
    int numRequestsWithUnderUtilizedCpu = 0;
    int numRequestsWithOverUtilizedCpu = 0;
    int numRequestsWithUnderUtilizedMemBytes = 0;
    int numRequestsWithUnderUtilizedDiskBytes = 0;

    double totalUnderUtilizedCpu = 0;
    double totalOverUtilizedCpu = 0;
    long totalUnderUtilizedMemBytes = 0;
    long totalUnderUtilizedDiskBytes = 0;

    double maxUnderUtilizedCpu = 0;
    double maxOverUtilizedCpu = 0;
    long maxUnderUtilizedMemBytes = 0;
    long maxUnderUtilizedDiskBytes = 0;

    String maxUnderUtilizedCpuRequestId = null;
    String maxOverUtilizedCpuRequestId = null;
    String maxUnderUtilizedMemBytesRequestId = null;
    String maxUnderUtilizedDiskBytesRequestId = null;

    double minUnderUtilizedCpu = Double.MAX_VALUE;
    double minOverUtilizedCpu = Double.MAX_VALUE;
    long minUnderUtilizedMemBytes = Long.MAX_VALUE;
    long minUnderUtilizedDiskBytes = Long.MAX_VALUE;


    for (RequestUtilization utilization : utilizationPerRequestId.values()) {
      Optional<SingularityDeploy> maybeDeploy = deployManager.getDeploy(utilization.getRequestId(), utilization.getDeployId());

      if (maybeDeploy.isPresent() && maybeDeploy.get().getResources().isPresent()) {
        String requestId = utilization.getRequestId();
        long memoryBytesReserved = (long) (maybeDeploy.get().getResources().get().getMemoryMb() * SingularitySlaveUsage.BYTES_PER_MEGABYTE);
        double cpuReserved = maybeDeploy.get().getResources().get().getCpus();
        long diskBytesReserved = (long) maybeDeploy.get().getResources().get().getDiskMb() * SingularitySlaveUsage.BYTES_PER_MEGABYTE;

        double unusedCpu = cpuReserved - utilization.getAvgCpuUsed();
        long unusedMemBytes = (long) (memoryBytesReserved - utilization.getAvgMemBytesUsed());
        long unusedDiskBytes = (long) (diskBytesReserved - utilization.getAvgDiskBytesUsed());

        if (unusedCpu > 0) {
          numRequestsWithUnderUtilizedCpu++;
          totalUnderUtilizedCpu += unusedCpu;
          if (unusedCpu > maxUnderUtilizedCpu) {
            maxUnderUtilizedCpu = unusedCpu;
            maxUnderUtilizedCpuRequestId = requestId;
          }
          minUnderUtilizedCpu = Math.min(unusedCpu, minUnderUtilizedCpu);
        } else if (unusedCpu < 0) {
          double overusedCpu = Math.abs(unusedCpu);

          numRequestsWithOverUtilizedCpu++;
          totalOverUtilizedCpu += overusedCpu;
          if (overusedCpu > maxOverUtilizedCpu) {
            maxOverUtilizedCpu = overusedCpu;
            maxOverUtilizedCpuRequestId = requestId;
          }
          minOverUtilizedCpu = Math.min(overusedCpu, minOverUtilizedCpu);
        }

        if (unusedMemBytes > 0) {
          numRequestsWithUnderUtilizedMemBytes++;
          totalUnderUtilizedMemBytes += unusedMemBytes;
          if (unusedMemBytes > maxUnderUtilizedMemBytes) {
            maxUnderUtilizedMemBytes = unusedMemBytes;
            maxUnderUtilizedMemBytesRequestId = requestId;
          }
          minUnderUtilizedMemBytes = Math.min(unusedMemBytes, minUnderUtilizedMemBytes);
        }

        if (unusedDiskBytes > 0) {
          numRequestsWithUnderUtilizedDiskBytes++;
          totalUnderUtilizedDiskBytes += unusedDiskBytes;
          if (unusedDiskBytes > maxUnderUtilizedDiskBytes) {
            maxUnderUtilizedDiskBytes = unusedDiskBytes;
            maxUnderUtilizedDiskBytesRequestId = requestId;
          }
          minUnderUtilizedDiskBytes = Math.min(unusedDiskBytes, minUnderUtilizedMemBytes);
        }
      }
    }

    double avgUnderUtilizedCpu = numRequestsWithUnderUtilizedCpu != 0 ? totalUnderUtilizedCpu / numRequestsWithUnderUtilizedCpu : 0;
    double avgOverUtilizedCpu = numRequestsWithOverUtilizedCpu != 0 ? totalOverUtilizedCpu / numRequestsWithOverUtilizedCpu : 0;
    long avgUnderUtilizedMemBytes = numRequestsWithUnderUtilizedMemBytes != 0 ? totalUnderUtilizedMemBytes / numRequestsWithUnderUtilizedMemBytes : 0;
    long avgUnderUtilizedDiskBytes = numRequestsWithUnderUtilizedDiskBytes != 0 ? totalUnderUtilizedDiskBytes / numRequestsWithUnderUtilizedDiskBytes : 0;

    return new SingularityClusterUtilization(numRequestsWithUnderUtilizedCpu, numRequestsWithOverUtilizedCpu,
        numRequestsWithUnderUtilizedMemBytes, numRequestsWithUnderUtilizedDiskBytes, totalUnderUtilizedCpu, totalOverUtilizedCpu, totalUnderUtilizedMemBytes, totalUnderUtilizedDiskBytes, avgUnderUtilizedCpu, avgOverUtilizedCpu,
        avgUnderUtilizedMemBytes, avgUnderUtilizedDiskBytes, maxUnderUtilizedCpu, maxOverUtilizedCpu, maxUnderUtilizedMemBytes, maxUnderUtilizedDiskBytes, maxUnderUtilizedCpuRequestId, maxOverUtilizedCpuRequestId,
        maxUnderUtilizedMemBytesRequestId, maxUnderUtilizedDiskBytesRequestId, getMin(minUnderUtilizedCpu), getMin(minOverUtilizedCpu), getMin(minUnderUtilizedMemBytes), getMin(minUnderUtilizedDiskBytes), totalMemBytesUsed,
        totalMemBytesAvailable, totalDiskBytesUsed, totalDiskBytesAvailable, totalCpuUsed, totalCpuAvailable, now);
  }

  private double getMin(double value) {
    return value == Double.MAX_VALUE ? 0 : value;
  }

  private long getMin(long value) {
    return value == Long.MAX_VALUE ? 0 : value;
  }

  @VisibleForTesting
  void clearOldUsage(String taskId) {
    usageManager.getTaskUsagePaths(taskId)
        .stream()
        .map(Double::parseDouble)
        .skip(configuration.getNumUsageToKeep())
        .forEach((pathId) -> {
          SingularityDeleteResult result = usageManager.deleteSpecificTaskUsage(taskId, pathId);
          if (result.equals(SingularityDeleteResult.DIDNT_EXIST)) {
            LOG.warn("Didn't delete taskUsage {} for taskId {}", pathId.toString(), taskId);
          }
        });
  }

  private static class TaskIdWithUsage {
    private final SingularityTaskId taskId;
    private final Resources requestedResources;
    private final SingularityTaskCurrentUsage usage;

    TaskIdWithUsage(SingularityTaskId taskId, Resources requestedResources, SingularityTaskCurrentUsage usage) {
      this.taskId = taskId;
      this.requestedResources = requestedResources;
      this.usage = usage;
    }

    public SingularityTaskId getTaskId() {
      return taskId;
    }

    public Resources getRequestedResources() {
      return requestedResources;
    }

    public SingularityTaskCurrentUsage getUsage() {
      return usage;
    }
  }
}<|MERGE_RESOLUTION|>--- conflicted
+++ resolved
@@ -444,11 +444,6 @@
   }
 
   private SingularityTaskUsage getUsage(MesosTaskMonitorObject taskUsage) {
-<<<<<<< HEAD
-    double cpuSeconds = taskUsage.getStatistics().getCpusSystemTimeSecs() + taskUsage.getStatistics().getCpusUserTimeSecs();
-
-    return new SingularityTaskUsage(taskUsage.getStatistics().getMemTotalBytes(), taskUsage.getStatistics().getTimestamp(), cpuSeconds, taskUsage.getStatistics().getDiskUsedBytes());
-=======
     return new SingularityTaskUsage(
         taskUsage.getStatistics().getMemTotalBytes(),
         taskUsage.getStatistics().getTimestamp(),
@@ -457,7 +452,6 @@
         taskUsage.getStatistics().getCpusNrPeriods(),
         taskUsage.getStatistics().getCpusNrThrottled(),
         taskUsage.getStatistics().getCpusThrottledTimeSecs());
->>>>>>> 62b8ca7e
   }
 
   private boolean isLongRunning(SingularityTaskId task) {
