package com.hubspot.singularity.scheduler;

import java.util.ArrayList;
import java.util.HashMap;
import java.util.List;
import java.util.Map;
import java.util.concurrent.TimeUnit;
import java.util.stream.Collectors;

import org.slf4j.Logger;
import org.slf4j.LoggerFactory;

import com.google.common.annotations.VisibleForTesting;
import com.google.common.base.Optional;
import com.google.inject.Inject;
import com.hubspot.mesos.client.MesosClient;
import com.hubspot.mesos.json.MesosTaskMonitorObject;
import com.hubspot.singularity.InvalidSingularityTaskIdException;
import com.hubspot.singularity.RequestUtilization;
import com.hubspot.singularity.SingularityClusterUtilization;
import com.hubspot.singularity.SingularityDeleteResult;
import com.hubspot.singularity.SingularityDeploy;
import com.hubspot.singularity.SingularityDeployStatistics;
import com.hubspot.singularity.SingularityRequestWithState;
import com.hubspot.singularity.SingularitySlave;
import com.hubspot.singularity.SingularitySlaveUsage;
import com.hubspot.singularity.SingularitySlaveUsage.ResourceUsageType;
import com.hubspot.singularity.SingularityTask;
import com.hubspot.singularity.SingularityTaskCurrentUsage;
import com.hubspot.singularity.SingularityTaskId;
import com.hubspot.singularity.SingularityTaskUsage;
import com.hubspot.singularity.config.SingularityConfiguration;
import com.hubspot.singularity.data.DeployManager;
import com.hubspot.singularity.data.RequestManager;
import com.hubspot.singularity.data.TaskManager;
import com.hubspot.singularity.data.UsageManager;
import com.hubspot.singularity.sentry.SingularityExceptionNotifier;

public class SingularityUsagePoller extends SingularityLeaderOnlyPoller {

  private static final Logger LOG = LoggerFactory.getLogger(SingularityUsagePoller.class);

  private final SingularityConfiguration configuration;
  private final MesosClient mesosClient;
  private final UsageManager usageManager;
  private final SingularityUsageHelper usageHelper;
  private final SingularityExceptionNotifier exceptionNotifier;
  private final RequestManager requestManager;
  private final DeployManager deployManager;
  private final TaskManager taskManager;

  @Inject
  SingularityUsagePoller(SingularityConfiguration configuration,
                         SingularityUsageHelper usageHelper,
                         UsageManager usageManager,
                         MesosClient mesosClient,
                         SingularityExceptionNotifier exceptionNotifier,
                         RequestManager requestManager,
                         DeployManager deployManager,
                         TaskManager taskManager) {
    super(configuration.getCheckUsageEveryMillis(), TimeUnit.MILLISECONDS);

    this.configuration = configuration;
    this.usageHelper = usageHelper;
    this.mesosClient = mesosClient;
    this.usageManager = usageManager;
    this.exceptionNotifier = exceptionNotifier;
    this.requestManager = requestManager;
    this.deployManager = deployManager;
    this.taskManager = taskManager;
  }

  @Override
  public void runActionOnPoll() {
    Map<String, RequestUtilization> utilizationPerRequestId = new HashMap<>();
    final long now = System.currentTimeMillis();

    long totalMemBytesUsed = 0;
    long totalMemBytesAvailable = 0;
    double totalCpuUsed = 0.00;
    double totalCpuAvailable = 0.00;
    long totalDiskBytesUsed = 0;
    long totalDiskBytesAvailable = 0;

    for (SingularitySlave slave : usageHelper.getSlavesToTrackUsageFor()) {
      Map<ResourceUsageType, Number> longRunningTasksUsage = new HashMap<>();
      longRunningTasksUsage.put(ResourceUsageType.MEMORY_BYTES_USED, 0);
      longRunningTasksUsage.put(ResourceUsageType.CPU_USED, 0);
<<<<<<< HEAD
=======
      longRunningTasksUsage.put(ResourceUsageType.DISK_BYTES_USED, 0);
>>>>>>> a8f37d46

      Optional<Long> memoryMbTotal = Optional.absent();
      Optional<Double> cpusTotal = Optional.absent();
      Optional<Long> diskMbTotal = Optional.absent();

      long memoryMbReservedOnSlave = 0;
      double cpuReservedOnSlave = 0;
      long diskMbReservedOnSlave = 0;

      long memoryBytesUsedOnSlave = 0;
      double cpusUsedOnSlave = 0;
      long diskMbUsedOnSlave = 0;

      try {
        List<MesosTaskMonitorObject> allTaskUsage = mesosClient.getSlaveResourceUsage(slave.getHost());

        for (MesosTaskMonitorObject taskUsage : allTaskUsage) {
          String taskId = taskUsage.getSource();
          SingularityTaskId task;
          try {
            task = SingularityTaskId.valueOf(taskId);
          } catch (InvalidSingularityTaskIdException e) {
            LOG.error("Couldn't get SingularityTaskId for {}", taskUsage);
            continue;
          }

          SingularityTaskUsage latestUsage = getUsage(taskUsage);
          List<SingularityTaskUsage> pastTaskUsages = usageManager.getTaskUsage(taskId);


          clearOldUsage(taskId);
          usageManager.saveSpecificTaskUsage(taskId, latestUsage);

          Optional<SingularityTask> maybeTask = taskManager.getTask(task);
          if (maybeTask.isPresent() && maybeTask.get().getTaskRequest().getDeploy().getResources().isPresent()) {
            double memoryMbReservedForTask = maybeTask.get().getTaskRequest().getDeploy().getResources().get().getMemoryMb();
            double cpuReservedForTask = maybeTask.get().getTaskRequest().getDeploy().getResources().get().getCpus();
            double diskMbReservedForTask = maybeTask.get().getTaskRequest().getDeploy().getResources().get().getDiskMb();

            memoryMbReservedOnSlave += memoryMbReservedForTask;
            cpuReservedOnSlave += cpuReservedForTask;
            diskMbReservedOnSlave += diskMbReservedForTask;

            updateRequestUtilization(utilizationPerRequestId, pastTaskUsages, latestUsage, task, memoryMbReservedForTask, cpuReservedForTask, diskMbReservedForTask);
          }
          memoryBytesUsedOnSlave += latestUsage.getMemoryTotalBytes();
          diskMbUsedOnSlave += latestUsage.getDiskTotalBytes();

          if (!pastTaskUsages.isEmpty()) {
            SingularityTaskUsage lastUsage = pastTaskUsages.get(pastTaskUsages.size() - 1);

            double taskCpusUsed = ((latestUsage.getCpuSeconds() - lastUsage.getCpuSeconds()) / (latestUsage.getTimestamp() - lastUsage.getTimestamp()));

            if (isLongRunning(task) ||  isConsideredLongRunning(task)) {
              updateLongRunningTasksUsage(longRunningTasksUsage, latestUsage.getMemoryTotalBytes(), taskCpusUsed, latestUsage.getDiskTotalBytes());
            }
            SingularityTaskCurrentUsage currentUsage = new SingularityTaskCurrentUsage(latestUsage.getMemoryTotalBytes(), now, taskCpusUsed);

            usageManager.saveCurrentTaskUsage(taskId, currentUsage);

            cpusUsedOnSlave += taskCpusUsed;
          }
        }

        if (!slave.getResources().isPresent() ||
            !slave.getResources().get().getMemoryMegaBytes().isPresent() ||
            !slave.getResources().get().getNumCpus().isPresent()) {
          LOG.debug("Could not find slave or resources for slave {}", slave.getId());
        } else {
          memoryMbTotal = Optional.of(slave.getResources().get().getMemoryMegaBytes().get().longValue());
          cpusTotal = Optional.of(slave.getResources().get().getNumCpus().get().doubleValue());
          diskMbTotal = Optional.of(slave.getResources().get().getDiskSpace().get());
        }

        SingularitySlaveUsage slaveUsage = new SingularitySlaveUsage(cpusUsedOnSlave, cpuReservedOnSlave, cpusTotal, memoryBytesUsedOnSlave, memoryMbReservedOnSlave, memoryMbTotal, diskMbUsedOnSlave, diskMbReservedOnSlave, diskMbTotal, longRunningTasksUsage, allTaskUsage.size(), now);
        List<Long> slaveTimestamps = usageManager.getSlaveUsageTimestamps(slave.getId());
        if (slaveTimestamps.size() + 1 > configuration.getNumUsageToKeep()) {
          usageManager.deleteSpecificSlaveUsage(slave.getId(), slaveTimestamps.get(0));
        }

        if (slaveUsage.getMemoryBytesTotal().isPresent() && slaveUsage.getCpusTotal().isPresent()) {
          totalMemBytesUsed += slaveUsage.getMemoryBytesUsed();
          totalCpuUsed += slaveUsage.getCpusUsed();
          totalDiskBytesUsed += slaveUsage.getDiskBytesUsed();

          totalMemBytesAvailable += slaveUsage.getMemoryBytesTotal().get();
          totalCpuAvailable += slaveUsage.getCpusTotal().get();
          totalDiskBytesAvailable += slaveUsage.getDiskBytesTotal().get();
        }

        LOG.debug("Saving slave {} usage {}", slave.getHost(), slaveUsage);
        usageManager.saveSpecificSlaveUsageAndSetCurrent(slave.getId(), slaveUsage);
      } catch (Exception e) {
        String message = String.format("Could not get slave usage for host %s", slave.getHost());
        LOG.error(message, e);
        exceptionNotifier.notify(message, e);
      }
    }
    usageManager.saveClusterUtilization(getClusterUtilization(utilizationPerRequestId, totalMemBytesUsed, totalMemBytesAvailable, totalCpuUsed, totalCpuAvailable, totalDiskBytesUsed, totalDiskBytesAvailable, now));
  }

  private SingularityTaskUsage getUsage(MesosTaskMonitorObject taskUsage) {
    double cpuSeconds = taskUsage.getStatistics().getCpusSystemTimeSecs() + taskUsage.getStatistics().getCpusUserTimeSecs();

<<<<<<< HEAD
    return new SingularityTaskUsage(taskUsage.getStatistics().getMemTotalBytes(), taskUsage.getStatistics().getTimestamp(), cpuSeconds, taskUsage.getStatistics().getDiskUsedBytes());
=======
    return new SingularityTaskUsage(taskUsage.getStatistics().getMemTotalBytes(), taskUsage.getStatistics().getTimestampSeconds(), cpuSeconds, taskUsage.getStatistics().getDiskUsedBytes());
>>>>>>> a8f37d46
  }

  private boolean isLongRunning(SingularityTaskId task) {
    Optional<SingularityRequestWithState> request = requestManager.getRequest(task.getRequestId());
    if (request.isPresent()) {
      return request.get().getRequest().getRequestType().isLongRunning();
    }

    LOG.warn("Couldn't find request id {} for task {}", task.getRequestId(), task.getId());
    return false;
  }

  private boolean isConsideredLongRunning(SingularityTaskId task) {
    final Optional<SingularityDeployStatistics> deployStatistics = deployManager.getDeployStatistics(task.getRequestId(), task.getDeployId());

    return deployStatistics.isPresent() && deployStatistics.get().getAverageRuntimeMillis().isPresent() &&
        deployStatistics.get().getAverageRuntimeMillis().get() >= configuration.getConsiderNonLongRunningTaskLongRunningAfterRunningForSeconds();
  }

  private void updateLongRunningTasksUsage(Map<ResourceUsageType, Number> longRunningTasksUsage, long memBytesUsed, double cpuUsed, long diskBytesUsed) {
    longRunningTasksUsage.compute(ResourceUsageType.MEMORY_BYTES_USED, (k, v) -> (v == null) ? memBytesUsed : v.longValue() + memBytesUsed);
    longRunningTasksUsage.compute(ResourceUsageType.CPU_USED, (k, v) -> (v == null) ? cpuUsed : v.doubleValue() + cpuUsed);
    longRunningTasksUsage.compute(ResourceUsageType.DISK_BYTES_USED, (k, v) -> (v == null) ? diskBytesUsed : v.doubleValue() + diskBytesUsed);
  }

  private void updateRequestUtilization(Map<String, RequestUtilization> utilizationPerRequestId,
                                        List<SingularityTaskUsage> pastTaskUsages,
                                        SingularityTaskUsage latestUsage,
                                        SingularityTaskId task,
                                        double memoryMbReservedForTask,
                                        double cpuReservedForTask,
                                        double diskMbReservedForTask) {
    String requestId = task.getRequestId();
    RequestUtilization requestUtilization = utilizationPerRequestId.getOrDefault(requestId, new RequestUtilization(requestId, task.getDeployId()));
    long curMaxMemBytesUsed = 0;
    long curMinMemBytesUsed = Long.MAX_VALUE;
    double curMaxCpuUsed = 0;
    double curMinCpuUsed = Double.MAX_VALUE;
    long curMaxDiskBytesUsed = 0;
    long curMinDiskBytesUsed = Long.MAX_VALUE;

    if (utilizationPerRequestId.containsKey(requestId)) {
      curMaxMemBytesUsed = requestUtilization.getMaxMemBytesUsed();
      curMinMemBytesUsed = requestUtilization.getMinMemBytesUsed();
      curMaxCpuUsed = requestUtilization.getMaxCpuUsed();
      curMinCpuUsed = requestUtilization.getMinCpuUsed();
      curMaxDiskBytesUsed = requestUtilization.getMaxDiskBytesUsed();
      curMinDiskBytesUsed = requestUtilization.getMinDiskBytesUsed();
    }

    List<SingularityTaskUsage> pastTaskUsagesCopy = copyUsages(pastTaskUsages, latestUsage, task);
    int numTasks = pastTaskUsagesCopy.size() - 1;

    for (int i = 0; i < numTasks; i++) {
      SingularityTaskUsage olderUsage = pastTaskUsagesCopy.get(i);
      SingularityTaskUsage newerUsage = pastTaskUsagesCopy.get(i + 1);
      double cpusUsed = (newerUsage.getCpuSeconds() - olderUsage.getCpuSeconds()) / (newerUsage.getTimestamp() - olderUsage.getTimestamp());

      curMaxCpuUsed = Math.max(cpusUsed, curMaxCpuUsed);
      curMinCpuUsed = Math.min(cpusUsed, curMinCpuUsed);
      curMaxMemBytesUsed = Math.max(newerUsage.getMemoryTotalBytes(), curMaxMemBytesUsed);
      curMinMemBytesUsed = Math.min(newerUsage.getMemoryTotalBytes(), curMinMemBytesUsed);
      curMaxDiskBytesUsed = Math.max(newerUsage.getDiskTotalBytes(), curMaxDiskBytesUsed);
      curMinDiskBytesUsed = Math.min(newerUsage.getDiskTotalBytes(), curMinDiskBytesUsed);

      requestUtilization
          .addCpuUsed(cpusUsed)
          .addMemBytesUsed(newerUsage.getMemoryTotalBytes())
          .addDiskBytesUsed(newerUsage.getDiskTotalBytes())
          .incrementTaskCount();
    }

    requestUtilization
        .addMemBytesReserved((long) (memoryMbReservedForTask * SingularitySlaveUsage.BYTES_PER_MEGABYTE * numTasks))
        .addCpuReserved(cpuReservedForTask * numTasks)
        .addDiskBytesReserved((long) diskMbReservedForTask * SingularitySlaveUsage.BYTES_PER_MEGABYTE  * numTasks)
        .setMaxCpuUsed(curMaxCpuUsed)
        .setMinCpuUsed(curMinCpuUsed)
        .setMaxMemBytesUsed(curMaxMemBytesUsed)
        .setMinMemBytesUsed(curMinMemBytesUsed)
        .setMaxDiskBytesUsed(curMaxDiskBytesUsed)
        .setMinDiskBytesUsed(curMinDiskBytesUsed);

    utilizationPerRequestId.put(requestId, requestUtilization);
  }

  private List<SingularityTaskUsage> copyUsages(List<SingularityTaskUsage> pastTaskUsages, SingularityTaskUsage latestUsage, SingularityTaskId task) {
    List<SingularityTaskUsage> pastTaskUsagesCopy = new ArrayList<>();
    pastTaskUsagesCopy.add(new SingularityTaskUsage(0, TimeUnit.MILLISECONDS.toSeconds(task.getStartedAt()), 0, 0)); // to calculate oldest cpu usage
    pastTaskUsagesCopy.addAll(pastTaskUsages);
    pastTaskUsagesCopy.add(latestUsage);

    return pastTaskUsagesCopy;
  }

  private SingularityClusterUtilization getClusterUtilization(Map<String, RequestUtilization> utilizationPerRequestId,
                                                              long totalMemBytesUsed,
                                                              long totalMemBytesAvailable,
                                                              double totalCpuUsed,
                                                              double totalCpuAvailable,
                                                              long totalDiskBytesUsed,
                                                              long totalDiskBytesAvailable,
                                                              long now) {
    int numRequestsWithUnderUtilizedCpu = 0;
    int numRequestsWithOverUtilizedCpu = 0;
    int numRequestsWithUnderUtilizedMemBytes = 0;
    int numRequestsWithUnderUtilizedDiskBytes = 0;

    double totalUnderUtilizedCpu = 0;
    double totalOverUtilizedCpu = 0;
    long totalUnderUtilizedMemBytes = 0;
    long totalUnderUtilizedDiskBytes = 0;

    double maxUnderUtilizedCpu = 0;
    double maxOverUtilizedCpu = 0;
    long maxUnderUtilizedMemBytes = 0;
    long maxUnderUtilizedDiskBytes = 0;

    String maxUnderUtilizedCpuRequestId = null;
    String maxOverUtilizedCpuRequestId = null;
    String maxUnderUtilizedMemBytesRequestId = null;
    String maxUnderUtilizedDiskBytesRequestId = null;

    double minUnderUtilizedCpu = Double.MAX_VALUE;
    double minOverUtilizedCpu = Double.MAX_VALUE;
    long minUnderUtilizedMemBytes = Long.MAX_VALUE;
    long minUnderUtilizedDiskBytes = Long.MAX_VALUE;


    for (RequestUtilization utilization : utilizationPerRequestId.values()) {
      Optional<SingularityDeploy> maybeDeploy = deployManager.getDeploy(utilization.getRequestId(), utilization.getDeployId());

      if (maybeDeploy.isPresent() && maybeDeploy.get().getResources().isPresent()) {
        String requestId = utilization.getRequestId();
        long memoryBytesReserved = (long) (maybeDeploy.get().getResources().get().getMemoryMb() * SingularitySlaveUsage.BYTES_PER_MEGABYTE);
        double cpuReserved = maybeDeploy.get().getResources().get().getCpus();
        long diskBytesReserved = (long) maybeDeploy.get().getResources().get().getDiskMb() * SingularitySlaveUsage.BYTES_PER_MEGABYTE;

        double unusedCpu = cpuReserved - utilization.getAvgCpuUsed();
        long unusedMemBytes = (long) (memoryBytesReserved - utilization.getAvgMemBytesUsed());
        long unusedDiskBytes = (long) (diskBytesReserved - utilization.getAvgDiskBytesUsed());

        if (unusedCpu > 0) {
          numRequestsWithUnderUtilizedCpu++;
          totalUnderUtilizedCpu += unusedCpu;
          if (unusedCpu > maxUnderUtilizedCpu) {
            maxUnderUtilizedCpu = unusedCpu;
            maxUnderUtilizedCpuRequestId = requestId;
          }
          minUnderUtilizedCpu = Math.min(unusedCpu, minUnderUtilizedCpu);
        } else if (unusedCpu < 0) {
          double overusedCpu = Math.abs(unusedCpu);

          numRequestsWithOverUtilizedCpu++;
          totalOverUtilizedCpu += overusedCpu;
          if (overusedCpu > maxOverUtilizedCpu) {
            maxOverUtilizedCpu = overusedCpu;
            maxOverUtilizedCpuRequestId = requestId;
          }
          minOverUtilizedCpu = Math.min(overusedCpu, minOverUtilizedCpu);
        }

        if (unusedMemBytes > 0) {
          numRequestsWithUnderUtilizedMemBytes++;
          totalUnderUtilizedMemBytes += unusedMemBytes;
          if (unusedMemBytes > maxUnderUtilizedMemBytes) {
            maxUnderUtilizedMemBytes = unusedMemBytes;
            maxUnderUtilizedMemBytesRequestId = requestId;
          }
          minUnderUtilizedMemBytes = Math.min(unusedMemBytes, minUnderUtilizedMemBytes);
        }

        if (unusedDiskBytes > 0) {
          numRequestsWithUnderUtilizedDiskBytes++;
          totalUnderUtilizedDiskBytes += unusedDiskBytes;
          if (unusedDiskBytes > maxUnderUtilizedDiskBytes) {
            maxUnderUtilizedDiskBytes = unusedDiskBytes;
            maxUnderUtilizedDiskBytesRequestId = requestId;
          }
          minUnderUtilizedDiskBytes = Math.min(unusedDiskBytes, minUnderUtilizedMemBytes);
        }
      }
    }

    double avgUnderUtilizedCpu = numRequestsWithUnderUtilizedCpu != 0 ? totalUnderUtilizedCpu / numRequestsWithUnderUtilizedCpu : 0;
    double avgOverUtilizedCpu = numRequestsWithOverUtilizedCpu != 0? totalOverUtilizedCpu / numRequestsWithOverUtilizedCpu : 0;
    long avgUnderUtilizedMemBytes = numRequestsWithUnderUtilizedMemBytes != 0 ? totalUnderUtilizedMemBytes / numRequestsWithUnderUtilizedMemBytes : 0;
    long avgUnderUtilizedDiskBytes = numRequestsWithUnderUtilizedDiskBytes != 0 ? totalUnderUtilizedDiskBytes / numRequestsWithUnderUtilizedDiskBytes : 0;

    return new SingularityClusterUtilization(new ArrayList<>(utilizationPerRequestId.values()), numRequestsWithUnderUtilizedCpu, numRequestsWithOverUtilizedCpu,
        numRequestsWithUnderUtilizedMemBytes, numRequestsWithUnderUtilizedDiskBytes, totalUnderUtilizedCpu, totalOverUtilizedCpu, totalUnderUtilizedMemBytes, totalUnderUtilizedDiskBytes, avgUnderUtilizedCpu, avgOverUtilizedCpu,
        avgUnderUtilizedMemBytes, avgUnderUtilizedDiskBytes, maxUnderUtilizedCpu, maxOverUtilizedCpu, maxUnderUtilizedMemBytes, maxUnderUtilizedDiskBytes, maxUnderUtilizedCpuRequestId, maxOverUtilizedCpuRequestId,
        maxUnderUtilizedMemBytesRequestId, maxUnderUtilizedDiskBytesRequestId, getMin(minUnderUtilizedCpu), getMin(minOverUtilizedCpu), getMin(minUnderUtilizedMemBytes), getMin(minUnderUtilizedDiskBytes), totalMemBytesUsed,
        totalMemBytesAvailable, totalDiskBytesUsed, totalDiskBytesAvailable, totalCpuUsed, totalCpuAvailable, now);
  }

  private double getMin(double value) {
    return value == Double.MAX_VALUE ? 0 : value;
  }

  private long getMin(long value) {
    return value == Long.MAX_VALUE ? 0 : value;
  }

  @VisibleForTesting
  void clearOldUsage(String taskId) {
    List<Double> pastTaskUsagePaths = usageManager.getTaskUsagePaths(taskId).stream().map(Double::parseDouble).collect(Collectors.toList());

    while (pastTaskUsagePaths.size() + 1 > configuration.getNumUsageToKeep()) {
      long minSecondsApart = configuration.getUsageIntervalSeconds();
      boolean deleted = false;

      for (int i = 0; i < pastTaskUsagePaths.size() - 1; i++) {
        if (pastTaskUsagePaths.get(i + 1) - pastTaskUsagePaths.get(i) < minSecondsApart) {
          SingularityDeleteResult result = usageManager.deleteSpecificTaskUsage(taskId, pastTaskUsagePaths.get(i + 1));

          if (result.equals(SingularityDeleteResult.DIDNT_EXIST)) {
            LOG.warn("Didn't delete taskUsage {} for taskId {}", pastTaskUsagePaths.get(i + 1).toString(), taskId);
          }

          deleted = true;
          pastTaskUsagePaths.remove(pastTaskUsagePaths.get(i + 1));
          break;
        }
      }

      if (!deleted) {
        usageManager.deleteSpecificTaskUsage(taskId, pastTaskUsagePaths.get(0));
        pastTaskUsagePaths.remove(pastTaskUsagePaths.get(0));
      }
    }

  }
}<|MERGE_RESOLUTION|>--- conflicted
+++ resolved
@@ -86,10 +86,7 @@
       Map<ResourceUsageType, Number> longRunningTasksUsage = new HashMap<>();
       longRunningTasksUsage.put(ResourceUsageType.MEMORY_BYTES_USED, 0);
       longRunningTasksUsage.put(ResourceUsageType.CPU_USED, 0);
-<<<<<<< HEAD
-=======
       longRunningTasksUsage.put(ResourceUsageType.DISK_BYTES_USED, 0);
->>>>>>> a8f37d46
 
       Optional<Long> memoryMbTotal = Optional.absent();
       Optional<Double> cpusTotal = Optional.absent();
@@ -194,11 +191,7 @@
   private SingularityTaskUsage getUsage(MesosTaskMonitorObject taskUsage) {
     double cpuSeconds = taskUsage.getStatistics().getCpusSystemTimeSecs() + taskUsage.getStatistics().getCpusUserTimeSecs();
 
-<<<<<<< HEAD
     return new SingularityTaskUsage(taskUsage.getStatistics().getMemTotalBytes(), taskUsage.getStatistics().getTimestamp(), cpuSeconds, taskUsage.getStatistics().getDiskUsedBytes());
-=======
-    return new SingularityTaskUsage(taskUsage.getStatistics().getMemTotalBytes(), taskUsage.getStatistics().getTimestampSeconds(), cpuSeconds, taskUsage.getStatistics().getDiskUsedBytes());
->>>>>>> a8f37d46
   }
 
   private boolean isLongRunning(SingularityTaskId task) {
