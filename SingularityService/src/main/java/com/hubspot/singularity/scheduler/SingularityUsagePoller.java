--- conflicted
+++ resolved
@@ -138,18 +138,6 @@
     }
   }
 
-<<<<<<< HEAD
-  private void collectSlaveUage(SingularitySlave slave,
-                                long now,
-                                Map<String, RequestUtilization> utilizationPerRequestId,
-                                Map<SingularitySlaveUsage, List<TaskIdWithUsage>> overLoadedHosts,
-                                AtomicLong totalMemBytesUsed,
-                                AtomicLong totalMemBytesAvailable,
-                                AtomicDouble totalCpuUsed,
-                                AtomicDouble totalCpuAvailable,
-                                AtomicLong totalDiskBytesUsed,
-                                AtomicLong totalDiskBytesAvailable) {
-=======
   public void runWithRequestLock(Runnable function, String requestId) {
     ReentrantLock lock = requestLocks.computeIfAbsent(requestId, (r) -> new ReentrantLock());
     lock.lock();
@@ -162,7 +150,6 @@
 
   private void collectSlaveUage(SingularitySlave slave, long now, Map<String, RequestUtilization> utilizationPerRequestId, Map<String, RequestUtilization> previousUtilizations, Map<SingularitySlaveUsage, List<TaskIdWithUsage>> overLoadedHosts,
                                 AtomicLong totalMemBytesUsed, AtomicLong totalMemBytesAvailable, AtomicDouble totalCpuUsed, AtomicDouble totalCpuAvailable, AtomicLong totalDiskBytesUsed, AtomicLong totalDiskBytesAvailable) {
->>>>>>> 5ed25f2e
     Map<ResourceUsageType, Number> longRunningTasksUsage = new HashMap<>();
     longRunningTasksUsage.put(ResourceUsageType.MEMORY_BYTES_USED, 0);
     longRunningTasksUsage.put(ResourceUsageType.CPU_USED, 0);
@@ -450,11 +437,7 @@
   private SingularityTaskUsage getUsage(MesosTaskMonitorObject taskUsage) {
     return new SingularityTaskUsage(
         taskUsage.getStatistics().getMemTotalBytes(),
-<<<<<<< HEAD
         taskUsage.getStatistics().getTimestamp(),
-=======
-        taskUsage.getStatistics().getTimestampSeconds(),
->>>>>>> 5ed25f2e
         taskUsage.getStatistics().getCpusSystemTimeSecs() + taskUsage.getStatistics().getCpusUserTimeSecs(),
         taskUsage.getStatistics().getDiskUsedBytes(),
         taskUsage.getStatistics().getCpusNrPeriods(),
@@ -494,27 +477,6 @@
                                         double cpuReservedForTask,
                                         double diskMbReservedForTask) {
     String requestId = task.getRequestId();
-<<<<<<< HEAD
-    RequestUtilization requestUtilization = utilizationPerRequestId.getOrDefault(requestId, new RequestUtilization(requestId, task.getDeployId()));
-    long curMaxMemBytesUsed = 0;
-    long curMinMemBytesUsed = Long.MAX_VALUE;
-    double curMaxCpuUsed = 0;
-    double curMinCpuUsed = Double.MAX_VALUE;
-    long curMaxDiskBytesUsed = 0;
-    long curMinDiskBytesUsed = Long.MAX_VALUE;
-    double curMaxPercentCpuTimeThrottled = 0;
-    double curMinPercentCpuTimeThrottled = Long.MAX_VALUE;
-
-    if (utilizationPerRequestId.containsKey(requestId)) {
-      curMaxMemBytesUsed = requestUtilization.getMaxMemBytesUsed();
-      curMinMemBytesUsed = requestUtilization.getMinMemBytesUsed();
-      curMaxCpuUsed = requestUtilization.getMaxCpuUsed();
-      curMinCpuUsed = requestUtilization.getMinCpuUsed();
-      curMaxDiskBytesUsed = requestUtilization.getMaxDiskBytesUsed();
-      curMinDiskBytesUsed = requestUtilization.getMinDiskBytesUsed();
-      curMaxPercentCpuTimeThrottled = requestUtilization.getMaxPercentCpuTimeThrottled();
-      curMinPercentCpuTimeThrottled = requestUtilization.getMinPercentCpuTimeThrottled();
-=======
     RequestUtilization newRequestUtilization = utilizationPerRequestId.getOrDefault(requestId, new RequestUtilization(requestId, task.getDeployId()));
     RequestUtilization previous = previousUtilizations.get(requestId);
     // Take the previous request utilization into account to better measure 24 hour max/min values
@@ -551,7 +513,6 @@
         newRequestUtilization.setMinPercentCpuTimeThrottled(previous.getMinPercentCpuTimeThrottled());
         newRequestUtilization.setMinCpuThrottledTimestamp(previous.getMinCpuThrottledTimestamp());
       }
->>>>>>> 5ed25f2e
     }
 
     List<SingularityTaskUsage> pastTaskUsagesCopy = getFullListOfTaskUsages(pastTaskUsages, latestUsage, task);
@@ -566,16 +527,6 @@
       double cpusUsed = (newerUsage.getCpuSeconds() - olderUsage.getCpuSeconds()) / (newerUsage.getTimestamp() - olderUsage.getTimestamp());
       double percentCpuTimeThrottled = (newerUsage.getCpusThrottledTimeSecs() - olderUsage.getCpusThrottledTimeSecs()) / (newerUsage.getTimestamp() - olderUsage.getTimestamp());
 
-<<<<<<< HEAD
-      curMaxCpuUsed = Math.max(cpusUsed, curMaxCpuUsed);
-      curMinCpuUsed = Math.min(cpusUsed, curMinCpuUsed);
-      curMaxMemBytesUsed = Math.max(newerUsage.getMemoryTotalBytes(), curMaxMemBytesUsed);
-      curMinMemBytesUsed = Math.min(newerUsage.getMemoryTotalBytes(), curMinMemBytesUsed);
-      curMaxDiskBytesUsed = Math.max(newerUsage.getDiskTotalBytes(), curMaxDiskBytesUsed);
-      curMinDiskBytesUsed = Math.min(newerUsage.getDiskTotalBytes(), curMinDiskBytesUsed);
-      curMaxPercentCpuTimeThrottled = Math.max(percentCpuTimeThrottled, curMaxPercentCpuTimeThrottled);
-      curMinPercentCpuTimeThrottled = Math.min(percentCpuTimeThrottled, curMinPercentCpuTimeThrottled);
-=======
       if (cpusUsed > newRequestUtilization.getMaxCpuUsed()) {
         newRequestUtilization.setMaxCpuUsed(cpusUsed);
         newRequestUtilization.setMaxCpusTimestamp(newerUsage.getTimestamp());
@@ -608,7 +559,6 @@
         newRequestUtilization.setMinPercentCpuTimeThrottled(percentCpuTimeThrottled);
         newRequestUtilization.setMinCpuThrottledTimestamp(newerUsage.getTimestamp());
       }
->>>>>>> 5ed25f2e
 
       if (cpusUsed > cpuReservedForTask) {
         numCpuOverages++;
@@ -627,19 +577,7 @@
     newRequestUtilization
         .addMemBytesReserved((long) (memoryMbReservedForTask * SingularitySlaveUsage.BYTES_PER_MEGABYTE * numTasks))
         .addCpuReserved(cpuReservedForTask * numTasks)
-<<<<<<< HEAD
-        .addDiskBytesReserved((long) diskMbReservedForTask * SingularitySlaveUsage.BYTES_PER_MEGABYTE * numTasks)
-        .setMaxCpuUsed(curMaxCpuUsed)
-        .setMinCpuUsed(curMinCpuUsed)
-        .setMaxMemBytesUsed(curMaxMemBytesUsed)
-        .setMinMemBytesUsed(curMinMemBytesUsed)
-        .setMaxDiskBytesUsed(curMaxDiskBytesUsed)
-        .setMinDiskBytesUsed(curMinDiskBytesUsed)
-        .setMaxPercentCpuTimeThrottled(curMaxPercentCpuTimeThrottled)
-        .setMinPercentCpuTimeThrottled(curMinPercentCpuTimeThrottled)
-=======
         .addDiskBytesReserved((long) diskMbReservedForTask * SingularitySlaveUsage.BYTES_PER_MEGABYTE  * numTasks)
->>>>>>> 5ed25f2e
         .setCpuBurstRating(cpuBurstRating);
 
     utilizationPerRequestId.put(requestId, newRequestUtilization);
