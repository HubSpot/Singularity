package com.hubspot.singularity.scheduler;

import java.util.ArrayList;
import java.util.HashMap;
import java.util.List;
import java.util.Map;
import java.util.concurrent.TimeUnit;
import java.util.stream.Collectors;

import org.slf4j.Logger;
import org.slf4j.LoggerFactory;

import com.google.common.annotations.VisibleForTesting;
import com.google.common.base.Optional;
import com.google.inject.Inject;
import com.hubspot.mesos.client.MesosClient;
import com.hubspot.mesos.json.MesosTaskMonitorObject;
import com.hubspot.singularity.InvalidSingularityTaskIdException;
import com.hubspot.singularity.RequestUtilization;
import com.hubspot.singularity.SingularityClusterUtilization;
import com.hubspot.singularity.SingularityDeploy;
import com.hubspot.singularity.SingularityDeployStatistics;
import com.hubspot.singularity.SingularityRequestWithState;
import com.hubspot.singularity.SingularitySlave;
import com.hubspot.singularity.SingularitySlaveUsage;
import com.hubspot.singularity.SingularitySlaveUsage.ResourceUsageType;
import com.hubspot.singularity.SingularityTask;
import com.hubspot.singularity.SingularityTaskCurrentUsage;
import com.hubspot.singularity.SingularityTaskId;
import com.hubspot.singularity.SingularityTaskUsage;
import com.hubspot.singularity.config.SingularityConfiguration;
import com.hubspot.singularity.data.DeployManager;
import com.hubspot.singularity.data.RequestManager;
import com.hubspot.singularity.data.TaskManager;
import com.hubspot.singularity.data.UsageManager;
import com.hubspot.singularity.sentry.SingularityExceptionNotifier;

public class SingularityUsagePoller extends SingularityLeaderOnlyPoller {

  private static final Logger LOG = LoggerFactory.getLogger(SingularityUsagePoller.class);

  private final SingularityConfiguration configuration;
  private final MesosClient mesosClient;
  private final UsageManager usageManager;
  private final SingularityUsageHelper usageHelper;
  private final SingularityExceptionNotifier exceptionNotifier;
  private final RequestManager requestManager;
  private final DeployManager deployManager;
  private final TaskManager taskManager;

  @Inject
  SingularityUsagePoller(SingularityConfiguration configuration,
                         SingularityUsageHelper usageHelper,
                         UsageManager usageManager,
                         MesosClient mesosClient,
                         SingularityExceptionNotifier exceptionNotifier,
                         RequestManager requestManager,
                         DeployManager deployManager,
                         TaskManager taskManager) {
    super(configuration.getCheckUsageEveryMillis(), TimeUnit.MILLISECONDS);

    this.configuration = configuration;
    this.usageHelper = usageHelper;
    this.mesosClient = mesosClient;
    this.usageManager = usageManager;
    this.exceptionNotifier = exceptionNotifier;
    this.requestManager = requestManager;
    this.deployManager = deployManager;
    this.taskManager = taskManager;
  }

  @Override
  public void runActionOnPoll() {
    final Optional<Map<String, RequestUtilization>> oldUtilizationPerRequestId = getOldUtilizationPerRequestId();
    Map<String, RequestUtilization> utilizationPerRequestId = new HashMap<>();
    final long now = System.currentTimeMillis();

    long totalMemBytesUsed = 0;
    long totalMemBytesAvailable = 0;
    double totalCpuUsed = 0.00;
    double totalCpuAvailable = 0.00;

    for (SingularitySlave slave : usageHelper.getSlavesToTrackUsageFor()) {
      Map<ResourceUsageType, Number> longRunningTasksUsage = new HashMap<>();
      longRunningTasksUsage.put(ResourceUsageType.MEMORY_BYTES_USED, 0);
      longRunningTasksUsage.put(ResourceUsageType.CPU_USED, 0);
      Optional<Long> memoryMbTotal = Optional.absent();
      Optional<Double> cpusTotal = Optional.absent();
      long memoryMbReservedOnSlave = 0;
      double cpuReservedOnSlave = 0;
      long memoryBytesUsedOnSlave = 0;
      double cpusUsedOnSlave = 0;

      try {
        List<MesosTaskMonitorObject> allTaskUsage = mesosClient.getSlaveResourceUsage(slave.getHost());

        for (MesosTaskMonitorObject taskUsage : allTaskUsage) {
          String taskId = taskUsage.getSource();
          SingularityTaskId task;
          try {
            task = SingularityTaskId.valueOf(taskId);
          } catch (InvalidSingularityTaskIdException e) {
            LOG.error("Couldn't get SingularityTaskId for {}", taskUsage);
            continue;
          }

          SingularityTaskUsage latestUsage = getUsage(taskUsage);
          List<SingularityTaskUsage> pastTaskUsages = usageManager.getTaskUsage(taskId);


          clearOldUsage(pastTaskUsages, taskId);
          usageManager.saveSpecificTaskUsage(taskId, latestUsage);

          Optional<SingularityTask> maybeTask = taskManager.getTask(task);
          if (maybeTask.isPresent() && maybeTask.get().getTaskRequest().getDeploy().getResources().isPresent()) {
            double memoryMbReservedForTask = maybeTask.get().getTaskRequest().getDeploy().getResources().get().getMemoryMb();
            double cpuReservedForTask = maybeTask.get().getTaskRequest().getDeploy().getResources().get().getCpus();
            memoryMbReservedOnSlave += memoryMbReservedForTask;
            cpuReservedOnSlave += cpuReservedForTask;
            updateRequestUtilization(oldUtilizationPerRequestId, utilizationPerRequestId, pastTaskUsages, latestUsage, task, memoryMbReservedForTask, cpuReservedForTask);
          }
          memoryBytesUsedOnSlave += latestUsage.getMemoryTotalBytes();

          if (!pastTaskUsages.isEmpty()) {
            SingularityTaskUsage lastUsage = pastTaskUsages.get(pastTaskUsages.size() - 1);

            double taskCpusUsed = ((latestUsage.getCpuSeconds() - lastUsage.getCpuSeconds()) / (latestUsage.getTimestampSeconds() - lastUsage.getTimestampSeconds()));

            if (isLongRunning(task) ||  isConsideredLongRunning(task)) {
              updateLongRunningTasksUsage(longRunningTasksUsage, latestUsage.getMemoryTotalBytes(), taskCpusUsed);
            }
            SingularityTaskCurrentUsage currentUsage = new SingularityTaskCurrentUsage(latestUsage.getMemoryTotalBytes(), now, taskCpusUsed);

            usageManager.saveCurrentTaskUsage(taskId, currentUsage);

            cpusUsedOnSlave += taskCpusUsed;
          }
        }

        if (!slave.getResources().isPresent() ||
            !slave.getResources().get().getMemoryMegaBytes().isPresent() ||
            !slave.getResources().get().getNumCpus().isPresent()) {
          LOG.debug("Could not find slave or resources for slave {}", slave.getId());
        } else {
          memoryMbTotal = Optional.of(slave.getResources().get().getMemoryMegaBytes().get().longValue());
          cpusTotal = Optional.of(slave.getResources().get().getNumCpus().get().doubleValue());
        }

        SingularitySlaveUsage slaveUsage = new SingularitySlaveUsage(memoryBytesUsedOnSlave, memoryMbReservedOnSlave, now, cpusUsedOnSlave, cpuReservedOnSlave, allTaskUsage.size(), memoryMbTotal, cpusTotal, longRunningTasksUsage);
        List<Long> slaveTimestamps = usageManager.getSlaveUsageTimestamps(slave.getId());
        if (slaveTimestamps.size() + 1 > configuration.getNumUsageToKeep()) {
          usageManager.deleteSpecificSlaveUsage(slave.getId(), slaveTimestamps.get(0));
        }

        if (slaveUsage.getMemoryBytesTotal().isPresent() && slaveUsage.getCpusTotal().isPresent()) {
          totalMemBytesUsed += slaveUsage.getMemoryBytesUsed();
          totalCpuUsed += slaveUsage.getCpusUsed();

          totalMemBytesAvailable += slaveUsage.getMemoryBytesTotal().get();
          totalCpuAvailable += slaveUsage.getCpusTotal().get();
        }

        LOG.debug("Saving slave {} usage {}", slave.getHost(), slaveUsage);
        usageManager.saveSpecificSlaveUsageAndSetCurrent(slave.getId(), slaveUsage);
      } catch (Exception e) {
        String message = String.format("Could not get slave usage for host %s", slave.getHost());
        LOG.error(message, e);
        exceptionNotifier.notify(message, e);
      }
    }
    usageManager.saveClusterUtilization(getClusterUtilization(utilizationPerRequestId, totalMemBytesUsed, totalMemBytesAvailable, totalCpuUsed, totalCpuAvailable, now));
  }

  private Optional<Map<String, RequestUtilization>> getOldUtilizationPerRequestId() {
    final Optional<SingularityClusterUtilization> oldClusterUtilization = usageManager.getClusterUtilization();

    return oldClusterUtilization.isPresent() ? Optional.of(oldClusterUtilization.get()
        .getRequestUtilizations()
        .stream()
        .collect(Collectors.toMap(RequestUtilization::getRequestId, r -> r))) : Optional.absent();
  }

  private SingularityTaskUsage getUsage(MesosTaskMonitorObject taskUsage) {
    double cpuSeconds = taskUsage.getStatistics().getCpusSystemTimeSecs() + taskUsage.getStatistics().getCpusUserTimeSecs();

    return new SingularityTaskUsage(taskUsage.getStatistics().getMemTotalBytes(), taskUsage.getStatistics().getTimestampSeconds(), cpuSeconds);
  }

  private boolean isLongRunning(SingularityTaskId task) {
    Optional<SingularityRequestWithState> request = requestManager.getRequest(task.getRequestId());
    if (request.isPresent()) {
      return request.get().getRequest().getRequestType().isLongRunning();
    }

    LOG.warn("Couldn't find request id {} for task {}", task.getRequestId(), task.getId());
    return false;
  }

  private boolean isConsideredLongRunning(SingularityTaskId task) {
    final Optional<SingularityDeployStatistics> deployStatistics = deployManager.getDeployStatistics(task.getRequestId(), task.getDeployId());

    return deployStatistics.isPresent() && deployStatistics.get().getAverageRuntimeMillis().isPresent() &&
        deployStatistics.get().getAverageRuntimeMillis().get() >= configuration.getConsiderNonLongRunningTaskLongRunningAfterRunningForSeconds();
  }

  private void updateLongRunningTasksUsage(Map<ResourceUsageType, Number> longRunningTasksUsage, long memBytesUsed, double cpuUsed) {
    longRunningTasksUsage.compute(ResourceUsageType.MEMORY_BYTES_USED, (k, v) -> (v == null) ? memBytesUsed : v.longValue() + memBytesUsed);
    longRunningTasksUsage.compute(ResourceUsageType.CPU_USED, (k, v) -> (v == null) ? cpuUsed : v.doubleValue() + cpuUsed);
  }

  private void updateRequestUtilization(Optional<Map<String, RequestUtilization>> maybeOldUtilizationPerRequestId, Map<String, RequestUtilization> utilizationPerRequestId, List<SingularityTaskUsage> pastTaskUsages, SingularityTaskUsage latestUsage, SingularityTaskId task, double memoryMbReservedForTask, double cpuReservedForTask) {
    List<SingularityTaskUsage> pastTaskUsagesCopy = copyUsages(pastTaskUsages, latestUsage, task);
    String requestId = task.getRequestId();
    RequestUtilization requestUtilization = utilizationPerRequestId.getOrDefault(requestId, new RequestUtilization(requestId, task.getDeployId()));

    long oldMaxMemBytesUsed = 0;
    long oldMinMemBytesUsed = Long.MAX_VALUE;
    double oldMaxCpuUsed = 0;
    double oldMinCpuUsed = Double.MAX_VALUE;
    if (maybeOldUtilizationPerRequestId.isPresent() && maybeOldUtilizationPerRequestId.get().get(requestId) != null) {
      oldMaxMemBytesUsed = maybeOldUtilizationPerRequestId.get().get(requestId).getMaxMemBytesUsed();
      oldMinMemBytesUsed = maybeOldUtilizationPerRequestId.get().get(requestId).getMinMemBytesUsed();
      oldMaxCpuUsed = maybeOldUtilizationPerRequestId.get().get(requestId).getMaxCpuUsed();
      oldMinCpuUsed = maybeOldUtilizationPerRequestId.get().get(requestId).getMinCpuUsed();
    }

    int numTasks = pastTaskUsagesCopy.size() - 1;

    for (int i = 0; i < numTasks; i++) {
      SingularityTaskUsage olderUsage = pastTaskUsagesCopy.get(i);
      SingularityTaskUsage newerUsage = pastTaskUsagesCopy.get(i + 1);
<<<<<<< HEAD
      double cpusUsed = (newerUsage.getCpuSeconds() - olderUsage.getCpuSeconds()) / (newerUsage.getTimestamp() - olderUsage.getTimestamp());
      LOG.trace("cpusUsed {} -- newerUsageCpuSeconds {} - olderUsageCpuSeconds {} - newerUsageTimestamp {} - olderUsageTimestamp {}", cpusUsed, newerUsage.getCpuSeconds(), olderUsage.getCpuSeconds(), newerUsage.getTimestamp(), olderUsage.getTimestamp());
=======
      double cpusUsed = (newerUsage.getCpuSeconds() - olderUsage.getCpuSeconds()) / (newerUsage.getTimestampSeconds() - olderUsage.getTimestampSeconds());
>>>>>>> 0e3c3065

      requestUtilization
          .addCpuUsed(cpusUsed)
          .setMaxCpuUsed(Math.max(cpusUsed, Math.max(requestUtilization.getMaxCpuUsed(), oldMaxCpuUsed)))
          .setMinCpuUsed(Math.min(cpusUsed, Math.min(requestUtilization.getMinCpuUsed(), oldMinCpuUsed)))
          .setMaxMemBytesUsed(Math.max(newerUsage.getMemoryTotalBytes(), Math.max(requestUtilization.getMaxMemBytesUsed(), oldMaxMemBytesUsed)))
          .setMinMemBytesUsed(Math.min(newerUsage.getMemoryTotalBytes(), Math.min(requestUtilization.getMinMemBytesUsed(), oldMinMemBytesUsed)))
          .addMemBytesUsed(newerUsage.getMemoryTotalBytes())
          .incrementTaskCount();
    }

    requestUtilization
        .addMemBytesReserved((long) (memoryMbReservedForTask * SingularitySlaveUsage.BYTES_PER_MEGABYTE * numTasks))
        .addCpuReserved(cpuReservedForTask * numTasks);

    utilizationPerRequestId.put(requestId, requestUtilization);
  }

  private List<SingularityTaskUsage> copyUsages(List<SingularityTaskUsage> pastTaskUsages, SingularityTaskUsage latestUsage, SingularityTaskId task) {
    List<SingularityTaskUsage> pastTaskUsagesCopy = new ArrayList<>();
    pastTaskUsagesCopy.add(new SingularityTaskUsage(0, TimeUnit.MILLISECONDS.toSeconds(task.getStartedAt()), 0)); // to calculate oldest cpu usage
    pastTaskUsagesCopy.addAll(pastTaskUsages);
    pastTaskUsagesCopy.add(latestUsage);

    return pastTaskUsagesCopy;
  }

  private SingularityClusterUtilization getClusterUtilization(Map<String, RequestUtilization> utilizationPerRequestId, long totalMemBytesUsed, long totalMemBytesAvailable, double totalCpuUsed, double totalCpuAvailable, long now) {
    int numRequestsWithUnderUtilizedCpu = 0;
    int numRequestsWithOverUtilizedCpu = 0;
    int numRequestsWithUnderUtilizedMemBytes = 0;

    double totalUnderUtilizedCpu = 0;
    double totalOverUtilizedCpu = 0;
    long totalUnderUtilizedMemBytes = 0;

    double maxUnderUtilizedCpu = 0;
    double maxOverUtilizedCpu = 0;
    long maxUnderUtilizedMemBytes = 0;

    String maxUnderUtilizedCpuRequestId = null;
    String maxOverUtilizedCpuRequestId = null;
    String maxUnderUtilizedMemBytesRequestId = null;

    double minUnderUtilizedCpu = Double.MAX_VALUE;
    double minOverUtilizedCpu = Double.MAX_VALUE;
    long minUnderUtilizedMemBytes = Long.MAX_VALUE;


    for (RequestUtilization utilization : utilizationPerRequestId.values()) {
      Optional<SingularityDeploy> maybeDeploy = deployManager.getDeploy(utilization.getRequestId(), utilization.getDeployId());

      if (maybeDeploy.isPresent() && maybeDeploy.get().getResources().isPresent()) {
        String requestId = utilization.getRequestId();
        long memoryBytesReserved = (long) (maybeDeploy.get().getResources().get().getMemoryMb() * SingularitySlaveUsage.BYTES_PER_MEGABYTE);
        double cpuReserved = maybeDeploy.get().getResources().get().getCpus();

        double unusedCpu = cpuReserved - utilization.getAvgCpuUsed();
        long unusedMemBytes = (long) (memoryBytesReserved - utilization.getAvgMemBytesUsed());

        if (unusedCpu > 0) {
          numRequestsWithUnderUtilizedCpu++;
          totalUnderUtilizedCpu += unusedCpu;
          if (unusedCpu > maxUnderUtilizedCpu) {
            maxUnderUtilizedCpu = unusedCpu;
            maxUnderUtilizedCpuRequestId = requestId;
          }
          minUnderUtilizedCpu = Math.min(unusedCpu, minUnderUtilizedCpu);
        } else if (unusedCpu < 0) {
          double overusedCpu = Math.abs(unusedCpu);

          numRequestsWithOverUtilizedCpu++;
          totalOverUtilizedCpu += overusedCpu;
          if (overusedCpu > maxOverUtilizedCpu) {
            maxOverUtilizedCpu = overusedCpu;
            maxOverUtilizedCpuRequestId = requestId;
          }
          minOverUtilizedCpu = Math.min(overusedCpu, minOverUtilizedCpu);
        }

        if (unusedMemBytes > 0) {
          numRequestsWithUnderUtilizedMemBytes++;
          totalUnderUtilizedMemBytes += unusedMemBytes;
          if (unusedMemBytes > maxUnderUtilizedMemBytes) {
            maxUnderUtilizedMemBytes = unusedMemBytes;
            maxUnderUtilizedMemBytesRequestId = requestId;
          }
          minUnderUtilizedMemBytes = Math.min(unusedMemBytes, minUnderUtilizedMemBytes);
        }
      }
    }

    double avgUnderUtilizedCpu = numRequestsWithUnderUtilizedCpu != 0 ? totalUnderUtilizedCpu / numRequestsWithUnderUtilizedCpu : 0;
    double avgOverUtilizedCpu = numRequestsWithOverUtilizedCpu != 0? totalOverUtilizedCpu / numRequestsWithOverUtilizedCpu : 0;
    long avgUnderUtilizedMemBytes = numRequestsWithUnderUtilizedMemBytes != 0 ? totalUnderUtilizedMemBytes / numRequestsWithUnderUtilizedMemBytes : 0;

    return new SingularityClusterUtilization(new ArrayList<>(utilizationPerRequestId.values()), numRequestsWithUnderUtilizedCpu, numRequestsWithOverUtilizedCpu,
        numRequestsWithUnderUtilizedMemBytes, totalUnderUtilizedCpu, totalOverUtilizedCpu, totalUnderUtilizedMemBytes, avgUnderUtilizedCpu, avgOverUtilizedCpu,
        avgUnderUtilizedMemBytes, maxUnderUtilizedCpu, maxOverUtilizedCpu, maxUnderUtilizedMemBytes, maxUnderUtilizedCpuRequestId, maxOverUtilizedCpuRequestId,
        maxUnderUtilizedMemBytesRequestId, getMin(minUnderUtilizedCpu), getMin(minOverUtilizedCpu), getMin(minUnderUtilizedMemBytes), totalMemBytesUsed,
        totalMemBytesAvailable, totalCpuUsed, totalCpuAvailable, now);
  }

  private double getMin(double value) {
    return value == Double.MAX_VALUE ? 0 : value;
  }

  private long getMin(long value) {
    return value == Long.MAX_VALUE ? 0 : value;
  }

  @VisibleForTesting
  void clearOldUsage(List<SingularityTaskUsage> taskUsages, String taskId) {
    if (taskUsages.size() + 1 > configuration.getNumUsageToKeep()) {
      long minSecondsApart = configuration.getUsageIntervalMultiplier() * TimeUnit.MILLISECONDS.toSeconds(configuration.getCheckUsageEveryMillis());

      for (int i = 0; i < taskUsages.size() - 1; i++) {
        if (taskUsages.get(i + 1).getTimestampSeconds() - taskUsages.get(i).getTimestampSeconds() < minSecondsApart) {
          usageManager.deleteSpecificTaskUsage(taskId, taskUsages.get(i + 1).getTimestampSeconds());
          return;
        }
      }

      usageManager.deleteSpecificTaskUsage(taskId, taskUsages.get(0).getTimestampSeconds());
    }
  }
}<|MERGE_RESOLUTION|>--- conflicted
+++ resolved
@@ -229,12 +229,7 @@
     for (int i = 0; i < numTasks; i++) {
       SingularityTaskUsage olderUsage = pastTaskUsagesCopy.get(i);
       SingularityTaskUsage newerUsage = pastTaskUsagesCopy.get(i + 1);
-<<<<<<< HEAD
-      double cpusUsed = (newerUsage.getCpuSeconds() - olderUsage.getCpuSeconds()) / (newerUsage.getTimestamp() - olderUsage.getTimestamp());
-      LOG.trace("cpusUsed {} -- newerUsageCpuSeconds {} - olderUsageCpuSeconds {} - newerUsageTimestamp {} - olderUsageTimestamp {}", cpusUsed, newerUsage.getCpuSeconds(), olderUsage.getCpuSeconds(), newerUsage.getTimestamp(), olderUsage.getTimestamp());
-=======
       double cpusUsed = (newerUsage.getCpuSeconds() - olderUsage.getCpuSeconds()) / (newerUsage.getTimestampSeconds() - olderUsage.getTimestampSeconds());
->>>>>>> 0e3c3065
 
       requestUtilization
           .addCpuUsed(cpusUsed)
