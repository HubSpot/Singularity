package com.hubspot.singularity.scheduler;

import java.util.ArrayList;
import java.util.HashMap;
import java.util.List;
import java.util.Map;
<<<<<<< HEAD
import java.util.Optional;
=======
import java.util.UUID;
>>>>>>> d3f12b83
import java.util.concurrent.TimeUnit;
import java.util.stream.Collectors;

import org.slf4j.Logger;
import org.slf4j.LoggerFactory;

import com.google.common.annotations.VisibleForTesting;
import com.google.inject.Inject;
import com.hubspot.singularity.api.deploy.mesos.Resources;
import com.hubspot.mesos.client.MesosClient;
<<<<<<< HEAD
import com.hubspot.mesos.slave.MesosSlaveMetricsSnapshotObject;
import com.hubspot.mesos.slave.MesosTaskMonitorObject;
import com.hubspot.singularity.api.task.ExtendedTaskState;
import com.hubspot.singularity.exceptions.InvalidSingularityTaskIdException;
import com.hubspot.singularity.api.request.RequestUtilization;
import com.hubspot.singularity.api.machines.SingularityClusterUtilization;
import com.hubspot.singularity.api.common.SingularityDeleteResult;
import com.hubspot.singularity.api.deploy.SingularityDeploy;
import com.hubspot.singularity.api.deploy.SingularityDeployStatistics;
import com.hubspot.singularity.api.request.SingularityRequestWithState;
import com.hubspot.singularity.api.machines.SingularitySlave;
import com.hubspot.singularity.api.machines.SingularitySlaveUsage;
import com.hubspot.singularity.api.machines.SingularitySlaveUsage.ResourceUsageType;
import com.hubspot.singularity.api.task.SingularityTask;
import com.hubspot.singularity.api.task.SingularityTaskCurrentUsage;
import com.hubspot.singularity.api.task.SingularityTaskHistoryUpdate;
import com.hubspot.singularity.api.task.SingularityTaskId;
import com.hubspot.singularity.api.task.SingularityTaskUsage;
=======
import com.hubspot.mesos.json.MesosSlaveMetricsSnapshotObject;
import com.hubspot.mesos.json.MesosTaskMonitorObject;
import com.hubspot.singularity.ExtendedTaskState;
import com.hubspot.singularity.InvalidSingularityTaskIdException;
import com.hubspot.singularity.RequestUtilization;
import com.hubspot.singularity.SingularityClusterUtilization;
import com.hubspot.singularity.SingularityDeleteResult;
import com.hubspot.singularity.SingularityDeploy;
import com.hubspot.singularity.SingularityDeployStatistics;
import com.hubspot.singularity.SingularityPendingRequest;
import com.hubspot.singularity.SingularityPendingRequest.PendingType;
import com.hubspot.singularity.SingularityRequestWithState;
import com.hubspot.singularity.SingularitySlave;
import com.hubspot.singularity.SingularitySlaveUsage;
import com.hubspot.singularity.SingularitySlaveUsage.ResourceUsageType;
import com.hubspot.singularity.SingularityTask;
import com.hubspot.singularity.SingularityTaskCleanup;
import com.hubspot.singularity.SingularityTaskCurrentUsage;
import com.hubspot.singularity.SingularityTaskHistoryUpdate;
import com.hubspot.singularity.SingularityTaskId;
import com.hubspot.singularity.SingularityTaskUsage;
import com.hubspot.singularity.TaskCleanupType;
>>>>>>> d3f12b83
import com.hubspot.singularity.config.SingularityConfiguration;
import com.hubspot.singularity.data.DeployManager;
import com.hubspot.singularity.data.RequestManager;
import com.hubspot.singularity.data.TaskManager;
import com.hubspot.singularity.data.UsageManager;
import com.hubspot.singularity.sentry.SingularityExceptionNotifier;

public class SingularityUsagePoller extends SingularityLeaderOnlyPoller {

  private static final Logger LOG = LoggerFactory.getLogger(SingularityUsagePoller.class);

  private final SingularityConfiguration configuration;
  private final MesosClient mesosClient;
  private final UsageManager usageManager;
  private final SingularityUsageHelper usageHelper;
  private final SingularityExceptionNotifier exceptionNotifier;
  private final RequestManager requestManager;
  private final DeployManager deployManager;
  private final TaskManager taskManager;

  @Inject
  SingularityUsagePoller(SingularityConfiguration configuration,
                         SingularityUsageHelper usageHelper,
                         UsageManager usageManager,
                         MesosClient mesosClient,
                         SingularityExceptionNotifier exceptionNotifier,
                         RequestManager requestManager,
                         DeployManager deployManager,
                         TaskManager taskManager) {
    super(configuration.getCheckUsageEveryMillis(), TimeUnit.MILLISECONDS);

    this.configuration = configuration;
    this.usageHelper = usageHelper;
    this.mesosClient = mesosClient;
    this.usageManager = usageManager;
    this.exceptionNotifier = exceptionNotifier;
    this.requestManager = requestManager;
    this.deployManager = deployManager;
    this.taskManager = taskManager;
  }

  @Override
  public void runActionOnPoll() {
    Map<String, RequestUtilization> utilizationPerRequestId = new HashMap<>();
    final long now = System.currentTimeMillis();

    long totalMemBytesUsed = 0;
    long totalMemBytesAvailable = 0;
    double totalCpuUsed = 0.00;
    double totalCpuAvailable = 0.00;
    long totalDiskBytesUsed = 0;
    long totalDiskBytesAvailable = 0;

    for (SingularitySlave slave : usageHelper.getSlavesToTrackUsageFor()) {
      Map<ResourceUsageType, Number> longRunningTasksUsage = new HashMap<>();
      longRunningTasksUsage.put(ResourceUsageType.MEMORY_BYTES_USED, 0);
      longRunningTasksUsage.put(ResourceUsageType.CPU_USED, 0);
      longRunningTasksUsage.put(ResourceUsageType.DISK_BYTES_USED, 0);

      Optional<Long> memoryMbTotal = Optional.empty();
      Optional<Double> cpusTotal = Optional.empty();
      Optional<Long> diskMbTotal = Optional.empty();

      long memoryMbReservedOnSlave = 0;
      double cpuReservedOnSlave = 0;
      long diskMbReservedOnSlave = 0;

      long memoryBytesUsedOnSlave = 0;
      double cpusUsedOnSlave = 0;
      long diskMbUsedOnSlave = 0;

      try {
        List<MesosTaskMonitorObject> allTaskUsage = mesosClient.getSlaveResourceUsage(slave.getHost());
        MesosSlaveMetricsSnapshotObject slaveMetricsSnapshot = mesosClient.getSlaveMetricsSnapshot(slave.getHost());
        double systemMemTotalBytes = 0;
        double systemMemFreeBytes = 0;
        double systemLoad1Min = 0;
        double systemLoad5Min = 0;
        double systemLoad15Min = 0;
        double slaveDiskUsed = 0;
        double slaveDiskTotal = 0;
        double systemCpusTotal = 0;
        if (slaveMetricsSnapshot != null) {
          systemMemTotalBytes = slaveMetricsSnapshot.getSystemMemTotalBytes();
          systemMemFreeBytes = slaveMetricsSnapshot.getSystemMemFreeBytes();
          systemLoad1Min = slaveMetricsSnapshot.getSystemLoad1Min();
          systemLoad5Min = slaveMetricsSnapshot.getSystemLoad5Min();
          systemLoad15Min = slaveMetricsSnapshot.getSystemLoad15Min();
          slaveDiskUsed = slaveMetricsSnapshot.getSlaveDiskUsed();
          slaveDiskTotal = slaveMetricsSnapshot.getSlaveDiskTotal();
          systemCpusTotal = slaveMetricsSnapshot.getSystemCpusTotal();
        }

        double systemLoad;

        switch (configuration.getMesosConfiguration().getScoreUsingSystemLoad()) {
          case LOAD_1:
            systemLoad = systemLoad1Min;
            break;
          case LOAD_15:
            systemLoad = systemLoad15Min;
            break;
          case LOAD_5:
          default:
            systemLoad = systemLoad5Min;
            break;
        }



        boolean slaveOverloaded = systemCpusTotal > 0 && systemLoad / systemCpusTotal > 1.0;
        double cpuOverage = slaveOverloaded ? systemLoad - systemCpusTotal : 0.0;
        int shuffledTasks = 0;
        List<TaskIdWithUsage> possibleTasksToShuffle = new ArrayList<>();

        for (MesosTaskMonitorObject taskUsage : allTaskUsage) {
          String taskId = taskUsage.getSource();
          SingularityTaskId task;
          try {
            task = SingularityTaskId.valueOf(taskId);
          } catch (InvalidSingularityTaskIdException e) {
            LOG.error("Couldn't get SingularityTaskId for {}", taskUsage);
            continue;
          }

          SingularityTaskUsage latestUsage = getUsage(taskUsage);
          List<SingularityTaskUsage> pastTaskUsages = usageManager.getTaskUsage(taskId);


          clearOldUsage(taskId);
          usageManager.saveSpecificTaskUsage(taskId, latestUsage);

          Optional<SingularityTask> maybeTask = taskManager.getTask(task);
          if (maybeTask.isPresent()) {
            Optional<Resources> maybeResources = maybeTask.get().getTaskRequest().getPendingTask().getResources().map(Optional::of).orElse(maybeTask.get().getTaskRequest().getDeploy().getResources());
            if (maybeResources.isPresent()) {
              Resources taskResources = maybeResources.get();
              double memoryMbReservedForTask = taskResources.getMemoryMb();
              double cpuReservedForTask = taskResources.getCpus();
              double diskMbReservedForTask = taskResources.getDiskMb();

              memoryMbReservedOnSlave += memoryMbReservedForTask;
              cpuReservedOnSlave += cpuReservedForTask;
              diskMbReservedOnSlave += diskMbReservedForTask;

              updateRequestUtilization(utilizationPerRequestId, pastTaskUsages, latestUsage, task, memoryMbReservedForTask, cpuReservedForTask, diskMbReservedForTask);
            }
          }
          memoryBytesUsedOnSlave += latestUsage.getMemoryTotalBytes();
          diskMbUsedOnSlave += latestUsage.getDiskTotalBytes();

          SingularityTaskCurrentUsage currentUsage = null;
          if (pastTaskUsages.isEmpty()) {
            Optional<SingularityTaskHistoryUpdate> maybeStartingUpdate = taskManager.getTaskHistoryUpdate(task, ExtendedTaskState.TASK_STARTING);
            if (maybeStartingUpdate.isPresent()) {
              long startTimestampSeconds = TimeUnit.MILLISECONDS.toSeconds(maybeStartingUpdate.get().getTimestamp());
              double usedCpusSinceStart = latestUsage.getCpuSeconds() / (latestUsage.getTimestamp() - startTimestampSeconds);
              if (isLongRunning(task) ||  isConsideredLongRunning(task)) {
                updateLongRunningTasksUsage(longRunningTasksUsage, latestUsage.getMemoryTotalBytes(), usedCpusSinceStart, latestUsage.getDiskTotalBytes());
              }
              currentUsage = new SingularityTaskCurrentUsage(latestUsage.getMemoryTotalBytes(), now, usedCpusSinceStart, latestUsage.getDiskTotalBytes());
              usageManager.saveCurrentTaskUsage(taskId, currentUsage);

              cpusUsedOnSlave += usedCpusSinceStart;
            }
          } else {
            SingularityTaskUsage lastUsage = pastTaskUsages.get(pastTaskUsages.size() - 1);

            double taskCpusUsed = ((latestUsage.getCpuSeconds() - lastUsage.getCpuSeconds()) / (latestUsage.getTimestamp() - lastUsage.getTimestamp()));

            if (isLongRunning(task) ||  isConsideredLongRunning(task)) {
              updateLongRunningTasksUsage(longRunningTasksUsage, latestUsage.getMemoryTotalBytes(), taskCpusUsed, latestUsage.getDiskTotalBytes());
            }
            currentUsage = new SingularityTaskCurrentUsage(latestUsage.getMemoryTotalBytes(), now, taskCpusUsed, latestUsage.getDiskTotalBytes());

            usageManager.saveCurrentTaskUsage(taskId, currentUsage);

            cpusUsedOnSlave += taskCpusUsed;
          }

          if (slaveOverloaded && configuration.isShuffleTasksForOverloadedSlaves() && currentUsage != null && currentUsage.getCpusUsed() > 0) {
            if (isLongRunning(task)) {
              Optional<SingularityTaskHistoryUpdate> maybeCleanupUpdate = taskManager.getTaskHistoryUpdate(task, ExtendedTaskState.TASK_CLEANING);
              if (maybeCleanupUpdate.isPresent() && isTaskAlreadyCleanedUpForShuffle(maybeCleanupUpdate.get())) {
                LOG.trace("Task {} already being cleaned up to spread cpu usage, skipping", taskId);
                shuffledTasks++;
              } else {
                possibleTasksToShuffle.add(new TaskIdWithUsage(task, currentUsage));
              }
            }
          }
        }

        if (slaveOverloaded && configuration.isShuffleTasksForOverloadedSlaves()) {
          possibleTasksToShuffle.sort((u1, u2) -> Double.compare(u2.getUsage().getCpusUsed(), u1.getUsage().getCpusUsed()));
          for (TaskIdWithUsage taskIdWithUsage : possibleTasksToShuffle) {
            if (cpuOverage <= 0 || shuffledTasks > configuration.getMaxTasksToShuffleForCpuOverage()) {
              break;
            }
            LOG.debug("Cleaning up task {} to free up cpu on overloaded host (remaining cpu overage: {})", taskIdWithUsage.getTaskId(), cpuOverage);
            Optional<String> message = Optional.of(String.format("Load on slave %s is %s / %s, shuffling task to less busy host", slave.getHost(), systemLoad, systemCpusTotal));
            taskManager.createTaskCleanup(
                new SingularityTaskCleanup(
                    Optional.absent(),
                    TaskCleanupType.REBALANCE_CPU_USAGE,
                    System.currentTimeMillis(),
                    taskIdWithUsage.getTaskId(),
                    message,
                    Optional.of(UUID.randomUUID().toString()),
                    Optional.absent(), Optional.absent()));
            requestManager.addToPendingQueue(new SingularityPendingRequest(taskIdWithUsage.getTaskId().getRequestId(), taskIdWithUsage.getTaskId().getDeployId(), now, Optional.absent(),
                PendingType.TASK_BOUNCE, Optional.absent(), Optional.absent(), Optional.absent(), message, Optional.of(UUID.randomUUID().toString())));
            cpuOverage -= taskIdWithUsage.getUsage().getCpusUsed();
            shuffledTasks++;
          }
        }

        if (!slave.getResources().isPresent() ||
            !slave.getResources().get().getMemoryMegaBytes().isPresent() ||
            !slave.getResources().get().getNumCpus().isPresent()) {
          LOG.debug("Could not find slave or resources for slave {}", slave.getId());
        } else {
          memoryMbTotal = Optional.of(slave.getResources().get().getMemoryMegaBytes().get().longValue());
          cpusTotal = Optional.of(slave.getResources().get().getNumCpus().get().doubleValue());
          diskMbTotal = Optional.of(slave.getResources().get().getDiskSpace().get());
        }

        SingularitySlaveUsage slaveUsage = new SingularitySlaveUsage(cpusUsedOnSlave, cpuReservedOnSlave, cpusTotal, memoryBytesUsedOnSlave, memoryMbReservedOnSlave,
            memoryMbTotal, diskMbUsedOnSlave, diskMbReservedOnSlave, diskMbTotal, longRunningTasksUsage, allTaskUsage.size(), now,
            systemMemTotalBytes, systemMemFreeBytes, systemCpusTotal, systemLoad1Min, systemLoad5Min, systemLoad15Min, slaveDiskUsed, slaveDiskTotal);
        List<Long> slaveTimestamps = usageManager.getSlaveUsageTimestamps(slave.getId());
        if (slaveTimestamps.size() + 1 > configuration.getNumUsageToKeep()) {
          usageManager.deleteSpecificSlaveUsage(slave.getId(), slaveTimestamps.get(0));
        }

        if (slaveUsage.getMemoryBytesTotal().isPresent() && slaveUsage.getCpusTotal().isPresent()) {
          totalMemBytesUsed += slaveUsage.getMemoryBytesUsed();
          totalCpuUsed += slaveUsage.getCpusUsed();
          totalDiskBytesUsed += slaveUsage.getDiskBytesUsed();

          totalMemBytesAvailable += slaveUsage.getMemoryBytesTotal().get();
          totalCpuAvailable += slaveUsage.getCpusTotal().get();
          totalDiskBytesAvailable += slaveUsage.getDiskBytesTotal().get();
        }

        LOG.debug("Saving slave {} usage {}", slave.getHost(), slaveUsage);
        usageManager.saveSpecificSlaveUsageAndSetCurrent(slave.getId(), slaveUsage);
      } catch (Exception e) {
        String message = String.format("Could not get slave usage for host %s", slave.getHost());
        LOG.error(message, e);
        exceptionNotifier.notify(message, e);
      }
    }
    usageManager.saveClusterUtilization(getClusterUtilization(utilizationPerRequestId, totalMemBytesUsed, totalMemBytesAvailable, totalCpuUsed, totalCpuAvailable, totalDiskBytesUsed, totalDiskBytesAvailable, now));
  }

  private boolean isTaskAlreadyCleanedUpForShuffle(SingularityTaskHistoryUpdate taskHistoryUpdate) {
    if (taskHistoryUpdate.getStatusMessage().or("").contains(TaskCleanupType.REBALANCE_CPU_USAGE.name())) {
      return true;
    }
    for (SingularityTaskHistoryUpdate previous : taskHistoryUpdate.getPrevious()) {
      if (previous.getStatusMessage().or("").contains(TaskCleanupType.REBALANCE_CPU_USAGE.name())) {
        return true;
      }
    }
    return false;
  }

  private SingularityTaskUsage getUsage(MesosTaskMonitorObject taskUsage) {
    double cpuSeconds = taskUsage.getStatistics().getCpusSystemTimeSecs() + taskUsage.getStatistics().getCpusUserTimeSecs();

    return new SingularityTaskUsage(taskUsage.getStatistics().getMemTotalBytes(), taskUsage.getStatistics().getTimestampSeconds(), cpuSeconds, taskUsage.getStatistics().getDiskUsedBytes());
  }

  private boolean isLongRunning(SingularityTaskId task) {
    Optional<SingularityRequestWithState> request = requestManager.getRequest(task.getRequestId());
    if (request.isPresent()) {
      return request.get().getRequest().getRequestType().isLongRunning();
    }

    LOG.warn("Couldn't find request id {} for task {}", task.getRequestId(), task.getId());
    return false;
  }

  private boolean isConsideredLongRunning(SingularityTaskId task) {
    final Optional<SingularityDeployStatistics> deployStatistics = deployManager.getDeployStatistics(task.getRequestId(), task.getDeployId());

    return deployStatistics.isPresent() && deployStatistics.get().getAverageRuntimeMillis().isPresent() &&
        deployStatistics.get().getAverageRuntimeMillis().get() >= configuration.getConsiderNonLongRunningTaskLongRunningAfterRunningForSeconds();
  }

  private void updateLongRunningTasksUsage(Map<ResourceUsageType, Number> longRunningTasksUsage, long memBytesUsed, double cpuUsed, long diskBytesUsed) {
    longRunningTasksUsage.compute(ResourceUsageType.MEMORY_BYTES_USED, (k, v) -> (v == null) ? memBytesUsed : v.longValue() + memBytesUsed);
    longRunningTasksUsage.compute(ResourceUsageType.CPU_USED, (k, v) -> (v == null) ? cpuUsed : v.doubleValue() + cpuUsed);
    longRunningTasksUsage.compute(ResourceUsageType.DISK_BYTES_USED, (k, v) -> (v == null) ? diskBytesUsed : v.doubleValue() + diskBytesUsed);
  }

  private void updateRequestUtilization(Map<String, RequestUtilization> utilizationPerRequestId,
                                        List<SingularityTaskUsage> pastTaskUsages,
                                        SingularityTaskUsage latestUsage,
                                        SingularityTaskId task,
                                        double memoryMbReservedForTask,
                                        double cpuReservedForTask,
                                        double diskMbReservedForTask) {
    String requestId = task.getRequestId();
    RequestUtilization requestUtilization = utilizationPerRequestId.getOrDefault(requestId, new RequestUtilization(requestId, task.getDeployId()));
    long curMaxMemBytesUsed = 0;
    long curMinMemBytesUsed = Long.MAX_VALUE;
    double curMaxCpuUsed = 0;
    double curMinCpuUsed = Double.MAX_VALUE;
    long curMaxDiskBytesUsed = 0;
    long curMinDiskBytesUsed = Long.MAX_VALUE;

    if (utilizationPerRequestId.containsKey(requestId)) {
      curMaxMemBytesUsed = requestUtilization.getMaxMemBytesUsed();
      curMinMemBytesUsed = requestUtilization.getMinMemBytesUsed();
      curMaxCpuUsed = requestUtilization.getMaxCpuUsed();
      curMinCpuUsed = requestUtilization.getMinCpuUsed();
      curMaxDiskBytesUsed = requestUtilization.getMaxDiskBytesUsed();
      curMinDiskBytesUsed = requestUtilization.getMinDiskBytesUsed();
    }

    List<SingularityTaskUsage> pastTaskUsagesCopy = copyUsages(pastTaskUsages, latestUsage, task);
    int numTasks = pastTaskUsagesCopy.size() - 1;

    for (int i = 0; i < numTasks; i++) {
      SingularityTaskUsage olderUsage = pastTaskUsagesCopy.get(i);
      SingularityTaskUsage newerUsage = pastTaskUsagesCopy.get(i + 1);
      double cpusUsed = (newerUsage.getCpuSeconds() - olderUsage.getCpuSeconds()) / (newerUsage.getTimestamp() - olderUsage.getTimestamp());

      curMaxCpuUsed = Math.max(cpusUsed, curMaxCpuUsed);
      curMinCpuUsed = Math.min(cpusUsed, curMinCpuUsed);
      curMaxMemBytesUsed = Math.max(newerUsage.getMemoryTotalBytes(), curMaxMemBytesUsed);
      curMinMemBytesUsed = Math.min(newerUsage.getMemoryTotalBytes(), curMinMemBytesUsed);
      curMaxDiskBytesUsed = Math.max(newerUsage.getDiskTotalBytes(), curMaxDiskBytesUsed);
      curMinDiskBytesUsed = Math.min(newerUsage.getDiskTotalBytes(), curMinDiskBytesUsed);

      requestUtilization
          .addCpuUsed(cpusUsed)
          .addMemBytesUsed(newerUsage.getMemoryTotalBytes())
          .addDiskBytesUsed(newerUsage.getDiskTotalBytes())
          .incrementTaskCount();
    }

    requestUtilization
        .addMemBytesReserved((long) (memoryMbReservedForTask * SingularitySlaveUsage.BYTES_PER_MEGABYTE * numTasks))
        .addCpuReserved(cpuReservedForTask * numTasks)
        .addDiskBytesReserved((long) diskMbReservedForTask * SingularitySlaveUsage.BYTES_PER_MEGABYTE  * numTasks)
        .setMaxCpuUsed(curMaxCpuUsed)
        .setMinCpuUsed(curMinCpuUsed)
        .setMaxMemBytesUsed(curMaxMemBytesUsed)
        .setMinMemBytesUsed(curMinMemBytesUsed)
        .setMaxDiskBytesUsed(curMaxDiskBytesUsed)
        .setMinDiskBytesUsed(curMinDiskBytesUsed);

    utilizationPerRequestId.put(requestId, requestUtilization);
  }

  private List<SingularityTaskUsage> copyUsages(List<SingularityTaskUsage> pastTaskUsages, SingularityTaskUsage latestUsage, SingularityTaskId task) {
    List<SingularityTaskUsage> pastTaskUsagesCopy = new ArrayList<>();
    pastTaskUsagesCopy.add(new SingularityTaskUsage(0, TimeUnit.MILLISECONDS.toSeconds(task.getStartedAt()), 0, 0)); // to calculate oldest cpu usage
    pastTaskUsagesCopy.addAll(pastTaskUsages);
    pastTaskUsagesCopy.add(latestUsage);

    return pastTaskUsagesCopy;
  }

  private SingularityClusterUtilization getClusterUtilization(Map<String, RequestUtilization> utilizationPerRequestId,
                                                              long totalMemBytesUsed,
                                                              long totalMemBytesAvailable,
                                                              double totalCpuUsed,
                                                              double totalCpuAvailable,
                                                              long totalDiskBytesUsed,
                                                              long totalDiskBytesAvailable,
                                                              long now) {
    int numRequestsWithUnderUtilizedCpu = 0;
    int numRequestsWithOverUtilizedCpu = 0;
    int numRequestsWithUnderUtilizedMemBytes = 0;
    int numRequestsWithUnderUtilizedDiskBytes = 0;

    double totalUnderUtilizedCpu = 0;
    double totalOverUtilizedCpu = 0;
    long totalUnderUtilizedMemBytes = 0;
    long totalUnderUtilizedDiskBytes = 0;

    double maxUnderUtilizedCpu = 0;
    double maxOverUtilizedCpu = 0;
    long maxUnderUtilizedMemBytes = 0;
    long maxUnderUtilizedDiskBytes = 0;

    String maxUnderUtilizedCpuRequestId = null;
    String maxOverUtilizedCpuRequestId = null;
    String maxUnderUtilizedMemBytesRequestId = null;
    String maxUnderUtilizedDiskBytesRequestId = null;

    double minUnderUtilizedCpu = Double.MAX_VALUE;
    double minOverUtilizedCpu = Double.MAX_VALUE;
    long minUnderUtilizedMemBytes = Long.MAX_VALUE;
    long minUnderUtilizedDiskBytes = Long.MAX_VALUE;


    for (RequestUtilization utilization : utilizationPerRequestId.values()) {
      Optional<SingularityDeploy> maybeDeploy = deployManager.getDeploy(utilization.getRequestId(), utilization.getDeployId());

      if (maybeDeploy.isPresent() && maybeDeploy.get().getResources().isPresent()) {
        String requestId = utilization.getRequestId();
        long memoryBytesReserved = (long) (maybeDeploy.get().getResources().get().getMemoryMb() * SingularitySlaveUsage.BYTES_PER_MEGABYTE);
        double cpuReserved = maybeDeploy.get().getResources().get().getCpus();
        long diskBytesReserved = (long) maybeDeploy.get().getResources().get().getDiskMb() * SingularitySlaveUsage.BYTES_PER_MEGABYTE;

        double unusedCpu = cpuReserved - utilization.getAvgCpuUsed();
        long unusedMemBytes = (long) (memoryBytesReserved - utilization.getAvgMemBytesUsed());
        long unusedDiskBytes = (long) (diskBytesReserved - utilization.getAvgDiskBytesUsed());

        if (unusedCpu > 0) {
          numRequestsWithUnderUtilizedCpu++;
          totalUnderUtilizedCpu += unusedCpu;
          if (unusedCpu > maxUnderUtilizedCpu) {
            maxUnderUtilizedCpu = unusedCpu;
            maxUnderUtilizedCpuRequestId = requestId;
          }
          minUnderUtilizedCpu = Math.min(unusedCpu, minUnderUtilizedCpu);
        } else if (unusedCpu < 0) {
          double overusedCpu = Math.abs(unusedCpu);

          numRequestsWithOverUtilizedCpu++;
          totalOverUtilizedCpu += overusedCpu;
          if (overusedCpu > maxOverUtilizedCpu) {
            maxOverUtilizedCpu = overusedCpu;
            maxOverUtilizedCpuRequestId = requestId;
          }
          minOverUtilizedCpu = Math.min(overusedCpu, minOverUtilizedCpu);
        }

        if (unusedMemBytes > 0) {
          numRequestsWithUnderUtilizedMemBytes++;
          totalUnderUtilizedMemBytes += unusedMemBytes;
          if (unusedMemBytes > maxUnderUtilizedMemBytes) {
            maxUnderUtilizedMemBytes = unusedMemBytes;
            maxUnderUtilizedMemBytesRequestId = requestId;
          }
          minUnderUtilizedMemBytes = Math.min(unusedMemBytes, minUnderUtilizedMemBytes);
        }

        if (unusedDiskBytes > 0) {
          numRequestsWithUnderUtilizedDiskBytes++;
          totalUnderUtilizedDiskBytes += unusedDiskBytes;
          if (unusedDiskBytes > maxUnderUtilizedDiskBytes) {
            maxUnderUtilizedDiskBytes = unusedDiskBytes;
            maxUnderUtilizedDiskBytesRequestId = requestId;
          }
          minUnderUtilizedDiskBytes = Math.min(unusedDiskBytes, minUnderUtilizedMemBytes);
        }
      }
    }

    double avgUnderUtilizedCpu = numRequestsWithUnderUtilizedCpu != 0 ? totalUnderUtilizedCpu / numRequestsWithUnderUtilizedCpu : 0;
    double avgOverUtilizedCpu = numRequestsWithOverUtilizedCpu != 0? totalOverUtilizedCpu / numRequestsWithOverUtilizedCpu : 0;
    long avgUnderUtilizedMemBytes = numRequestsWithUnderUtilizedMemBytes != 0 ? totalUnderUtilizedMemBytes / numRequestsWithUnderUtilizedMemBytes : 0;
    long avgUnderUtilizedDiskBytes = numRequestsWithUnderUtilizedDiskBytes != 0 ? totalUnderUtilizedDiskBytes / numRequestsWithUnderUtilizedDiskBytes : 0;

    return new SingularityClusterUtilization(new ArrayList<>(utilizationPerRequestId.values()), numRequestsWithUnderUtilizedCpu, numRequestsWithOverUtilizedCpu,
        numRequestsWithUnderUtilizedMemBytes, numRequestsWithUnderUtilizedDiskBytes, totalUnderUtilizedCpu, totalOverUtilizedCpu, totalUnderUtilizedMemBytes, totalUnderUtilizedDiskBytes, avgUnderUtilizedCpu, avgOverUtilizedCpu,
        avgUnderUtilizedMemBytes, avgUnderUtilizedDiskBytes, maxUnderUtilizedCpu, maxOverUtilizedCpu, maxUnderUtilizedMemBytes, maxUnderUtilizedDiskBytes, maxUnderUtilizedCpuRequestId, maxOverUtilizedCpuRequestId,
        maxUnderUtilizedMemBytesRequestId, maxUnderUtilizedDiskBytesRequestId, getMin(minUnderUtilizedCpu), getMin(minOverUtilizedCpu), getMin(minUnderUtilizedMemBytes), getMin(minUnderUtilizedDiskBytes), totalMemBytesUsed,
        totalMemBytesAvailable, totalDiskBytesUsed, totalDiskBytesAvailable, totalCpuUsed, totalCpuAvailable, now);
  }

  private double getMin(double value) {
    return value == Double.MAX_VALUE ? 0 : value;
  }

  private long getMin(long value) {
    return value == Long.MAX_VALUE ? 0 : value;
  }

  @VisibleForTesting
  void clearOldUsage(String taskId) {
    List<Double> pastTaskUsagePaths = usageManager.getTaskUsagePaths(taskId).stream().map(Double::parseDouble).collect(Collectors.toList());

    while (pastTaskUsagePaths.size() + 1 > configuration.getNumUsageToKeep()) {
      long minSecondsApart = configuration.getUsageIntervalSeconds();
      boolean deleted = false;

      for (int i = 0; i < pastTaskUsagePaths.size() - 1; i++) {
        if (pastTaskUsagePaths.get(i + 1) - pastTaskUsagePaths.get(i) < minSecondsApart) {
          SingularityDeleteResult result = usageManager.deleteSpecificTaskUsage(taskId, pastTaskUsagePaths.get(i + 1));

          if (result.equals(SingularityDeleteResult.DIDNT_EXIST)) {
            LOG.warn("Didn't delete taskUsage {} for taskId {}", pastTaskUsagePaths.get(i + 1).toString(), taskId);
          }

          deleted = true;
          pastTaskUsagePaths.remove(pastTaskUsagePaths.get(i + 1));
          break;
        }
      }

      if (!deleted) {
        usageManager.deleteSpecificTaskUsage(taskId, pastTaskUsagePaths.get(0));
        pastTaskUsagePaths.remove(pastTaskUsagePaths.get(0));
      }
    }

  }

  private static class TaskIdWithUsage {
    private final SingularityTaskId taskId;
    private final SingularityTaskCurrentUsage usage;

    TaskIdWithUsage(SingularityTaskId taskId, SingularityTaskCurrentUsage usage) {
      this.taskId = taskId;
      this.usage = usage;
    }

    public SingularityTaskId getTaskId() {
      return taskId;
    }

    public SingularityTaskCurrentUsage getUsage() {
      return usage;
    }
  }
}<|MERGE_RESOLUTION|>--- conflicted
+++ resolved
@@ -4,11 +4,8 @@
 import java.util.HashMap;
 import java.util.List;
 import java.util.Map;
-<<<<<<< HEAD
 import java.util.Optional;
-=======
 import java.util.UUID;
->>>>>>> d3f12b83
 import java.util.concurrent.TimeUnit;
 import java.util.stream.Collectors;
 
@@ -19,10 +16,13 @@
 import com.google.inject.Inject;
 import com.hubspot.singularity.api.deploy.mesos.Resources;
 import com.hubspot.mesos.client.MesosClient;
-<<<<<<< HEAD
 import com.hubspot.mesos.slave.MesosSlaveMetricsSnapshotObject;
 import com.hubspot.mesos.slave.MesosTaskMonitorObject;
+import com.hubspot.singularity.api.request.SingularityPendingRequest;
+import com.hubspot.singularity.api.request.SingularityPendingRequest.PendingType;
 import com.hubspot.singularity.api.task.ExtendedTaskState;
+import com.hubspot.singularity.api.task.SingularityTaskCleanup;
+import com.hubspot.singularity.api.task.TaskCleanupType;
 import com.hubspot.singularity.exceptions.InvalidSingularityTaskIdException;
 import com.hubspot.singularity.api.request.RequestUtilization;
 import com.hubspot.singularity.api.machines.SingularityClusterUtilization;
@@ -38,30 +38,6 @@
 import com.hubspot.singularity.api.task.SingularityTaskHistoryUpdate;
 import com.hubspot.singularity.api.task.SingularityTaskId;
 import com.hubspot.singularity.api.task.SingularityTaskUsage;
-=======
-import com.hubspot.mesos.json.MesosSlaveMetricsSnapshotObject;
-import com.hubspot.mesos.json.MesosTaskMonitorObject;
-import com.hubspot.singularity.ExtendedTaskState;
-import com.hubspot.singularity.InvalidSingularityTaskIdException;
-import com.hubspot.singularity.RequestUtilization;
-import com.hubspot.singularity.SingularityClusterUtilization;
-import com.hubspot.singularity.SingularityDeleteResult;
-import com.hubspot.singularity.SingularityDeploy;
-import com.hubspot.singularity.SingularityDeployStatistics;
-import com.hubspot.singularity.SingularityPendingRequest;
-import com.hubspot.singularity.SingularityPendingRequest.PendingType;
-import com.hubspot.singularity.SingularityRequestWithState;
-import com.hubspot.singularity.SingularitySlave;
-import com.hubspot.singularity.SingularitySlaveUsage;
-import com.hubspot.singularity.SingularitySlaveUsage.ResourceUsageType;
-import com.hubspot.singularity.SingularityTask;
-import com.hubspot.singularity.SingularityTaskCleanup;
-import com.hubspot.singularity.SingularityTaskCurrentUsage;
-import com.hubspot.singularity.SingularityTaskHistoryUpdate;
-import com.hubspot.singularity.SingularityTaskId;
-import com.hubspot.singularity.SingularityTaskUsage;
-import com.hubspot.singularity.TaskCleanupType;
->>>>>>> d3f12b83
 import com.hubspot.singularity.config.SingularityConfiguration;
 import com.hubspot.singularity.data.DeployManager;
 import com.hubspot.singularity.data.RequestManager;
@@ -190,7 +166,6 @@
           SingularityTaskUsage latestUsage = getUsage(taskUsage);
           List<SingularityTaskUsage> pastTaskUsages = usageManager.getTaskUsage(taskId);
 
-
           clearOldUsage(taskId);
           usageManager.saveSpecificTaskUsage(taskId, latestUsage);
 
@@ -265,15 +240,15 @@
             Optional<String> message = Optional.of(String.format("Load on slave %s is %s / %s, shuffling task to less busy host", slave.getHost(), systemLoad, systemCpusTotal));
             taskManager.createTaskCleanup(
                 new SingularityTaskCleanup(
-                    Optional.absent(),
+                    Optional.empty(),
                     TaskCleanupType.REBALANCE_CPU_USAGE,
                     System.currentTimeMillis(),
                     taskIdWithUsage.getTaskId(),
                     message,
                     Optional.of(UUID.randomUUID().toString()),
-                    Optional.absent(), Optional.absent()));
-            requestManager.addToPendingQueue(new SingularityPendingRequest(taskIdWithUsage.getTaskId().getRequestId(), taskIdWithUsage.getTaskId().getDeployId(), now, Optional.absent(),
-                PendingType.TASK_BOUNCE, Optional.absent(), Optional.absent(), Optional.absent(), message, Optional.of(UUID.randomUUID().toString())));
+                    Optional.empty(), Optional.empty()));
+            requestManager.addToPendingQueue(new SingularityPendingRequest(taskIdWithUsage.getTaskId().getRequestId(), taskIdWithUsage.getTaskId().getDeployId(), now, Optional.empty(),
+                PendingType.TASK_BOUNCE, Optional.empty(), Optional.empty(), Optional.empty(), message, Optional.of(UUID.randomUUID().toString())));
             cpuOverage -= taskIdWithUsage.getUsage().getCpusUsed();
             shuffledTasks++;
           }
@@ -319,11 +294,11 @@
   }
 
   private boolean isTaskAlreadyCleanedUpForShuffle(SingularityTaskHistoryUpdate taskHistoryUpdate) {
-    if (taskHistoryUpdate.getStatusMessage().or("").contains(TaskCleanupType.REBALANCE_CPU_USAGE.name())) {
+    if (taskHistoryUpdate.getStatusMessage().orElse("").contains(TaskCleanupType.REBALANCE_CPU_USAGE.name())) {
       return true;
     }
     for (SingularityTaskHistoryUpdate previous : taskHistoryUpdate.getPrevious()) {
-      if (previous.getStatusMessage().or("").contains(TaskCleanupType.REBALANCE_CPU_USAGE.name())) {
+      if (previous.getStatusMessage().orElse("").contains(TaskCleanupType.REBALANCE_CPU_USAGE.name())) {
         return true;
       }
     }
