package com.hubspot.singularity.scheduler;

import java.util.Collection;
import java.util.List;
import java.util.Map;
import java.util.concurrent.TimeUnit;

import org.apache.commons.lang3.time.DurationFormatUtils;
import org.slf4j.Logger;
import org.slf4j.LoggerFactory;

import com.google.common.base.Optional;
import com.google.common.base.Predicates;
import com.google.common.collect.Iterables;
import com.google.common.collect.Lists;
import com.google.inject.Inject;
import com.hubspot.baragon.models.BaragonRequestState;
import com.hubspot.mesos.JavaUtils;
import com.hubspot.singularity.DeployState;
import com.hubspot.singularity.LoadBalancerRequestType;
import com.hubspot.singularity.LoadBalancerRequestType.LoadBalancerRequestId;
import com.hubspot.singularity.RequestState;
import com.hubspot.singularity.SingularityDeleteResult;
import com.hubspot.singularity.SingularityDeploy;
import com.hubspot.singularity.SingularityDeployKey;
import com.hubspot.singularity.SingularityDeployMarker;
import com.hubspot.singularity.SingularityDeployResult;
import com.hubspot.singularity.SingularityLoadBalancerUpdate;
import com.hubspot.singularity.SingularityLoadBalancerUpdate.LoadBalancerMethod;
import com.hubspot.singularity.SingularityPendingDeploy;
import com.hubspot.singularity.SingularityPendingRequest;
import com.hubspot.singularity.SingularityPendingRequest.PendingType;
import com.hubspot.singularity.SingularityPendingTaskId;
import com.hubspot.singularity.SingularityRequest;
import com.hubspot.singularity.SingularityRequestDeployState;
import com.hubspot.singularity.SingularityRequestHistory.RequestHistoryType;
import com.hubspot.singularity.SingularityRequestWithState;
import com.hubspot.singularity.SingularityTask;
import com.hubspot.singularity.SingularityTaskCleanup;
import com.hubspot.singularity.SingularityTaskCleanup.TaskCleanupType;
import com.hubspot.singularity.SingularityTaskId;
import com.hubspot.singularity.config.SingularityConfiguration;
import com.hubspot.singularity.data.DeployManager;
import com.hubspot.singularity.data.RequestManager;
import com.hubspot.singularity.data.TaskManager;
import com.hubspot.singularity.hooks.LoadBalancerClient;
import com.hubspot.singularity.scheduler.SingularityDeployHealthHelper.DeployHealth;

public class SingularityDeployChecker {

  private static final Logger LOG = LoggerFactory.getLogger(SingularityDeployChecker.class);

  private final DeployManager deployManager;
  private final TaskManager taskManager;
  private final SingularityDeployHealthHelper deployHealthHelper;
  private final RequestManager requestManager;
  private final SingularityConfiguration configuration;
  private final LoadBalancerClient lbClient;

  @Inject
  public SingularityDeployChecker(DeployManager deployManager, SingularityDeployHealthHelper deployHealthHelper, LoadBalancerClient lbClient, RequestManager requestManager, TaskManager taskManager, SingularityConfiguration configuration) {
    this.configuration = configuration;
    this.lbClient = lbClient;
    this.deployHealthHelper = deployHealthHelper;
    this.requestManager = requestManager;
    this.deployManager = deployManager;
    this.taskManager = taskManager;
  }

  public int checkDeploys() {
    final List<SingularityPendingDeploy> pendingDeploys = deployManager.getPendingDeploys();
    final List<SingularityDeployMarker> cancelDeploys = deployManager.getCancelDeploys();

    if (pendingDeploys.isEmpty() && cancelDeploys.isEmpty()) {
      return 0;
    }

    final Map<SingularityPendingDeploy, SingularityDeployKey> pendingDeployToKey = SingularityDeployKey.fromPendingDeploys(pendingDeploys);
    final Map<SingularityDeployKey, SingularityDeploy> deployKeyToDeploy = deployManager.getDeploysForKeys(pendingDeployToKey.values());

    for (SingularityPendingDeploy pendingDeploy : pendingDeploys) {
      LOG.debug("Checking a deploy {}", pendingDeploy);

      checkDeploy(pendingDeploy, cancelDeploys, pendingDeployToKey, deployKeyToDeploy);
    }

    for (SingularityDeployMarker cancelDeploy : cancelDeploys) {
      SingularityDeleteResult deleteResult = deployManager.deleteCancelDeployRequest(cancelDeploy);

      LOG.debug("Removing cancel deploy request {} - {}", cancelDeploy, deleteResult);
    }

    return pendingDeploys.size();
  }

  private void checkDeploy(final SingularityPendingDeploy pendingDeploy, final List<SingularityDeployMarker> cancelDeploys, final Map<SingularityPendingDeploy, SingularityDeployKey> pendingDeployToKey, final Map<SingularityDeployKey, SingularityDeploy> deployKeyToDeploy) {
    final SingularityDeployKey deployKey = pendingDeployToKey.get(pendingDeploy);
    final Optional<SingularityDeploy> deploy = Optional.fromNullable(deployKeyToDeploy.get(deployKey));

    Optional<SingularityRequestWithState> maybeRequestWithState = requestManager.getRequest(pendingDeploy.getDeployMarker().getRequestId());

    if (!SingularityRequestWithState.isActive(maybeRequestWithState)) {
      LOG.warn("Deploy {} request was {}, removing deploy", SingularityRequestWithState.getRequestState(maybeRequestWithState), pendingDeploy);

      if (shouldCancelLoadBalancer(pendingDeploy)) {
        cancelLoadBalancer(pendingDeploy);
      }

      removePendingDeploy(pendingDeploy);
      return;
    }

    final SingularityDeployMarker pendingDeployMarker = pendingDeploy.getDeployMarker();

    final Optional<SingularityDeployMarker> cancelRequest = findCancel(cancelDeploys, pendingDeployMarker);

    final SingularityRequestWithState requestWithState = maybeRequestWithState.get();
    final SingularityRequest request = requestWithState.getRequest();

    final List<SingularityTaskId> requestTasks = taskManager.getTaskIdsForRequest(request.getId());
    final List<SingularityTaskId> activeTasks = taskManager.filterActiveTaskIds(requestTasks);

    final List<SingularityTaskId> inactiveDeployMatchingTasks = SingularityTaskId.matchingAndNotIn(requestTasks, pendingDeployMarker.getRequestId(), pendingDeployMarker.getDeployId(), activeTasks);
    final List<SingularityTaskId> deployMatchingTasks = Lists.newArrayList(Iterables.filter(activeTasks, SingularityTaskId.matchingDeploy(pendingDeployMarker.getDeployId())));
    final List<SingularityTaskId> allOtherMatchingTasks = Lists.newArrayList(Iterables.filter(activeTasks, Predicates.not(SingularityTaskId.matchingDeploy(pendingDeployMarker.getDeployId()))));

    SingularityDeployResult deployResult = getDeployResult(request, cancelRequest, pendingDeploy, deployKey, deploy, deployMatchingTasks, allOtherMatchingTasks, inactiveDeployMatchingTasks);

    LOG.info("Deploy {} had result {} after {}", pendingDeployMarker, deployResult, JavaUtils.durationFromMillis(System.currentTimeMillis() - pendingDeployMarker.getTimestamp()));

    if (deployResult.getDeployState() == DeployState.SUCCEEDED) {
      if (saveNewDeployState(pendingDeployMarker, Optional.of(pendingDeployMarker))) {
        if (request.isLoadBalanced()) {
          updateLoadBalancerStateForTasks(deployMatchingTasks, LoadBalancerRequestType.ADD, deployResult.getLbUpdate().get());
          updateLoadBalancerStateForTasks(allOtherMatchingTasks, LoadBalancerRequestType.REMOVE, deployResult.getLbUpdate().get());
        }

        deleteObsoletePendingTasks(pendingDeploy);
        finishDeploy(requestWithState, deploy, pendingDeploy, allOtherMatchingTasks, deployResult);
        return;
      } else {
        LOG.warn("Failing deploy {} because it failed to save deploy state", pendingDeployMarker);
        deployResult = new SingularityDeployResult(DeployState.FAILED_INTERNAL_STATE, Optional.of(String.format("Deploy had state %s but failed to persist it correctly", deployResult.getDeployState())), deployResult.getLbUpdate(), deployResult.getTimestamp());
      }
    } else if (!deployResult.getDeployState().isDeployFinished()) {
      return;
    }

    // success case is handled, handle failure cases:
    saveNewDeployState(pendingDeployMarker, Optional.<SingularityDeployMarker> absent());
    finishDeploy(requestWithState, deploy, pendingDeploy, deployMatchingTasks, deployResult);
  }

  private void deleteObsoletePendingTasks(SingularityPendingDeploy pendingDeploy) {
    for (SingularityPendingTaskId pendingTaskId : Iterables.filter(taskManager.getPendingTaskIds(), Predicates.and(SingularityPendingTaskId.matchingRequestId(pendingDeploy.getDeployMarker().getRequestId()), Predicates.not(SingularityPendingTaskId.matchingDeployId(pendingDeploy.getDeployMarker().getDeployId()))))) {
      LOG.debug("Deleting obsolete pending task {}", pendingTaskId.getId());
      taskManager.deletePendingTask(pendingTaskId);
    }
  }

  private Optional<SingularityDeployMarker> findCancel(List<SingularityDeployMarker> cancelDeploys, SingularityDeployMarker activeDeploy) {
    for (SingularityDeployMarker cancelDeploy : cancelDeploys) {
      if (cancelDeploy.getRequestId().equals(activeDeploy.getRequestId()) && cancelDeploy.getDeployId().equals(activeDeploy.getDeployId())) {
        return Optional.of(cancelDeploy);
      }
    }

    return Optional.absent();
  }

  private void updateLoadBalancerStateForTasks(Collection<SingularityTaskId> taskIds, LoadBalancerRequestType type, SingularityLoadBalancerUpdate update) {
    for (SingularityTaskId taskId : taskIds) {
      taskManager.saveLoadBalancerState(taskId, type, update);
    }
  }

  private void cleanupTasks(Iterable<SingularityTaskId> tasksToKill, TaskCleanupType cleanupType, long timestamp) {
    for (SingularityTaskId matchingTask : tasksToKill) {
      taskManager.createCleanupTask(new SingularityTaskCleanup(Optional.<String> absent(), cleanupType, timestamp, matchingTask));
    }
  }

  private boolean saveNewDeployState(SingularityDeployMarker pendingDeployMarker, Optional<SingularityDeployMarker> newActiveDeploy) {
    Optional<SingularityRequestDeployState> deployState = deployManager.getRequestDeployState(pendingDeployMarker.getRequestId());

    if (!deployState.isPresent()) {
      LOG.error("Expected deploy state for deploy marker: {} but didn't find it", pendingDeployMarker);
      return false;
    }

    deployManager.saveNewRequestDeployState(new SingularityRequestDeployState(deployState.get().getRequestId(), newActiveDeploy.or(deployState.get().getActiveDeploy()),
        Optional.<SingularityDeployMarker> absent()));

    return true;
  }

  private void finishDeploy(SingularityRequestWithState requestWithState, Optional<SingularityDeploy> deploy, SingularityPendingDeploy pendingDeploy, Iterable<SingularityTaskId> tasksToKill, SingularityDeployResult deployResult) {
    SingularityRequest request = requestWithState.getRequest();

    if (!request.isOneOff()) {
      cleanupTasks(tasksToKill, deployResult.getDeployState().getCleanupType(), deployResult.getTimestamp());
    }

    if (!request.isDeployable() && !request.isOneOff()) {
      requestManager.addToPendingQueue(new SingularityPendingRequest(request.getId(), pendingDeploy.getDeployMarker().getDeployId(), PendingType.NEW_DEPLOY));
    }

    deployManager.saveDeployResult(pendingDeploy.getDeployMarker(), deploy, deployResult);

    if (requestWithState.getState() == RequestState.DEPLOYING_TO_UNPAUSE) {
      if (deployResult.getDeployState() == DeployState.SUCCEEDED) {
        requestManager.activate(request, RequestHistoryType.DEPLOYED_TO_UNPAUSE, pendingDeploy.getDeployMarker().getUser());
      } else {
        requestManager.pause(request, pendingDeploy.getDeployMarker().getUser());
      }
    }

    removePendingDeploy(pendingDeploy);
  }

  private void removePendingDeploy(SingularityPendingDeploy pendingDeploy) {
    deployManager.deletePendingDeploy(pendingDeploy.getDeployMarker().getRequestId());
  }

  private long getAllowedMillis(SingularityDeploy deploy) {
    long seconds = deploy.getDeployHealthTimeoutSeconds().or(configuration.getDeployHealthyBySeconds());

    if (deploy.getHealthcheckUri().isPresent() && !deploy.getSkipHealthchecksOnDeploy().or(false)) {
      seconds += deploy.getHealthcheckIntervalSeconds().or(configuration.getHealthcheckIntervalSeconds()) + deploy.getHealthcheckTimeoutSeconds().or(configuration.getHealthcheckTimeoutSeconds());
    }

    return TimeUnit.SECONDS.toMillis(seconds);
  }

  private boolean isDeployOverdue(SingularityPendingDeploy pendingDeploy, Optional<SingularityDeploy> deploy) {
    if (!deploy.isPresent()) {
      LOG.warn("Can't determine if deploy {} is overdue because it was missing", pendingDeploy);

      return false;
    }

    final long startTime = pendingDeploy.getDeployMarker().getTimestamp();

    final long deployDuration = System.currentTimeMillis() - startTime;

    final long allowedTime = getAllowedMillis(deploy.get());

    if (deployDuration > allowedTime) {
      LOG.warn("Deploy {} is overdue (duration: {}), allowed: {}", pendingDeploy, DurationFormatUtils.formatDurationHMS(deployDuration), DurationFormatUtils.formatDurationHMS(allowedTime));

      return true;
    } else {
      LOG.trace("Deploy {} is not yet overdue (duration: {}), allowed: {}", pendingDeploy, DurationFormatUtils.formatDurationHMS(deployDuration), DurationFormatUtils.formatDurationHMS(allowedTime));

      return false;
    }
  }

  private List<SingularityTask> getTasks(Collection<SingularityTaskId> taskIds, Map<SingularityTaskId, SingularityTask> taskIdToTask) {
    final List<SingularityTask> tasks = Lists.newArrayListWithCapacity(taskIds.size());

    for (SingularityTaskId taskId : taskIds) {
      // TODO what if one is missing?
      tasks.add(taskIdToTask.get(taskId));
    }

    return tasks;
  }

  private SingularityDeployResult enqueueSwitchLoadBalancer(SingularityRequest request, SingularityDeploy deploy, SingularityPendingDeploy pendingDeploy, Collection<SingularityTaskId> deployTasks, Collection<SingularityTaskId> allOtherTasks) {
    if (configuration.getLoadBalancerUri() == null) {
      LOG.warn("Deploy {} required a load balancer URI but it wasn't set", pendingDeploy);
      return new SingularityDeployResult(DeployState.FAILED, "No valid load balancer URI was present");
    }

    final Map<SingularityTaskId, SingularityTask> tasks = taskManager.getTasks(Iterables.concat(deployTasks, allOtherTasks));

    final LoadBalancerRequestId lbRequestId = getLoadBalancerRequestId(pendingDeploy.getDeployMarker());

    updateLoadBalancerStateForTasks(deployTasks, LoadBalancerRequestType.ADD, new SingularityLoadBalancerUpdate(BaragonRequestState.UNKNOWN, lbRequestId, Optional.<String> absent(), System.currentTimeMillis(), LoadBalancerMethod.PRE_ENQUEUE, Optional.<String> absent()));

    SingularityLoadBalancerUpdate enqueueResult = lbClient.enqueue(lbRequestId, request, deploy, getTasks(deployTasks, tasks), getTasks(allOtherTasks, tasks));

    DeployState deployState = interpretLoadBalancerState(enqueueResult, DeployState.WAITING);

    updatePendingDeploy(pendingDeploy, enqueueResult, deployState);

    return fromLbState(deployState, enqueueResult);
  }

  private void updatePendingDeploy(SingularityPendingDeploy pendingDeploy, SingularityLoadBalancerUpdate lbUpdate, DeployState deployState) {
    SingularityPendingDeploy copy = new SingularityPendingDeploy(pendingDeploy.getDeployMarker(), Optional.of(lbUpdate), deployState);

    deployManager.savePendingDeploy(copy);
  }

  private DeployState interpretLoadBalancerState(SingularityLoadBalancerUpdate lbUpdate, DeployState unknownState) {
    switch (lbUpdate.getLoadBalancerState()) {
      case CANCELED:
        return DeployState.CANCELED;
      case SUCCESS:
        return DeployState.SUCCEEDED;
      case FAILED:
        return DeployState.FAILED;
      case CANCELING:
        return DeployState.CANCELING;
      case UNKNOWN:
        return unknownState;
      case WAITING:
    }

    return DeployState.WAITING;
  }

  private SingularityLoadBalancerUpdate sendCancelToLoadBalancer(SingularityPendingDeploy pendingDeploy) {
    return lbClient.cancel(getLoadBalancerRequestId(pendingDeploy.getDeployMarker()));
  }

  private SingularityDeployResult cancelLoadBalancer(SingularityPendingDeploy pendingDeploy) {
    final SingularityLoadBalancerUpdate lbUpdate = sendCancelToLoadBalancer(pendingDeploy);

    final DeployState deployState = interpretLoadBalancerState(lbUpdate, DeployState.CANCELING);

    updatePendingDeploy(pendingDeploy, lbUpdate, deployState);

    return fromLbState(deployState, lbUpdate);
  }

  private boolean shouldCancelLoadBalancer(final SingularityPendingDeploy pendingDeploy) {
    return pendingDeploy.getLastLoadBalancerUpdate().isPresent() && !pendingDeploy.getCurrentDeployState().isDeployFinished();
  }

  private SingularityDeployResult fromLbState(DeployState state, SingularityLoadBalancerUpdate lbUpdate) {
    return new SingularityDeployResult(state, lbUpdate);
  }

  private boolean shouldCheckLbState(final SingularityPendingDeploy pendingDeploy) {
    return pendingDeploy.getLastLoadBalancerUpdate().isPresent() && (pendingDeploy.getLastLoadBalancerUpdate().get().getLoadBalancerState() != BaragonRequestState.UNKNOWN);
  }

  private LoadBalancerRequestId getLoadBalancerRequestId(SingularityDeployMarker deployMarker) {
    return new LoadBalancerRequestId(String.format("%s-%s", deployMarker.getRequestId(), deployMarker.getDeployId()), LoadBalancerRequestType.DEPLOY, Optional.<Integer> absent());
  }

  private SingularityDeployResult getDeployResult(final SingularityRequest request, final Optional<SingularityDeployMarker> cancelRequest, final SingularityPendingDeploy pendingDeploy, final SingularityDeployKey deployKey,
      final Optional<SingularityDeploy> deploy, final Collection<SingularityTaskId> deployActiveTasks, final Collection<SingularityTaskId> otherActiveTasks, final Collection<SingularityTaskId> inactiveDeployMatchingTasks) {
    if (!request.isDeployable()) {
      LOG.info("Succeeding a deploy {} because the request {} was not deployable", pendingDeploy, request);

      return new SingularityDeployResult(DeployState.SUCCEEDED, "Request not deployable");
    }

    if (!inactiveDeployMatchingTasks.isEmpty()) {
      if (request.isLoadBalanced() && shouldCancelLoadBalancer(pendingDeploy)) {
        LOG.info("Attempting to cancel pending load balancer request, failing deploy {} regardless", pendingDeploy);
        sendCancelToLoadBalancer(pendingDeploy);
      }

      return new SingularityDeployResult(DeployState.FAILED, String.format("Task(s) %s for this deploy failed", inactiveDeployMatchingTasks));
    }

    if (shouldCheckLbState(pendingDeploy)) {
      final SingularityLoadBalancerUpdate lbUpdate = lbClient.getState(getLoadBalancerRequestId(pendingDeploy.getDeployMarker()));

      DeployState deployState = interpretLoadBalancerState(lbUpdate, pendingDeploy.getCurrentDeployState());

      updatePendingDeploy(pendingDeploy, lbUpdate, deployState);

      if (deployState != DeployState.WAITING) {
        return fromLbState(deployState, lbUpdate);
      }
    }

    final boolean isCancelRequestPresent = cancelRequest.isPresent();
    final boolean isDeployOverdue = isDeployOverdue(pendingDeploy, deploy);

    if (isCancelRequestPresent || isDeployOverdue) {
      if (request.isLoadBalanced() && shouldCancelLoadBalancer(pendingDeploy)) {
        return cancelLoadBalancer(pendingDeploy);
      }

      if (isCancelRequestPresent) {
        LOG.info("Canceling a deploy {} due to cancel request {}", pendingDeploy, cancelRequest.get());
        return new SingularityDeployResult(DeployState.CANCELED, String.format("Canceled due to request by %s at %s", cancelRequest.get().getUser(), cancelRequest.get().getTimestamp()));
      }
    }

    if (pendingDeploy.getLastLoadBalancerUpdate().isPresent()) {
      return new SingularityDeployResult(DeployState.WAITING, Optional.of("Waiting on load balancer API"), pendingDeploy.getLastLoadBalancerUpdate(), System.currentTimeMillis());
    }

    if ((deployActiveTasks.size() < request.getInstancesSafe()) || !deploy.isPresent()) {
      String message = null;

      if (deploy.isPresent()) {
        message = String.format("Deploy was only able to launch %s out of a required %s tasks in %s: it is likely not enough resources or slaves are available and eligible", deployActiveTasks.size(), request.getInstancesSafe(), JavaUtils.durationFromMillis(getAllowedMillis(deploy.get())));
      }

      return checkOverdue(deploy, isDeployOverdue, message);
    }

    final DeployHealth deployHealth = deployHealthHelper.getDeployHealth(deploy, deployActiveTasks, true);

    switch (deployHealth) {
<<<<<<< HEAD
      case WAITING:
        return checkOverdue(deploy, isDeployOverdue);
      case HEALTHY:
        if (request.isLoadBalanced()) {
          // don't check overdue here because we want to give it a chance to enqueue the load balancer request. the next check will determine its fate.
          return enqueueSwitchLoadBalancer(request, deploy.get(), pendingDeploy, deployActiveTasks, otherActiveTasks);
        } else {
          return new SingularityDeployResult(DeployState.SUCCEEDED);
        }
      case UNHEALTHY:
=======
    case WAITING:
      String message = null;

      if (deploy.isPresent()) {
        message = String.format("Deploy was able to launch %s tasks, but not all of them became healthy within %s", deployActiveTasks.size(), JavaUtils.durationFromMillis(getAllowedMillis(deploy.get())));
      }

      return checkOverdue(deploy, isDeployOverdue, message);
    case HEALTHY:
      if (request.isLoadBalanced()) {
        // don't check overdue here because we want to give it a chance to enqueue the load balancer request. the next check will determine its fate.
        return enqueueSwitchLoadBalancer(request, deploy.get(), pendingDeploy, deployActiveTasks, otherActiveTasks);
      } else {
        return new SingularityDeployResult(DeployState.SUCCEEDED);
      }
    case UNHEALTHY:
>>>>>>> 3cb588cf
    }

    return new SingularityDeployResult(DeployState.FAILED, "At least one task for this deploy failed");
  }

  private SingularityDeployResult checkOverdue(Optional<SingularityDeploy> deploy, boolean isOverdue, String message) {
    if (deploy.isPresent() && isOverdue) {
      return new SingularityDeployResult(DeployState.OVERDUE, message);
    } else {
      return new SingularityDeployResult(DeployState.WAITING);
    }
  }

}<|MERGE_RESOLUTION|>--- conflicted
+++ resolved
@@ -402,18 +402,6 @@
     final DeployHealth deployHealth = deployHealthHelper.getDeployHealth(deploy, deployActiveTasks, true);
 
     switch (deployHealth) {
-<<<<<<< HEAD
-      case WAITING:
-        return checkOverdue(deploy, isDeployOverdue);
-      case HEALTHY:
-        if (request.isLoadBalanced()) {
-          // don't check overdue here because we want to give it a chance to enqueue the load balancer request. the next check will determine its fate.
-          return enqueueSwitchLoadBalancer(request, deploy.get(), pendingDeploy, deployActiveTasks, otherActiveTasks);
-        } else {
-          return new SingularityDeployResult(DeployState.SUCCEEDED);
-        }
-      case UNHEALTHY:
-=======
     case WAITING:
       String message = null;
 
@@ -430,7 +418,6 @@
         return new SingularityDeployResult(DeployState.SUCCEEDED);
       }
     case UNHEALTHY:
->>>>>>> 3cb588cf
     }
 
     return new SingularityDeployResult(DeployState.FAILED, "At least one task for this deploy failed");
