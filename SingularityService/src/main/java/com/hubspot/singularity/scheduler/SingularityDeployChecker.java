package com.hubspot.singularity.scheduler;

import com.google.common.collect.Iterables;
import com.google.inject.Inject;
import com.hubspot.baragon.models.BaragonRequestState;
import com.hubspot.mesos.JavaUtils;
import com.hubspot.singularity.DeployAcceptanceResult;
import com.hubspot.singularity.DeployProgressLbUpdateHolder;
import com.hubspot.singularity.DeployState;
import com.hubspot.singularity.LoadBalancerRequestType;
import com.hubspot.singularity.LoadBalancerRequestType.LoadBalancerRequestId;
import com.hubspot.singularity.RequestState;
import com.hubspot.singularity.RequestType;
import com.hubspot.singularity.SingularityDeploy;
import com.hubspot.singularity.SingularityDeployFailure;
import com.hubspot.singularity.SingularityDeployKey;
import com.hubspot.singularity.SingularityDeployMarker;
import com.hubspot.singularity.SingularityDeployProgress;
import com.hubspot.singularity.SingularityDeployResult;
import com.hubspot.singularity.SingularityLoadBalancerUpdate;
import com.hubspot.singularity.SingularityManagedThreadPoolFactory;
import com.hubspot.singularity.SingularityPendingDeploy;
import com.hubspot.singularity.SingularityPendingRequest;
import com.hubspot.singularity.SingularityPendingRequest.PendingType;
import com.hubspot.singularity.SingularityPendingRequestBuilder;
import com.hubspot.singularity.SingularityPendingTask;
import com.hubspot.singularity.SingularityPendingTaskId;
import com.hubspot.singularity.SingularityRequest;
import com.hubspot.singularity.SingularityRequestDeployState;
import com.hubspot.singularity.SingularityRequestHistory.RequestHistoryType;
import com.hubspot.singularity.SingularityRequestWithState;
import com.hubspot.singularity.SingularityTask;
import com.hubspot.singularity.SingularityTaskCleanup;
import com.hubspot.singularity.SingularityTaskId;
import com.hubspot.singularity.SingularityUpdatePendingDeployRequest;
import com.hubspot.singularity.api.SingularityRunNowRequest;
import com.hubspot.singularity.async.CompletableFutures;
import com.hubspot.singularity.config.SingularityConfiguration;
import com.hubspot.singularity.data.DeployManager;
import com.hubspot.singularity.data.RequestManager;
import com.hubspot.singularity.data.TaskManager;
import com.hubspot.singularity.data.usage.UsageManager;
import com.hubspot.singularity.expiring.SingularityExpiringPause;
import com.hubspot.singularity.expiring.SingularityExpiringScale;
import com.hubspot.singularity.hooks.LoadBalancerClient;
import com.hubspot.singularity.mesos.SingularitySchedulerLock;
import com.hubspot.singularity.scheduler.SingularityDeployHealthHelper.DeployHealth;
import java.util.ArrayList;
import java.util.Collection;
import java.util.Collections;
import java.util.HashSet;
import java.util.List;
import java.util.Map;
import java.util.Optional;
import java.util.Set;
import java.util.concurrent.CompletableFuture;
import java.util.concurrent.ExecutorService;
import java.util.stream.Collectors;
import javax.inject.Singleton;
import org.slf4j.Logger;
import org.slf4j.LoggerFactory;

@Singleton
public class SingularityDeployChecker {
  private static final Logger LOG = LoggerFactory.getLogger(
    SingularityDeployChecker.class
  );

  private final DeployManager deployManager;
  private final TaskManager taskManager;
  private final SingularityDeployHealthHelper deployHealthHelper;
  private final RequestManager requestManager;
  private final SingularityDeployCheckHelper deployCheckHelper;
  private final SingularityConfiguration configuration;
  private final LoadBalancerClient lbClient;
  private final SingularitySchedulerLock lock;
  private final UsageManager usageManager;
  private final SingularityDeployAcceptanceManager deployAcceptanceManager;
  private final ExecutorService deployCheckExecutor;

  @Inject
  public SingularityDeployChecker(
    DeployManager deployManager,
    SingularityDeployHealthHelper deployHealthHelper,
    LoadBalancerClient lbClient,
    RequestManager requestManager,
    TaskManager taskManager,
    SingularityDeployCheckHelper deployCheckHelper,
    SingularityConfiguration configuration,
    SingularitySchedulerLock lock,
    UsageManager usageManager,
    SingularityManagedThreadPoolFactory threadPoolFactory,
    SingularityDeployAcceptanceManager deployAcceptanceManager
  ) {
    this.configuration = configuration;
    this.lbClient = lbClient;
    this.deployHealthHelper = deployHealthHelper;
    this.requestManager = requestManager;
    this.deployManager = deployManager;
    this.taskManager = taskManager;
    this.lock = lock;
    this.usageManager = usageManager;
    this.deployCheckHelper = deployCheckHelper;
    this.deployAcceptanceManager = deployAcceptanceManager;
    this.deployCheckExecutor =
      threadPoolFactory.get("deploy-checker", configuration.getCoreThreadpoolSize());
  }

  public int checkDeploys() {
    final List<SingularityPendingDeploy> pendingDeploys = deployManager.getPendingDeploys();
    final List<SingularityDeployMarker> cancelDeploys = deployManager.getCancelDeploys();
    final List<SingularityUpdatePendingDeployRequest> updateRequests = deployManager.getPendingDeployUpdates();

    if (pendingDeploys.isEmpty() && cancelDeploys.isEmpty()) {
      return 0;
    }

    CompletableFutures
      .allOf(
        pendingDeploys
          .stream()
          .map(
            pendingDeploy ->
              CompletableFuture.runAsync(
                () ->
                  lock.runWithRequestLock(
                    () -> checkDeploy(pendingDeploy, cancelDeploys, updateRequests),
                    pendingDeploy.getDeployMarker().getRequestId(),
                    getClass().getSimpleName()
                  ),
                deployCheckExecutor
              )
          )
          .collect(Collectors.toList())
      )
      .join();

    cancelDeploys.forEach(deployManager::deleteCancelDeployRequest);
    updateRequests.forEach(deployManager::deleteUpdatePendingDeployRequest);

    return pendingDeploys.size();
  }

  private void checkDeploy(
    final SingularityPendingDeploy pendingDeploy,
    final List<SingularityDeployMarker> cancelDeploys,
    List<SingularityUpdatePendingDeployRequest> updateRequests
  ) {
<<<<<<< HEAD
=======
    Thread
      .currentThread()
      .setName(
        String.format(
          "%s-%s-check",
          pendingDeploy.getDeployMarker().getRequestId(),
          pendingDeploy.getDeployMarker().getDeployId()
        )
      );
>>>>>>> b2d5298a
    final SingularityDeployKey deployKey = SingularityDeployKey.fromDeployMarker(
      pendingDeploy.getDeployMarker()
    );
    final Optional<SingularityDeploy> deploy = deployManager.getDeploy(
      deployKey.getRequestId(),
      deployKey.getDeployId()
    );

    Optional<SingularityRequestWithState> maybeRequestWithState = requestManager.getRequest(
      pendingDeploy.getDeployMarker().getRequestId()
    );
    if (deployCheckHelper.isNotInDeployableState(maybeRequestWithState)) {
      LOG.warn(
        "Deploy {} request was {}, removing deploy",
        pendingDeploy,
        SingularityRequestWithState.getRequestState(maybeRequestWithState)
      );

      if (SingularityDeployCheckHelper.shouldCancelLoadBalancer(pendingDeploy)) {
        cancelLoadBalancer(pendingDeploy, SingularityDeployFailure.deployRemoved());
      }

      failPendingDeployDueToState(pendingDeploy, maybeRequestWithState, deploy);
      return;
    }

    final SingularityDeployMarker pendingDeployMarker = pendingDeploy.getDeployMarker();

    final Optional<SingularityDeployMarker> cancelRequest = SingularityDeployCheckHelper.findCancel(
      cancelDeploys,
      pendingDeployMarker
    );
    final Optional<SingularityUpdatePendingDeployRequest> updatePendingDeployRequest = SingularityDeployCheckHelper.findUpdateRequest(
      updateRequests,
      pendingDeploy
    );

    final SingularityRequestWithState requestWithState = maybeRequestWithState.get();
    final SingularityRequest request = pendingDeploy
      .getUpdatedRequest()
      .orElse(requestWithState.getRequest());

    final List<SingularityTaskId> requestTasks = taskManager.getTaskIdsForRequest(
      request.getId()
    );
    final List<SingularityTaskId> activeTasks = taskManager.filterActiveTaskIds(
      requestTasks
    );

    final List<SingularityTaskId> inactiveDeployMatchingTasks = new ArrayList<>(
      requestTasks.size()
    );

    for (SingularityTaskId taskId : requestTasks) {
      if (
        taskId.getDeployId().equals(pendingDeployMarker.getDeployId()) &&
        !activeTasks.contains(taskId)
      ) {
        inactiveDeployMatchingTasks.add(taskId);
      }
    }

    final List<SingularityTaskId> deployMatchingTasks = new ArrayList<>(
      activeTasks.size()
    );
    final List<SingularityTaskId> allOtherMatchingTasks = new ArrayList<>(
      activeTasks.size()
    );

    for (SingularityTaskId taskId : activeTasks) {
      if (taskId.getDeployId().equals(pendingDeployMarker.getDeployId())) {
        deployMatchingTasks.add(taskId);
      } else {
        allOtherMatchingTasks.add(taskId);
      }
    }

    SingularityDeployResult deployResult = getDeployResultSafe(
      request,
      requestWithState.getState(),
      cancelRequest,
      pendingDeploy,
      updatePendingDeployRequest,
      deploy,
      deployMatchingTasks,
      allOtherMatchingTasks,
      inactiveDeployMatchingTasks
    );

    LOG.info(
      "Deploy {} had result {} after {}",
      pendingDeployMarker,
      deployResult,
      JavaUtils.durationFromMillis(
        System.currentTimeMillis() - pendingDeployMarker.getTimestamp()
      )
    );

    if (deployResult.getDeployState() == DeployState.SUCCEEDED) {
      if (saveNewDeployState(pendingDeployMarker, Optional.of(pendingDeployMarker))) {
        if (request.getRequestType() == RequestType.ON_DEMAND) {
          deleteOrRecreatePendingTasks(pendingDeploy);
        } else if (request.getRequestType() != RequestType.RUN_ONCE) {
          deleteObsoletePendingTasks(pendingDeploy);
        }
        finishDeploy(
          requestWithState,
          deploy,
          pendingDeploy,
          allOtherMatchingTasks,
          deployResult
        );
        return;
      } else {
        LOG.warn(
          "Failing deploy {} because it failed to save deploy state",
          pendingDeployMarker
        );
        deployResult =
          new SingularityDeployResult(
            DeployState.FAILED_INTERNAL_STATE,
            Optional.of(
              String.format(
                "Deploy had state %s but failed to persist it correctly",
                deployResult.getDeployState()
              )
            ),
            SingularityDeployFailure.failedToSave(),
            deployResult.getTimestamp()
          );
      }
    } else if (!deployResult.getDeployState().isDeployFinished()) {
      return;
    }

    // success case is handled, handle failure cases:
    saveNewDeployState(pendingDeployMarker, Optional.empty());
    finishDeploy(
      requestWithState,
      deploy,
      pendingDeploy,
      deployMatchingTasks,
      deployResult
    );
  }

  private void deleteOrRecreatePendingTasks(SingularityPendingDeploy pendingDeploy) {
    List<SingularityPendingTaskId> obsoletePendingTasks = new ArrayList<>();

    taskManager
      .getPendingTaskIdsForRequest(pendingDeploy.getDeployMarker().getRequestId())
      .forEach(
        taskId -> {
          if (
            !taskId.getDeployId().equals(pendingDeploy.getDeployMarker().getDeployId())
          ) {
            if (taskId.getPendingType() == PendingType.ONEOFF) {
              Optional<SingularityPendingTask> maybePendingTask = taskManager.getPendingTask(
                taskId
              );
              if (maybePendingTask.isPresent()) {
                // Reschedule any user-initiated pending tasks under the new deploy
                SingularityPendingTask pendingTask = maybePendingTask.get();
                requestManager.addToPendingQueue(
                  SingularityDeployCheckHelper.buildPendingRequest(
                    pendingTask,
                    pendingDeploy
                  )
                );
              }
            }
            obsoletePendingTasks.add(taskId);
          }
        }
      );

    for (SingularityPendingTaskId pendingTaskId : obsoletePendingTasks) {
      LOG.debug("Deleting obsolete pending task {}", pendingTaskId.getId());
      taskManager.deletePendingTask(pendingTaskId);
    }
  }

  private void deleteObsoletePendingTasks(SingularityPendingDeploy pendingDeploy) {
    List<SingularityPendingTaskId> obsoletePendingTasks = taskManager
      .getPendingTaskIdsForRequest(pendingDeploy.getDeployMarker().getRequestId())
      .stream()
      .filter(
        taskId ->
          !taskId.getDeployId().equals(pendingDeploy.getDeployMarker().getDeployId())
      )
      .collect(Collectors.toList());

    for (SingularityPendingTaskId pendingTaskId : obsoletePendingTasks) {
      LOG.debug("Deleting obsolete pending task {}", pendingTaskId.getId());
      taskManager.deletePendingTask(pendingTaskId);
    }
  }

  private void updateLoadBalancerStateForTasks(
    Collection<SingularityTaskId> taskIds,
    LoadBalancerRequestType type,
    SingularityLoadBalancerUpdate update
  ) {
    for (SingularityTaskId taskId : taskIds) {
      taskManager.saveLoadBalancerState(taskId, type, update);
    }
  }

  private void cleanupTasks(
    SingularityPendingDeploy pendingDeploy,
    SingularityRequest request,
    DeployState deployState,
    Iterable<SingularityTaskId> tasksToKill
  ) {
    for (SingularityTaskId matchingTask : tasksToKill) {
      taskManager.saveTaskCleanup(
        new SingularityTaskCleanup(
          pendingDeploy.getDeployMarker().getUser(),
          SingularityDeployCheckHelper.getCleanupType(
            pendingDeploy,
            request,
            deployState
          ),
          System.currentTimeMillis(),
          matchingTask,
          Optional.of(
            String.format(
              "Deploy %s - %s",
              pendingDeploy.getDeployMarker().getDeployId(),
              deployState.name()
            )
          ),
          Optional.empty(),
          Optional.empty()
        )
      );
    }
  }

  private boolean saveNewDeployState(
    SingularityDeployMarker pendingDeployMarker,
    Optional<SingularityDeployMarker> newActiveDeploy
  ) {
    Optional<SingularityRequestDeployState> deployState = deployManager.getRequestDeployState(
      pendingDeployMarker.getRequestId()
    );

    if (!deployState.isPresent()) {
      LOG.error(
        "Expected deploy state for deploy marker: {} but didn't find it",
        pendingDeployMarker
      );
      return false;
    }

    deployManager.saveNewRequestDeployState(
      new SingularityRequestDeployState(
        deployState.get().getRequestId(),
        newActiveDeploy.isPresent()
          ? newActiveDeploy
          : deployState.get().getActiveDeploy(),
        Optional.empty()
      )
    );

    return true;
  }

  private void finishDeploy(
    SingularityRequestWithState requestWithState,
    Optional<SingularityDeploy> deploy,
    SingularityPendingDeploy pendingDeploy,
    Iterable<SingularityTaskId> tasksToKill,
    SingularityDeployResult deployResult
  ) {
    SingularityRequest request = requestWithState.getRequest();

    if (!request.isOneOff() && !(request.getRequestType() == RequestType.RUN_ONCE)) {
      cleanupTasks(pendingDeploy, request, deployResult.getDeployState(), tasksToKill);
    }

    if (deploy.isPresent() && deploy.get().getRunImmediately().isPresent()) {
      String requestId = deploy.get().getRequestId();
      String deployId = deploy.get().getId();
      SingularityRunNowRequest runNowRequest = deploy.get().getRunImmediately().get();
      List<SingularityTaskId> activeTasks = taskManager.getActiveTaskIdsForRequest(
        requestId
      );
      List<SingularityPendingTaskId> pendingTasks = taskManager.getPendingTaskIdsForRequest(
        requestId
      );

      SingularityPendingRequestBuilder builder = SingularityDeployCheckHelper.buildBasePendingRequest(
        request,
        deployId,
        deployResult,
        pendingDeploy,
        runNowRequest
      );
      PendingType pendingType = SingularityDeployCheckHelper.computePendingType(
        request,
        activeTasks,
        pendingTasks
      );
      if (pendingType != null) {
        builder.setPendingType(
          SingularityDeployCheckHelper.canceledOr(
            deployResult.getDeployState(),
            pendingType
          )
        );
        requestManager.addToPendingQueue(builder.build());
      } else {
        LOG.warn("Could not determine pending type for deploy {}.", deployId);
      }
    } else if (!request.isDeployable() && !request.isOneOff()) {
      PendingType pendingType = SingularityDeployCheckHelper.canceledOr(
        deployResult.getDeployState(),
        PendingType.NEW_DEPLOY
      );
      requestManager.addToPendingQueue(
        new SingularityPendingRequest(
          request.getId(),
          pendingDeploy.getDeployMarker().getDeployId(),
          deployResult.getTimestamp(),
          pendingDeploy.getDeployMarker().getUser(),
          pendingType,
          deploy.isPresent()
            ? deploy.get().getSkipHealthchecksOnDeploy()
            : Optional.empty(),
          pendingDeploy.getDeployMarker().getMessage()
        )
      );
    }

    if (deployResult.getDeployState() == DeployState.SUCCEEDED) {
      if (request.isDeployable() && !request.isOneOff()) {
        // remove the lock on bounces in case we deployed during a bounce
        requestManager.markBounceComplete(request.getId());
        requestManager.removeExpiringBounce(request.getId());
      }
      if (requestWithState.getState() == RequestState.FINISHED) {
        // A FINISHED request is moved to ACTIVE state so we can reevaluate the schedule
        requestManager.activate(
          request,
          RequestHistoryType.UPDATED,
          System.currentTimeMillis(),
          deploy.isPresent() ? deploy.get().getUser() : Optional.empty(),
          Optional.empty()
        );
      }
      // Clear utilization since a new deploy will update usage patterns
      // do this async so sql isn't on the main scheduling path for deploys
      CompletableFuture
        .runAsync(
          () -> usageManager.deleteRequestUtilization(request.getId()),
          deployCheckExecutor
        )
        .exceptionally(
          t -> {
            LOG.error("Could not clear usage data after new deploy", t);
            return null;
          }
        );
    }

    deployManager.saveDeployResult(pendingDeploy.getDeployMarker(), deploy, deployResult);

    if (
      request.isDeployable() &&
      (
        deployResult.getDeployState() == DeployState.CANCELED ||
        deployResult.getDeployState() == DeployState.FAILED ||
        deployResult.getDeployState() == DeployState.FAILED_INTERNAL_STATE ||
        deployResult.getDeployState() == DeployState.OVERDUE
      )
    ) {
      Optional<SingularityRequestDeployState> maybeRequestDeployState = deployManager.getRequestDeployState(
        request.getId()
      );
      if (
        maybeRequestDeployState.isPresent() &&
        maybeRequestDeployState.get().getActiveDeploy().isPresent() &&
        !(
          requestWithState.getState() == RequestState.PAUSED ||
          requestWithState.getState() == RequestState.DEPLOYING_TO_UNPAUSE
        )
      ) {
        requestManager.addToPendingQueue(
          new SingularityPendingRequest(
            request.getId(),
            maybeRequestDeployState.get().getActiveDeploy().get().getDeployId(),
            deployResult.getTimestamp(),
            pendingDeploy.getDeployMarker().getUser(),
            deployResult.getDeployState() == DeployState.CANCELED
              ? PendingType.DEPLOY_CANCELLED
              : PendingType.DEPLOY_FAILED,
            request.getSkipHealthchecks(),
            pendingDeploy.getDeployMarker().getMessage()
          )
        );
      }
    }

    if (deployResult.getDeployState() == DeployState.SUCCEEDED) {
      List<SingularityTaskId> newDeployCleaningTasks = taskManager
        .getCleanupTaskIds()
        .stream()
        .filter(
          t -> t.getDeployId().equals(pendingDeploy.getDeployMarker().getDeployId())
        )
        .collect(Collectors.toList());
      // Account for any bounce/decom that may have happened during the deploy
      if (!newDeployCleaningTasks.isEmpty()) {
        requestManager.addToPendingQueue(
          new SingularityPendingRequest(
            request.getId(),
            pendingDeploy.getDeployMarker().getDeployId(),
            deployResult.getTimestamp(),
            pendingDeploy.getDeployMarker().getUser(),
            PendingType.DEPLOY_FINISHED,
            request.getSkipHealthchecks(),
            pendingDeploy.getDeployMarker().getMessage()
          )
        );
      }
    }

    if (
      request.isDeployable() &&
      deployResult.getDeployState() == DeployState.SUCCEEDED &&
      requestWithState.getState() != RequestState.PAUSED
    ) {
      if (
        pendingDeploy.getDeployProgress().getTargetActiveInstances() !=
        request.getInstancesSafe()
      ) {
        requestManager.addToPendingQueue(
          new SingularityPendingRequest(
            request.getId(),
            pendingDeploy.getDeployMarker().getDeployId(),
            deployResult.getTimestamp(),
            pendingDeploy.getDeployMarker().getUser(),
            PendingType.UPDATED_REQUEST,
            request.getSkipHealthchecks(),
            pendingDeploy.getDeployMarker().getMessage()
          )
        );
      }
    }

    if (requestWithState.getState() == RequestState.DEPLOYING_TO_UNPAUSE) {
      if (deployResult.getDeployState() == DeployState.SUCCEEDED) {
        requestManager.activate(
          request,
          RequestHistoryType.DEPLOYED_TO_UNPAUSE,
          deployResult.getTimestamp(),
          pendingDeploy.getDeployMarker().getUser(),
          Optional.empty()
        );
        requestManager.deleteExpiringObject(
          SingularityExpiringPause.class,
          request.getId()
        );
      } else {
        requestManager.pause(
          request,
          deployResult.getTimestamp(),
          pendingDeploy.getDeployMarker().getUser(),
          Optional.empty()
        );
      }
    }

    if (
      pendingDeploy.getUpdatedRequest().isPresent() &&
      deployResult.getDeployState() == DeployState.SUCCEEDED
    ) {
      requestManager.update(
        pendingDeploy.getUpdatedRequest().get(),
        System.currentTimeMillis(),
        pendingDeploy.getDeployMarker().getUser(),
        Optional.empty()
      );
      requestManager.deleteExpiringObject(
        SingularityExpiringScale.class,
        request.getId()
      );
    }

    removePendingDeploy(pendingDeploy);
  }

  private void removePendingDeploy(SingularityPendingDeploy pendingDeploy) {
    deployManager.deletePendingDeploy(pendingDeploy.getDeployMarker().getRequestId());
  }

  private void failPendingDeployDueToState(
    SingularityPendingDeploy pendingDeploy,
    Optional<SingularityRequestWithState> maybeRequestWithState,
    Optional<SingularityDeploy> deploy
  ) {
    SingularityDeployResult deployResult = new SingularityDeployResult(
      DeployState.FAILED,
      String.format(
        "Request in state %s is not deployable",
        SingularityRequestWithState.getRequestState(maybeRequestWithState)
      )
    );
    if (!maybeRequestWithState.isPresent()) {
      deployManager.saveDeployResult(
        pendingDeploy.getDeployMarker(),
        deploy,
        deployResult
      );
      removePendingDeploy(pendingDeploy);
      return;
    }

    saveNewDeployState(pendingDeploy.getDeployMarker(), Optional.empty());
    finishDeploy(
      maybeRequestWithState.get(),
      deploy,
      pendingDeploy,
      Collections.emptyList(),
      deployResult
    );
  }

  private void updatePendingDeploy(
    SingularityPendingDeploy pendingDeploy,
    DeployState deployState,
    SingularityDeployProgress deployProgress
  ) {
    SingularityPendingDeploy copy = new SingularityPendingDeploy(
      pendingDeploy.getDeployMarker(),
      deployState,
      deployProgress,
      pendingDeploy.getUpdatedRequest()
    );

    deployManager.savePendingDeploy(copy);
  }

  private SingularityLoadBalancerUpdate sendCancelToLoadBalancer(
    SingularityPendingDeploy pendingDeploy
  ) {
    return lbClient.cancel(
      pendingDeploy
        .getDeployProgress()
        .getPendingLbUpdate()
        .get()
        .getLoadBalancerRequestId()
    );
  }

  private SingularityDeployResult cancelLoadBalancer(
    SingularityPendingDeploy pendingDeploy,
    List<SingularityDeployFailure> deployFailures
  ) {
    final SingularityLoadBalancerUpdate lbUpdate = sendCancelToLoadBalancer(
      pendingDeploy
    );

    final DeployState deployState = SingularityDeployCheckHelper.interpretLoadBalancerState(
      lbUpdate,
      DeployState.CANCELING
    );

    updatePendingDeploy(
      pendingDeploy,
      deployState,
      pendingDeploy.getDeployProgress().withPendingLbUpdate(lbUpdate)
    );
    return new SingularityDeployResult(deployState, lbUpdate, deployFailures);
  }

  private SingularityDeployResult getDeployResultSafe(
    final SingularityRequest request,
    final RequestState requestState,
    final Optional<SingularityDeployMarker> cancelRequest,
    final SingularityPendingDeploy pendingDeploy,
    final Optional<SingularityUpdatePendingDeployRequest> updatePendingDeployRequest,
    final Optional<SingularityDeploy> deploy,
    final Collection<SingularityTaskId> deployActiveTasks,
    final Collection<SingularityTaskId> otherActiveTasks,
    final Collection<SingularityTaskId> inactiveDeployMatchingTasks
  ) {
    try {
      return getDeployResult(
        request,
        requestState,
        cancelRequest,
        pendingDeploy,
        updatePendingDeployRequest,
        deploy,
        deployActiveTasks,
        otherActiveTasks,
        inactiveDeployMatchingTasks
      );
    } catch (Exception e) {
      LOG.error(
        "Uncaught exception processing deploy {} - {}",
        pendingDeploy.getDeployMarker().getRequestId(),
        pendingDeploy.getDeployMarker().getDeployId(),
        e
      );
      return new SingularityDeployResult(
        DeployState.FAILED_INTERNAL_STATE,
        String.format("Uncaught exception: %s", e.getMessage())
      );
    }
  }

  private SingularityDeployResult getDeployResult(
    final SingularityRequest request,
    final RequestState requestState,
    final Optional<SingularityDeployMarker> cancelRequest,
    final SingularityPendingDeploy pendingDeploy,
    final Optional<SingularityUpdatePendingDeployRequest> updatePendingDeployRequest,
    final Optional<SingularityDeploy> maybeDeploy,
    final Collection<SingularityTaskId> deployActiveTasks,
    final Collection<SingularityTaskId> otherActiveTasks,
    final Collection<SingularityTaskId> inactiveDeployMatchingTasks
  ) {
    // Check cancellations first
    if (cancelRequest.isPresent()) {
      LOG.info(
        "Canceling a deploy {} due to cancel request {}",
        pendingDeploy,
        cancelRequest.get()
      );
      String userMessage = cancelRequest.get().getUser().isPresent()
        ? String.format(" by %s", cancelRequest.get().getUser().get())
        : "";
      return new SingularityDeployResult(
        DeployState.CANCELED,
        Optional.of(
          String.format(
            "Canceled due to request%s at %s",
            userMessage,
            cancelRequest.get().getTimestamp()
          )
        ),
        Collections.emptyList(),
        System.currentTimeMillis()
      );
    }

    // Scheduled/on demand/paused things can instantly succeed
    if (
      !request.isDeployable() ||
      (
        configuration.isAllowDeployOfPausedRequests() &&
        requestState == RequestState.PAUSED
      )
    ) {
      LOG.info(
        "Succeeding a deploy {} because the request {} was not deployable",
        pendingDeploy,
        request
      );

      return new SingularityDeployResult(DeployState.SUCCEEDED, "Request not deployable");
    }

    // Shouldn't happen, but possible corrupted state handling
    if (pendingDeploy.getDeployProgress() == null) {
      return new SingularityDeployResult(
        DeployState.FAILED,
        "No deploy progress data present in Zookeeper. Please reattempt your deploy"
      );
    }

    // Check for abandoned pending deploy
    if (!maybeDeploy.isPresent()) {
      LOG.warn("No deploy data found for {}", pendingDeploy.getDeployMarker());
      Optional<SingularityDeployResult> result = deployManager.getDeployResult(
        request.getId(),
        pendingDeploy.getDeployMarker().getDeployId()
      );
      if (result.isPresent() && result.get().getDeployState().isDeployFinished()) {
        LOG.info(
          "Deploy was already finished, running cleanup of pending data for {}",
          pendingDeploy.getDeployMarker()
        );
        return result.get();
      } else {
        return new SingularityDeployResult(
          DeployState.FAILED_INTERNAL_STATE,
          "Deploy data not present"
        );
      }
    }

    SingularityDeploy deploy = maybeDeploy.get();

    // Find tasks that have failed for this deploy (excluding due to framework/cluster issues) since last instance group
    Set<SingularityTaskId> newInactiveDeployTasks = SingularityDeployCheckHelper.getNewInactiveDeployTasks(
      pendingDeploy,
      inactiveDeployMatchingTasks,
      taskManager
    );

    if (!newInactiveDeployTasks.isEmpty()) {
      if (CanaryDeployHelper.canRetryTasks(deploy, newInactiveDeployTasks)) {
        updatePendingDeploy(
          pendingDeploy,
          DeployState.WAITING,
          pendingDeploy.getDeployProgress() // Don't update failed tasks list here so it is consistent until the instance group is done
        );
        requestManager.addToPendingQueue(
          new SingularityPendingRequest(
            request.getId(),
            pendingDeploy.getDeployMarker().getDeployId(),
            System.currentTimeMillis(),
            pendingDeploy.getDeployMarker().getUser(),
            PendingType.NEXT_DEPLOY_STEP,
            deploy.getSkipHealthchecksOnDeploy(),
            pendingDeploy.getDeployMarker().getMessage()
          )
        );
        return checkDeployProgress(
          request,
          pendingDeploy,
          updatePendingDeployRequest,
          deploy,
          deployActiveTasks,
          otherActiveTasks,
          inactiveDeployMatchingTasks
        );
      } else {
        // Can't retry, clean up the deploy
        if (
          request.isLoadBalanced() &&
          SingularityDeployCheckHelper.shouldCancelLoadBalancer(pendingDeploy)
        ) {
          LOG.info(
            "Attempting to cancel pending load balancer request, failing deploy {} regardless",
            pendingDeploy
          );
          sendCancelToLoadBalancer(pendingDeploy);
        }

        int maxFailures = deploy
          .getCanaryDeploySettings()
          .getAllowedTasksFailuresPerGroup();
        return deployCheckHelper.getDeployResultWithFailures(
          deploy,
          pendingDeploy,
          DeployState.FAILED,
          String.format(
            "At least %s task(s) for this instance group failed",
            maxFailures
          ),
          inactiveDeployMatchingTasks
        );
      }
    }

    return checkDeployProgress(
      request,
      pendingDeploy,
      updatePendingDeployRequest,
      deploy,
      deployActiveTasks,
      otherActiveTasks,
      inactiveDeployMatchingTasks
    );
  }

  // We've already checked for tasks that exited with a failure, check status of running things
  private SingularityDeployResult checkDeployProgress(
    final SingularityRequest request,
    final SingularityPendingDeploy pendingDeploy,
    final Optional<SingularityUpdatePendingDeployRequest> updatePendingDeployRequest,
    final SingularityDeploy deploy,
    final Collection<SingularityTaskId> deployActiveTasks,
    final Collection<SingularityTaskId> otherActiveTasks,
    final Collection<SingularityTaskId> inactiveDeployMatchingTasks
  ) {
    SingularityDeployProgress deployProgress = pendingDeploy.getDeployProgress();

    if (deployProgress.isStepLaunchComplete()) {
      // If we are here, checking acceptance conditions before proceeding
      return checkAcceptanceOfDeployStep(
        request,
        deploy,
        pendingDeploy,
        deployActiveTasks,
        updatePendingDeployRequest,
        inactiveDeployMatchingTasks,
        otherActiveTasks
      );
    }

    // LB request was already in progress, check if it's done
    if (SingularityDeployCheckHelper.isWaitingForLbRequest(pendingDeploy)) {
      final SingularityLoadBalancerUpdate lbUpdate = lbClient.getState(
        pendingDeploy
          .getDeployProgress()
          .getPendingLbUpdate()
          .get()
          .getLoadBalancerRequestId()
      );
      return processLbState(
        request,
        deploy,
        pendingDeploy,
        updatePendingDeployRequest,
        deployActiveTasks,
        lbUpdate
      );
    }

    final boolean isDeployOverdue = deployCheckHelper.isDeployOverdue(
      pendingDeploy,
      deploy
    );
    // Cancel any LB updates first if we are overdue to finish
    if (
      isDeployOverdue &&
      request.isLoadBalanced() &&
      SingularityDeployCheckHelper.shouldCancelLoadBalancer(pendingDeploy)
    ) {
      return cancelLoadBalancer(
        pendingDeploy,
        deployCheckHelper.getDeployFailures(
          deploy,
          pendingDeploy,
          DeployState.OVERDUE,
          deployActiveTasks
        )
      );
    }

    // Still waiting for tasks to launch, recheck the pending request + check if we are overdue
    if (deployActiveTasks.size() < deployProgress.getTargetActiveInstances()) {
      maybeUpdatePendingRequest(
        pendingDeploy,
        deploy,
        request,
        updatePendingDeployRequest
      );
      return checkOverdue(deploy, pendingDeploy, deployActiveTasks, isDeployOverdue);
    }

    if (SingularityDeployCheckHelper.isWaitingForLbRequest(pendingDeploy)) {
      // We already checked health last time and triggered the LB, check if done
      return new SingularityDeployResult(
        DeployState.WAITING,
        "Waiting on load balancer API"
      );
    }

    final DeployHealth deployHealth = deployHealthHelper.getDeployHealth(
      request,
      deploy,
      deployActiveTasks,
      true
    );
    switch (deployHealth) {
      case WAITING:
        maybeUpdatePendingRequest(
          pendingDeploy,
          deploy,
          request,
          updatePendingDeployRequest
        );
        return checkOverdue(deploy, pendingDeploy, deployActiveTasks, isDeployOverdue);
      case HEALTHY:
        if (!request.isLoadBalanced()) {
          return markStepLaunchFinished(
            pendingDeploy,
            deploy,
            deployActiveTasks,
            request,
            updatePendingDeployRequest,
            pendingDeploy.getDeployProgress()
          );
        }

        if (
          updatePendingDeployRequest.isPresent() &&
          updatePendingDeployRequest.get().getTargetActiveInstances() !=
          deployProgress.getTargetActiveInstances()
        ) {
          maybeUpdatePendingRequest(
            pendingDeploy,
            deploy,
            request,
            updatePendingDeployRequest
          );
          return new SingularityDeployResult(DeployState.WAITING);
        }

        if (configuration.getLoadBalancerUri() == null) {
          LOG.warn(
            "Deploy {} required a load balancer URI but it wasn't set",
            pendingDeploy
          );
          return new SingularityDeployResult(
            DeployState.FAILED,
            Optional.of("No valid load balancer URI was present"),
            Collections.emptyList(),
            System.currentTimeMillis()
          );
        }

        for (SingularityTaskId activeTaskId : deployActiveTasks) {
          taskManager.markHealthchecksFinished(activeTaskId);
          taskManager.clearStartupHealthchecks(activeTaskId);
        }

        return enqueueAndProcessLbRequest(
          request,
          deploy,
          pendingDeploy,
          updatePendingDeployRequest,
          deployActiveTasks,
          otherActiveTasks
        );
      case UNHEALTHY:
      default:
        for (SingularityTaskId activeTaskId : deployActiveTasks) {
          taskManager.markHealthchecksFinished(activeTaskId);
          taskManager.clearStartupHealthchecks(activeTaskId);
        }
        return deployCheckHelper.getDeployResultWithFailures(
          deploy,
          pendingDeploy,
          DeployState.FAILED,
          "Not all tasks for deploy were healthy",
          deployActiveTasks
        );
    }
  }

  private SingularityDeployResult checkAcceptanceOfDeployStep(
    SingularityRequest request,
    SingularityDeploy deploy,
    SingularityPendingDeploy pendingDeploy,
    Collection<SingularityTaskId> deployActiveTasks,
    Optional<SingularityUpdatePendingDeployRequest> updatePendingDeployRequest,
    Collection<SingularityTaskId> inactiveDeployMatchingTasks,
    Collection<SingularityTaskId> otherActiveTasks
  ) {
    if (updatePendingDeployRequest.isPresent()) {
      maybeUpdatePendingRequest(
        pendingDeploy,
        deploy,
        request,
        updatePendingDeployRequest
<<<<<<< HEAD
=======
      );
      return new SingularityDeployResult(DeployState.WAITING);
    }
    switch (deploy.getCanaryDeploySettings().getAcceptanceMode()) {
      case TIMED:
        if (
          System.currentTimeMillis() >
          pendingDeploy.getDeployProgress().getTimestamp() +
          deploy.getCanaryDeploySettings().getWaitMillisBetweenGroups()
        ) {
          return checkCanaryMaybeFinished(
            request,
            deploy,
            pendingDeploy,
            deployActiveTasks,
            updatePendingDeployRequest,
            inactiveDeployMatchingTasks,
            otherActiveTasks
          );
        } else {
          return new SingularityDeployResult(DeployState.WAITING);
        }
      case CHECKS:
        Map<String, DeployAcceptanceResult> results = deployAcceptanceManager.getAcceptanceResults(
          request,
          deploy,
          pendingDeploy,
          deployActiveTasks,
          inactiveDeployMatchingTasks,
          otherActiveTasks
        );
        SingularityDeployProgress updatedProgress = pendingDeploy
          .getDeployProgress()
          .withAcceptanceProgress(results);
        DeployState acceptanceHookDeployState = SingularityDeployAcceptanceManager.resultsToDeployState(
          updatedProgress.getStepAcceptanceResults()
        );
        LOG.info("Acceptance checks had result {}", acceptanceHookDeployState);
        if (deploy.getCanaryDeploySettings().isEnableCanaryDeploy()) {
          if (acceptanceHookDeployState == DeployState.SUCCEEDED) {
            if (deployActiveTasks.size() >= request.getInstancesSafe()) {
              cleanupTasks(
                pendingDeploy,
                request,
                DeployState.SUCCEEDED,
                otherActiveTasks
              );
              updatePendingDeploy(
                pendingDeploy,
                acceptanceHookDeployState,
                updatedProgress
              );
              return new SingularityDeployResult(
                acceptanceHookDeployState,
                String.join(", ", updatedProgress.getAcceptanceResultMessageHistory())
              );
            } else {
              return advanceDeployStep(
                updatedProgress,
                request,
                deploy,
                pendingDeploy,
                deployActiveTasks,
                updatePendingDeployRequest,
                inactiveDeployMatchingTasks,
                otherActiveTasks
              );
            }
          } else if (acceptanceHookDeployState == DeployState.FAILED) {
            updatePendingDeploy(
              pendingDeploy,
              acceptanceHookDeployState,
              updatedProgress
            );
            return new SingularityDeployResult(
              acceptanceHookDeployState,
              String.join(", ", updatedProgress.getAcceptanceResultMessageHistory())
            );
          }
          updatePendingDeploy(pendingDeploy, acceptanceHookDeployState, updatedProgress);
          return new SingularityDeployResult(acceptanceHookDeployState);
        } else {
          // Clean up all old tasks on acceptance
          switch (acceptanceHookDeployState) {
            case WAITING:
              updatePendingDeploy(
                pendingDeploy,
                acceptanceHookDeployState,
                updatedProgress
              );
              return new SingularityDeployResult(DeployState.WAITING);
            case SUCCEEDED:
              cleanupTasks(
                pendingDeploy,
                request,
                DeployState.SUCCEEDED,
                otherActiveTasks
              );
              updatePendingDeploy(
                pendingDeploy,
                acceptanceHookDeployState,
                updatedProgress
              );
              return new SingularityDeployResult(DeployState.SUCCEEDED);
            default:
              updatePendingDeploy(
                pendingDeploy,
                acceptanceHookDeployState,
                updatedProgress
              );
              if (
                request.isLoadBalanced() && configuration.getLoadBalancerUri() != null
              ) {
                // Add previous tasks back to load balancer, since we previously took them out
                if (updatedProgress.getPendingLbUpdate().isPresent()) {
                  return checkLbRevertToActiveTasks(
                    request,
                    deploy,
                    pendingDeploy,
                    updatedProgress,
                    acceptanceHookDeployState,
                    deployActiveTasks,
                    otherActiveTasks
                  );
                } else {
                  return enqueueLbRevertToActiveTasks(
                    request,
                    pendingDeploy,
                    updatedProgress,
                    deployActiveTasks,
                    otherActiveTasks
                  );
                }
              } else {
                return new SingularityDeployResult(
                  acceptanceHookDeployState,
                  String.join(", ", updatedProgress.getAcceptanceResultMessageHistory())
                );
              }
          }
        }
      case NONE:
      default:
        return checkCanaryMaybeFinished(
          request,
          deploy,
          pendingDeploy,
          deployActiveTasks,
          updatePendingDeployRequest,
          inactiveDeployMatchingTasks,
          otherActiveTasks
        );
    }
  }

  private SingularityDeployResult checkLbRevertToActiveTasks(
    SingularityRequest request,
    SingularityDeploy deploy,
    SingularityPendingDeploy pendingDeploy,
    SingularityDeployProgress updatedProgress,
    DeployState acceptanceHookDeployState,
    Collection<SingularityTaskId> deployActiveTasks,
    Collection<SingularityTaskId> otherActiveTasks
  ) {
    final SingularityLoadBalancerUpdate lbUpdate = lbClient.getState(
      pendingDeploy
        .getDeployProgress()
        .getPendingLbUpdate()
        .get()
        .getLoadBalancerRequestId()
    );
    DeployProgressLbUpdateHolder lbUpdateHolder = updatedProgress
      .getLbUpdates()
      .get(lbUpdate.getLoadBalancerRequestId().toString());
    if (lbUpdateHolder == null) {
      return new SingularityDeployResult(
        DeployState.FAILED_INTERNAL_STATE,
        "Load balancer update metadata not found"
      );
    }
    updateLoadBalancerStateForTasks(
      lbUpdateHolder.getAdded(),
      LoadBalancerRequestType.ADD,
      lbUpdate
    );
    switch (lbUpdate.getLoadBalancerState()) {
      case SUCCESS:
        updatePendingDeploy(
          pendingDeploy,
          acceptanceHookDeployState,
          updatedProgress.withFinishedLbUpdate(lbUpdate, lbUpdateHolder)
        );
        return new SingularityDeployResult(
          acceptanceHookDeployState,
          String.join(", ", updatedProgress.getAcceptanceResultMessageHistory())
        );
      case WAITING:
        return new SingularityDeployResult(DeployState.WAITING);
      default:
        // Keep trying until we time out, since abandoning here would leave nothing in the LB
        if (deployCheckHelper.isDeployOverdue(pendingDeploy, deploy)) {
          LOG.error("Unable to revert load balancer for deploy failure");
          return new SingularityDeployResult(
            DeployState.FAILED_INTERNAL_STATE,
            "Unable to revert load balancer for deploy failure"
          );
        } else {
          LOG.warn(
            "Retrying failed LB revert for {} {}",
            pendingDeploy.getDeployMarker().getRequestId(),
            pendingDeploy.getDeployMarker().getDeployId()
          );
          return enqueueLbRevertToActiveTasks(
            request,
            pendingDeploy,
            updatedProgress,
            deployActiveTasks,
            otherActiveTasks
          );
        }
    }
  }

  private SingularityDeployResult enqueueLbRevertToActiveTasks(
    SingularityRequest request,
    SingularityPendingDeploy pendingDeploy,
    SingularityDeployProgress updatedProgress,
    Collection<SingularityTaskId> deployActiveTasks,
    Collection<SingularityTaskId> otherActiveTasks
  ) {
    Optional<String> activeDeployIdToRevertTo = deployManager.getActiveDeployId(
      request.getId()
    );
    if (!activeDeployIdToRevertTo.isPresent()) {
      return new SingularityDeployResult(
        DeployState.FAILED_INTERNAL_STATE,
        "No active deploy id  found to revert to"
>>>>>>> b2d5298a
      );
      return new SingularityDeployResult(DeployState.WAITING);
    }
    switch (deploy.getCanaryDeploySettings().getAcceptanceMode()) {
      case TIMED:
        if (
          System.currentTimeMillis() >
          pendingDeploy.getDeployProgress().getTimestamp() +
          deploy.getCanaryDeploySettings().getWaitMillisBetweenGroups()
        ) {
          return checkCanaryMaybeFinished(
            request,
            deploy,
            pendingDeploy,
            deployActiveTasks,
            updatePendingDeployRequest,
            inactiveDeployMatchingTasks,
            otherActiveTasks
          );
        } else {
          return new SingularityDeployResult(DeployState.WAITING);
        }
      case CHECKS:
        Map<String, DeployAcceptanceResult> results = deployAcceptanceManager.getAcceptanceResults(
          request,
          deploy,
          pendingDeploy,
          deployActiveTasks,
          inactiveDeployMatchingTasks,
          otherActiveTasks
        );
        SingularityDeployProgress updatedProgress = pendingDeploy
          .getDeployProgress()
          .withAcceptanceProgress(results);
        DeployState acceptanceHookDeployState = SingularityDeployAcceptanceManager.resultsToDeployState(
          updatedProgress.getStepAcceptanceResults()
        );
        if (deploy.getCanaryDeploySettings().isEnableCanaryDeploy()) {
          if (acceptanceHookDeployState == DeployState.SUCCEEDED) {
            if (deployActiveTasks.size() >= request.getInstancesSafe()) {
              cleanupTasks(
                pendingDeploy,
                request,
                DeployState.SUCCEEDED,
                otherActiveTasks
              );
              updatePendingDeploy(
                pendingDeploy,
                acceptanceHookDeployState,
                updatedProgress
              );
              return new SingularityDeployResult(
                acceptanceHookDeployState,
                String.join(", ", updatedProgress.getAcceptanceResultMessageHistory())
              );
            } else {
              return advanceDeployStep(
                updatedProgress,
                request,
                deploy,
                pendingDeploy,
                deployActiveTasks,
                updatePendingDeployRequest,
                inactiveDeployMatchingTasks,
                otherActiveTasks
              );
            }
          } else if (acceptanceHookDeployState == DeployState.FAILED) {
            updatePendingDeploy(
              pendingDeploy,
              acceptanceHookDeployState,
              updatedProgress
            );
            return new SingularityDeployResult(
              acceptanceHookDeployState,
              String.join(", ", updatedProgress.getAcceptanceResultMessageHistory())
            );
          }
          updatePendingDeploy(pendingDeploy, acceptanceHookDeployState, updatedProgress);
          return new SingularityDeployResult(acceptanceHookDeployState);
        } else {
          // Clean up all old tasks on acceptance
          switch (acceptanceHookDeployState) {
            case WAITING:
              updatePendingDeploy(
                pendingDeploy,
                acceptanceHookDeployState,
                updatedProgress
              );
              return new SingularityDeployResult(DeployState.WAITING);
            case SUCCEEDED:
              cleanupTasks(
                pendingDeploy,
                request,
                DeployState.SUCCEEDED,
                otherActiveTasks
              );
              updatePendingDeploy(
                pendingDeploy,
                acceptanceHookDeployState,
                updatedProgress
              );
              return new SingularityDeployResult(DeployState.SUCCEEDED);
            default:
              updatePendingDeploy(
                pendingDeploy,
                acceptanceHookDeployState,
                updatedProgress
              );
              return new SingularityDeployResult(acceptanceHookDeployState);
          }
        }
      case NONE:
      default:
        return checkCanaryMaybeFinished(
          request,
          deploy,
          pendingDeploy,
          deployActiveTasks,
          updatePendingDeployRequest,
          inactiveDeployMatchingTasks,
          otherActiveTasks
        );
    }
  }

  private SingularityDeployResult checkCanaryMaybeFinished(
    SingularityRequest request,
    SingularityDeploy deploy,
    SingularityPendingDeploy pendingDeploy,
    Collection<SingularityTaskId> deployActiveTasks,
    Optional<SingularityUpdatePendingDeployRequest> updatePendingDeployRequest,
    Collection<SingularityTaskId> inactiveDeployMatchingTasks,
    Collection<SingularityTaskId> otherActiveTasks
  ) {
    if (deploy.getCanaryDeploySettings().isEnableCanaryDeploy()) {
      if (deployActiveTasks.size() >= request.getInstancesSafe()) {
        cleanupTasks(pendingDeploy, request, DeployState.SUCCEEDED, otherActiveTasks);
        updatePendingDeploy(
          pendingDeploy,
          DeployState.SUCCEEDED,
          pendingDeploy.getDeployProgress()
        );
        return new SingularityDeployResult(DeployState.SUCCEEDED);
      } else {
        return advanceDeployStep(
          pendingDeploy.getDeployProgress(),
          request,
          deploy,
          pendingDeploy,
          deployActiveTasks,
          updatePendingDeployRequest,
          inactiveDeployMatchingTasks,
          otherActiveTasks
        );
      }
    } else {
      return new SingularityDeployResult(DeployState.SUCCEEDED);
    }
<<<<<<< HEAD
  }

  private SingularityDeployResult advanceDeployStep(
    SingularityDeployProgress deployProgressCurrent,
    SingularityRequest request,
    SingularityDeploy deploy,
    SingularityPendingDeploy pendingDeploy,
    Collection<SingularityTaskId> deployActiveTasks,
    Optional<SingularityUpdatePendingDeployRequest> updatePendingDeployRequest,
    Collection<SingularityTaskId> inactiveDeployMatchingTasks,
    Collection<SingularityTaskId> otherActiveTasks
  ) {
    LOG.info(
      "Deploy {} has completed step to {} instances (out of {})",
      pendingDeploy.getDeployMarker(),
      pendingDeploy.getDeployProgress().getTargetActiveInstances(),
      request.getInstancesSafe()
    );
    SingularityDeployProgress newStepProgress = deployProgressCurrent
      .withNewTargetInstances(
        CanaryDeployHelper.getNewTargetInstances(
          deployProgressCurrent,
          request,
          updatePendingDeployRequest,
          deploy.getCanaryDeploySettings()
        ),
        deployActiveTasks.size(),
        true
      )
      // Keep the list of previous failed task ids so they can be excluded from next groups check
      .withFailedTasks(new HashSet<>(inactiveDeployMatchingTasks));
    cleanupTasks(
      pendingDeploy,
      request,
      DeployState.SUCCEEDED,
      CanaryDeployHelper.tasksToShutDown(deployProgressCurrent, otherActiveTasks, request)
    );
    requestManager.addToPendingQueue(
      new SingularityPendingRequest(
        request.getId(),
        pendingDeploy.getDeployMarker().getDeployId(),
        System.currentTimeMillis(),
        pendingDeploy.getDeployMarker().getUser(),
        PendingType.NEXT_DEPLOY_STEP,
        deploy.getSkipHealthchecksOnDeploy(),
        pendingDeploy.getDeployMarker().getMessage()
      )
    );
    updatePendingDeploy(pendingDeploy, DeployState.WAITING, newStepProgress);
=======
    Optional<SingularityDeploy> activeDeployToRevertTo = deployManager.getDeploy(
      request.getId(),
      activeDeployIdToRevertTo.get()
    );
    if (!activeDeployToRevertTo.isPresent()) {
      return new SingularityDeployResult(
        DeployState.FAILED_INTERNAL_STATE,
        "No active deploy found to revert to"
      );
    }
    SingularityDeploy toRevertTo = activeDeployToRevertTo.get();
    Set<SingularityTaskId> toAddBack = otherActiveTasks
      .stream()
      .filter(t -> t.getDeployId().equals(toRevertTo.getId()))
      .collect(Collectors.toSet());

    // If we have gotten here, there is both an add and remove in the LB history and task is _not_ in the LB
    // Many steps are based on the presence of an add when determining actions to take on shut down. So, clear
    // this to make it as if the task was a net-new add to the LB, making cleanup act as before
    for (SingularityTaskId toAddId : toAddBack) {
      taskManager.clearLoadBalancerHistory(toAddId);
    }
    Map<SingularityTaskId, SingularityTask> tasks = taskManager.getTasks(
      Iterables.concat(deployActiveTasks, toAddBack)
    );
    final LoadBalancerRequestId lbRequestId = SingularityDeployCheckHelper.getRequestIdForRevert(
      request.getId(),
      toRevertTo.getId()
    );
    SingularityLoadBalancerUpdate enqueueResult = lbClient.enqueue(
      lbRequestId,
      request,
      toRevertTo,
      SingularityDeployCheckHelper.getTasks(toAddBack, tasks),
      SingularityDeployCheckHelper.getTasks(deployActiveTasks, tasks)
    );
    SingularityDeployProgress deployProgress = updatedProgress.withPendingLbUpdate(
      enqueueResult,
      toAddBack,
      deployActiveTasks,
      true
    );
    updatePendingDeploy(pendingDeploy, DeployState.WAITING, deployProgress);
>>>>>>> b2d5298a
    return new SingularityDeployResult(DeployState.WAITING);
  }

  private SingularityDeployResult checkCanaryMaybeFinished(
    SingularityRequest request,
    SingularityDeploy deploy,
    SingularityPendingDeploy pendingDeploy,
    Collection<SingularityTaskId> deployActiveTasks,
    Optional<SingularityUpdatePendingDeployRequest> updatePendingDeployRequest,
    Collection<SingularityTaskId> inactiveDeployMatchingTasks,
    Collection<SingularityTaskId> otherActiveTasks
  ) {
    if (deploy.getCanaryDeploySettings().isEnableCanaryDeploy()) {
      if (deployActiveTasks.size() >= request.getInstancesSafe()) {
        cleanupTasks(pendingDeploy, request, DeployState.SUCCEEDED, otherActiveTasks);
        updatePendingDeploy(
          pendingDeploy,
          DeployState.SUCCEEDED,
          pendingDeploy.getDeployProgress()
        );
        return new SingularityDeployResult(DeployState.SUCCEEDED);
      } else {
        return advanceDeployStep(
          pendingDeploy.getDeployProgress(),
          request,
          deploy,
          pendingDeploy,
          deployActiveTasks,
          updatePendingDeployRequest,
          inactiveDeployMatchingTasks,
          otherActiveTasks
        );
      }
    } else {
      return new SingularityDeployResult(DeployState.SUCCEEDED);
    }
  }

  private SingularityDeployResult advanceDeployStep(
    SingularityDeployProgress deployProgressCurrent,
    SingularityRequest request,
    SingularityDeploy deploy,
    SingularityPendingDeploy pendingDeploy,
    Collection<SingularityTaskId> deployActiveTasks,
    Optional<SingularityUpdatePendingDeployRequest> updatePendingDeployRequest,
    Collection<SingularityTaskId> inactiveDeployMatchingTasks,
    Collection<SingularityTaskId> otherActiveTasks
  ) {
<<<<<<< HEAD
=======
    LOG.info(
      "Deploy {} has completed step to {} instances (out of {})",
      pendingDeploy.getDeployMarker(),
      pendingDeploy.getDeployProgress().getTargetActiveInstances(),
      request.getInstancesSafe()
    );
    SingularityDeployProgress newStepProgress = deployProgressCurrent
      .withNewTargetInstances(
        CanaryDeployHelper.getNewTargetInstances(
          deployProgressCurrent,
          request,
          updatePendingDeployRequest,
          deploy.getCanaryDeploySettings()
        ),
        deployActiveTasks.size(),
        true
      )
      // Keep the list of previous failed task ids so they can be excluded from next groups check
      .withFailedTasks(new HashSet<>(inactiveDeployMatchingTasks));
    cleanupTasks(
      pendingDeploy,
      request,
      DeployState.SUCCEEDED,
      CanaryDeployHelper.tasksToShutDown(deployProgressCurrent, otherActiveTasks, request)
    );
    requestManager.addToPendingQueue(
      new SingularityPendingRequest(
        request.getId(),
        pendingDeploy.getDeployMarker().getDeployId(),
        System.currentTimeMillis(),
        pendingDeploy.getDeployMarker().getUser(),
        PendingType.NEXT_DEPLOY_STEP,
        deploy.getSkipHealthchecksOnDeploy(),
        pendingDeploy.getDeployMarker().getMessage()
      )
    );
    updatePendingDeploy(pendingDeploy, DeployState.WAITING, newStepProgress);
    return new SingularityDeployResult(DeployState.WAITING);
  }

  private SingularityDeployResult enqueueAndProcessLbRequest(
    SingularityRequest request,
    SingularityDeploy deploy,
    SingularityPendingDeploy pendingDeploy,
    Optional<SingularityUpdatePendingDeployRequest> updatePendingDeployRequest,
    Collection<SingularityTaskId> deployActiveTasks,
    Collection<SingularityTaskId> otherActiveTasks
  ) {
>>>>>>> b2d5298a
    Collection<SingularityTaskId> toShutDown;
    if (deploy.getCanaryDeploySettings().isEnableCanaryDeploy()) {
      // Only add new instances, old will be removed after acceptance conditions are met
      toShutDown = Collections.emptySet();
    } else {
      // Remove all old, add all new, in one lb update
      toShutDown = otherActiveTasks;
    }

    final Map<SingularityTaskId, SingularityTask> tasks = taskManager.getTasks(
      Iterables.concat(deployActiveTasks, toShutDown)
    );
    final LoadBalancerRequestId lbRequestId = SingularityDeployCheckHelper.getNewLoadBalancerRequestId(
      pendingDeploy
    );

    List<SingularityTaskId> toRemoveFromLb = new ArrayList<>();
    for (SingularityTaskId taskId : toShutDown) {
      Optional<SingularityLoadBalancerUpdate> maybeAddUpdate = taskManager.getLoadBalancerState(
        taskId,
        LoadBalancerRequestType.ADD
      );
      if (
        maybeAddUpdate.isPresent() &&
        (
          maybeAddUpdate.get().getLoadBalancerState() == BaragonRequestState.SUCCESS ||
          maybeAddUpdate.get().getLoadBalancerState().isInProgress()
        )
      ) {
        toRemoveFromLb.add(taskId);
      }
    }

    updateLoadBalancerStateForTasks(
      deployActiveTasks,
      LoadBalancerRequestType.ADD,
      SingularityLoadBalancerUpdate.preEnqueue(lbRequestId)
    );
    updateLoadBalancerStateForTasks(
      toRemoveFromLb,
      LoadBalancerRequestType.REMOVE,
      SingularityLoadBalancerUpdate.preEnqueue(lbRequestId)
    );
    SingularityLoadBalancerUpdate enqueueResult = lbClient.enqueue(
      lbRequestId,
      request,
      deploy,
      SingularityDeployCheckHelper.getTasks(deployActiveTasks, tasks),
      SingularityDeployCheckHelper.getTasks(toShutDown, tasks)
    );
    // Save the lb enqueue + added/removed tasks for later
    SingularityDeployProgress deployProgress = pendingDeploy
      .getDeployProgress()
<<<<<<< HEAD
      .withPendingLbUpdate(enqueueResult, deployActiveTasks, toRemoveFromLb);
=======
      .withPendingLbUpdate(enqueueResult, deployActiveTasks, toRemoveFromLb, false);
>>>>>>> b2d5298a
    updatePendingDeploy(pendingDeploy, DeployState.WAITING, deployProgress);
    maybeUpdatePendingRequest(pendingDeploy, deploy, request, updatePendingDeployRequest);
    return new SingularityDeployResult(DeployState.WAITING);
  }

  private SingularityDeployResult processLbState(
    SingularityRequest request,
    SingularityDeploy deploy,
    SingularityPendingDeploy pendingDeploy,
    Optional<SingularityUpdatePendingDeployRequest> updatePendingDeployRequest,
    Collection<SingularityTaskId> deployActiveTasks,
    SingularityLoadBalancerUpdate lbUpdate
  ) {
    SingularityDeployProgress deployProgress = pendingDeploy.getDeployProgress();
    DeployProgressLbUpdateHolder lbUpdateHolder = deployProgress
      .getLbUpdates()
      .get(lbUpdate.getLoadBalancerRequestId().toString());
    if (lbUpdateHolder == null) {
      return new SingularityDeployResult(
        DeployState.FAILED_INTERNAL_STATE,
        "Load balancer update metadata not found"
      );
    }

    updateLoadBalancerStateForTasks(
      lbUpdateHolder.getAdded(),
      LoadBalancerRequestType.ADD,
      lbUpdate
    );
    updateLoadBalancerStateForTasks(
      lbUpdateHolder.getRemoved(),
      LoadBalancerRequestType.REMOVE,
      lbUpdate
    );

    DeployState deployState = SingularityDeployCheckHelper.interpretLoadBalancerState(
      lbUpdate,
      pendingDeploy.getCurrentDeployState()
    );
    if (deployState == DeployState.SUCCEEDED) {
<<<<<<< HEAD
      updatePendingDeploy(
        pendingDeploy,
        DeployState.WAITING,
        deployProgress.withFinishedLbUpdate(lbUpdate, lbUpdateHolder)
      );
=======
      SingularityDeployProgress updatedProgress = deployProgress.withFinishedLbUpdate(
        lbUpdate,
        lbUpdateHolder
      );
      updatePendingDeploy(pendingDeploy, DeployState.WAITING, updatedProgress);
>>>>>>> b2d5298a
      // All tasks for current step are launched and in the LB if needed
      return markStepLaunchFinished(
        pendingDeploy,
        deploy,
        deployActiveTasks,
        request,
        updatePendingDeployRequest,
        updatedProgress
      );
    } else if (deployState == DeployState.WAITING) {
      updatePendingDeploy(
        pendingDeploy,
        deployState,
        deployProgress.withPendingLbUpdate(
          lbUpdate,
          lbUpdateHolder.getAdded(),
<<<<<<< HEAD
          lbUpdateHolder.getRemoved()
=======
          lbUpdateHolder.getRemoved(),
          false
>>>>>>> b2d5298a
        )
      );
      maybeUpdatePendingRequest(
        pendingDeploy,
        deploy,
        request,
        updatePendingDeployRequest
      );
      return new SingularityDeployResult(DeployState.WAITING);
    } else {
      updatePendingDeploy(
        pendingDeploy,
        deployState,
        deployProgress.withFinishedLbUpdate(lbUpdate, lbUpdateHolder)
      );
      maybeUpdatePendingRequest(
        pendingDeploy,
        deploy,
        request,
        updatePendingDeployRequest
      );
      return new SingularityDeployResult(
        deployState,
        lbUpdate,
        SingularityDeployFailure.lbUpdateFailed()
      );
    }
  }

  private void maybeUpdatePendingRequest(
    SingularityPendingDeploy pendingDeploy,
    SingularityDeploy deploy,
    SingularityRequest request,
    Optional<SingularityUpdatePendingDeployRequest> updatePendingDeployRequest
  ) {
    if (updatePendingDeployRequest.isPresent()) {
      SingularityDeployProgress newProgress = pendingDeploy
        .getDeployProgress()
        .withNewTargetInstances(
          Math.min(
            updatePendingDeployRequest.get().getTargetActiveInstances(),
            request.getInstancesSafe()
          ),
          pendingDeploy.getDeployProgress().getCurrentActiveInstances(),
          true
        );
      updatePendingDeploy(pendingDeploy, DeployState.WAITING, newProgress);
      requestManager.addToPendingQueue(
        new SingularityPendingRequest(
          request.getId(),
          pendingDeploy.getDeployMarker().getDeployId(),
          System.currentTimeMillis(),
          pendingDeploy.getDeployMarker().getUser(),
          PendingType.NEXT_DEPLOY_STEP,
          deploy.getSkipHealthchecksOnDeploy(),
          pendingDeploy.getDeployMarker().getMessage()
        )
      );
    }
  }

  private SingularityDeployResult markStepLaunchFinished(
    SingularityPendingDeploy pendingDeploy,
    SingularityDeploy deploy,
    Collection<SingularityTaskId> deployActiveTasks,
    SingularityRequest request,
    Optional<SingularityUpdatePendingDeployRequest> updatePendingDeployRequest,
    SingularityDeployProgress deployProgress
  ) {
<<<<<<< HEAD
    SingularityDeployProgress deployProgress = pendingDeploy.getDeployProgress();

=======
>>>>>>> b2d5298a
    if (updatePendingDeployRequest.isPresent()) {
      maybeUpdatePendingRequest(
        pendingDeploy,
        deploy,
        request,
        updatePendingDeployRequest
      );
      return new SingularityDeployResult(DeployState.WAITING);
    } else {
      // All tasks launched + LB updates done, next cycle will check for acceptance conditions
      SingularityDeployProgress newProgress = deployProgress
        .withNewActiveInstances(deployActiveTasks.size())
        .withCompletedStepLaunch();
      updatePendingDeploy(pendingDeploy, DeployState.WAITING, newProgress);
      return new SingularityDeployResult(DeployState.WAITING);
    }
  }

  private SingularityDeployResult checkOverdue(
    SingularityDeploy deploy,
    SingularityPendingDeploy pendingDeploy,
    Collection<SingularityTaskId> deployActiveTasks,
    boolean isOverdue
  ) {
    String message = String.format(
      "Deploy was able to launch %s tasks, but not all of them became healthy within %s",
      deployActiveTasks.size(),
      JavaUtils.durationFromMillis(deployCheckHelper.getAllowedMillis(deploy))
    );

    if (isOverdue) {
      return deployCheckHelper.getDeployResultWithFailures(
        deploy,
        pendingDeploy,
        DeployState.OVERDUE,
        message,
        deployActiveTasks
      );
    } else {
      return new SingularityDeployResult(DeployState.WAITING);
    }
  }
}<|MERGE_RESOLUTION|>--- conflicted
+++ resolved
@@ -146,8 +146,6 @@
     final List<SingularityDeployMarker> cancelDeploys,
     List<SingularityUpdatePendingDeployRequest> updateRequests
   ) {
-<<<<<<< HEAD
-=======
     Thread
       .currentThread()
       .setName(
@@ -157,7 +155,6 @@
           pendingDeploy.getDeployMarker().getDeployId()
         )
       );
->>>>>>> b2d5298a
     final SingularityDeployKey deployKey = SingularityDeployKey.fromDeployMarker(
       pendingDeploy.getDeployMarker()
     );
@@ -1111,8 +1108,6 @@
         deploy,
         request,
         updatePendingDeployRequest
-<<<<<<< HEAD
-=======
       );
       return new SingularityDeployResult(DeployState.WAITING);
     }
@@ -1350,131 +1345,52 @@
       return new SingularityDeployResult(
         DeployState.FAILED_INTERNAL_STATE,
         "No active deploy id  found to revert to"
->>>>>>> b2d5298a
-      );
-      return new SingularityDeployResult(DeployState.WAITING);
-    }
-    switch (deploy.getCanaryDeploySettings().getAcceptanceMode()) {
-      case TIMED:
-        if (
-          System.currentTimeMillis() >
-          pendingDeploy.getDeployProgress().getTimestamp() +
-          deploy.getCanaryDeploySettings().getWaitMillisBetweenGroups()
-        ) {
-          return checkCanaryMaybeFinished(
-            request,
-            deploy,
-            pendingDeploy,
-            deployActiveTasks,
-            updatePendingDeployRequest,
-            inactiveDeployMatchingTasks,
-            otherActiveTasks
-          );
-        } else {
-          return new SingularityDeployResult(DeployState.WAITING);
-        }
-      case CHECKS:
-        Map<String, DeployAcceptanceResult> results = deployAcceptanceManager.getAcceptanceResults(
-          request,
-          deploy,
-          pendingDeploy,
-          deployActiveTasks,
-          inactiveDeployMatchingTasks,
-          otherActiveTasks
-        );
-        SingularityDeployProgress updatedProgress = pendingDeploy
-          .getDeployProgress()
-          .withAcceptanceProgress(results);
-        DeployState acceptanceHookDeployState = SingularityDeployAcceptanceManager.resultsToDeployState(
-          updatedProgress.getStepAcceptanceResults()
-        );
-        if (deploy.getCanaryDeploySettings().isEnableCanaryDeploy()) {
-          if (acceptanceHookDeployState == DeployState.SUCCEEDED) {
-            if (deployActiveTasks.size() >= request.getInstancesSafe()) {
-              cleanupTasks(
-                pendingDeploy,
-                request,
-                DeployState.SUCCEEDED,
-                otherActiveTasks
-              );
-              updatePendingDeploy(
-                pendingDeploy,
-                acceptanceHookDeployState,
-                updatedProgress
-              );
-              return new SingularityDeployResult(
-                acceptanceHookDeployState,
-                String.join(", ", updatedProgress.getAcceptanceResultMessageHistory())
-              );
-            } else {
-              return advanceDeployStep(
-                updatedProgress,
-                request,
-                deploy,
-                pendingDeploy,
-                deployActiveTasks,
-                updatePendingDeployRequest,
-                inactiveDeployMatchingTasks,
-                otherActiveTasks
-              );
-            }
-          } else if (acceptanceHookDeployState == DeployState.FAILED) {
-            updatePendingDeploy(
-              pendingDeploy,
-              acceptanceHookDeployState,
-              updatedProgress
-            );
-            return new SingularityDeployResult(
-              acceptanceHookDeployState,
-              String.join(", ", updatedProgress.getAcceptanceResultMessageHistory())
-            );
-          }
-          updatePendingDeploy(pendingDeploy, acceptanceHookDeployState, updatedProgress);
-          return new SingularityDeployResult(acceptanceHookDeployState);
-        } else {
-          // Clean up all old tasks on acceptance
-          switch (acceptanceHookDeployState) {
-            case WAITING:
-              updatePendingDeploy(
-                pendingDeploy,
-                acceptanceHookDeployState,
-                updatedProgress
-              );
-              return new SingularityDeployResult(DeployState.WAITING);
-            case SUCCEEDED:
-              cleanupTasks(
-                pendingDeploy,
-                request,
-                DeployState.SUCCEEDED,
-                otherActiveTasks
-              );
-              updatePendingDeploy(
-                pendingDeploy,
-                acceptanceHookDeployState,
-                updatedProgress
-              );
-              return new SingularityDeployResult(DeployState.SUCCEEDED);
-            default:
-              updatePendingDeploy(
-                pendingDeploy,
-                acceptanceHookDeployState,
-                updatedProgress
-              );
-              return new SingularityDeployResult(acceptanceHookDeployState);
-          }
-        }
-      case NONE:
-      default:
-        return checkCanaryMaybeFinished(
-          request,
-          deploy,
-          pendingDeploy,
-          deployActiveTasks,
-          updatePendingDeployRequest,
-          inactiveDeployMatchingTasks,
-          otherActiveTasks
-        );
-    }
+      );
+    }
+    Optional<SingularityDeploy> activeDeployToRevertTo = deployManager.getDeploy(
+      request.getId(),
+      activeDeployIdToRevertTo.get()
+    );
+    if (!activeDeployToRevertTo.isPresent()) {
+      return new SingularityDeployResult(
+        DeployState.FAILED_INTERNAL_STATE,
+        "No active deploy found to revert to"
+      );
+    }
+    SingularityDeploy toRevertTo = activeDeployToRevertTo.get();
+    Set<SingularityTaskId> toAddBack = otherActiveTasks
+      .stream()
+      .filter(t -> t.getDeployId().equals(toRevertTo.getId()))
+      .collect(Collectors.toSet());
+
+    // If we have gotten here, there is both an add and remove in the LB history and task is _not_ in the LB
+    // Many steps are based on the presence of an add when determining actions to take on shut down. So, clear
+    // this to make it as if the task was a net-new add to the LB, making cleanup act as before
+    for (SingularityTaskId toAddId : toAddBack) {
+      taskManager.clearLoadBalancerHistory(toAddId);
+    }
+    Map<SingularityTaskId, SingularityTask> tasks = taskManager.getTasks(
+      Iterables.concat(deployActiveTasks, toAddBack)
+    );
+    final LoadBalancerRequestId lbRequestId = SingularityDeployCheckHelper.getRequestIdForRevert(
+      request.getId(),
+      toRevertTo.getId()
+    );
+    SingularityLoadBalancerUpdate enqueueResult = lbClient.enqueue(
+      lbRequestId,
+      request,
+      toRevertTo,
+      SingularityDeployCheckHelper.getTasks(toAddBack, tasks),
+      SingularityDeployCheckHelper.getTasks(deployActiveTasks, tasks)
+    );
+    SingularityDeployProgress deployProgress = updatedProgress.withPendingLbUpdate(
+      enqueueResult,
+      toAddBack,
+      deployActiveTasks,
+      true
+    );
+    updatePendingDeploy(pendingDeploy, DeployState.WAITING, deployProgress);
+    return new SingularityDeployResult(DeployState.WAITING);
   }
 
   private SingularityDeployResult checkCanaryMaybeFinished(
@@ -1510,7 +1426,6 @@
     } else {
       return new SingularityDeployResult(DeployState.SUCCEEDED);
     }
-<<<<<<< HEAD
   }
 
   private SingularityDeployResult advanceDeployStep(
@@ -1560,138 +1475,6 @@
       )
     );
     updatePendingDeploy(pendingDeploy, DeployState.WAITING, newStepProgress);
-=======
-    Optional<SingularityDeploy> activeDeployToRevertTo = deployManager.getDeploy(
-      request.getId(),
-      activeDeployIdToRevertTo.get()
-    );
-    if (!activeDeployToRevertTo.isPresent()) {
-      return new SingularityDeployResult(
-        DeployState.FAILED_INTERNAL_STATE,
-        "No active deploy found to revert to"
-      );
-    }
-    SingularityDeploy toRevertTo = activeDeployToRevertTo.get();
-    Set<SingularityTaskId> toAddBack = otherActiveTasks
-      .stream()
-      .filter(t -> t.getDeployId().equals(toRevertTo.getId()))
-      .collect(Collectors.toSet());
-
-    // If we have gotten here, there is both an add and remove in the LB history and task is _not_ in the LB
-    // Many steps are based on the presence of an add when determining actions to take on shut down. So, clear
-    // this to make it as if the task was a net-new add to the LB, making cleanup act as before
-    for (SingularityTaskId toAddId : toAddBack) {
-      taskManager.clearLoadBalancerHistory(toAddId);
-    }
-    Map<SingularityTaskId, SingularityTask> tasks = taskManager.getTasks(
-      Iterables.concat(deployActiveTasks, toAddBack)
-    );
-    final LoadBalancerRequestId lbRequestId = SingularityDeployCheckHelper.getRequestIdForRevert(
-      request.getId(),
-      toRevertTo.getId()
-    );
-    SingularityLoadBalancerUpdate enqueueResult = lbClient.enqueue(
-      lbRequestId,
-      request,
-      toRevertTo,
-      SingularityDeployCheckHelper.getTasks(toAddBack, tasks),
-      SingularityDeployCheckHelper.getTasks(deployActiveTasks, tasks)
-    );
-    SingularityDeployProgress deployProgress = updatedProgress.withPendingLbUpdate(
-      enqueueResult,
-      toAddBack,
-      deployActiveTasks,
-      true
-    );
-    updatePendingDeploy(pendingDeploy, DeployState.WAITING, deployProgress);
->>>>>>> b2d5298a
-    return new SingularityDeployResult(DeployState.WAITING);
-  }
-
-  private SingularityDeployResult checkCanaryMaybeFinished(
-    SingularityRequest request,
-    SingularityDeploy deploy,
-    SingularityPendingDeploy pendingDeploy,
-    Collection<SingularityTaskId> deployActiveTasks,
-    Optional<SingularityUpdatePendingDeployRequest> updatePendingDeployRequest,
-    Collection<SingularityTaskId> inactiveDeployMatchingTasks,
-    Collection<SingularityTaskId> otherActiveTasks
-  ) {
-    if (deploy.getCanaryDeploySettings().isEnableCanaryDeploy()) {
-      if (deployActiveTasks.size() >= request.getInstancesSafe()) {
-        cleanupTasks(pendingDeploy, request, DeployState.SUCCEEDED, otherActiveTasks);
-        updatePendingDeploy(
-          pendingDeploy,
-          DeployState.SUCCEEDED,
-          pendingDeploy.getDeployProgress()
-        );
-        return new SingularityDeployResult(DeployState.SUCCEEDED);
-      } else {
-        return advanceDeployStep(
-          pendingDeploy.getDeployProgress(),
-          request,
-          deploy,
-          pendingDeploy,
-          deployActiveTasks,
-          updatePendingDeployRequest,
-          inactiveDeployMatchingTasks,
-          otherActiveTasks
-        );
-      }
-    } else {
-      return new SingularityDeployResult(DeployState.SUCCEEDED);
-    }
-  }
-
-  private SingularityDeployResult advanceDeployStep(
-    SingularityDeployProgress deployProgressCurrent,
-    SingularityRequest request,
-    SingularityDeploy deploy,
-    SingularityPendingDeploy pendingDeploy,
-    Collection<SingularityTaskId> deployActiveTasks,
-    Optional<SingularityUpdatePendingDeployRequest> updatePendingDeployRequest,
-    Collection<SingularityTaskId> inactiveDeployMatchingTasks,
-    Collection<SingularityTaskId> otherActiveTasks
-  ) {
-<<<<<<< HEAD
-=======
-    LOG.info(
-      "Deploy {} has completed step to {} instances (out of {})",
-      pendingDeploy.getDeployMarker(),
-      pendingDeploy.getDeployProgress().getTargetActiveInstances(),
-      request.getInstancesSafe()
-    );
-    SingularityDeployProgress newStepProgress = deployProgressCurrent
-      .withNewTargetInstances(
-        CanaryDeployHelper.getNewTargetInstances(
-          deployProgressCurrent,
-          request,
-          updatePendingDeployRequest,
-          deploy.getCanaryDeploySettings()
-        ),
-        deployActiveTasks.size(),
-        true
-      )
-      // Keep the list of previous failed task ids so they can be excluded from next groups check
-      .withFailedTasks(new HashSet<>(inactiveDeployMatchingTasks));
-    cleanupTasks(
-      pendingDeploy,
-      request,
-      DeployState.SUCCEEDED,
-      CanaryDeployHelper.tasksToShutDown(deployProgressCurrent, otherActiveTasks, request)
-    );
-    requestManager.addToPendingQueue(
-      new SingularityPendingRequest(
-        request.getId(),
-        pendingDeploy.getDeployMarker().getDeployId(),
-        System.currentTimeMillis(),
-        pendingDeploy.getDeployMarker().getUser(),
-        PendingType.NEXT_DEPLOY_STEP,
-        deploy.getSkipHealthchecksOnDeploy(),
-        pendingDeploy.getDeployMarker().getMessage()
-      )
-    );
-    updatePendingDeploy(pendingDeploy, DeployState.WAITING, newStepProgress);
     return new SingularityDeployResult(DeployState.WAITING);
   }
 
@@ -1703,7 +1486,6 @@
     Collection<SingularityTaskId> deployActiveTasks,
     Collection<SingularityTaskId> otherActiveTasks
   ) {
->>>>>>> b2d5298a
     Collection<SingularityTaskId> toShutDown;
     if (deploy.getCanaryDeploySettings().isEnableCanaryDeploy()) {
       // Only add new instances, old will be removed after acceptance conditions are met
@@ -1757,11 +1539,7 @@
     // Save the lb enqueue + added/removed tasks for later
     SingularityDeployProgress deployProgress = pendingDeploy
       .getDeployProgress()
-<<<<<<< HEAD
-      .withPendingLbUpdate(enqueueResult, deployActiveTasks, toRemoveFromLb);
-=======
       .withPendingLbUpdate(enqueueResult, deployActiveTasks, toRemoveFromLb, false);
->>>>>>> b2d5298a
     updatePendingDeploy(pendingDeploy, DeployState.WAITING, deployProgress);
     maybeUpdatePendingRequest(pendingDeploy, deploy, request, updatePendingDeployRequest);
     return new SingularityDeployResult(DeployState.WAITING);
@@ -1802,19 +1580,11 @@
       pendingDeploy.getCurrentDeployState()
     );
     if (deployState == DeployState.SUCCEEDED) {
-<<<<<<< HEAD
-      updatePendingDeploy(
-        pendingDeploy,
-        DeployState.WAITING,
-        deployProgress.withFinishedLbUpdate(lbUpdate, lbUpdateHolder)
-      );
-=======
       SingularityDeployProgress updatedProgress = deployProgress.withFinishedLbUpdate(
         lbUpdate,
         lbUpdateHolder
       );
       updatePendingDeploy(pendingDeploy, DeployState.WAITING, updatedProgress);
->>>>>>> b2d5298a
       // All tasks for current step are launched and in the LB if needed
       return markStepLaunchFinished(
         pendingDeploy,
@@ -1831,12 +1601,8 @@
         deployProgress.withPendingLbUpdate(
           lbUpdate,
           lbUpdateHolder.getAdded(),
-<<<<<<< HEAD
-          lbUpdateHolder.getRemoved()
-=======
           lbUpdateHolder.getRemoved(),
           false
->>>>>>> b2d5298a
         )
       );
       maybeUpdatePendingRequest(
@@ -1906,11 +1672,6 @@
     Optional<SingularityUpdatePendingDeployRequest> updatePendingDeployRequest,
     SingularityDeployProgress deployProgress
   ) {
-<<<<<<< HEAD
-    SingularityDeployProgress deployProgress = pendingDeploy.getDeployProgress();
-
-=======
->>>>>>> b2d5298a
     if (updatePendingDeployRequest.isPresent()) {
       maybeUpdatePendingRequest(
         pendingDeploy,
