--- conflicted
+++ resolved
@@ -284,47 +284,27 @@
       Optional<List<String>> commandLineArgs = runNowRequest.getCommandLineArgs();
       Optional<Boolean> skipHealthChecks = runNowRequest.getSkipHealthchecks().or(request.getSkipHealthchecks());
       Optional<Resources> resources = runNowRequest.getResources();
-<<<<<<< HEAD
-      Optional<Long> runAt = runNowRequest.getRunAt();
-=======
->>>>>>> 1c352a51
       List<SingularityTaskId> activeTasks = taskManager.getActiveTaskIdsForRequest(requestId);
       List<SingularityPendingTaskId> pendingTasks = taskManager.getPendingTaskIdsForRequest(requestId);
 
       if (request.isScheduled()) {
         if (activeTasks.isEmpty()) {
           PendingType pendingType = canceledOr(deployResult.getDeployState(), PendingType.IMMEDIATE);
-<<<<<<< HEAD
-          requestManager.addToPendingQueue(new SingularityPendingRequest(requestId, deployId, timestamp, user, pendingType, commandLineArgs, runId, skipHealthChecks, message, Optional.absent(), resources, runAt));
-        } else {
-          // Don't run scheduled task over a running task. Will be picked up on the next run.
-          PendingType pendingType = canceledOr(deployResult.getDeployState(), PendingType.NEW_DEPLOY);
-          requestManager.addToPendingQueue(new SingularityPendingRequest(requestId, deployId, timestamp, user, pendingType, commandLineArgs, runId, skipHealthChecks, message, Optional.absent(), resources, runAt));
-=======
           requestManager.addToPendingQueue(new SingularityPendingRequest(requestId, deployId, timestamp, user, pendingType, commandLineArgs, runId, skipHealthChecks, message, Optional.absent(), resources, runNowRequest.getRunAt()));
         } else {
           // Don't run scheduled task over a running task. Will be picked up on the next run.
           PendingType pendingType = canceledOr(deployResult.getDeployState(), PendingType.NEW_DEPLOY);
           requestManager.addToPendingQueue(new SingularityPendingRequest(requestId, deployId, timestamp, user, pendingType, commandLineArgs, runId, skipHealthChecks, message, Optional.absent(), resources, runNowRequest.getRunAt()));
->>>>>>> 1c352a51
         }
       } else if (!request.isLongRunning()) {
         if (request.getInstances().isPresent()
             && (activeTasks.size() + pendingTasks.size() < request.getInstances().get())) {
           PendingType pendingType = canceledOr(deployResult.getDeployState(), PendingType.ONEOFF);
-<<<<<<< HEAD
-          requestManager.addToPendingQueue(new SingularityPendingRequest(requestId, deployId, timestamp, user, pendingType, commandLineArgs, runId, skipHealthChecks, message, Optional.absent(), resources, runAt));
-        } else {
-          // Don't run one-off / on-demand task when already at instance count cap
-          PendingType pendingType = canceledOr(deployResult.getDeployState(), PendingType.NEW_DEPLOY);
-          requestManager.addToPendingQueue(new SingularityPendingRequest(requestId, deployId, timestamp, user, pendingType, commandLineArgs, runId, skipHealthChecks, message, Optional.absent(), resources, runAt));
-=======
           requestManager.addToPendingQueue(new SingularityPendingRequest(requestId, deployId, timestamp, user, pendingType, commandLineArgs, runId, skipHealthChecks, message, Optional.absent(), resources, runNowRequest.getRunAt()));
         } else {
           // Don't run one-off / on-demand task when already at instance count cap
           PendingType pendingType = canceledOr(deployResult.getDeployState(), PendingType.NEW_DEPLOY);
           requestManager.addToPendingQueue(new SingularityPendingRequest(requestId, deployId, timestamp, user, pendingType, commandLineArgs, runId, skipHealthChecks, message, Optional.absent(), resources, runNowRequest.getRunAt()));
->>>>>>> 1c352a51
         }
       }
     } else if (!request.isDeployable() && !request.isOneOff()) {
