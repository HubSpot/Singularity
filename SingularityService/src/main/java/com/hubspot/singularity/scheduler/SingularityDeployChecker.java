--- conflicted
+++ resolved
@@ -3,10 +3,7 @@
 import java.util.ArrayList;
 import java.util.Collection;
 import java.util.Collections;
-<<<<<<< HEAD
-=======
 import java.util.HashSet;
->>>>>>> 022528d2
 import java.util.List;
 import java.util.Map;
 import java.util.Set;
@@ -429,23 +426,6 @@
       return new SingularityDeployResult(DeployState.CANCELED, String.format("Canceled due to request by %s at %s", cancelRequest.get().getUser(), cancelRequest.get().getTimestamp()));
     }
 
-<<<<<<< HEAD
-    if (pendingDeploy.getDeployProgress().isPresent()) {
-      return checkDeployProgress(request, cancelRequest, pendingDeploy, updatePendingDeployRequest, deploy, deployActiveTasks, otherActiveTasks);
-    } else {
-      return new SingularityDeployResult(DeployState.FAILED, "No deploy progress present for deploy of long running request");
-    }
-  }
-
-  private SingularityDeployResult checkDeployProgress(final SingularityRequest request, final Optional<SingularityDeployMarker> cancelRequest, final SingularityPendingDeploy pendingDeploy, final Optional<SingularityUpdatePendingDeployRequest> updatePendingDeployRequest,
-                                                      final Optional<SingularityDeploy> deploy, final Collection<SingularityTaskId> deployActiveTasks, final Collection<SingularityTaskId> otherActiveTasks) {
-    SingularityDeployProgress deployProgress = pendingDeploy.getDeployProgress().get();
-    final boolean isCancelRequestPresent = cancelRequest.isPresent();
-    if (isCancelRequestPresent) {
-      LOG.info("Canceling a deploy {} due to cancel request {}", pendingDeploy, cancelRequest.get());
-      return new SingularityDeployResult(DeployState.CANCELED, String.format("Canceled due to request by %s at %s", cancelRequest.get().getUser(), cancelRequest.get().getTimestamp()));
-    }
-
     if (deployProgress.isStepComplete()) {
       if (canMoveToNextStep(deployProgress) || updatePendingDeployRequest.isPresent()) {
         SingularityDeployProgress newProgress = new SingularityDeployProgress(
@@ -454,6 +434,7 @@
             deployProgress.getDeployStepWaitTimeSeconds(),
             false,
             deployProgress.isAutoAdvanceDeploySteps(),
+            deployProgress.getFailedDeployTasks(),
             System.currentTimeMillis()
         );
         updatePendingDeploy(pendingDeploy, pendingDeploy.getLastLoadBalancerUpdate(), DeployState.WAITING, Optional.of(newProgress));
@@ -563,131 +544,6 @@
         deployProgress.getDeployStepWaitTimeSeconds(),
         false,
         deployProgress.isAutoAdvanceDeploySteps(),
-        System.currentTimeMillis()
-      );
-      updatePendingDeploy(pendingDeploy, lbUpdate.or(pendingDeploy.getLastLoadBalancerUpdate()), DeployState.WAITING, Optional.of(newProgress));
-      requestManager.addToPendingQueue(new SingularityPendingRequest(request.getId(), pendingDeploy.getDeployMarker().getDeployId(), System.currentTimeMillis(), pendingDeploy.getDeployMarker().getUser(),
-        PendingType.NEXT_DEPLOY_STEP, deploy.isPresent() ? deploy.get().getSkipHealthchecksOnDeploy() : Optional.<Boolean> absent(),
-        pendingDeploy.getDeployMarker().getMessage()));
-=======
-    if (deployProgress.isStepComplete()) {
-      if (canMoveToNextStep(deployProgress) || updatePendingDeployRequest.isPresent()) {
-        SingularityDeployProgress newProgress = new SingularityDeployProgress(
-            getNewTargetInstances(deployProgress, request, updatePendingDeployRequest),
-            deployProgress.getDeployInstanceCountPerStep(),
-            deployProgress.getDeployStepWaitTimeSeconds(),
-            false,
-            deployProgress.isAutoAdvanceDeploySteps(),
-            deployProgress.getFailedDeployTasks(),
-            System.currentTimeMillis()
-        );
-        updatePendingDeploy(pendingDeploy, pendingDeploy.getLastLoadBalancerUpdate(), DeployState.WAITING, Optional.of(newProgress));
-        requestManager.addToPendingQueue(new SingularityPendingRequest(request.getId(), pendingDeploy.getDeployMarker().getDeployId(), System.currentTimeMillis(), pendingDeploy.getDeployMarker().getUser(),
-          PendingType.NEXT_DEPLOY_STEP, deploy.isPresent() ? deploy.get().getSkipHealthchecksOnDeploy() : Optional.<Boolean> absent(),
-          pendingDeploy.getDeployMarker().getMessage()));
-      }
-      return new SingularityDeployResult(DeployState.WAITING);
-    } else {
-
-      final boolean isDeployOverdue = isDeployOverdue(pendingDeploy, deploy);
-      if (deployActiveTasks.size() >= deployProgress.getTargetActiveInstances()) {
-        if (shouldCheckLbState(pendingDeploy)) {
-          final SingularityLoadBalancerUpdate lbUpdate = lbClient.getState(getLoadBalancerRequestId(pendingDeploy));
-
-          updateLoadBalancerStateForTasks(deployActiveTasks, LoadBalancerRequestType.ADD, lbUpdate);
-
-          DeployState deployState = interpretLoadBalancerState(lbUpdate, pendingDeploy.getCurrentDeployState());
-
-          if (deployState == DeployState.SUCCEEDED) {
-            updatePendingDeploy(pendingDeploy, Optional.of(lbUpdate), DeployState.WAITING);
-            return markStepFinished(pendingDeploy, deploy, otherActiveTasks, request, updatePendingDeployRequest);
-          } else if (deployState == DeployState.WAITING) {
-            updatePendingDeploy(pendingDeploy, Optional.of(lbUpdate), deployState);
-            maybeUpdatePendingRequest(pendingDeploy, deploy, request, updatePendingDeployRequest, Optional.of(lbUpdate));
-            return new SingularityDeployResult(DeployState.WAITING);
-          } else {
-            updatePendingDeploy(pendingDeploy, Optional.of(lbUpdate), deployState);
-            maybeUpdatePendingRequest(pendingDeploy, deploy, request, updatePendingDeployRequest, Optional.of(lbUpdate));
-            return fromLbState(deployState, lbUpdate);
-          }
-        }
-
-        if (isDeployOverdue) {
-          if (request.isLoadBalanced() && shouldCancelLoadBalancer(pendingDeploy)) {
-            return cancelLoadBalancer(pendingDeploy);
-          }
-        }
-
-        if (isWaitingForCurrentLbRequest(pendingDeploy)) {
-          return new SingularityDeployResult(DeployState.WAITING, Optional.of("Waiting on load balancer API"), pendingDeploy.getLastLoadBalancerUpdate(), System.currentTimeMillis());
-        }
-
-        final DeployHealth deployHealth = deployHealthHelper.getDeployHealth(request, deploy, deployActiveTasks, true);
-        switch (deployHealth) {
-          case WAITING:
-            maybeUpdatePendingRequest(pendingDeploy, deploy, request, updatePendingDeployRequest);
-            return checkOverdue(deploy, deployActiveTasks, isDeployOverdue);
-          case HEALTHY:
-            if (request.isLoadBalanced()) {
-              if (updatePendingDeployRequest.isPresent() && updatePendingDeployRequest.get().getTargetActiveInstances() != deployProgress.getTargetActiveInstances()) {
-                maybeUpdatePendingRequest(pendingDeploy, deploy, request, updatePendingDeployRequest);
-                return new SingularityDeployResult(DeployState.WAITING);
-              } else {
-                // don't check overdue here because we want to give it a chance to enqueue the load
-                // balancer request. the next check will determine its fate.
-                if (configuration.getLoadBalancerUri() == null) {
-                  LOG.warn("Deploy {} required a load balancer URI but it wasn't set", pendingDeploy);
-                  return new SingularityDeployResult(DeployState.FAILED, "No valid load balancer URI was present");
-                }
-
-                Collection<SingularityTaskId> toShutDown = tasksToShutDown(deployProgress, otherActiveTasks, request);
-                final Map<SingularityTaskId, SingularityTask> tasks = taskManager.getTasks(Iterables.concat(deployActiveTasks, toShutDown));
-                final LoadBalancerRequestId lbRequestId = getLoadBalancerRequestId(pendingDeploy);
-
-                updateLoadBalancerStateForTasks(deployActiveTasks, LoadBalancerRequestType.ADD,
-                  new SingularityLoadBalancerUpdate(BaragonRequestState.UNKNOWN, lbRequestId, Optional.<String> absent(), System.currentTimeMillis(), LoadBalancerMethod.PRE_ENQUEUE,
-                    Optional.<String> absent()));
-                SingularityLoadBalancerUpdate enqueueResult = lbClient.enqueue(lbRequestId, request, deploy.get(), getTasks(deployActiveTasks, tasks), getTasks(toShutDown, tasks));
-                updateLoadBalancerStateForTasks(deployActiveTasks, LoadBalancerRequestType.ADD, enqueueResult);
-
-                DeployState deployState = interpretLoadBalancerState(enqueueResult, DeployState.WAITING);
-                if (deployState == DeployState.SUCCEEDED) {
-                  updatePendingDeploy(pendingDeploy, Optional.of(enqueueResult), DeployState.WAITING);
-                  return markStepFinished(pendingDeploy, deploy, otherActiveTasks, request, updatePendingDeployRequest);
-                } else if (deployState == DeployState.WAITING) {
-                  updatePendingDeploy(pendingDeploy, Optional.of(enqueueResult), deployState);
-                  return new SingularityDeployResult(DeployState.WAITING);
-                } else {
-                  return fromLbState(deployState, enqueueResult);
-                }
-              }
-            } else {
-              return markStepFinished(pendingDeploy, deploy, otherActiveTasks, request, updatePendingDeployRequest);
-            }
-          case UNHEALTHY:
-          default:
-            return new SingularityDeployResult(DeployState.FAILED, "Not all tasks for deploy were healthy");
-        }
-      } else {
-        maybeUpdatePendingRequest(pendingDeploy, deploy, request, updatePendingDeployRequest);
-        return checkOverdue(deploy, deployActiveTasks, isDeployOverdue);
-      }
-    }
-  }
-
-  private void maybeUpdatePendingRequest(SingularityPendingDeploy pendingDeploy, Optional<SingularityDeploy> deploy, SingularityRequest request, Optional<SingularityUpdatePendingDeployRequest> updatePendingDeployRequest) {
-    maybeUpdatePendingRequest(pendingDeploy, deploy, request, updatePendingDeployRequest, Optional.<SingularityLoadBalancerUpdate> absent());
-  }
-
-  private void maybeUpdatePendingRequest(SingularityPendingDeploy pendingDeploy, Optional<SingularityDeploy> deploy, SingularityRequest request, Optional<SingularityUpdatePendingDeployRequest> updatePendingDeployRequest, Optional<SingularityLoadBalancerUpdate> lbUpdate) {
-    if (updatePendingDeployRequest.isPresent() && pendingDeploy.getDeployProgress().isPresent()) {
-      SingularityDeployProgress deployProgress = pendingDeploy.getDeployProgress().get();
-      SingularityDeployProgress newProgress = new SingularityDeployProgress(
-        Math.min(updatePendingDeployRequest.get().getTargetActiveInstances(), request.getInstancesSafe()),
-        deployProgress.getDeployInstanceCountPerStep(),
-        deployProgress.getDeployStepWaitTimeSeconds(),
-        false,
-        deployProgress.isAutoAdvanceDeploySteps(),
         deployProgress.getFailedDeployTasks(),
         System.currentTimeMillis()
       );
@@ -702,19 +558,8 @@
     return pendingDeploy.getLastLoadBalancerUpdate().isPresent()
         && getLoadBalancerRequestId(pendingDeploy).getId().equals(pendingDeploy.getLastLoadBalancerUpdate().get().getLoadBalancerRequestId().getId())
         && pendingDeploy.getLastLoadBalancerUpdate().get().getLoadBalancerState() == BaragonRequestState.WAITING;
->>>>>>> 022528d2
-    }
-  }
-
-<<<<<<< HEAD
-  private boolean isWaitingForCurrentLbRequest(SingularityPendingDeploy pendingDeploy) {
-    return pendingDeploy.getLastLoadBalancerUpdate().isPresent()
-        && getLoadBalancerRequestId(pendingDeploy).getId().equals(pendingDeploy.getLastLoadBalancerUpdate().get().getLoadBalancerRequestId().getId())
-        && pendingDeploy.getLastLoadBalancerUpdate().get().getLoadBalancerState() == BaragonRequestState.WAITING;
-    }
-
-=======
->>>>>>> 022528d2
+    }
+
   private boolean isLastStepFinished(SingularityDeployProgress deployProgress, SingularityRequest request) {
     return deployProgress.isStepComplete() && deployProgress.getTargetActiveInstances() >= request.getInstancesSafe();
   }
@@ -731,10 +576,7 @@
         deployProgress.getDeployStepWaitTimeSeconds(),
         true,
         deployProgress.isAutoAdvanceDeploySteps(),
-<<<<<<< HEAD
-=======
         deployProgress.getFailedDeployTasks(),
->>>>>>> 022528d2
         System.currentTimeMillis()
     );
     DeployState deployState;
