--- conflicted
+++ resolved
@@ -582,19 +582,12 @@
     SingularityDeployProgress newProgress = deployProgress.withCompletedStep();
     DeployState deployState = isLastStepFinished(newProgress, request) ? DeployState.SUCCEEDED : DeployState.WAITING;
 
-<<<<<<< HEAD
-    updatePendingDeploy(pendingDeploy, pendingDeploy.getLastLoadBalancerUpdate(), deployState, Optional.of(newProgress));
-    for (SingularityTaskId taskId : tasksToShutDown(deployProgress, otherActiveTasks, request)) {
-      taskManager.createTaskCleanup(
-        new SingularityTaskCleanup(Optional.<String>absent(), TaskCleanupType.DEPLOY_STEP_FINISHED, System.currentTimeMillis(), taskId, Optional.of("Pending deploy step finished"),
-=======
     String message = deployState == DeployState.SUCCEEDED ? "New deploy succeeded" : "New deploy is progressing, this task is being replaced";
 
     updatePendingDeploy(pendingDeploy, pendingDeploy.getLastLoadBalancerUpdate(), deployState, Optional.of(newProgress));
     for (SingularityTaskId taskId : tasksToShutDown(deployProgress, otherActiveTasks, request)) {
       taskManager.createTaskCleanup(
         new SingularityTaskCleanup(Optional.<String>absent(), TaskCleanupType.DEPLOY_STEP_FINISHED, System.currentTimeMillis(), taskId, Optional.of(message),
->>>>>>> 30343dce
           Optional.<String>absent()));
     }
     return new SingularityDeployResult(deployState);
