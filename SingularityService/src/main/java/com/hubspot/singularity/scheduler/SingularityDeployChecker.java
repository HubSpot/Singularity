--- conflicted
+++ resolved
@@ -42,8 +42,8 @@
 import com.hubspot.singularity.SingularityRequestWithState;
 import com.hubspot.singularity.SingularityTask;
 import com.hubspot.singularity.SingularityTaskCleanup;
-import com.hubspot.singularity.SingularityTaskCleanup.TaskCleanupType;
 import com.hubspot.singularity.SingularityTaskId;
+import com.hubspot.singularity.TaskCleanupType;
 import com.hubspot.singularity.config.SingularityConfiguration;
 import com.hubspot.singularity.data.DeployManager;
 import com.hubspot.singularity.data.RequestManager;
@@ -205,13 +205,9 @@
 
     if (!request.isDeployable() && !request.isOneOff()) {
       // TODO should this override? What if someone has mucked with the pending queue for this deploy ?
-<<<<<<< HEAD
-      requestManager.addToPendingQueue(new SingularityPendingRequest(request.getId(), pendingDeploy.getDeployMarker().getDeployId(), deployResult.getTimestamp(), PendingType.NEXT_DEPLOY_STEP));
-=======
       requestManager.addToPendingQueue(new SingularityPendingRequest(request.getId(), pendingDeploy.getDeployMarker().getDeployId(), deployResult.getTimestamp(),
-          pendingDeploy.getDeployMarker().getUser(), PendingType.NEW_DEPLOY, deploy.isPresent() ? deploy.get().getSkipHealthchecksOnDeploy() : Optional.<Boolean> absent(),
-              pendingDeploy.getDeployMarker().getMessage()));
->>>>>>> 299cb94d
+        pendingDeploy.getDeployMarker().getUser(), PendingType.NEXT_DEPLOY_STEP, deploy.isPresent() ? deploy.get().getSkipHealthchecksOnDeploy() : Optional.<Boolean> absent(),
+        pendingDeploy.getDeployMarker().getMessage()));
     }
 
     deployManager.saveDeployResult(pendingDeploy.getDeployMarker(), deploy, deployResult);
@@ -386,7 +382,9 @@
             System.currentTimeMillis()
         );
         updatePendingDeploy(pendingDeploy, pendingDeploy.getLastLoadBalancerUpdate(), DeployState.WAITING, Optional.of(newProgress));
-        requestManager.addToPendingQueue(new SingularityPendingRequest(request.getId(), pendingDeploy.getDeployMarker().getDeployId(), System.currentTimeMillis(), PendingType.NEXT_DEPLOY_STEP));
+        requestManager.addToPendingQueue(new SingularityPendingRequest(request.getId(), pendingDeploy.getDeployMarker().getDeployId(), System.currentTimeMillis(), pendingDeploy.getDeployMarker().getUser(),
+          PendingType.NEXT_DEPLOY_STEP, deploy.isPresent() ? deploy.get().getSkipHealthchecksOnDeploy() : Optional.<Boolean> absent(),
+          pendingDeploy.getDeployMarker().getMessage()));
       }
       return new SingularityDeployResult(DeployState.WAITING);
     } else {
@@ -427,7 +425,7 @@
           return new SingularityDeployResult(DeployState.WAITING, Optional.of("Waiting on load balancer API"), pendingDeploy.getLastLoadBalancerUpdate(), System.currentTimeMillis());
         }
 
-        final DeployHealth deployHealth = deployHealthHelper.getDeployHealth(deploy, deployActiveTasks, true);
+        final DeployHealth deployHealth = deployHealthHelper.getDeployHealth(request, deploy, deployActiveTasks, true);
         switch (deployHealth) {
           case WAITING:
             return checkOverdue(deploy, deployActiveTasks, isDeployOverdue);
@@ -498,21 +496,17 @@
     }
     updatePendingDeploy(pendingDeploy, pendingDeploy.getLastLoadBalancerUpdate(), deployState, Optional.of(newProgress));
     for (SingularityTaskId taskId : tasksToShutDown(deployProgress, otherActiveTasks, request)) {
-      taskManager.createTaskCleanup(new SingularityTaskCleanup(Optional.<String>absent(), TaskCleanupType.DEPLOY_STEP_FINISHED, System.currentTimeMillis(), taskId, Optional.of("Pending deploy step finished")));
+      taskManager.createTaskCleanup(new SingularityTaskCleanup(Optional.<String>absent(), TaskCleanupType.DEPLOY_STEP_FINISHED, System.currentTimeMillis(), taskId, Optional.of("Pending deploy step finished"), Optional.<String> absent()));
     }
     return new SingularityDeployResult(deployState);
   }
 
-<<<<<<< HEAD
   private List<SingularityTaskId> tasksToShutDown(SingularityDeployProgress deployProgress, Collection<SingularityTaskId> otherActiveTasks, SingularityRequest request) {
     int numTasksToShutDown = Math.max(otherActiveTasks.size() - (request.getInstancesSafe() - deployProgress.getTargetActiveInstances()), 0);
     List<SingularityTaskId> sortedOtherTasks = new ArrayList<>(otherActiveTasks);
     Collections.sort(sortedOtherTasks, SingularityTaskId.INSTANCE_NO_COMPARATOR);
     return sortedOtherTasks.subList(0, numTasksToShutDown);
   }
-=======
-    final DeployHealth deployHealth = deployHealthHelper.getDeployHealth(request, deploy, deployActiveTasks, true);
->>>>>>> 299cb94d
 
   private boolean canMoveToNextStep(SingularityDeployProgress deployProgress) {
     return deployProgress.getTimestamp() + TimeUnit.SECONDS.toMillis(deployProgress.getDeployStepWaitTimeSeconds()) < System.currentTimeMillis();
