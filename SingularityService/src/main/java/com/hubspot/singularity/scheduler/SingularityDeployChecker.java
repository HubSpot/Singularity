--- conflicted
+++ resolved
@@ -290,11 +290,8 @@
           .setMessage(runNowRequest.getMessage()
               .or(pendingDeploy.getDeployMarker().getMessage()))
           .setResources(runNowRequest.getResources())
-<<<<<<< HEAD
           .setExtraArtifacts(runNowRequest.getExtraArtifacts())
-=======
           .setRunAsUserOverride(runNowRequest.getRunAsUserOverride())
->>>>>>> 30a441e3
           .setEnvOverrides(runNowRequest.getEnvOverrides())
           .setExtraArtifacts(runNowRequest.getExtraArtifacts())
           .setRunAt(runNowRequest.getRunAt());
