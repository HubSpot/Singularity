--- conflicted
+++ resolved
@@ -13,11 +13,8 @@
 import com.hubspot.singularity.config.AuthConfiguration;
 import com.hubspot.singularity.config.ScopesConfiguration;
 import com.hubspot.singularity.data.RequestManager;
-<<<<<<< HEAD
+import com.hubspot.singularity.event.SingularityEventListener;
 import java.util.Collections;
-=======
-import com.hubspot.singularity.event.SingularityEventListener;
->>>>>>> 21a73af6
 import java.util.HashSet;
 import java.util.Optional;
 import java.util.Set;
@@ -145,21 +142,15 @@
     }
     switch (scope) {
       case READ:
-<<<<<<< HEAD
-=======
-        if (!hasReadScope(user)) {
+      case WRITE:
+        if (!hasScope(user, scope)) {
           return false;
         }
-        if (groupsIntersect(getReadGroups(request), user.getGroups())) {
+        if (groupsIntersect(getGroups(request, scope), user.getGroups())) {
           return true;
         }
         if (isJita(user)) {
-          LOG.warn(
-            "JITA ACTION - User: {}, RequestId: {}, Scope Used: {}",
-            user.getId(),
-            request.getId(),
-            scope
-          );
+          warnJita(user, scope, request.getId());
           singularityEventListener.elevatedAccessEvent(
             new ElevatedAccessEvent(
               user.getId(),
@@ -171,88 +162,6 @@
           return true;
         }
         return false;
-      case DEPLOY:
-        if (!scopesConfiguration.getDeploy().isEmpty()) {
-          if (!hasDeployScope(user)) {
-            return false;
-          }
-          if (groupsIntersect(getWriteGroups(request), user.getGroups())) {
-            return true;
-          }
-          if (isJita(user)) {
-            LOG.warn(
-              "JITA ACTION - User: {}, RequestId: {}, Scope Used: {}",
-              user.getId(),
-              request.getId(),
-              scope
-            );
-            singularityEventListener.elevatedAccessEvent(
-              new ElevatedAccessEvent(
-                user.getId(),
-                request.getId(),
-                scope,
-                System.currentTimeMillis()
-              )
-            );
-            return true;
-          }
-          return false;
-        } else {
-          if (!hasWriteScope(user)) {
-            return false;
-          }
-          if (groupsIntersect(getWriteGroups(request), user.getGroups())) {
-            return true;
-          }
-          if (isJita(user)) {
-            LOG.warn(
-              "JITA ACTION - User: {}, RequestId: {}, Scope Used: {}",
-              user.getId(),
-              request.getId(),
-              scope
-            );
-            singularityEventListener.elevatedAccessEvent(
-              new ElevatedAccessEvent(
-                user.getId(),
-                request.getId(),
-                scope,
-                System.currentTimeMillis()
-              )
-            );
-            return true;
-          }
-          return false;
-        }
->>>>>>> 21a73af6
-      case WRITE:
-        if (!hasScope(user, scope)) {
-          return false;
-        }
-        if (groupsIntersect(getGroups(request, scope), user.getGroups())) {
-          return true;
-        }
-        if (isJita(user)) {
-<<<<<<< HEAD
-          warnJita(user, scope, request.getId());
-=======
-          LOG.warn(
-            "JITA ACTION - User: {}, RequestId: {}, Scope Used: {}",
-            user.getId(),
-            request.getId(),
-            scope
-          );
-          singularityEventListener.elevatedAccessEvent(
-            new ElevatedAccessEvent(
-              user.getId(),
-              request.getId(),
-              scope,
-              System.currentTimeMillis()
-            )
-          );
->>>>>>> 21a73af6
-          return true;
-        }
-        return false;
       case ADMIN:
       default:
         return hasAdminAuthorization(user);
@@ -363,15 +272,7 @@
       user.getGroups()
     );
     if (inJitaGroups) {
-<<<<<<< HEAD
       warnJita(user, scope, requestId);
-=======
-      LOG.warn(
-        "JITA ACTION - User: {}, RequestId: {}, Scope Used: {}",
-        user.getId(),
-        requestId,
-        scope
-      );
       singularityEventListener.elevatedAccessEvent(
         new ElevatedAccessEvent(
           user.getId(),
@@ -380,7 +281,6 @@
           System.currentTimeMillis()
         )
       );
->>>>>>> 21a73af6
     }
     checkForbidden(
       inJitaGroups,
