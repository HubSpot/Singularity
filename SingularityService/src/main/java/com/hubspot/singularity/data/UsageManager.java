package com.hubspot.singularity.data;

import java.util.ArrayList;
import java.util.Collections;
import java.util.Comparator;
import java.util.List;
import java.util.Map;
import java.util.Map.Entry;
import java.util.Set;
import java.util.function.Function;
import java.util.stream.Collectors;

import org.apache.curator.framework.CuratorFramework;
import org.apache.curator.utils.ZKPaths;

import com.codahale.metrics.MetricRegistry;
import com.google.common.base.Optional;
import com.google.inject.Inject;
import com.google.inject.Singleton;
import com.hubspot.singularity.RequestUtilization;
import com.hubspot.singularity.SingularityClusterUtilization;
import com.hubspot.singularity.SingularityCreateResult;
import com.hubspot.singularity.SingularityDeleteResult;
import com.hubspot.singularity.SingularitySlaveUsage;
import com.hubspot.singularity.SingularitySlaveUsageWithId;
import com.hubspot.singularity.SingularityTaskCurrentUsage;
import com.hubspot.singularity.SingularityTaskCurrentUsageWithId;
import com.hubspot.singularity.SingularityTaskId;
import com.hubspot.singularity.SingularityTaskUsage;
import com.hubspot.singularity.config.SingularityConfiguration;
import com.hubspot.singularity.data.transcoders.Transcoder;
import com.hubspot.singularity.scheduler.SingularityLeaderCache;

@Singleton
public class UsageManager extends CuratorAsyncManager {

  private static final String ROOT_PATH = "/usage";

  private static final String SLAVE_PATH = ROOT_PATH + "/slaves";
  private static final String TASK_PATH = ROOT_PATH + "/tasks";
  private static final String REQUESTS_PATH = ROOT_PATH + "/requests";
  private static final String USAGE_SUMMARY_PATH = ROOT_PATH + "/summary";

  private static final String USAGE_HISTORY_PATH_KEY = "history";
  private static final String CURRENT_USAGE_NODE_KEY = "CURRENT";

  private final Transcoder<SingularitySlaveUsage> slaveUsageTranscoder;
  private final Transcoder<SingularityTaskUsage> taskUsageTranscoder;
  private final Transcoder<SingularityTaskCurrentUsage> taskCurrentUsageTranscoder;
  private final Transcoder<SingularityClusterUtilization> clusterUtilizationTranscoder;
  private final Transcoder<RequestUtilization> requestUtilizationTranscoder;
  private final SingularityWebCache webCache;
  private final SingularityLeaderCache leaderCache;

  @Inject
  public UsageManager(CuratorFramework curator,
                      SingularityConfiguration configuration,
                      MetricRegistry metricRegistry,
                      SingularityWebCache webCache,
                      SingularityLeaderCache leaderCache,
                      Transcoder<SingularitySlaveUsage> slaveUsageTranscoder,
                      Transcoder<SingularityTaskUsage> taskUsageTranscoder,
                      Transcoder<SingularityTaskCurrentUsage> taskCurrentUsageTranscoder,
                      Transcoder<SingularityClusterUtilization> clusterUtilizationTranscoder,
                      Transcoder<RequestUtilization> requestUtilizationTranscoder) {
    super(curator, configuration, metricRegistry);
    this.webCache = webCache;
    this.leaderCache = leaderCache;
    this.slaveUsageTranscoder = slaveUsageTranscoder;
    this.taskUsageTranscoder = taskUsageTranscoder;
    this.taskCurrentUsageTranscoder = taskCurrentUsageTranscoder;
    this.clusterUtilizationTranscoder = clusterUtilizationTranscoder;
    this.requestUtilizationTranscoder = requestUtilizationTranscoder;
  }

  public List<String> getSlavesWithUsage() {
    return getChildren(SLAVE_PATH);
  }

  public int getNumSlavesWithUsage() {
    return getNumChildren(SLAVE_PATH);
  }
  public List<String> getTasksWithUsage() {
    return getChildren(TASK_PATH);
  }

  // /slaves/<slaveid>/CURRENT
  private String getSlaveIdFromCurrentUsagePath(String path) {
    return path.substring(path.indexOf(SLAVE_PATH) + SLAVE_PATH.length() + 1, path.lastIndexOf("/"));
  }

  // /tasks/<taskid>/CURRENT
  private String getTaskIdFromCurrentUsagePath(String path) {
    return path.substring(path.indexOf(TASK_PATH) + TASK_PATH.length() + 1, path.lastIndexOf("/"));
  }

  private String getSlaveUsagePath(String slaveId) {
    return ZKPaths.makePath(SLAVE_PATH, slaveId);
  }

  private String getTaskUsagePath(String taskId) {
    return ZKPaths.makePath(TASK_PATH, taskId);
  }

  private String getSlaveUsageHistoryPath(String slaveId) {
    return ZKPaths.makePath(getSlaveUsagePath(slaveId), USAGE_HISTORY_PATH_KEY);
  }

  private String getTaskUsageHistoryPath(String taskId) {
    return ZKPaths.makePath(getTaskUsagePath(taskId), USAGE_HISTORY_PATH_KEY);
  }

  private String getSpecificSlaveUsagePath(String slaveId, long timestamp) {
    return ZKPaths.makePath(getSlaveUsageHistoryPath(slaveId), Long.toString(timestamp));
  }

  private String getSpecificTaskUsagePath(String taskId, double timestamp) {
    return ZKPaths.makePath(getTaskUsageHistoryPath(taskId), Double.toString(timestamp));
  }

  private String getCurrentSlaveUsagePath(String slaveId) {
    return ZKPaths.makePath(getSlaveUsagePath(slaveId), CURRENT_USAGE_NODE_KEY);
  }

  private String getCurrentTaskUsagePath(String taskId) {
    return ZKPaths.makePath(getTaskUsagePath(taskId), CURRENT_USAGE_NODE_KEY);
  }

  private String getRequestPath(String requestId) {
    return ZKPaths.makePath(REQUESTS_PATH, requestId);
  }

  public SingularityDeleteResult deleteSlaveUsage(String slaveId) {
    return delete(getSlaveUsagePath(slaveId));
  }

  public SingularityDeleteResult deleteTaskUsage(String taskId) {
    return delete(getTaskUsagePath(taskId));
  }

  public SingularityDeleteResult deleteSpecificSlaveUsage(String slaveId, long timestamp) {
    return delete(getSpecificSlaveUsagePath(slaveId, timestamp));
  }

  public SingularityDeleteResult deleteSpecificTaskUsage(String taskId, double timestamp) {
    return delete(getSpecificTaskUsagePath(taskId, timestamp));
  }

  public SingularityCreateResult saveCurrentTaskUsage(String taskId, SingularityTaskCurrentUsage usage) {
    return set(getCurrentTaskUsagePath(taskId), usage, taskCurrentUsageTranscoder);
  }

  public SingularityCreateResult saveSpecificTaskUsage(String taskId, SingularityTaskUsage usage) {
    return save(getSpecificTaskUsagePath(taskId, usage.getTimestamp()), usage, taskUsageTranscoder);
  }

  public SingularityCreateResult saveClusterUtilization(SingularityClusterUtilization utilization) {
    return save(USAGE_SUMMARY_PATH, utilization, clusterUtilizationTranscoder);
  }

  public SingularityCreateResult saveSpecificSlaveUsageAndSetCurrent(String slaveId, SingularitySlaveUsage usage) {
    set(getCurrentSlaveUsagePath(slaveId), usage, slaveUsageTranscoder);
    return save(getSpecificSlaveUsagePath(slaveId, usage.getTimestamp()), usage, slaveUsageTranscoder);
  }

  private static final Comparator<SingularitySlaveUsage> SLAVE_USAGE_COMPARATOR_TIMESTAMP_ASC = Comparator.comparingLong(SingularitySlaveUsage::getTimestamp);

  public List<SingularitySlaveUsage> getSlaveUsage(String slaveId) {
    List<SingularitySlaveUsage> children = getAsyncChildren(getSlaveUsageHistoryPath(slaveId), slaveUsageTranscoder);
    children.sort(SLAVE_USAGE_COMPARATOR_TIMESTAMP_ASC);
    return children;
  }

  private static final Comparator<SingularityTaskUsage> TASK_USAGE_COMPARATOR_TIMESTAMP_ASC = Comparator.comparingDouble(SingularityTaskUsage::getTimestamp);

  public List<SingularityTaskUsage> getTaskUsage(String taskId) {
    List<SingularityTaskUsage> children = getAsyncChildren(getTaskUsageHistoryPath(taskId), taskUsageTranscoder);
    children.sort(TASK_USAGE_COMPARATOR_TIMESTAMP_ASC);
    return children;
  }

  private static final Comparator<String> TASK_USAGE_PATH_COMPARATOR_TIMESTAMP_ASC = Comparator.comparingDouble(Double::parseDouble);

  public List<String> getTaskUsagePaths(String taskId) {
    List<String> children = getChildren(getTaskUsageHistoryPath(taskId));
    children.sort(TASK_USAGE_PATH_COMPARATOR_TIMESTAMP_ASC);
    return children;
  }

  public Optional<SingularityClusterUtilization> getClusterUtilization() {
    return getData(USAGE_SUMMARY_PATH, clusterUtilizationTranscoder);
  }

  public void activateLeaderCache() {
    leaderCache.cacheRequestUtilizations(getRequestUtilizations(false));
  }

  public Map<String, RequestUtilization> getRequestUtilizations() {
    return getRequestUtilizations(false);
  }

  public Map<String, RequestUtilization> getRequestUtilizations(boolean useWebCache) {
    if (leaderCache.active()) {
      return leaderCache.getRequestUtilizations();
    }

    if (useWebCache && webCache.useCachedRequestUtilizations()) {
      return webCache.getRequestUtilizations();
    }
    Map<String, RequestUtilization> requestUtilizations = getAsyncChildren(REQUESTS_PATH, requestUtilizationTranscoder).stream()
        .collect(Collectors.toMap(
            RequestUtilization::getRequestId,
            Function.identity()
        ));
    if (useWebCache) {
      webCache.cacheRequestUtilizations(requestUtilizations);
    }
    return requestUtilizations;
  }

<<<<<<< HEAD
  public Map<String, RequestUtilization> getRequestUtilizations(Set<String> requestIds) {
    List<String> paths = new ArrayList<>();
    for (String requestId : requestIds) {
      paths.add(getRequestPath(requestId));
    }
    return getAsync("/usage/requests", paths, requestUtilizationTranscoder)
        .stream()
        .collect(Collectors.toMap(
            RequestUtilization::getRequestId,
            Function.identity()
        ));
  }

  public Optional<RequestUtilization> getRequestUtilization(String requestId) {
=======
  public Optional<RequestUtilization> getRequestUtilization(String requestId, boolean useWebCache) {
    if (leaderCache.active()) {
      return Optional.fromNullable(leaderCache.getRequestUtilizations().get(requestId));
    }

    if (useWebCache && webCache.useCachedRequestUtilizations()) {
      return Optional.fromNullable(webCache.getRequestUtilizations().get(requestId));
    }
>>>>>>> e2e67943
    return getData(getRequestPath(requestId), requestUtilizationTranscoder);
  }

  public SingularityCreateResult saveRequestUtilization(RequestUtilization requestUtilization) {
    if (leaderCache.active()) {
      leaderCache.putRequestUtilization(requestUtilization);
    }
    return save(getRequestPath(requestUtilization.getRequestId()), requestUtilization, requestUtilizationTranscoder);
  }

  public SingularityDeleteResult deleteRequestUtilization(String requestId) {
    if (leaderCache.active()) {
      leaderCache.removeRequestUtilization(requestId);
    }
    return delete(getRequestPath(requestId));
  }

  public List<SingularitySlaveUsageWithId> getCurrentSlaveUsages(List<String> slaveIds) {
    List<String> paths = new ArrayList<>(slaveIds.size());
    for (String slaveId : slaveIds) {
      paths.add(getCurrentSlaveUsagePath(slaveId));
    }

    return getAsyncWithPath("getAllCurrentSlaveUsage", paths, slaveUsageTranscoder)
        .entrySet().stream()
        .map((entry) -> new SingularitySlaveUsageWithId(entry.getValue(), getSlaveIdFromCurrentUsagePath(entry.getKey())))
        .collect(Collectors.toList());
  }

  public List<SingularitySlaveUsageWithId> getAllCurrentSlaveUsage() {
    return getCurrentSlaveUsages(getSlavesWithUsage());
  }

  public List<Long> getSlaveUsageTimestamps(String slaveId) {
    List<String> timestampStrings = getChildren(getSlaveUsageHistoryPath(slaveId));
    List<Long> timestamps = new ArrayList<>(timestampStrings.size());
    for (String timestampString : timestampStrings) {
      timestamps.add(Long.parseLong(timestampString));
    }
    Collections.sort(timestamps);
    return timestamps;
  }

  public List<SingularityTaskCurrentUsageWithId> getTaskCurrentUsages(List<SingularityTaskId> taskIds) {
    List<String> paths = new ArrayList<>(taskIds.size());
    for (SingularityTaskId taskId : taskIds) {
      paths.add(getCurrentTaskUsagePath(taskId.getId()));
    }

    Map<String, SingularityTaskCurrentUsage> currentTaskUsages = getAsyncWithPath("getTaskCurrentUsages", paths, taskCurrentUsageTranscoder);
    List<SingularityTaskCurrentUsageWithId> currentTaskUsagesWithIds = new ArrayList<>(paths.size());
    for (Entry<String, SingularityTaskCurrentUsage> entry : currentTaskUsages.entrySet()) {
      currentTaskUsagesWithIds.add(new SingularityTaskCurrentUsageWithId(SingularityTaskId.valueOf(getTaskIdFromCurrentUsagePath(entry.getKey())), entry.getValue()));
    }

    return currentTaskUsagesWithIds;
  }

}<|MERGE_RESOLUTION|>--- conflicted
+++ resolved
@@ -218,22 +218,6 @@
     return requestUtilizations;
   }
 
-<<<<<<< HEAD
-  public Map<String, RequestUtilization> getRequestUtilizations(Set<String> requestIds) {
-    List<String> paths = new ArrayList<>();
-    for (String requestId : requestIds) {
-      paths.add(getRequestPath(requestId));
-    }
-    return getAsync("/usage/requests", paths, requestUtilizationTranscoder)
-        .stream()
-        .collect(Collectors.toMap(
-            RequestUtilization::getRequestId,
-            Function.identity()
-        ));
-  }
-
-  public Optional<RequestUtilization> getRequestUtilization(String requestId) {
-=======
   public Optional<RequestUtilization> getRequestUtilization(String requestId, boolean useWebCache) {
     if (leaderCache.active()) {
       return Optional.fromNullable(leaderCache.getRequestUtilizations().get(requestId));
@@ -242,7 +226,6 @@
     if (useWebCache && webCache.useCachedRequestUtilizations()) {
       return Optional.fromNullable(webCache.getRequestUtilizations().get(requestId));
     }
->>>>>>> e2e67943
     return getData(getRequestPath(requestId), requestUtilizationTranscoder);
   }
 
