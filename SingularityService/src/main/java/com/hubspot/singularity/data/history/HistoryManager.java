--- conflicted
+++ resolved
@@ -29,13 +29,10 @@
   List<SingularityTaskIdHistory> getTaskIdHistory(Optional<String> requestId, Optional<String> deployId, Optional<String> host,
       Optional<ExtendedTaskState> lastTaskStatus, Optional<Long> startedBefore, Optional<Long> startedAfter, Optional<Long> updatedBefore,
       Optional<Long> updatedAfter, Optional<OrderDirection> orderDirection, Optional<Integer> limitStart, Integer limitCount);
-<<<<<<< HEAD
-=======
 
   int getTaskIdHistoryCount(Optional<String> requestId, Optional<String> deployId, Optional<String> host,
       Optional<ExtendedTaskState> lastTaskStatus, Optional<Long> startedBefore, Optional<Long> startedAfter,
       Optional<Long> updatedBefore, Optional<Long> updatedAfter);
->>>>>>> e23c651a
 
   Optional<SingularityTaskHistory> getTaskHistory(String taskId);
 
