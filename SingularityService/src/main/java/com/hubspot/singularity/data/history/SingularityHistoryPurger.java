package com.hubspot.singularity.data.history;

import java.util.Date;
import java.util.List;
import java.util.concurrent.TimeUnit;

import javax.inject.Singleton;

import org.slf4j.Logger;
import org.slf4j.LoggerFactory;

import com.google.common.base.Optional;
import com.google.inject.Inject;
import com.hubspot.mesos.JavaUtils;
import com.hubspot.singularity.config.HistoryPurgingConfiguration;
import com.hubspot.singularity.data.history.SingularityMappers.SingularityRequestIdCount;
import com.hubspot.singularity.scheduler.SingularityLeaderOnlyPoller;

@Singleton
public class SingularityHistoryPurger extends SingularityLeaderOnlyPoller {

  private static final Logger LOG = LoggerFactory.getLogger(SingularityHistoryPurger.class);

  private final HistoryPurgingConfiguration historyPurgingConfiguration;
  private final HistoryManager historyManager;

  @Inject
  public SingularityHistoryPurger(HistoryPurgingConfiguration historyPurgingConfiguration, HistoryManager historyManager) {
    super(historyPurgingConfiguration.getCheckTaskHistoryEveryHours(), TimeUnit.HOURS);

    this.historyPurgingConfiguration = historyPurgingConfiguration;
    this.historyManager = historyManager;
  }

  @Override
  protected boolean isEnabled() {
    return historyPurgingConfiguration.isEnabledAndValid();
  }

  @Override
  public void runActionOnPoll() {
    Optional<Date> purgeBefore = Optional.absent();
    Date checkBefore = new Date();

    if (historyPurgingConfiguration.getDeleteTaskHistoryAfterDays().isPresent()) {
      purgeBefore = Optional.of(new Date(System.currentTimeMillis() - TimeUnit.DAYS.toMillis(historyPurgingConfiguration.getDeleteTaskHistoryAfterDays().get().longValue())));

      if (!historyPurgingConfiguration.getDeleteTaskHistoryAfterTasksPerRequest().isPresent()) {
        checkBefore = purgeBefore.get();
      }

      LOG.debug("Purging taskHistory before {}", purgeBefore.get());
    }

    LOG.info("Finding taskHistory counts before {} (purging tasks over limit of {})", checkBefore, historyPurgingConfiguration.getDeleteTaskHistoryAfterTasksPerRequest());

    for (String requestId : historyManager.getRequestIdsInTaskHistory()) {
      int unpurgedCount = historyManager.getUnpurgedTaskHistoryCountByRequestBefore(requestId, checkBefore);
      if (!historyPurgingConfiguration.getDeleteTaskHistoryAfterDays().isPresent() && historyPurgingConfiguration.getDeleteTaskHistoryAfterTasksPerRequest().isPresent() &&
        unpurgedCount < historyPurgingConfiguration.getDeleteTaskHistoryAfterTasksPerRequest().get()) {
        LOG.debug("Not purging old taskHistory for {} - {} count is less than {}", requestId, unpurgedCount,
            historyPurgingConfiguration.getDeleteTaskHistoryAfterTasksPerRequest().get());
        continue;
      }

      final long startRequestId = System.currentTimeMillis();

<<<<<<< HEAD
      historyManager.purgeTaskHistory(requestId, unpurgedCount, historyPurgingConfiguration.getDeleteTaskHistoryAfterTasksPerRequest(), purgeBefore,
          historyPurgingConfiguration.isDeleteTaskHistoryBytesInsteadOfEntireRow());
=======
      historyManager.purgeTaskHistory(requestIdCount.getRequestId(), requestIdCount.getCount(), historyPurgingConfiguration.getDeleteTaskHistoryAfterTasksPerRequest(), purgeBefore,
          !historyPurgingConfiguration.isDeleteTaskHistoryBytesInsteadOfEntireRow());
>>>>>>> 173e0f9b

      LOG.info("Purged old taskHistory for {} ({} count) in {}", requestId, unpurgedCount, JavaUtils.duration(startRequestId));
    }
  }

  @Override
  protected boolean abortsOnError() {
    return false;
  }

}<|MERGE_RESOLUTION|>--- conflicted
+++ resolved
@@ -65,13 +65,8 @@
 
       final long startRequestId = System.currentTimeMillis();
 
-<<<<<<< HEAD
       historyManager.purgeTaskHistory(requestId, unpurgedCount, historyPurgingConfiguration.getDeleteTaskHistoryAfterTasksPerRequest(), purgeBefore,
-          historyPurgingConfiguration.isDeleteTaskHistoryBytesInsteadOfEntireRow());
-=======
-      historyManager.purgeTaskHistory(requestIdCount.getRequestId(), requestIdCount.getCount(), historyPurgingConfiguration.getDeleteTaskHistoryAfterTasksPerRequest(), purgeBefore,
           !historyPurgingConfiguration.isDeleteTaskHistoryBytesInsteadOfEntireRow());
->>>>>>> 173e0f9b
 
       LOG.info("Purged old taskHistory for {} ({} count) in {}", requestId, unpurgedCount, JavaUtils.duration(startRequestId));
     }
