package com.hubspot.singularity.data.history;

import java.util.Date;
import java.util.List;

import org.jdbi.v3.json.Json;
import org.jdbi.v3.sqlobject.SingleValue;
import org.jdbi.v3.sqlobject.customizer.Bind;
import org.jdbi.v3.sqlobject.customizer.Define;
import org.jdbi.v3.sqlobject.statement.SqlQuery;
import org.jdbi.v3.sqlobject.statement.SqlUpdate;

import com.hubspot.singularity.SingularityDeployHistory;
import com.hubspot.singularity.SingularityRequest;
import com.hubspot.singularity.SingularityRequestHistory;
import com.hubspot.singularity.SingularityTaskHistory;
import com.hubspot.singularity.data.history.SingularityMappers.SingularityRequestIdCount;

public interface PostgresHistoryJDBI extends AbstractHistoryJDBI {

  @SqlUpdate("INSERT INTO requestHistory (requestId, json, createdAt, requestState, f_user, message) VALUES (:requestId, :json, :createdAt, :requestState, :user, :message)")
  void insertRequestHistory(@Bind("requestId") String requestId, @Bind("json") @Json SingularityRequest request, @Bind("createdAt") Date createdAt,
                            @Bind("requestState") String requestState, @Bind("user") String user, @Bind("message") String message);

  @SqlUpdate("INSERT INTO deployHistory (requestId, deployId, createdAt, f_user, message, deployStateAt, deployState, json) VALUES (:requestId, :deployId, :createdAt, :user, :message, :deployStateAt, :deployState, :json)")
  void insertDeployHistory(@Bind("requestId") String requestId, @Bind("deployId") String deployId, @Bind("createdAt") Date createdAt, @Bind("user") String user,
                           @Bind("message") String message, @Bind("deployStateAt") Date deployStateAt, @Bind("deployState") String deployState, @Bind("json") @Json SingularityDeployHistory deployHistory);

  @SqlUpdate("INSERT INTO taskHistory (requestId, taskId, json, updatedAt, lastTaskStatus, runId, deployId, host, startedAt, purged) VALUES (:requestId, :taskId, :json, :updatedAt, :lastTaskStatus, :runId, :deployId, :host, :startedAt, false)")
  void insertTaskHistory(@Bind("requestId") String requestId, @Bind("taskId") String taskId, @Bind("json") @Json SingularityTaskHistory taskHistory, @Bind("updatedAt") Date updatedAt,
                         @Bind("lastTaskStatus") String lastTaskStatus, @Bind("runId") String runId, @Bind("deployId") String deployId, @Bind("host") String host,
                         @Bind("startedAt") Date startedAt);

  @SingleValue
  @SqlQuery("SELECT json FROM taskHistory WHERE taskId = :taskId")
  @Json
  SingularityTaskHistory getTaskHistoryForTask(@Bind("taskId") String taskId);

  @SingleValue
  @SqlQuery("SELECT json FROM taskHistory WHERE requestId = :requestId AND runId = :runId")
  @Json
  SingularityTaskHistory getTaskHistoryForTaskByRunId(@Bind("requestId") String requestId, @Bind("runId") String runId);

  @SingleValue
  @SqlQuery("SELECT json FROM deployHistory WHERE requestId = :requestId AND deployId = :deployId")
  @Json
  SingularityDeployHistory getDeployHistoryForDeploy(@Bind("requestId") String requestId, @Bind("deployId") String deployId);

  @SqlQuery("SELECT requestId, deployId, createdAt, f_user, message, deployStateAt, deployState FROM deployHistory WHERE requestId = :requestId ORDER BY createdAt DESC OFFSET :limitStart LIMIT :limitCount")
  List<SingularityDeployHistory> getDeployHistoryForRequest(@Bind("requestId") String requestId, @Bind("limitStart") Integer limitStart, @Bind("limitCount") Integer limitCount);

  @SqlQuery("SELECT COUNT(*) FROM deployHistory WHERE requestId = :requestId")
  int getDeployHistoryForRequestCount(@Bind("requestId") String requestId);

  @SqlQuery("SELECT json, request, createdAt, requestState, f_user, message FROM requestHistory WHERE requestId = :requestId ORDER BY createdAt <orderDirection> OFFSET :limitStart LIMIT :limitCount")
  List<SingularityRequestHistory> getRequestHistory(@Bind("requestId") String requestId, @Define("orderDirection") String orderDirection, @Bind("limitStart") Integer limitStart, @Bind("limitCount") Integer limitCount);

  @SqlQuery("SELECT COUNT(*) FROM requestHistory WHERE requestId = :requestId")
  int getRequestHistoryCount(@Bind("requestId") String requestId);

  @SqlQuery("SELECT DISTINCT requestId as id FROM requestHistory WHERE requestId LIKE CONCAT(:requestIdLike, '%') OFFSET :limitStart LIMIT :limitCount")
  List<String> getRequestHistoryLike(@Bind("requestIdLike") String requestIdLike, @Bind("limitStart") Integer limitStart, @Bind("limitCount") Integer limitCount);

  @SqlQuery("SELECT requestId, COUNT(*) as count FROM taskHistory WHERE updatedAt \\< :updatedAt GROUP BY requestId")
  List<SingularityRequestIdCount> getRequestIdCounts(@Bind("updatedAt") Date updatedAt);

  @SqlQuery("SELECT MIN(updatedAt) from (SELECT updatedAt FROM taskHistory WHERE requestId = :requestId ORDER BY updatedAt DESC LIMIT :limit) as alias")
  Date getMinUpdatedAtWithLimitForRequest(@Bind("requestId") String requestId, @Bind("limit") Integer limit);

  @SqlUpdate("UPDATE taskHistory SET json = NULL, purged = true WHERE requestId = :requestId AND purged = false AND updatedAt \\< :updatedAtBefore LIMIT :purgeLimitPerQuery")
  void updateTaskHistoryNullBytesForRequestBefore(@Bind("requestId") String requestId, @Bind("updatedAtBefore") Date updatedAtBefore, @Bind("purgeLimitPerQuery") Integer purgeLimitPerQuery);

  @SqlUpdate("DELETE FROM taskHistory WHERE requestId = :requestId AND updatedAt \\< :updatedAtBefore LIMIT :purgeLimitPerQuery")
  void deleteTaskHistoryForRequestBefore(@Bind("requestId") String requestId, @Bind("updatedAtBefore") Date updatedAtBefore, @Bind("purgeLimitPerQuery") Integer purgeLimitPerQuery);

  @SqlQuery("SELECT DISTINCT requestId as id FROM taskHistory")
  List<String> getRequestIdsInTaskHistory();

  @SqlQuery("SELECT COUNT(*) FROM taskHistory WHERE requestId = :requestId AND purged = false AND updatedAt \\< :updatedAtBefore")
  int getUnpurgedTaskHistoryCountByRequestBefore(@Bind("requestId") String requestId, @Bind("updatedAtBefore") Date updatedAtBefore);


<<<<<<< HEAD
  @SqlQuery("SELECT DISTINCT requestId FROM requestHistory")
  List<String> getRequestIdsWithHistory();
=======
  @SqlQuery("SELECT DISTINCT requestId as id FROM requestHistory")
  public abstract List<String> getRequestIdsWithHistory();
>>>>>>> 2679a1ec

  @SqlUpdate("DELETE FROM requestHistory WHERE requestId = :requestId AND createdAt < :threshold LIMIT :batchSize")
  int purgeRequestHistory(@Bind("requestId") String requestId, @Bind("threshold") Date threshold, @Bind("batchSize") int batchSize);

<<<<<<< HEAD
  @SqlQuery("SELECT DISTINCT requestId FROM deployHistory")
  List<String> getRequestIdsWithDeploys();
=======
  @SqlQuery("SELECT DISTINCT requestId as id FROM deployHistory")
  public abstract List<String> getRequestIdsWithDeploys();
>>>>>>> 2679a1ec

  @SqlUpdate("DELETE FROM deployHistory WHERE requestId = :requestId AND createdAt < :threshold LIMIT :batchSize")
  int purgeDeployHistory(@Bind("requestId") String requestId, @Bind("threshold") Date threshold, @Bind("batchSize") int batchSize);

  // Deprecated queries for before json backfill is finished
  @Deprecated
  @SingleValue
  @SqlQuery("SELECT bytes FROM taskHistory WHERE taskId = :taskId")
  byte[] getTaskHistoryBytesForTask(@Bind("taskId") String taskId);

  @Deprecated
  @SingleValue
  @SqlQuery("SELECT bytes FROM taskHistory WHERE requestId = :requestId AND runId = :runId")
  byte[] getTaskHistoryBytesForTaskByRunId(@Bind("requestId") String requestId, @Bind("runId") String runId);

  @Deprecated
  @SingleValue
  @SqlQuery("SELECT bytes FROM deployHistory WHERE requestId = :requestId AND deployId = :deployId")
  byte[] getDeployHistoryBytesForDeploy(@Bind("requestId") String requestId, @Bind("deployId") String deployId);

  // Queries for history migration
  @SqlQuery("SELECT bytes FROM taskHistory WHERE purged = false AND bytes != '' AND bytes IS NOT NULL LIMIT :limit")
  List<byte[]> getTasksWithBytes(@Bind("limit") int limit);

  @SqlUpdate("UPDATE taskHistory SET json = :json, bytes = '' WHERE taskId = :taskId")
  void setTaskJson(@Bind("taskId") String taskId, @Bind("json") @Json SingularityTaskHistory taskHistory);

  @SqlQuery("SELECT request, createdAt FROM requestHistory WHERE request != '' AND request IS NOT NULL LIMIT :limit")
  List<SingularityRequestAndTime> getRequestsWithBytes(@Bind("limit") int limit);

  @SqlUpdate("UPDATE requestHistory SET json = :json, request = '' WHERE requestId = :requestId AND createdAt = :createdAt")
  void setRequestJson(@Bind("requestId") String requestId, @Bind("createdAt") Date createdAt, @Bind("json") @Json SingularityRequest request);

  @SqlQuery("SELECT bytes FROM deployHistory WHERE bytes != '' AND bytes IS NOT NULL LIMIT :limit")
  List<byte[]> getDeploysWithBytes(@Bind("limit") int limit);

  @SqlUpdate("UPDATE deployHistory SET json = :json, bytes = '' WHERE requestId = :requestId AND deployId = :deployId")
  void setDeployJson(@Bind("requestId") String requestId, @Bind("deployId") String deployId, @Bind("json") @Json SingularityDeployHistory deployHistory);

  default void close() {
  }

}<|MERGE_RESOLUTION|>--- conflicted
+++ resolved
@@ -80,26 +80,16 @@
   int getUnpurgedTaskHistoryCountByRequestBefore(@Bind("requestId") String requestId, @Bind("updatedAtBefore") Date updatedAtBefore);
 
 
-<<<<<<< HEAD
   @SqlQuery("SELECT DISTINCT requestId FROM requestHistory")
   List<String> getRequestIdsWithHistory();
-=======
-  @SqlQuery("SELECT DISTINCT requestId as id FROM requestHistory")
-  public abstract List<String> getRequestIdsWithHistory();
->>>>>>> 2679a1ec
 
-  @SqlUpdate("DELETE FROM requestHistory WHERE requestId = :requestId AND createdAt < :threshold LIMIT :batchSize")
+  @SqlUpdate("DELETE FROM requestHistory WHERE requestId = :requestId AND createdAt \\< :threshold LIMIT :batchSize")
   int purgeRequestHistory(@Bind("requestId") String requestId, @Bind("threshold") Date threshold, @Bind("batchSize") int batchSize);
 
-<<<<<<< HEAD
   @SqlQuery("SELECT DISTINCT requestId FROM deployHistory")
   List<String> getRequestIdsWithDeploys();
-=======
-  @SqlQuery("SELECT DISTINCT requestId as id FROM deployHistory")
-  public abstract List<String> getRequestIdsWithDeploys();
->>>>>>> 2679a1ec
 
-  @SqlUpdate("DELETE FROM deployHistory WHERE requestId = :requestId AND createdAt < :threshold LIMIT :batchSize")
+  @SqlUpdate("DELETE FROM deployHistory WHERE requestId = :requestId AND createdAt \\< :threshold LIMIT :batchSize")
   int purgeDeployHistory(@Bind("requestId") String requestId, @Bind("threshold") Date threshold, @Bind("batchSize") int batchSize);
 
   // Deprecated queries for before json backfill is finished
