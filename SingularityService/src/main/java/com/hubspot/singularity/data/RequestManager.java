--- conflicted
+++ resolved
@@ -66,16 +66,6 @@
   private static final String EXPIRING_SCALE_PATH_ROOT = EXPIRING_ACTION_PATH_ROOT + "/scale";
   private static final String EXPIRING_SKIP_HC_PATH_ROOT = EXPIRING_ACTION_PATH_ROOT + "/skipHc";
 
-<<<<<<< HEAD
-  private static final Map<Class<? extends SingularityExpiringParent>, String> EXPIRING_CLASS_TO_PATH = ImmutableMap.of(
-        SingularityExpiringBounce.class, EXPIRING_BOUNCE_PATH_ROOT,
-        SingularityExpiringPause.class, EXPIRING_PAUSE_PATH_ROOT,
-        SingularityExpiringScale.class, EXPIRING_SCALE_PATH_ROOT,
-        SingularityExpiringSkipHealthchecks.class, EXPIRING_SKIP_HC_PATH_ROOT
-      );
-
-  private final Map<Class<? extends SingularityExpiringParent>, Transcoder<? extends SingularityExpiringParent>> expiringTranscoderMap;
-=======
   private static final Map<Class<? extends SingularityExpiringParent<? extends SingularityExpiringRequestParent>>, String> EXPIRING_CLASS_TO_PATH = ImmutableMap.of(
       SingularityExpiringBounce.class, EXPIRING_BOUNCE_PATH_ROOT,
       SingularityExpiringPause.class, EXPIRING_PAUSE_PATH_ROOT,
@@ -84,7 +74,6 @@
       );
 
   private final Map<Class<? extends SingularityExpiringParent<? extends SingularityExpiringRequestParent>>, Transcoder<? extends SingularityExpiringParent<? extends SingularityExpiringRequestParent>>> expiringTranscoderMap;
->>>>>>> 16ad8fb9
 
   @Inject
   public RequestManager(CuratorFramework curator, SingularityConfiguration configuration, MetricRegistry metricRegistry, SingularityEventListener singularityEventListener,
@@ -104,31 +93,19 @@
         SingularityExpiringPause.class, expiringPauseTranscoder,
         SingularityExpiringScale.class, expiringScaleTranscoder,
         SingularityExpiringSkipHealthchecks.class, expiringSkipHealthchecksTranscoder
-<<<<<<< HEAD
-      );
-=======
         );
->>>>>>> 16ad8fb9
   }
 
   private String getRequestPath(String requestId) {
     return ZKPaths.makePath(NORMAL_PATH_ROOT, requestId);
   }
 
-<<<<<<< HEAD
-  private <T extends SingularityExpiringParent> String getExpiringPath(T expiringObject) {
-    return getExpiringPath(expiringObject.getClass(), expiringObject.getRequestId());
-  }
-
-  private <T extends SingularityExpiringParent> String getExpiringPath(Class<T> clazz, String requestId) {
-=======
   @SuppressWarnings("unchecked")
   private <T extends SingularityExpiringParent<? extends SingularityExpiringRequestParent>> String getExpiringPath(T expiringObject) {
     return getExpiringPath(expiringObject.getClass(), expiringObject.getRequestId());
   }
 
   private <T extends SingularityExpiringParent<? extends SingularityExpiringRequestParent>> String getExpiringPath(Class<T> clazz, String requestId) {
->>>>>>> 16ad8fb9
     return ZKPaths.makePath(EXPIRING_CLASS_TO_PATH.get(clazz), requestId);
   }
 
@@ -213,13 +190,8 @@
     return save(request, getRequest(request.getId()).get().getState(), RequestHistoryType.UPDATED, timestamp, user, message);
   }
 
-<<<<<<< HEAD
-  public SingularityCreateResult save(SingularityRequest request, RequestState state, RequestHistoryType eventType, long timestamp, Optional<String> user) {
-    saveHistory(new SingularityRequestHistory(timestamp, user, eventType, request));
-=======
   public SingularityCreateResult save(SingularityRequest request, RequestState state, RequestHistoryType eventType, long timestamp, Optional<String> user, Optional<String> message) {
     saveHistory(new SingularityRequestHistory(timestamp, user, eventType, request, message));
->>>>>>> 16ad8fb9
 
     return save(getRequestPath(request.getId()), new SingularityRequestWithState(request, state, timestamp), requestTranscoder);
   }
@@ -347,11 +319,7 @@
 
     // delete it no matter if the delete request already exists.
     createCleanupRequest(new SingularityRequestCleanup(user, RequestCleanupType.DELETING, now, Optional.of(Boolean.TRUE), request.getId(), Optional.<String> absent(),
-<<<<<<< HEAD
-        Optional.<Boolean> absent()));
-=======
         Optional.<Boolean> absent(), message, actionId));
->>>>>>> 16ad8fb9
 
     saveHistory(new SingularityRequestHistory(now, user, RequestHistoryType.DELETED, request, message));
 
@@ -396,31 +364,6 @@
     return getTranscoder((Class<T>) expiringObject.getClass());
   }
 
-<<<<<<< HEAD
-  public <T extends SingularityExpiringParent> List<T> getExpiringObjects(Class<T> clazz) {
-    return getAsyncChildren(EXPIRING_CLASS_TO_PATH.get(clazz), getTranscoder(clazz));
-  }
-
-  @SuppressWarnings("unchecked")
-  private <T extends SingularityExpiringParent> Transcoder<T> getTranscoder(Class<T> clazz) {
-    return (Transcoder<T>) expiringTranscoderMap.get(clazz);
-  }
-
-  @SuppressWarnings("unchecked")
-  private <T extends SingularityExpiringParent> Transcoder<T> getTranscoder(T expiringObject) {
-    return getTranscoder((Class<T>) expiringObject.getClass());
-  }
-
-  public <T extends SingularityExpiringParent> Optional<T> getExpiringObject(Class<T> clazz, String requestId) {
-    return getData(getExpiringPath(clazz, requestId), getTranscoder(clazz));
-  }
-
-  public <T extends SingularityExpiringParent> SingularityCreateResult saveExpiringObject(T expiringObject) {
-    return save(getExpiringPath(expiringObject), expiringObject, getTranscoder(expiringObject));
-  }
-
-  public <T extends SingularityExpiringParent> SingularityDeleteResult deleteExpiringObject(Class<T> clazz, String requestId) {
-=======
   public <T extends SingularityExpiringParent<? extends SingularityExpiringRequestParent>> Optional<T> getExpiringObject(Class<T> clazz, String requestId) {
     return getData(getExpiringPath(clazz, requestId), getTranscoder(clazz));
   }
@@ -430,7 +373,6 @@
   }
 
   public <T extends SingularityExpiringParent<? extends SingularityExpiringRequestParent>> SingularityDeleteResult deleteExpiringObject(Class<T> clazz, String requestId) {
->>>>>>> 16ad8fb9
     return delete(getExpiringPath(clazz, requestId));
   }
 
