--- conflicted
+++ resolved
@@ -147,21 +147,12 @@
     return save(request, RequestState.PAUSED, RequestHistoryType.PAUSED, timestamp, user);
   }
 
-<<<<<<< HEAD
-  public SingularityCreateResult cooldown(SingularityRequest request) {
-    return save(request, RequestState.SYSTEM_COOLDOWN, RequestHistoryType.ENTERED_COOLDOWN, Optional.<String>absent());
-  }
-
-  public SingularityCreateResult finish(SingularityRequest request) {
-    return save(request, RequestState.FINISHED, RequestHistoryType.FINISHED, Optional.<String>absent());
-=======
   public SingularityCreateResult cooldown(SingularityRequest request, long timestamp) {
     return save(request, RequestState.SYSTEM_COOLDOWN, RequestHistoryType.ENTERED_COOLDOWN, timestamp, Optional.<String> absent());
   }
 
   public SingularityCreateResult finish(SingularityRequest request, long timestamp) {
     return save(request, RequestState.FINISHED, RequestHistoryType.FINISHED, timestamp, Optional.<String> absent());
->>>>>>> e82050ed
   }
 
   public SingularityCreateResult addToPendingQueue(SingularityPendingRequest pendingRequest) {
@@ -185,13 +176,8 @@
     return activate(request, RequestHistoryType.UNPAUSED, timestamp, user);
   }
 
-<<<<<<< HEAD
-  public SingularityCreateResult exitCooldown(SingularityRequest request) {
-    return activate(request, RequestHistoryType.EXITED_COOLDOWN, Optional.<String>absent());
-=======
   public SingularityCreateResult exitCooldown(SingularityRequest request, long timestamp) {
     return activate(request, RequestHistoryType.EXITED_COOLDOWN, timestamp, Optional.<String> absent());
->>>>>>> e82050ed
   }
 
   public SingularityCreateResult deployToUnpause(SingularityRequest request, long timestamp, Optional<String> user) {
