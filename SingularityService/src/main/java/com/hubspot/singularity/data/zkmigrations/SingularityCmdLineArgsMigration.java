package com.hubspot.singularity.data.zkmigrations;

import java.util.Collections;
import java.util.List;

import javax.inject.Singleton;

import org.apache.curator.framework.CuratorFramework;
import org.apache.curator.utils.ZKPaths;
import org.slf4j.Logger;
import org.slf4j.LoggerFactory;

import com.fasterxml.jackson.annotation.JsonCreator;
import com.fasterxml.jackson.annotation.JsonProperty;
import com.fasterxml.jackson.databind.ObjectMapper;
import com.google.common.base.Optional;
import com.google.common.base.Throwables;
import com.google.inject.Inject;
import com.hubspot.singularity.SingularityCreateResult;
import com.hubspot.singularity.SingularityPendingRequest;
import com.hubspot.singularity.SingularityPendingRequest.PendingType;
import com.hubspot.singularity.SingularityPendingTaskBuilder;
import com.hubspot.singularity.SingularityPendingTaskId;
import com.hubspot.singularity.data.TaskManager;
import com.hubspot.singularity.data.transcoders.StringTranscoder;
import com.hubspot.singularity.data.transcoders.Transcoder;

@Singleton
public class SingularityCmdLineArgsMigration extends ZkDataMigration {

  private static final Logger LOG = LoggerFactory.getLogger(SingularityCmdLineArgsMigration.class);

  private final CuratorFramework curator;
  private final TaskManager taskManager;
  private final ObjectMapper objectMapper;
  private final Transcoder<SingularityPendingRequest> pendingRequestTranscoder;

  @Inject
  public SingularityCmdLineArgsMigration(CuratorFramework curator, TaskManager taskManager, ObjectMapper objectMapper, Transcoder<SingularityPendingRequest> pendingRequestTranscoder) {
    super(4);
    this.curator = curator;
    this.taskManager = taskManager;
    this.objectMapper = objectMapper;
    this.pendingRequestTranscoder = pendingRequestTranscoder;
  }

  static class SingularityPendingRequestPrevious {

    private final String requestId;
    private final String deployId;
    private final long timestamp;
    private final PendingType pendingType;
    private final Optional<String> user;
    private final Optional<String> cmdLineArgs;

    @JsonCreator
    public SingularityPendingRequestPrevious(@JsonProperty("requestId") String requestId, @JsonProperty("deployId") String deployId, @JsonProperty("timestamp") long timestamp,
        @JsonProperty("user") Optional<String> user, @JsonProperty("pendingType") PendingType pendingType, @JsonProperty("cmdLineArgs") Optional<String> cmdLineArgs) {
      this.requestId = requestId;
      this.deployId = deployId;
      this.timestamp = timestamp;
      this.user = user;
      this.cmdLineArgs = cmdLineArgs;
      this.pendingType = pendingType;
    }

    public String getRequestId() {
      return requestId;
    }

    public String getDeployId() {
      return deployId;
    }

    public long getTimestamp() {
      return timestamp;
    }

    public PendingType getPendingType() {
      return pendingType;
    }

    public Optional<String> getUser() {
      return user;
    }

    public Optional<String> getCmdLineArgs() {
      return cmdLineArgs;
    }



  }

  static final String TASK_PENDING_PATH = "/tasks/scheduled";
  static final String REQUEST_PENDING_PATH = "/requests/pending";

  @Override
  public void applyMigration() {
    checkPendingTasks();
    checkPendingRequests();
  }

  private void checkPendingRequests() {

    try {
      if (curator.checkExists().forPath(REQUEST_PENDING_PATH) == null) {
        return;
      }
    } catch (Exception e) {
      throw Throwables.propagate(e);
    }

    try {
      for (String pendingRequest : curator.getChildren().forPath(REQUEST_PENDING_PATH)) {
        SingularityPendingRequestPrevious previous = objectMapper.readValue(curator.getData().forPath(ZKPaths.makePath(REQUEST_PENDING_PATH, pendingRequest)), SingularityPendingRequestPrevious.class);
        SingularityPendingRequest newRequest = new SingularityPendingRequest(previous.requestId, previous.deployId, previous.timestamp, previous.user, previous.pendingType,
            getCmdLineArgs(previous.cmdLineArgs), Optional.<String> absent(), Optional.<Boolean> absent(), Optional.<String> absent(), Optional.<String> absent());

        LOG.info("Re-saving {}", newRequest);

        curator.setData().forPath(ZKPaths.makePath(REQUEST_PENDING_PATH, pendingRequest), pendingRequestTranscoder.toBytes(newRequest));
      }
    } catch (Exception e) {
      throw Throwables.propagate(e);
    }
  }

  private void checkPendingTasks() {

    try {
      if (curator.checkExists().forPath(TASK_PENDING_PATH) == null) {
        return;
      }
    } catch (Exception e) {
      throw Throwables.propagate(e);
    }

    try {

      for (SingularityPendingTaskId pendingTaskId : taskManager.getPendingTaskIds()) {
        Optional<String> cmdLineArgs = getCmdLineArgs(pendingTaskId);

<<<<<<< HEAD
        SingularityCreateResult result = taskManager.savePendingTask(new SingularityPendingTask(pendingTaskId, getCmdLineArgs(cmdLineArgs), Optional.<String> absent(),
            Optional.<String> absent(), Optional.<Boolean> absent(), Optional.<String> absent(), Optional.<Resources>absent(), null, Optional.<String>absent()));
=======
        SingularityCreateResult result = taskManager.savePendingTask(
            new SingularityPendingTaskBuilder()
                .setPendingTaskId(pendingTaskId)
                .setCmdLineArgsList(getCmdLineArgs(cmdLineArgs))
                .build()
        );
>>>>>>> 19267fb8

        LOG.info("Saving {} ({}) {}", pendingTaskId, cmdLineArgs, result);
      }
    } catch (Exception e) {
      throw Throwables.propagate(e);
    }
  }

  private Optional<List<String>> getCmdLineArgs(Optional<String> cmdLineArgs) {
    return cmdLineArgs.isPresent() ? Optional.of(Collections.singletonList(cmdLineArgs.get())) : Optional.<List<String>> absent();
  }

  private Optional<String> getCmdLineArgs(SingularityPendingTaskId pendingTaskId) throws Exception {
    byte[] data = curator.getData().forPath(ZKPaths.makePath(TASK_PENDING_PATH, pendingTaskId.getId()));

    if (data != null && data.length > 0) {
      return Optional.of(StringTranscoder.INSTANCE.fromBytes(data));
    }

    return Optional.absent();
  }


}<|MERGE_RESOLUTION|>--- conflicted
+++ resolved
@@ -141,17 +141,12 @@
       for (SingularityPendingTaskId pendingTaskId : taskManager.getPendingTaskIds()) {
         Optional<String> cmdLineArgs = getCmdLineArgs(pendingTaskId);
 
-<<<<<<< HEAD
-        SingularityCreateResult result = taskManager.savePendingTask(new SingularityPendingTask(pendingTaskId, getCmdLineArgs(cmdLineArgs), Optional.<String> absent(),
-            Optional.<String> absent(), Optional.<Boolean> absent(), Optional.<String> absent(), Optional.<Resources>absent(), null, Optional.<String>absent()));
-=======
         SingularityCreateResult result = taskManager.savePendingTask(
             new SingularityPendingTaskBuilder()
                 .setPendingTaskId(pendingTaskId)
                 .setCmdLineArgsList(getCmdLineArgs(cmdLineArgs))
                 .build()
         );
->>>>>>> 19267fb8
 
         LOG.info("Saving {} ({}) {}", pendingTaskId, cmdLineArgs, result);
       }
