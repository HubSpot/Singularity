package com.hubspot.singularity.data;

import com.codahale.metrics.MetricRegistry;
import com.codahale.metrics.annotation.Timed;
import com.google.common.base.Function;
import com.google.common.collect.Lists;
import com.google.common.collect.Maps;
import com.google.inject.Inject;
import com.google.inject.Singleton;
import com.hubspot.singularity.SingularityCreateResult;
import com.hubspot.singularity.SingularityDeleteResult;
import com.hubspot.singularity.SingularityDeploy;
import com.hubspot.singularity.SingularityDeployHistory;
import com.hubspot.singularity.SingularityDeployKey;
import com.hubspot.singularity.SingularityDeployMarker;
import com.hubspot.singularity.SingularityDeployResult;
import com.hubspot.singularity.SingularityDeployStatistics;
import com.hubspot.singularity.SingularityDeployUpdate;
import com.hubspot.singularity.SingularityDeployUpdate.DeployEventType;
import com.hubspot.singularity.SingularityPendingDeploy;
import com.hubspot.singularity.SingularityRequest;
import com.hubspot.singularity.SingularityRequestDeployState;
import com.hubspot.singularity.SingularityUpdatePendingDeployRequest;
import com.hubspot.singularity.config.SingularityConfiguration;
import com.hubspot.singularity.data.transcoders.IdTranscoder;
import com.hubspot.singularity.data.transcoders.Transcoder;
import com.hubspot.singularity.event.SingularityEventListener;
import com.hubspot.singularity.scheduler.SingularityLeaderCache;
import java.util.Collection;
import java.util.List;
import java.util.Map;
import java.util.Optional;
import org.apache.curator.framework.CuratorFramework;
import org.apache.curator.utils.ZKPaths;
import org.apache.zookeeper.data.Stat;
import org.slf4j.Logger;
import org.slf4j.LoggerFactory;

@Singleton
public class DeployManager extends CuratorAsyncManager {
  private static final Logger LOG = LoggerFactory.getLogger(DeployManager.class);

  private final SingularityEventListener singularityEventListener;
  private final Transcoder<SingularityDeploy> deployTranscoder;
  private final Transcoder<SingularityPendingDeploy> pendingDeployTranscoder;
  private final Transcoder<SingularityDeployMarker> deployMarkerTranscoder;
  private final Transcoder<SingularityRequestDeployState> requestDeployStateTranscoder;
  private final Transcoder<SingularityDeployStatistics> deployStatisticsTranscoder;
  private final Transcoder<SingularityDeployResult> deployStateTranscoder;
  private final Transcoder<SingularityUpdatePendingDeployRequest> updateRequestTranscoder;

  private final IdTranscoder<SingularityDeployKey> deployKeyTranscoder;

  private final ZkCache<SingularityDeploy> deploysCache;
  private final SingularityLeaderCache leaderCache;

  private static final String DEPLOY_ROOT = "/deploys";

  private static final String PENDING_ROOT = DEPLOY_ROOT + "/pending";
  private static final String CANCEL_ROOT = DEPLOY_ROOT + "/cancel";
  private static final String UPDATE_ROOT = DEPLOY_ROOT + "/update";

  private static final String BY_REQUEST_ROOT = DEPLOY_ROOT + "/requests";

  private static final String REQUEST_DEPLOY_STATE_KEY = "STATE";
  private static final String DEPLOY_LIST_KEY = "/ids";

  private static final String DEPLOY_DATA_KEY = "DEPLOY";
  private static final String DEPLOY_MARKER_KEY = "MARKER";
  private static final String DEPLOY_STATISTICS_KEY = "STATISTICS";
  private static final String DEPLOY_RESULT_KEY = "RESULT_STATE";

  private final ApiCache<Collection<String>, Map<String, SingularityRequestDeployState>> deployCache;

  @Inject
  public DeployManager(
    CuratorFramework curator,
    SingularityConfiguration configuration,
    MetricRegistry metricRegistry,
    SingularityEventListener singularityEventListener,
    Transcoder<SingularityDeploy> deployTranscoder,
    Transcoder<SingularityRequestDeployState> requestDeployStateTranscoder,
    Transcoder<SingularityPendingDeploy> pendingDeployTranscoder,
    Transcoder<SingularityDeployMarker> deployMarkerTranscoder,
    Transcoder<SingularityDeployStatistics> deployStatisticsTranscoder,
    Transcoder<SingularityDeployResult> deployStateTranscoder,
    IdTranscoder<SingularityDeployKey> deployKeyTranscoder,
    Transcoder<SingularityUpdatePendingDeployRequest> updateRequestTranscoder,
    ZkCache<SingularityDeploy> deploysCache,
    SingularityLeaderCache leaderCache
  ) {
    super(curator, configuration, metricRegistry);
    this.singularityEventListener = singularityEventListener;
    this.pendingDeployTranscoder = pendingDeployTranscoder;
    this.deployTranscoder = deployTranscoder;
    this.deployStatisticsTranscoder = deployStatisticsTranscoder;
    this.deployMarkerTranscoder = deployMarkerTranscoder;
    this.requestDeployStateTranscoder = requestDeployStateTranscoder;
    this.deployStateTranscoder = deployStateTranscoder;
    this.deployKeyTranscoder = deployKeyTranscoder;
    this.updateRequestTranscoder = updateRequestTranscoder;
    this.deploysCache = deploysCache;
    this.leaderCache = leaderCache;
    this.deployCache =
      new ApiCache<>(
<<<<<<< HEAD
        false,
=======
        configuration.useApiCacheInDeployManager(),
>>>>>>> ee556cd0
        configuration.getDeployCacheTtl(),
        this::fetchDeployStatesByRequestIds
      );
  }

  public List<SingularityDeployKey> getDeployIdsFor(String requestId) {
    return getChildrenAsIds(getDeployIdPath(requestId), deployKeyTranscoder);
  }

  public List<SingularityDeployKey> getAllDeployIds() {
    final List<String> requestIds = getChildren(BY_REQUEST_ROOT);
    final List<String> paths = Lists.newArrayListWithCapacity(requestIds.size());

    for (String requestId : requestIds) {
      paths.add(getDeployIdPath(requestId));
    }

    return getChildrenAsIdsForParents("getAllDeployIds", paths, deployKeyTranscoder);
  }

  @Timed
  public Map<String, SingularityRequestDeployState> getRequestDeployStatesByRequestIds(
    Collection<String> requestIds
  ) {
    if (leaderCache.active()) {
      return leaderCache.getRequestDeployStateByRequestId(requestIds);
    }

    Map<String, SingularityRequestDeployState> deployStatesByRequestIds;

    if (deployCache.isEnabled()) {
      deployStatesByRequestIds = deployCache.get(requestIds);
      if (!deployStatesByRequestIds.isEmpty()) {
        return deployStatesByRequestIds;
      }
    }

    return fetchDeployStatesByRequestIds(requestIds);
  }

  public Map<String, SingularityRequestDeployState> fetchDeployStatesByRequestIds(
    Collection<String> requestIds
  ) {
    final List<String> paths = Lists.newArrayListWithCapacity(requestIds.size());

    for (String requestId : requestIds) {
      paths.add(getRequestDeployStatePath(requestId));
    }

    return Maps.uniqueIndex(
      getAsync("getRequestDeployStatesByRequestIds", paths, requestDeployStateTranscoder),
      new Function<SingularityRequestDeployState, String>() {

        @Override
        public String apply(SingularityRequestDeployState input) {
          return input.getRequestId();
        }
      }
    );
  }

  @Timed
  public Map<String, SingularityRequestDeployState> getAllRequestDeployStatesByRequestId() {
    if (leaderCache.active()) {
      return leaderCache.getRequestDeployStateByRequestId();
    }
    final List<String> requestIds = getChildren(BY_REQUEST_ROOT);
    return fetchDeployStatesByRequestIds(requestIds);
  }

  public List<SingularityDeployMarker> getCancelDeploys() {
    return getAsyncChildren(CANCEL_ROOT, deployMarkerTranscoder);
  }

  @Timed
  public List<SingularityPendingDeploy> getPendingDeploys() {
    return getAsyncChildren(PENDING_ROOT, pendingDeployTranscoder);
  }

  private String getRequestDeployPath(String requestId) {
    return ZKPaths.makePath(BY_REQUEST_ROOT, requestId);
  }

  private String getDeployStatisticsPath(String requestId, String deployId) {
    return ZKPaths.makePath(
      getDeployParentPath(requestId, deployId),
      DEPLOY_STATISTICS_KEY
    );
  }

  private String getDeployResultPath(String requestId, String deployId) {
    return ZKPaths.makePath(getDeployParentPath(requestId, deployId), DEPLOY_RESULT_KEY);
  }

  private String getDeployIdPath(String requestId) {
    return ZKPaths.makePath(getRequestDeployPath(requestId), DEPLOY_LIST_KEY);
  }

  private String getDeployParentPath(String requestId, String deployId) {
    return ZKPaths.makePath(
      getDeployIdPath(requestId),
      new SingularityDeployKey(requestId, deployId).getId()
    );
  }

  private String getDeployDataPath(String requestId, String deployId) {
    return ZKPaths.makePath(getDeployParentPath(requestId, deployId), DEPLOY_DATA_KEY);
  }

  private String getDeployMarkerPath(String requestId, String deployId) {
    return ZKPaths.makePath(getDeployParentPath(requestId, deployId), DEPLOY_MARKER_KEY);
  }

  private String getRequestDeployStatePath(String requestId) {
    return ZKPaths.makePath(getRequestDeployPath(requestId), REQUEST_DEPLOY_STATE_KEY);
  }

  public Map<SingularityDeployKey, SingularityDeploy> getDeploysForKeys(
    Collection<SingularityDeployKey> deployKeys
  ) {
    final List<String> paths = Lists.newArrayListWithCapacity(deployKeys.size());

    for (SingularityDeployKey deployKey : deployKeys) {
      paths.add(getDeployDataPath(deployKey.getRequestId(), deployKey.getDeployId()));
    }

    final List<SingularityDeploy> deploys = getAsync(
      "getDeploysForKeys",
      paths,
      deployTranscoder,
      deploysCache
    );

    final Map<SingularityDeployKey, SingularityDeploy> deployKeyToDeploy = Maps.uniqueIndex(
      deploys,
      new Function<SingularityDeploy, SingularityDeployKey>() {

        @Override
        public SingularityDeployKey apply(SingularityDeploy input) {
          return SingularityDeployKey.fromDeploy(input);
        }
      }
    );

    return deployKeyToDeploy;
  }

  public SingularityCreateResult saveDeploy(
    SingularityRequest request,
    SingularityDeployMarker deployMarker,
    SingularityDeploy deploy
  ) {
    final SingularityCreateResult deploySaveResult = create(
      getDeployDataPath(deploy.getRequestId(), deploy.getId()),
      deploy,
      deployTranscoder
    );

    if (deploySaveResult == SingularityCreateResult.EXISTED) {
      LOG.info(
        "Deploy object for {} already existed (new marker: {})",
        deploy,
        deployMarker
      );
    }

    LOG.info("Creating deploy {}", deployMarker);

    singularityEventListener.deployHistoryEvent(
      new SingularityDeployUpdate(
        deployMarker,
        Optional.of(deploy),
        DeployEventType.STARTING,
        Optional.<SingularityDeployResult>empty()
      )
    );

    create(
      getDeployMarkerPath(deploy.getRequestId(), deploy.getId()),
      deployMarker,
      deployMarkerTranscoder
    );

    final Optional<SingularityRequestDeployState> currentState = getRequestDeployState(
      deploy.getRequestId()
    );

    Optional<SingularityDeployMarker> activeDeploy = Optional.empty();
    Optional<SingularityDeployMarker> pendingDeploy = Optional.empty();

    if (request.isDeployable()) {
      if (currentState.isPresent()) {
        activeDeploy = currentState.get().getActiveDeploy();
      }
      pendingDeploy = Optional.of(deployMarker);
    } else {
      activeDeploy = Optional.of(deployMarker);
    }

    final SingularityRequestDeployState newState = new SingularityRequestDeployState(
      deploy.getRequestId(),
      activeDeploy,
      pendingDeploy
    );

    return saveNewRequestDeployState(newState);
  }

  public Optional<SingularityDeployHistory> getDeployHistory(
    String requestId,
    String deployId,
    boolean loadEntireHistory
  ) {
    Optional<SingularityDeployMarker> deployMarker = getData(
      getDeployMarkerPath(requestId, deployId),
      deployMarkerTranscoder
    );

    if (!deployMarker.isPresent()) {
      return Optional.empty();
    }

    Optional<SingularityDeployResult> deployState = getDeployResult(requestId, deployId);

    if (!loadEntireHistory) {
      return Optional.of(
        new SingularityDeployHistory(
          deployState,
          deployMarker.get(),
          Optional.<SingularityDeploy>empty(),
          Optional.<SingularityDeployStatistics>empty()
        )
      );
    }

    Optional<SingularityDeploy> deploy = getDeploy(requestId, deployId);

    if (!deploy.isPresent()) {
      return Optional.empty();
    }

    Optional<SingularityDeployStatistics> deployStatistics = getDeployStatistics(
      requestId,
      deployId
    );

    return Optional.of(
      new SingularityDeployHistory(
        deployState,
        deployMarker.get(),
        deploy,
        deployStatistics
      )
    );
  }

  public Optional<SingularityDeploy> getDeploy(String requestId, String deployId) {
    final String deployPath = getDeployDataPath(requestId, deployId);

    return getData(deployPath, deployTranscoder, deploysCache, true);
  }

  public Optional<String> getInUseDeployId(String requestId) {
    Optional<SingularityRequestDeployState> deployState = getRequestDeployState(
      requestId
    );

    if (
      !deployState.isPresent() ||
      (
        !deployState.get().getActiveDeploy().isPresent() &&
        !deployState.get().getPendingDeploy().isPresent()
      )
    ) {
      return Optional.empty();
    }

    SingularityDeployMarker maybeDeployMarker =
      (
        deployState.get().getActiveDeploy().isPresent()
          ? deployState.get().getActiveDeploy()
          : deployState.get().getPendingDeploy()
      ).get();

    return Optional.of(maybeDeployMarker.getDeployId());
  }

  public Optional<String> getActiveDeployId(String requestId) {
    Optional<SingularityRequestDeployState> deployState = getRequestDeployState(
      requestId
    );

    if (!deployState.isPresent() || !deployState.get().getActiveDeploy().isPresent()) {
      return Optional.empty();
    }
    return Optional.of(deployState.get().getActiveDeploy().get().getDeployId());
  }

  public Optional<SingularityRequestDeployState> getRequestDeployState(String requestId) {
    if (leaderCache.active()) {
      return leaderCache.getRequestDeployState(requestId);
    }
    return getData(getRequestDeployStatePath(requestId), requestDeployStateTranscoder);
  }

  public SingularityCreateResult saveNewRequestDeployState(
    SingularityRequestDeployState newDeployState
  ) {
    if (leaderCache.active()) {
      leaderCache.putRequestDeployState(newDeployState);
    }

    return save(
      getRequestDeployStatePath(newDeployState.getRequestId()),
      newDeployState,
      requestDeployStateTranscoder
    );
  }

  public Optional<SingularityDeployStatistics> getDeployStatistics(
    String requestId,
    String deployId
  ) {
    return getData(
      getDeployStatisticsPath(requestId, deployId),
      deployStatisticsTranscoder
    );
  }

  public SingularityCreateResult saveDeployStatistics(
    SingularityDeployStatistics newDeployStatistics
  ) {
    return save(
      getDeployStatisticsPath(
        newDeployStatistics.getRequestId(),
        newDeployStatistics.getDeployId()
      ),
      newDeployStatistics,
      deployStatisticsTranscoder
    );
  }

  private String getPendingDeployPath(String requestId) {
    return ZKPaths.makePath(PENDING_ROOT, requestId);
  }

  private String getCancelDeployPath(SingularityDeployMarker deployMarker) {
    return ZKPaths.makePath(
      CANCEL_ROOT,
      String.format("%s-%s", deployMarker.getRequestId(), deployMarker.getDeployId())
    );
  }

  public SingularityCreateResult createCancelDeployRequest(
    SingularityDeployMarker deployMarker
  ) {
    return create(
      getCancelDeployPath(deployMarker),
      deployMarker,
      deployMarkerTranscoder
    );
  }

  public SingularityDeleteResult deleteRequestDeployState(String requestId) {
    if (leaderCache.active()) {
      leaderCache.deleteRequestDeployState(requestId);
    }
    return delete(getRequestDeployStatePath(requestId));
  }

  public SingularityDeleteResult deleteDeployHistory(SingularityDeployKey deployKey) {
    return delete(getDeployParentPath(deployKey.getRequestId(), deployKey.getDeployId()));
  }

  public SingularityDeleteResult deletePendingDeploy(String requestId) {
    return delete(getPendingDeployPath(requestId));
  }

  public SingularityDeleteResult deleteCancelDeployRequest(
    SingularityDeployMarker deployMarker
  ) {
    LOG.debug("Removing cancel deploy request {}", deployMarker);
    return delete(getCancelDeployPath(deployMarker));
  }

  public SingularityCreateResult createPendingDeploy(
    SingularityPendingDeploy pendingDeploy
  ) {
    return create(
      getPendingDeployPath(pendingDeploy.getDeployMarker().getRequestId()),
      pendingDeploy,
      pendingDeployTranscoder
    );
  }

  public boolean pendingDeployInProgress(String requestId) {
    return exists(getPendingDeployPath(requestId));
  }

  public SingularityCreateResult savePendingDeploy(
    SingularityPendingDeploy pendingDeploy
  ) {
    return save(
      getPendingDeployPath(pendingDeploy.getDeployMarker().getRequestId()),
      pendingDeploy,
      pendingDeployTranscoder
    );
  }

  public Optional<SingularityPendingDeploy> getPendingDeploy(String requestId) {
    return getData(getPendingDeployPath(requestId), pendingDeployTranscoder);
  }

  public SingularityCreateResult saveDeployResult(
    SingularityDeployMarker deployMarker,
    Optional<SingularityDeploy> deploy,
    SingularityDeployResult result
  ) {
    singularityEventListener.deployHistoryEvent(
      new SingularityDeployUpdate(
        deployMarker,
        deploy,
        DeployEventType.FINISHED,
        Optional.of(result)
      )
    );

    return save(
      getDeployResultPath(deployMarker.getRequestId(), deployMarker.getDeployId()),
      result,
      deployStateTranscoder
    );
  }

  public Optional<SingularityDeployResult> getDeployResult(
    String requestId,
    String deployId
  ) {
    return getData(getDeployResultPath(requestId, deployId), deployStateTranscoder);
  }

  private String getUpdatePendingDeployPath(
    SingularityUpdatePendingDeployRequest updateRequest
  ) {
    return ZKPaths.makePath(
      UPDATE_ROOT,
      String.format("%s-%s", updateRequest.getRequestId(), updateRequest.getDeployId())
    );
  }

  public SingularityCreateResult createUpdatePendingDeployRequest(
    SingularityUpdatePendingDeployRequest updateRequest
  ) {
    return create(
      getUpdatePendingDeployPath(updateRequest),
      updateRequest,
      updateRequestTranscoder
    );
  }

  public SingularityDeleteResult deleteUpdatePendingDeployRequest(
    SingularityUpdatePendingDeployRequest updateRequest
  ) {
    LOG.debug("Removing request to update pending deploy {}", updateRequest);
    return delete(getUpdatePendingDeployPath(updateRequest));
  }

  public List<SingularityUpdatePendingDeployRequest> getPendingDeployUpdates() {
    return getAsyncChildren(UPDATE_ROOT, updateRequestTranscoder);
  }

  public void purgeStaleRequests(List<String> activeRequestIds, long deleteBeforeTime) {
    final List<String> requestIds = getChildren(BY_REQUEST_ROOT);
    for (String requestId : requestIds) {
      if (!activeRequestIds.contains(requestId)) {
        String path = getRequestDeployPath(requestId);
        Optional<Stat> maybeStat = checkExists(path);
        if (
          maybeStat.isPresent() &&
          maybeStat.get().getMtime() < deleteBeforeTime &&
          !getChildren(path).contains(REQUEST_DEPLOY_STATE_KEY)
        ) {
          delete(path);
        }
      }
    }
  }

  public void activateLeaderCache() {
    final List<String> requestIds = getChildren(BY_REQUEST_ROOT);
    leaderCache.cacheRequestDeployStates(fetchDeployStatesByRequestIds(requestIds));
  }
}<|MERGE_RESOLUTION|>--- conflicted
+++ resolved
@@ -103,11 +103,7 @@
     this.leaderCache = leaderCache;
     this.deployCache =
       new ApiCache<>(
-<<<<<<< HEAD
-        false,
-=======
         configuration.useApiCacheInDeployManager(),
->>>>>>> ee556cd0
         configuration.getDeployCacheTtl(),
         this::fetchDeployStatesByRequestIds
       );
