--- conflicted
+++ resolved
@@ -54,11 +54,8 @@
 
   private final IdTranscoder<SingularityDeployKey> deployKeyTranscoder;
 
-<<<<<<< HEAD
   private final ZkCache<SingularityDeploy> deploysCache;
-=======
   private final SingularityLeaderCache leaderCache;
->>>>>>> 6d38d0e5
 
   private static final String DEPLOY_ROOT = "/deploys";
 
@@ -78,15 +75,9 @@
 
   @Inject
   public DeployManager(CuratorFramework curator, SingularityConfiguration configuration, MetricRegistry metricRegistry, SingularityEventListener singularityEventListener, Transcoder<SingularityDeploy> deployTranscoder,
-<<<<<<< HEAD
-      Transcoder<SingularityRequestDeployState> requestDeployStateTranscoder, Transcoder<SingularityPendingDeploy> pendingDeployTranscoder, Transcoder<SingularityDeployMarker> deployMarkerTranscoder,
-      Transcoder<SingularityDeployStatistics> deployStatisticsTranscoder, Transcoder<SingularityDeployResult> deployStateTranscoder, IdTranscoder<SingularityDeployKey> deployKeyTranscoder,
-      Transcoder<SingularityUpdatePendingDeployRequest> updateRequestTranscoder, ZkCache<SingularityDeploy> deploysCache) {
-=======
                        Transcoder<SingularityRequestDeployState> requestDeployStateTranscoder, Transcoder<SingularityPendingDeploy> pendingDeployTranscoder, Transcoder<SingularityDeployMarker> deployMarkerTranscoder,
                        Transcoder<SingularityDeployStatistics> deployStatisticsTranscoder, Transcoder<SingularityDeployResult> deployStateTranscoder, IdTranscoder<SingularityDeployKey> deployKeyTranscoder,
-                       Transcoder<SingularityUpdatePendingDeployRequest> updateRequestTranscoder, SingularityLeaderCache leaderCache) {
->>>>>>> 6d38d0e5
+                       Transcoder<SingularityUpdatePendingDeployRequest> updateRequestTranscoder, ZkCache<SingularityDeploy> deploysCache, SingularityLeaderCache leaderCache) {
     super(curator, configuration, metricRegistry);
 
     this.singularityEventListener = singularityEventListener;
@@ -98,11 +89,8 @@
     this.deployStateTranscoder = deployStateTranscoder;
     this.deployKeyTranscoder = deployKeyTranscoder;
     this.updateRequestTranscoder = updateRequestTranscoder;
-<<<<<<< HEAD
     this.deploysCache = deploysCache;
-=======
     this.leaderCache = leaderCache;
->>>>>>> 6d38d0e5
   }
 
   public List<SingularityDeployKey> getDeployIdsFor(String requestId) {
