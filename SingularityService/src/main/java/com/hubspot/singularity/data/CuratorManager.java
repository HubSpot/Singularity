package com.hubspot.singularity.data;

import java.util.Collections;
import java.util.List;
import java.util.Map;
import java.util.concurrent.TimeUnit;

import org.apache.curator.framework.CuratorFramework;
import org.apache.curator.framework.api.GetDataBuilder;
import org.apache.curator.framework.api.ProtectACLCreateModePathAndBytesable;
import org.apache.curator.framework.api.SetDataBuilder;
import org.apache.zookeeper.KeeperException.NoNodeException;
import org.apache.zookeeper.KeeperException.NodeExistsException;
import org.apache.zookeeper.data.Stat;
import org.slf4j.Logger;
import org.slf4j.LoggerFactory;

import com.codahale.metrics.Meter;
import com.codahale.metrics.MetricRegistry;
import com.codahale.metrics.Timer;
import com.google.common.base.Optional;
import com.google.common.base.Throwables;
import com.google.common.collect.ImmutableMap;
import com.hubspot.mesos.JavaUtils;
import com.hubspot.singularity.SingularityCreateResult;
import com.hubspot.singularity.SingularityDeleteResult;
import com.hubspot.singularity.config.SingularityConfiguration;
import com.hubspot.singularity.data.transcoders.StringTranscoder;
import com.hubspot.singularity.data.transcoders.Transcoder;

public abstract class CuratorManager {

  private static final Logger LOG = LoggerFactory.getLogger(CuratorManager.class);
  private static final byte[] EMPTY_BYTES = new byte[0];

  protected final SingularityConfiguration configuration;
  protected final CuratorFramework curator;

  private final Map<OperationType, Metrics> typeToMetrics;

  public CuratorManager(CuratorFramework curator, SingularityConfiguration configuration, MetricRegistry metricRegistry) {
    this.configuration = configuration;
    this.curator = curator;

    typeToMetrics = ImmutableMap.<OperationType, Metrics> builder()
        .put(OperationType.GET_MULTI, new Metrics(metricRegistry, OperationType.GET_MULTI))
        .put(OperationType.GET, new Metrics(metricRegistry, OperationType.GET))
        .put(OperationType.CHECK_EXISTS, new Metrics(metricRegistry, OperationType.CHECK_EXISTS))
        .put(OperationType.GET_CHILDREN, new Metrics(metricRegistry, OperationType.GET_CHILDREN))
        .put(OperationType.DELETE, new Metrics(metricRegistry, OperationType.DELETE))
        .put(OperationType.WRITE, new Metrics(metricRegistry, OperationType.WRITE)).build();
  }

  public enum OperationType {
    GET_MULTI, GET, CHECK_EXISTS, GET_CHILDREN, DELETE, WRITE;
  }

  private static class Metrics {

    private final Meter bytesMeter;
    private final Meter itemsMeter;
    private final Timer timer;

    public Metrics(MetricRegistry registry, OperationType type) {
      this.bytesMeter = registry.meter(String.format("zk.bytes.%s", type.name().toLowerCase()));
      this.itemsMeter = registry.meter(String.format("zk.items.%s", type.name().toLowerCase()));
      this.timer = registry.timer(String.format("zk.%s", type.name().toLowerCase()));
    }
  }

  protected void log(OperationType type, Optional<Integer> numItems, Optional<Integer> bytes, long start, String path) {
    final String message = String.format("%s (items: %s) (bytes: %s) in %s (%s)", type.name(), numItems.or(1), bytes.or(0), JavaUtils.duration(start), path);

    final long duration = System.currentTimeMillis() - start;

    if (bytes.isPresent() && bytes.get() > configuration.getDebugCuratorCallOverBytes()
        || System.currentTimeMillis() - start > configuration.getDebugCuratorCallOverMillis()) {
      LOG.debug(message);
    } else {
      LOG.trace(message);
    }

    Metrics metrics = typeToMetrics.get(type);

    if (bytes.isPresent()) {
      metrics.bytesMeter.mark(bytes.get());
    }

    metrics.itemsMeter.mark(numItems.or(1));
    metrics.timer.update(duration, TimeUnit.MILLISECONDS);
  }

  protected int getNumChildren(String path) {
    try {
      Stat s = curator.checkExists().forPath(path);
      if (s != null) {
        return s.getNumChildren();
      }
    } catch (NoNodeException nne) {
    } catch (Throwable t) {
      throw Throwables.propagate(t);
    }

    return 0;
  }

  protected Optional<Stat> checkExists(String path) {
    try {
      Stat stat = curator.checkExists().forPath(path);
      return Optional.fromNullable(stat);
    } catch (NoNodeException nne) {
      return Optional.absent();
    } catch (InterruptedException ie) {
      Thread.currentThread().interrupt();
      return Optional.absent();
    } catch (Throwable t) {
      throw Throwables.propagate(t);
    }
  }

  protected boolean exists(String path) {
    return checkExists(path).isPresent();
  }

  protected List<String> getChildren(String root) {
    return getChildren(root, Optional.<ZkChildrenCache> absent());
  }

  protected <T> void checkLock(Optional<ZkChildrenCache> childrenCache) {
    if (childrenCache.isPresent()) {
      childrenCache.get().lock();
    }
  }

  protected <T> void checkUnlock(Optional<ZkChildrenCache> childrenCache) {
    if (childrenCache.isPresent()) {
      childrenCache.get().unlock();
    }
  }

  protected List<String> getChildren(String root, Optional<ZkChildrenCache> childrenCache) {
    checkLock(childrenCache);

    try {
      if (childrenCache.isPresent()) {
        if (childrenCache.get().checkCacheUpToDate(root)) {
          return childrenCache.get().getCache();
        }
      }

      final long start = System.currentTimeMillis();
      int numChildren = 0;

      try {
        final List<String> children = curator.getChildren().forPath(root);
        numChildren = children.size();

        if (childrenCache.isPresent()) {
          childrenCache.get().setCache(children);
        }

        return children;
      } catch (NoNodeException nne) {
        clearCache(childrenCache);
        return Collections.emptyList();
      } catch (Throwable t) {
        clearCache(childrenCache);
        throw Throwables.propagate(t);
      } finally {
        log(OperationType.READ, Optional.of(numChildren), Optional.<Integer>absent(), start, root);
      }
    } finally {
<<<<<<< HEAD
      log(OperationType.GET_CHILDREN, Optional.of(numChildren), Optional.<Integer> absent(), start, root);
=======
      checkUnlock(childrenCache);
    }
  }

  protected <T> void clearCache(Optional<ZkChildrenCache> childrenCache) {
    if (childrenCache.isPresent()) {
      childrenCache.get().clearCache();
>>>>>>> 794c272d
    }
  }

  protected SingularityDeleteResult delete(String path) {
    final long start = System.currentTimeMillis();

    try {
      curator.delete().deletingChildrenIfNeeded().forPath(path);
      return SingularityDeleteResult.DELETED;
    } catch (NoNodeException nne) {
      LOG.trace("Tried to delete an item at path {} that didn't exist", path);
      return SingularityDeleteResult.DIDNT_EXIST;
    } catch (Throwable t) {
      throw Throwables.propagate(t);
    } finally {
<<<<<<< HEAD
      log(OperationType.DELETE, Optional.<Integer> absent(), Optional.<Integer> absent(), start, path);
=======
      log(OperationType.WRITE, Optional.<Integer>absent(), Optional.<Integer>absent(), start, path);
>>>>>>> 794c272d
    }
  }

  protected SingularityCreateResult create(String path) {
    return create(path, Optional.<byte[]>absent());
  }

  protected <T> SingularityCreateResult create(String path, T object, Transcoder<T> transcoder) {
    return create(path, Optional.of(transcoder.toBytes(object)));
  }

  protected SingularityCreateResult create(String path, Optional<byte[]> data) {
    try {
      privateCreate(path, data);

      return SingularityCreateResult.CREATED;
    } catch (NodeExistsException nee) {
      return SingularityCreateResult.EXISTED;
    } catch (Throwable t) {
      throw Throwables.propagate(t);
    }
  }

  private void privateCreate(String path, Optional<byte[]> data) throws Exception {
    final long start = System.currentTimeMillis();

    try {
      ProtectACLCreateModePathAndBytesable<String> createBuilder = curator.create().creatingParentsIfNeeded();


      if (data.isPresent()) {
        createBuilder.forPath(path, data.get());
      } else {
        createBuilder.forPath(path);
      }
    } finally {
      log(OperationType.WRITE, Optional.<Integer>absent(), Optional.<Integer>of(data.or(EMPTY_BYTES).length), start, path);
    }
  }

  protected <T> SingularityCreateResult save(String path, T object, Transcoder<T> transcoder) {
    return save(path, Optional.of(transcoder.toBytes(object)));
  }

  protected SingularityCreateResult save(String path, Optional<byte[]> data) {
    try {
      privateCreate(path, data);

      return SingularityCreateResult.CREATED;
    } catch (NodeExistsException nee) {
      return set(path, data);
    } catch (Throwable t) {
      throw Throwables.propagate(t);
    }
  }

  private void privateSet(String path, Optional<byte[]> data) throws Exception {
    final long start = System.currentTimeMillis();

    try {
      SetDataBuilder setDataBuilder = curator.setData();

      if (data.isPresent()) {
        setDataBuilder.forPath(path, data.get());
      } else {
        setDataBuilder.forPath(path);
      }
    } finally {
<<<<<<< HEAD
      log(OperationType.WRITE, Optional.<Integer> absent(), Optional.<Integer> of(data.or(EMPTY_BYTES).length), start, path);
=======

      log(OperationType.WRITE, Optional.<Integer>absent(), Optional.<Integer>of(data.or(EMPTY_BYTES).length), start, path);
>>>>>>> 794c272d
    }
  }

  protected <T> SingularityCreateResult set(String path, T object, Transcoder<T> transcoder) {
    return set(path, Optional.of(transcoder.toBytes(object)));
  }

  protected SingularityCreateResult set(String path, Optional<byte[]> data) {
    try {
      privateSet(path, data);

      return SingularityCreateResult.EXISTED;
    } catch (NoNodeException nne) {
      return save(path, data);
    } catch (Throwable t) {
      throw Throwables.propagate(t);
    }
  }

  private <T> Optional<T> getData(String path, Optional<Stat> stat, Transcoder<T> transcoder, Optional<ZkCache<T>> zkCache, Optional<Boolean> shouldCheckExists) {
    if (!stat.isPresent() && zkCache.isPresent()) {
      Optional<T> cachedValue = zkCache.get().get(path);
      if (cachedValue.isPresent() && (!shouldCheckExists.isPresent() || (shouldCheckExists.get().booleanValue() && checkExists(path).isPresent()))) {
        return cachedValue;
      }
    }

    final long start = System.currentTimeMillis();
    int bytes = 0;

    try {
      GetDataBuilder bldr = curator.getData();

      if (stat.isPresent()) {
        bldr.storingStatIn(stat.get());
      }

      byte[] data = bldr.forPath(path);

      if (data == null || data.length == 0) {
        LOG.trace("Empty data found for path {}", path);
        return Optional.absent();
      }

      bytes = data.length;

      final T object = transcoder.fromBytes(data);

      if (zkCache.isPresent()) {
        zkCache.get().set(path, object);
      }

      return Optional.of(object);
    } catch (NoNodeException nne) {
      LOG.trace("No node found for path {}", path);
      return Optional.absent();
    } catch (Throwable t) {
      throw Throwables.propagate(t);
    } finally {
<<<<<<< HEAD
      log(OperationType.GET, Optional.<Integer> absent(), Optional.<Integer> of(bytes), start, path);
=======
      log(OperationType.READ, Optional.<Integer>absent(), Optional.<Integer>of(bytes), start, path);
>>>>>>> 794c272d
    }
  }

  protected <T> Optional<T> getData(String path, Transcoder<T> transcoder) {
    return getData(path, Optional.<Stat>absent(), transcoder, Optional.<ZkCache<T>>absent(), Optional.<Boolean>absent());
  }

  protected <T> Optional<T> getData(String path, Transcoder<T> transcoder, ZkCache<T> zkCache, boolean shouldCheckExists) {
    return getData(path, Optional.<Stat>absent(), transcoder, Optional.of(zkCache), Optional.of(shouldCheckExists));
  }

  protected Optional<String> getStringData(String path) {
    return getData(path, Optional.<Stat>absent(), StringTranscoder.INSTANCE, Optional.<ZkCache<String>>absent(), Optional.<Boolean>absent());
  }

}<|MERGE_RESOLUTION|>--- conflicted
+++ resolved
@@ -167,12 +167,9 @@
         clearCache(childrenCache);
         throw Throwables.propagate(t);
       } finally {
-        log(OperationType.READ, Optional.of(numChildren), Optional.<Integer>absent(), start, root);
-      }
-    } finally {
-<<<<<<< HEAD
-      log(OperationType.GET_CHILDREN, Optional.of(numChildren), Optional.<Integer> absent(), start, root);
-=======
+        log(OperationType.GET_CHILDREN, Optional.of(numChildren), Optional.<Integer>absent(), start, root);
+      }
+    } finally {
       checkUnlock(childrenCache);
     }
   }
@@ -180,7 +177,6 @@
   protected <T> void clearCache(Optional<ZkChildrenCache> childrenCache) {
     if (childrenCache.isPresent()) {
       childrenCache.get().clearCache();
->>>>>>> 794c272d
     }
   }
 
@@ -196,11 +192,7 @@
     } catch (Throwable t) {
       throw Throwables.propagate(t);
     } finally {
-<<<<<<< HEAD
       log(OperationType.DELETE, Optional.<Integer> absent(), Optional.<Integer> absent(), start, path);
-=======
-      log(OperationType.WRITE, Optional.<Integer>absent(), Optional.<Integer>absent(), start, path);
->>>>>>> 794c272d
     }
   }
 
@@ -269,12 +261,7 @@
         setDataBuilder.forPath(path);
       }
     } finally {
-<<<<<<< HEAD
-      log(OperationType.WRITE, Optional.<Integer> absent(), Optional.<Integer> of(data.or(EMPTY_BYTES).length), start, path);
-=======
-
       log(OperationType.WRITE, Optional.<Integer>absent(), Optional.<Integer>of(data.or(EMPTY_BYTES).length), start, path);
->>>>>>> 794c272d
     }
   }
 
@@ -334,11 +321,7 @@
     } catch (Throwable t) {
       throw Throwables.propagate(t);
     } finally {
-<<<<<<< HEAD
       log(OperationType.GET, Optional.<Integer> absent(), Optional.<Integer> of(bytes), start, path);
-=======
-      log(OperationType.READ, Optional.<Integer>absent(), Optional.<Integer>of(bytes), start, path);
->>>>>>> 794c272d
     }
   }
 
