package com.hubspot.singularity.data;

import java.util.Collections;
import java.util.List;
import java.util.Map;
import java.util.concurrent.TimeUnit;

import org.apache.curator.framework.CuratorFramework;
import org.apache.curator.framework.api.GetDataBuilder;
import org.apache.curator.framework.api.ProtectACLCreateModePathAndBytesable;
import org.apache.curator.framework.api.SetDataBuilder;
import org.apache.zookeeper.KeeperException.NoNodeException;
import org.apache.zookeeper.KeeperException.NodeExistsException;
import org.apache.zookeeper.data.Stat;
import org.slf4j.Logger;
import org.slf4j.LoggerFactory;

import com.codahale.metrics.Meter;
import com.codahale.metrics.MetricRegistry;
import com.codahale.metrics.Timer;
import com.google.common.base.Optional;
import com.google.common.base.Throwables;
import com.google.common.collect.ImmutableMap;
import com.hubspot.mesos.JavaUtils;
import com.hubspot.singularity.SingularityCreateResult;
import com.hubspot.singularity.SingularityDeleteResult;
import com.hubspot.singularity.config.SingularityConfiguration;
import com.hubspot.singularity.data.transcoders.StringTranscoder;
import com.hubspot.singularity.data.transcoders.Transcoder;

public abstract class CuratorManager {

  private static final Logger LOG = LoggerFactory.getLogger(CuratorManager.class);
  private static final byte[] EMPTY_BYTES = new byte[0];

  protected final SingularityConfiguration configuration;
  protected final CuratorFramework curator;

  private final Map<OperationType, Metrics> typeToMetrics;

  public CuratorManager(CuratorFramework curator, SingularityConfiguration configuration, MetricRegistry metricRegistry) {
    this.configuration = configuration;
    this.curator = curator;

    this.typeToMetrics = ImmutableMap.of(OperationType.READ, new Metrics(metricRegistry, OperationType.READ),
        OperationType.WRITE, new Metrics(metricRegistry, OperationType.WRITE));
  }

  public enum OperationType {
    READ, WRITE;
  }

  private static class Metrics {

    private final Meter bytesMeter;
    private final Meter itemsMeter;
    private final Timer timer;

    public Metrics(MetricRegistry registry, OperationType type) {
      this.bytesMeter = registry.meter(String.format("zk.bytes.%s", type.name().toLowerCase()));
      this.itemsMeter = registry.meter(String.format("zk.items.%s", type.name().toLowerCase()));
      this.timer = registry.timer(String.format("zk.%s", type.name().toLowerCase()));
    }
  }

  protected void log(OperationType type, Optional<Integer> numItems, Optional<Integer> bytes, long start, String path) {
    final String message = String.format("%s (items: %s) (bytes: %s) in %s (%s)", type.name(), numItems.or(1), bytes.or(0), JavaUtils.duration(start), path);

    final long duration = System.currentTimeMillis() - start;

    if (bytes.isPresent() && bytes.get() > configuration.getDebugCuratorCallOverBytes()
        || System.currentTimeMillis() - start > configuration.getDebugCuratorCallOverMillis()) {
      LOG.debug(message);
    } else {
      LOG.trace(message);
    }

    Metrics metrics = typeToMetrics.get(type);

    if (bytes.isPresent()) {
      metrics.bytesMeter.mark(bytes.get());
    }
    if (numItems.isPresent()) {
      metrics.itemsMeter.mark(numItems.get());
    }
    metrics.timer.update(duration, TimeUnit.MILLISECONDS);
  }

  protected int getNumChildren(String path) {
    try {
      Stat s = curator.checkExists().forPath(path);
      if (s != null) {
        return s.getNumChildren();
      }
    } catch (NoNodeException nne) {
    } catch (Throwable t) {
      throw Throwables.propagate(t);
    }

    return 0;
  }

  protected Optional<Stat> checkExists(String path) {
    try {
      Stat stat = curator.checkExists().forPath(path);
      return Optional.fromNullable(stat);
    } catch (NoNodeException nne) {
      return Optional.absent();
    } catch (InterruptedException ie) {
      Thread.currentThread().interrupt();
      return Optional.absent();
    } catch (Throwable t) {
      throw Throwables.propagate(t);
    }
  }

  protected boolean exists(String path) {
    return checkExists(path).isPresent();
  }

  protected List<String> getChildren(String root) {
    final long start = System.currentTimeMillis();
    int numChildren = 0;

    try {
      final List<String> children = curator.getChildren().forPath(root);
      numChildren = children.size();
      return children;
    } catch (NoNodeException nne) {
      return Collections.emptyList();
    } catch (Throwable t) {
      throw Throwables.propagate(t);
    } finally {
      log(OperationType.READ, Optional.of(numChildren), Optional.<Integer> absent(), start, root);
    }
  }

  protected SingularityDeleteResult delete(String path) {
    final long start = System.currentTimeMillis();

    try {
      curator.delete().deletingChildrenIfNeeded().forPath(path);
      return SingularityDeleteResult.DELETED;
    } catch (NoNodeException nne) {
      LOG.trace("Tried to delete an item at path {} that didn't exist", path);
      return SingularityDeleteResult.DIDNT_EXIST;
    } catch (Throwable t) {
      throw Throwables.propagate(t);
    } finally {
      log(OperationType.WRITE, Optional.<Integer> absent(), Optional.<Integer> absent(), start, path);
    }
  }

  protected SingularityCreateResult create(String path) {
    return create(path, Optional.<byte[]> absent());
  }

  protected <T> SingularityCreateResult create(String path, T object, Transcoder<T> transcoder) {
    return create(path, Optional.of(transcoder.toBytes(object)));
  }

  protected SingularityCreateResult create(String path, Optional<byte[]> data) {
    try {
      privateCreate(path, data);

      return SingularityCreateResult.CREATED;
    } catch (NodeExistsException nee) {
      return SingularityCreateResult.EXISTED;
    } catch (Throwable t) {
      throw Throwables.propagate(t);
    }
  }

  private void privateCreate(String path, Optional<byte[]> data) throws Exception {
    final long start = System.currentTimeMillis();

    try {
      ProtectACLCreateModePathAndBytesable<String> createBuilder = curator.create().creatingParentsIfNeeded();


      if (data.isPresent()) {
        createBuilder.forPath(path, data.get());
      } else {
        createBuilder.forPath(path);
      }
    } finally {
      log(OperationType.WRITE, Optional.<Integer> absent(), Optional.<Integer> of(data.or(EMPTY_BYTES).length), start, path);
    }
  }

  protected <T> SingularityCreateResult save(String path, T object, Transcoder<T> transcoder) {
    return save(path, Optional.of(transcoder.toBytes(object)));
  }

  protected SingularityCreateResult save(String path, Optional<byte[]> data) {
    try {
      privateCreate(path, data);

      return SingularityCreateResult.CREATED;
    } catch (NodeExistsException nee) {
      return set(path, data);
    } catch (Throwable t) {
      throw Throwables.propagate(t);
    }
  }

  private void privateSet(String path, Optional<byte[]> data) throws Exception {
    final long start = System.currentTimeMillis();

    try {
      SetDataBuilder setDataBuilder = curator.setData();

      if (data.isPresent()) {
        setDataBuilder.forPath(path, data.get());
      } else {
        setDataBuilder.forPath(path);
      }
    } finally {

      log(OperationType.WRITE, Optional.<Integer> absent(), Optional.<Integer> of(data.or(EMPTY_BYTES).length), start, path);
    }
  }

  protected SingularityCreateResult set(String path, Optional<byte[]> data) {
    try {
      privateSet(path, data);

      return SingularityCreateResult.EXISTED;
    } catch (NoNodeException nne) {
      return save(path, data);
    } catch (Throwable t) {
      throw Throwables.propagate(t);
    }
  }

<<<<<<< HEAD
  protected <T> Optional<T> getData(String path, Optional<Stat> stat, Transcoder<T> transcoder) {
=======
  protected <T> Optional<T> getData(String path, Optional<Stat> stat, Transcoder<T> transcoder, Optional<ZkCache<T>> zkCache) {
    if (!stat.isPresent() && zkCache.isPresent()) {
      Optional<T> cachedValue = zkCache.get().get(path);
      if (cachedValue.isPresent()) {
        return cachedValue;
      }
    }

>>>>>>> 3486cb5e
    final long start = System.currentTimeMillis();
    int bytes = 0;

    try {
      GetDataBuilder bldr = curator.getData();

      if (stat.isPresent()) {
        bldr.storingStatIn(stat.get());
      }

      byte[] data = bldr.forPath(path);

      if (data == null || data.length == 0) {
        LOG.trace("Empty data found for path {}", path);
        return Optional.absent();
      }

      bytes = data.length;

      return Optional.of(transcoder.fromBytes(data));
    } catch (NoNodeException nne) {
      return Optional.absent();
    } catch (Throwable t) {
      throw Throwables.propagate(t);
    } finally {
      log(OperationType.READ, Optional.<Integer> absent(), Optional.<Integer> of(bytes), start, path);
    }
  }

  protected <T> Optional<T> getData(String path, Transcoder<T> transcoder) {
    return getData(path, Optional.<Stat> absent(), transcoder, Optional.<ZkCache<T>> absent());
  }

  protected <T> Optional<T> getData(String path, Transcoder<T> transcoder, Optional<ZkCache<T>> zkCache) {
    return getData(path, Optional.<Stat> absent(), transcoder, zkCache);
  }

  protected Optional<String> getStringData(String path) {
    return getData(path, StringTranscoder.INSTANCE, Optional.<ZkCache<String>> absent());
  }

}<|MERGE_RESOLUTION|>--- conflicted
+++ resolved
@@ -233,9 +233,6 @@
     }
   }
 
-<<<<<<< HEAD
-  protected <T> Optional<T> getData(String path, Optional<Stat> stat, Transcoder<T> transcoder) {
-=======
   protected <T> Optional<T> getData(String path, Optional<Stat> stat, Transcoder<T> transcoder, Optional<ZkCache<T>> zkCache) {
     if (!stat.isPresent() && zkCache.isPresent()) {
       Optional<T> cachedValue = zkCache.get().get(path);
@@ -244,7 +241,6 @@
       }
     }
 
->>>>>>> 3486cb5e
     final long start = System.currentTimeMillis();
     int bytes = 0;
 
