package com.hubspot.singularity.data.history;

import java.util.Collection;
import java.util.List;
import java.util.Map;
import java.util.Set;
import java.util.concurrent.TimeUnit;
import java.util.concurrent.locks.ReentrantLock;

import javax.inject.Singleton;

import org.slf4j.Logger;
import org.slf4j.LoggerFactory;

import com.google.common.base.Optional;
import com.google.common.collect.Multimap;
import com.google.common.collect.Ordering;
import com.google.common.collect.Sets;
import com.google.common.collect.TreeMultimap;
import com.google.inject.Inject;
import com.google.inject.name.Named;
import com.hubspot.mesos.JavaUtils;
import com.hubspot.singularity.SingularityDeleteResult;
import com.hubspot.singularity.SingularityPendingDeploy;
import com.hubspot.singularity.SingularityTaskHistory;
import com.hubspot.singularity.SingularityTaskId;
import com.hubspot.singularity.config.SingularityConfiguration;
import com.hubspot.singularity.config.SingularityTaskMetadataConfiguration;
import com.hubspot.singularity.data.DeployManager;
import com.hubspot.singularity.data.TaskManager;
import com.hubspot.singularity.sentry.SingularityExceptionNotifier;

@Singleton
public class SingularityTaskHistoryPersister extends SingularityHistoryPersister<SingularityTaskId> {

  private static final Logger LOG = LoggerFactory.getLogger(SingularityTaskHistoryPersister.class);

  private final TaskManager taskManager;
  private final DeployManager deployManager;
  private final HistoryManager historyManager;
  private final SingularityTaskMetadataConfiguration taskMetadataConfiguration;
  private final SingularityExceptionNotifier exceptionNotifier;

  @Inject
  public SingularityTaskHistoryPersister(SingularityConfiguration configuration, SingularityTaskMetadataConfiguration taskMetadataConfiguration, TaskManager taskManager,
<<<<<<< HEAD
      DeployManager deployManager, HistoryManager historyManager, SingularityExceptionNotifier exceptionNotifier) {
    super(configuration);
=======
      DeployManager deployManager, HistoryManager historyManager, @Named(SingularityHistoryModule.PERSISTER_LOCK) ReentrantLock persisterLock) {
    super(configuration, persisterLock);
>>>>>>> cea6b088

    this.taskManager = taskManager;
    this.historyManager = historyManager;
    this.deployManager = deployManager;
    this.taskMetadataConfiguration = taskMetadataConfiguration;
    this.exceptionNotifier = exceptionNotifier;
  }

  @Override
  public void runActionOnPoll() {
    LOG.info("Attempting to grab persister lock");
    persisterLock.lock();
    try {
      LOG.info("Checking inactive task ids for task history persistence");

      final long start = System.currentTimeMillis();

      final List<SingularityTaskId> allTaskIds = taskManager.getAllTaskIds();

      final Set<SingularityTaskId> activeTaskIds = Sets.newHashSet(taskManager.getActiveTaskIds());
      final Set<SingularityTaskId> lbCleaningTaskIds = Sets.newHashSet(taskManager.getLBCleanupTasks());
      final List<SingularityPendingDeploy> pendingDeploys = deployManager.getPendingDeploys();

      int numTotal = 0;
      int numTransferred = 0;

      final Multimap<String, SingularityTaskId> eligibleTaskIdByRequestId = TreeMultimap.create(Ordering.natural(), SingularityTaskId.STARTED_AT_COMPARATOR_DESC);

      for (SingularityTaskId taskId : allTaskIds) {
        if (activeTaskIds.contains(taskId) || lbCleaningTaskIds.contains(taskId) || isPartOfPendingDeploy(pendingDeploys, taskId)) {
          continue;
        }

        eligibleTaskIdByRequestId.put(taskId.getRequestId(), taskId);
      }

      for (Map.Entry<String, Collection<SingularityTaskId>> entry : eligibleTaskIdByRequestId.asMap().entrySet()) {
        int i = 0;
        for (SingularityTaskId taskId : entry.getValue()) {
          final long age = start - taskId.getStartedAt();

          if (age < configuration.getTaskPersistAfterStartupBufferMillis()) {
            LOG.debug("Not persisting {}, it has started up too recently {} (buffer: {}) - this prevents race conditions with ZK tx", taskId, JavaUtils.durationFromMillis(age),
                JavaUtils.durationFromMillis(configuration.getTaskPersistAfterStartupBufferMillis()));
            continue;
          }

          if (moveToHistoryOrCheckForPurge(taskId, i++)) {
            numTransferred++;
          }

          numTotal++;
        }
      }

      LOG.info("Transferred {} out of {} inactive task ids (total {}) in {}", numTransferred, numTotal, allTaskIds.size(), JavaUtils.duration(start));
    } finally {
      persisterLock.unlock();
    }
  }

  private boolean isPartOfPendingDeploy(List<SingularityPendingDeploy> pendingDeploys, SingularityTaskId taskId) {
    for (SingularityPendingDeploy pendingDeploy : pendingDeploys) {
      if (pendingDeploy.getDeployMarker().getDeployId().equals(taskId.getDeployId()) && pendingDeploy.getDeployMarker().getRequestId().equals(taskId.getRequestId())) {
        return true;
      }
    }

    return false;
  }

  @Override
  protected long getMaxAgeInMillisOfItem() {
    return TimeUnit.HOURS.toMillis(configuration.getDeleteTasksFromZkWhenNoDatabaseAfterHours());
  }

  @Override
  protected Optional<Integer> getMaxNumberOfItems() {
    return configuration.getMaxStaleTasksPerRequestInZkWhenNoDatabase();
  }

  @Override
  protected boolean moveToHistory(SingularityTaskId object) {
    final Optional<SingularityTaskHistory> taskHistory = taskManager.getTaskHistory(object);

    if (taskHistory.isPresent()) {
      if (!taskHistory.get().getTaskUpdates().isEmpty()) {
        final long lastUpdateAt = taskHistory.get().getLastTaskUpdate().get().getTimestamp();

        final long timeSinceLastUpdate = System.currentTimeMillis() - lastUpdateAt;

        if (timeSinceLastUpdate < taskMetadataConfiguration.getTaskPersistAfterFinishBufferMillis()) {
          LOG.debug("Not persisting {} yet - lastUpdate only happened {} ago, buffer {}", JavaUtils.durationFromMillis(timeSinceLastUpdate),
              JavaUtils.durationFromMillis(taskMetadataConfiguration.getTaskPersistAfterFinishBufferMillis()));
          return false;
        }
      }

      LOG.debug("Moving {} to history", object);
      try {
        historyManager.saveTaskHistory(taskHistory.get());
      } catch (Throwable t) {
        LOG.warn("Failed to persist task into History for task {}", object, t);
        exceptionNotifier.notify("Failed to persist task history", t);
        return false;
      }
    } else {
      LOG.warn("Inactive task {} did not have a task to persist", object);
    }

    return true;
  }

  @Override
  protected SingularityDeleteResult purgeFromZk(SingularityTaskId object) {
    return taskManager.deleteTaskHistory(object);
  }

}<|MERGE_RESOLUTION|>--- conflicted
+++ resolved
@@ -43,13 +43,8 @@
 
   @Inject
   public SingularityTaskHistoryPersister(SingularityConfiguration configuration, SingularityTaskMetadataConfiguration taskMetadataConfiguration, TaskManager taskManager,
-<<<<<<< HEAD
-      DeployManager deployManager, HistoryManager historyManager, SingularityExceptionNotifier exceptionNotifier) {
-    super(configuration);
-=======
-      DeployManager deployManager, HistoryManager historyManager, @Named(SingularityHistoryModule.PERSISTER_LOCK) ReentrantLock persisterLock) {
+      DeployManager deployManager, HistoryManager historyManager, SingularityExceptionNotifier exceptionNotifier, @Named(SingularityHistoryModule.PERSISTER_LOCK) ReentrantLock persisterLock) {
     super(configuration, persisterLock);
->>>>>>> cea6b088
 
     this.taskManager = taskManager;
     this.historyManager = historyManager;
