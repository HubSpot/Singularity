package com.hubspot.singularity.data.history;

import com.google.inject.Inject;
import com.google.inject.name.Named;
import com.hubspot.mesos.JavaUtils;
import com.hubspot.singularity.ExtendedTaskState;
import com.hubspot.singularity.SingularityDeleteResult;
import com.hubspot.singularity.SingularityManagedThreadPoolFactory;
import com.hubspot.singularity.SingularityPendingDeploy;
import com.hubspot.singularity.SingularityTaskHistory;
import com.hubspot.singularity.SingularityTaskHistoryUpdate;
import com.hubspot.singularity.SingularityTaskId;
import com.hubspot.singularity.async.CompletableFutures;
import com.hubspot.singularity.config.SingularityConfiguration;
import com.hubspot.singularity.data.DeployManager;
import com.hubspot.singularity.data.TaskManager;
import java.util.ArrayList;
import java.util.Comparator;
import java.util.List;
import java.util.Optional;
import java.util.concurrent.CompletableFuture;
import java.util.concurrent.TimeUnit;
import java.util.concurrent.atomic.AtomicBoolean;
import java.util.concurrent.atomic.AtomicLong;
import java.util.concurrent.locks.ReentrantLock;
import java.util.stream.Collectors;
import javax.inject.Singleton;
import org.apache.mesos.v1.Protos.TaskStatus.Reason;
import org.slf4j.Logger;
import org.slf4j.LoggerFactory;

@Singleton
public class SingularityTaskHistoryPersister
  extends SingularityHistoryPersister<SingularityTaskId> {
  private static final Logger LOG = LoggerFactory.getLogger(
    SingularityTaskHistoryPersister.class
  );

  private final TaskManager taskManager;
  private final DeployManager deployManager;
  private final HistoryManager historyManager;
  private final int agentReregisterTimeoutSeconds;

  @Inject
  public SingularityTaskHistoryPersister(
    SingularityConfiguration configuration,
    TaskManager taskManager,
    DeployManager deployManager,
    HistoryManager historyManager,
    SingularityManagedThreadPoolFactory managedThreadPoolFactory,
    @Named(SingularityHistoryModule.PERSISTER_LOCK) ReentrantLock persisterLock,
    @Named(
      SingularityHistoryModule.LAST_TASK_PERSISTER_SUCCESS
    ) AtomicLong lastPersisterSuccess
  ) {
    super(configuration, persisterLock, lastPersisterSuccess, managedThreadPoolFactory);
    this.taskManager = taskManager;
    this.historyManager = historyManager;
    this.deployManager = deployManager;
    this.agentReregisterTimeoutSeconds =
      configuration.getMesosConfiguration().getAgentReregisterTimeoutSeconds();
  }

  @Override
  public void runActionOnPoll() {
    LOG.info("Attempting to grab persister lock");
    persisterLock.lock();
    AtomicBoolean persisterSuccess = new AtomicBoolean(true);
    try {
      LOG.info("Checking inactive task ids for task history persistence");

      final long start = System.currentTimeMillis();
      List<String> requestIds = taskManager.getRequestIdsInTaskHistory();
      requestIds.sort(
        Comparator.comparingLong(taskManager::getTaskCountForRequest).reversed()
      );
      List<CompletableFuture<Void>> futures = new ArrayList<>();
      for (String requestId : requestIds) {
<<<<<<< HEAD
        futures.add(
          CompletableFuture.runAsync(
            () -> {
              try {
                LOG.debug("Checking request {}", requestId);
                List<SingularityTaskId> taskIds = taskManager.getTaskIdsForRequest(
                  requestId
                );
                taskIds.removeAll(taskManager.getActiveTaskIdsForRequest(requestId));
                taskIds.removeAll(taskManager.getLBCleanupTasks());
                List<SingularityPendingDeploy> pendingDeploys = deployManager.getPendingDeploys();
                taskIds =
                  taskIds
                    .stream()
                    .filter(
                      taskId ->
                        !isPartOfPendingDeploy(pendingDeploys, taskId) &&
                        !couldReturnWithRecoveredAgent(taskId)
                    )
                    .sorted(SingularityTaskId.STARTED_AT_COMPARATOR_DESC)
                    .collect(Collectors.toList());
                int forRequest = 0;
                int transferred = 0;
                for (SingularityTaskId taskId : taskIds) {
                  if (moveToHistoryOrCheckForPurge(taskId, forRequest)) {
                    LOG.debug("Transferred task {}", taskId);
                    transferred++;
                  } else {
                    persisterSuccess.set(false);
                  }

                  forRequest++;
                }
                LOG.debug(
                  "Transferred {} out of {} inactive task ids in {}",
                  transferred,
                  taskIds.size(),
                  JavaUtils.duration(start)
                );
              } catch (Exception e) {
                LOG.error("Could not persist", e);
              }
            },
            persisterExecutor
          )
        );
=======
        try {
          LOG.debug("Checking request {}", requestId);
          List<SingularityTaskId> taskIds = taskManager.getTaskIdsForRequest(requestId);
          taskIds.removeAll(taskManager.getActiveTaskIdsForRequest(requestId));
          taskIds.removeAll(taskManager.getLBCleanupTasks());
          List<SingularityPendingDeploy> pendingDeploys = deployManager.getPendingDeploys();
          taskIds =
            taskIds
              .stream()
              .filter(
                taskId ->
                  !isPartOfPendingDeploy(pendingDeploys, taskId) &&
                  !couldReturnWithRecoveredAgent(taskId)
              )
              .sorted(SingularityTaskId.STARTED_AT_COMPARATOR_DESC)
              .collect(Collectors.toList());
          int forRequest = 0;
          int transferred = 0;
          for (SingularityTaskId taskId : taskIds) {
            if (
              configuration.skipPersistingTooLongTaskIds() &&
              taskId.getId().length() > 200
            ) {
              if (
                System.currentTimeMillis() -
                taskId.getCreateTimestampForCalculatingHistoryAge() >
                TimeUnit.DAYS.toMillis(7)
              ) {
                LOG.warn(
                  "Deleting {} from ZK, could not persist in DB because of task ID length",
                  taskId.getId()
                );
                purgeFromZk(taskId);
              } else {
                LOG.error(
                  "Task ID {} too long to persist to DB, skipping",
                  taskId.getId()
                );
              }
            } else {
              if (moveToHistoryOrCheckForPurge(taskId, forRequest)) {
                LOG.debug("Transferred task {}", taskId);
                transferred++;
              } else {
                LOG.error("Task History Persister failed on {}", taskId);
                persisterSuccess = false;
              }

              forRequest++;
            }
            LOG.debug(
              "Transferred {} out of {} inactive task ids in {}",
              transferred,
              taskIds.size(),
              JavaUtils.duration(start)
            );
          }
        } catch (Exception e) {
          LOG.error("Could not persist", e);
        }
>>>>>>> e246c3cc
      }
      CompletableFutures.allOf(futures).join();
    } finally {
      if (persisterSuccess.get()) {
        lastPersisterSuccess.set(System.currentTimeMillis());
        LOG.info(
          "Finished run on task history persister at {}",
          lastPersisterSuccess.get()
        );
      }

      persisterLock.unlock();
    }
  }

  private boolean isPartOfPendingDeploy(
    List<SingularityPendingDeploy> pendingDeploys,
    SingularityTaskId taskId
  ) {
    for (SingularityPendingDeploy pendingDeploy : pendingDeploys) {
      if (
        pendingDeploy.getDeployMarker().getDeployId().equals(taskId.getDeployId()) &&
        pendingDeploy.getDeployMarker().getRequestId().equals(taskId.getRequestId())
      ) {
        return true;
      }
    }

    return false;
  }

  private boolean couldReturnWithRecoveredAgent(SingularityTaskId taskId) {
    Optional<SingularityTaskHistoryUpdate> maybeUnreachable = taskManager.getTaskHistoryUpdate(
      taskId,
      ExtendedTaskState.TASK_LOST
    );
    if (!maybeUnreachable.isPresent()) {
      maybeUnreachable =
        taskManager.getTaskHistoryUpdate(taskId, ExtendedTaskState.TASK_UNREACHABLE);
    }
    boolean couldReturn = false;
    long lastUpdateTime = 0;
    if (maybeUnreachable.isPresent()) {
      lastUpdateTime = maybeUnreachable.get().getTimestamp();
      if (maybeUnreachable.get().getTaskState() == ExtendedTaskState.TASK_UNREACHABLE) {
        couldReturn = true;
      }
      if (
        maybeUnreachable.get().getTaskState() == ExtendedTaskState.TASK_LOST &&
        maybeUnreachable.get().getStatusReason().isPresent() &&
        maybeUnreachable
          .get()
          .getStatusReason()
          .get()
          .equals(Reason.REASON_AGENT_REMOVED.name())
      ) {
        couldReturn = true;
      }
    }

    // Allow 1.5 times the reregistration timeout before persisting the task
    if (couldReturn) {
      couldReturn =
        System.currentTimeMillis() -
        lastUpdateTime <
        TimeUnit.SECONDS.toMillis(agentReregisterTimeoutSeconds) *
        1.5;
    }

    return couldReturn;
  }

  @Override
  protected long getMaxAgeInMillisOfItem() {
    return TimeUnit.HOURS.toMillis(
      configuration.getDeleteTasksFromZkWhenNoDatabaseAfterHours()
    );
  }

  @Override
  protected Optional<Integer> getMaxNumberOfItems() {
    return configuration.getMaxStaleTasksPerRequestInZkWhenNoDatabase();
  }

  @Override
  protected boolean moveToHistory(SingularityTaskId object) {
    final Optional<SingularityTaskHistory> taskHistory = taskManager.getTaskHistory(
      object
    );

    if (taskHistory.isPresent()) {
      LOG.debug("Moving {} to history", object);
      try {
        historyManager.saveTaskHistory(taskHistory.get());
      } catch (Throwable t) {
        LOG.error("Failed to persist task into History for task {}", object, t);
        return false;
      }
    } else {
      LOG.warn("Inactive task {} did not have a task to persist", object);
    }

    return true;
  }

  @Override
  protected SingularityDeleteResult purgeFromZk(SingularityTaskId object) {
    return taskManager.deleteTaskHistory(object);
  }
}<|MERGE_RESOLUTION|>--- conflicted
+++ resolved
@@ -76,7 +76,6 @@
       );
       List<CompletableFuture<Void>> futures = new ArrayList<>();
       for (String requestId : requestIds) {
-<<<<<<< HEAD
         futures.add(
           CompletableFuture.runAsync(
             () -> {
@@ -101,14 +100,35 @@
                 int forRequest = 0;
                 int transferred = 0;
                 for (SingularityTaskId taskId : taskIds) {
-                  if (moveToHistoryOrCheckForPurge(taskId, forRequest)) {
-                    LOG.debug("Transferred task {}", taskId);
-                    transferred++;
+                  if (
+                    configuration.skipPersistingTooLongTaskIds() &&
+                    taskId.getId().length() > 200
+                  ) {
+                    if (
+                      System.currentTimeMillis() -
+                      taskId.getCreateTimestampForCalculatingHistoryAge() >
+                      TimeUnit.DAYS.toMillis(7)
+                    ) {
+                      LOG.warn(
+                        "Deleting {} from ZK, could not persist in DB because of task ID length",
+                        taskId.getId()
+                      );
+                      purgeFromZk(taskId);
+                    } else {
+                      LOG.error(
+                        "Task ID {} too long to persist to DB, skipping",
+                        taskId.getId()
+                      );
+                    }
                   } else {
-                    persisterSuccess.set(false);
+                    if (moveToHistoryOrCheckForPurge(taskId, forRequest)) {
+                      LOG.debug("Transferred task {}", taskId);
+                      transferred++;
+                    } else {
+                      persisterSuccess.set(false);
+                    }
+                    forRequest++;
                   }
-
-                  forRequest++;
                 }
                 LOG.debug(
                   "Transferred {} out of {} inactive task ids in {}",
@@ -123,68 +143,6 @@
             persisterExecutor
           )
         );
-=======
-        try {
-          LOG.debug("Checking request {}", requestId);
-          List<SingularityTaskId> taskIds = taskManager.getTaskIdsForRequest(requestId);
-          taskIds.removeAll(taskManager.getActiveTaskIdsForRequest(requestId));
-          taskIds.removeAll(taskManager.getLBCleanupTasks());
-          List<SingularityPendingDeploy> pendingDeploys = deployManager.getPendingDeploys();
-          taskIds =
-            taskIds
-              .stream()
-              .filter(
-                taskId ->
-                  !isPartOfPendingDeploy(pendingDeploys, taskId) &&
-                  !couldReturnWithRecoveredAgent(taskId)
-              )
-              .sorted(SingularityTaskId.STARTED_AT_COMPARATOR_DESC)
-              .collect(Collectors.toList());
-          int forRequest = 0;
-          int transferred = 0;
-          for (SingularityTaskId taskId : taskIds) {
-            if (
-              configuration.skipPersistingTooLongTaskIds() &&
-              taskId.getId().length() > 200
-            ) {
-              if (
-                System.currentTimeMillis() -
-                taskId.getCreateTimestampForCalculatingHistoryAge() >
-                TimeUnit.DAYS.toMillis(7)
-              ) {
-                LOG.warn(
-                  "Deleting {} from ZK, could not persist in DB because of task ID length",
-                  taskId.getId()
-                );
-                purgeFromZk(taskId);
-              } else {
-                LOG.error(
-                  "Task ID {} too long to persist to DB, skipping",
-                  taskId.getId()
-                );
-              }
-            } else {
-              if (moveToHistoryOrCheckForPurge(taskId, forRequest)) {
-                LOG.debug("Transferred task {}", taskId);
-                transferred++;
-              } else {
-                LOG.error("Task History Persister failed on {}", taskId);
-                persisterSuccess = false;
-              }
-
-              forRequest++;
-            }
-            LOG.debug(
-              "Transferred {} out of {} inactive task ids in {}",
-              transferred,
-              taskIds.size(),
-              JavaUtils.duration(start)
-            );
-          }
-        } catch (Exception e) {
-          LOG.error("Could not persist", e);
-        }
->>>>>>> e246c3cc
       }
       CompletableFutures.allOf(futures).join();
     } finally {
