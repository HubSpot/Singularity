package com.hubspot.singularity.data.history;

import java.util.Date;
import java.util.HashMap;
import java.util.List;
import java.util.Map;

import org.skife.jdbi.v2.Query;
import org.skife.jdbi.v2.sqlobject.Bind;
import org.skife.jdbi.v2.sqlobject.SqlQuery;
import org.skife.jdbi.v2.sqlobject.SqlUpdate;
import org.skife.jdbi.v2.sqlobject.customizers.Define;
import org.skife.jdbi.v2.sqlobject.mixins.GetHandle;
import org.skife.jdbi.v2.sqlobject.stringtemplate.UseStringTemplate3StatementLocator;

import com.google.common.base.Optional;
import com.hubspot.singularity.ExtendedTaskState;
import com.hubspot.singularity.OrderDirection;
import com.hubspot.singularity.SingularityDeployHistory;
import com.hubspot.singularity.SingularityRequestHistory;
import com.hubspot.singularity.SingularityTaskIdHistory;
import com.hubspot.singularity.data.history.SingularityMappers.SingularityRequestIdCount;

@UseStringTemplate3StatementLocator
public abstract class HistoryJDBI implements GetHandle {

  @SqlUpdate("INSERT INTO requestHistory (requestId, request, createdAt, requestState, user, message) VALUES (:requestId, :request, :createdAt, :requestState, :user, :message)")
  abstract void insertRequestHistory(@Bind("requestId") String requestId, @Bind("request") byte[] request, @Bind("createdAt") Date createdAt, @Bind("requestState") String requestState, @Bind("user") String user, @Bind("message") String message);

  @SqlUpdate("INSERT INTO deployHistory (requestId, deployId, createdAt, user, message, deployStateAt, deployState, bytes) VALUES (:requestId, :deployId, :createdAt, :user, :message, :deployStateAt, :deployState, :bytes)")
  abstract void insertDeployHistory(@Bind("requestId") String requestId, @Bind("deployId") String deployId, @Bind("createdAt") Date createdAt, @Bind("user") String user, @Bind("message") String message, @Bind("deployStateAt") Date deployStateAt, @Bind("deployState") String deployState, @Bind("bytes") byte[] bytes);

  @SqlUpdate("INSERT INTO taskHistory (requestId, taskId, bytes, updatedAt, lastTaskStatus, runId, deployId, host, startedAt) VALUES (:requestId, :taskId, :bytes, :updatedAt, :lastTaskStatus, :runId, :deployId, :host, :startedAt)")
<<<<<<< HEAD
  void insertTaskHistory(@Bind("requestId") String requestId, @Bind("taskId") String taskId, @Bind("bytes") byte[] bytes, @Bind("updatedAt") Date updatedAt,
=======
  abstract void insertTaskHistory(@Bind("requestId") String requestId, @Bind("taskId") String taskId, @Bind("bytes") byte[] bytes, @Bind("updatedAt") Date updatedAt,
>>>>>>> 56d22406
      @Bind("lastTaskStatus") String lastTaskStatus, @Bind("runId") String runId, @Bind("deployId") String deployId, @Bind("host") String host,
      @Bind("startedAt") Date startedAt);

  @SqlQuery("SELECT bytes FROM taskHistory WHERE taskId = :taskId")
  abstract byte[] getTaskHistoryForTask(@Bind("taskId") String taskId);

  @SqlQuery("SELECT bytes FROM taskHistory WHERE requestId = :requestId AND runId = :runId")
  abstract byte[] getTaskHistoryForTaskByRunId(@Bind("requestId") String requestId, @Bind("runId") String runId);

  @SqlQuery("SELECT bytes FROM deployHistory WHERE requestId = :requestId AND deployId = :deployId")
  abstract byte[] getDeployHistoryForDeploy(@Bind("requestId") String requestId, @Bind("deployId") String deployId);

  @SqlQuery("SELECT requestId, deployId, createdAt, user, message, deployStateAt, deployState FROM deployHistory WHERE requestId = :requestId ORDER BY createdAt DESC LIMIT :limitStart, :limitCount")
  abstract List<SingularityDeployHistory> getDeployHistoryForRequest(@Bind("requestId") String requestId, @Bind("limitStart") Integer limitStart, @Bind("limitCount") Integer limitCount);

  @SqlQuery("SELECT request, createdAt, requestState, user, message FROM requestHistory WHERE requestId = :requestId ORDER BY createdAt <orderDirection> LIMIT :limitStart, :limitCount")
  abstract List<SingularityRequestHistory> getRequestHistory(@Bind("requestId") String requestId, @Define("orderDirection") String orderDirection, @Bind("limitStart") Integer limitStart, @Bind("limitCount") Integer limitCount);

  @SqlQuery("SELECT DISTINCT requestId FROM requestHistory WHERE requestId LIKE CONCAT(:requestIdLike, '%') LIMIT :limitStart, :limitCount")
  abstract List<String> getRequestHistoryLike(@Bind("requestIdLike") String requestIdLike, @Bind("limitStart") Integer limitStart, @Bind("limitCount") Integer limitCount);

  @SqlQuery("SELECT requestId, COUNT(*) as count FROM taskHistory WHERE updatedAt \\< :updatedAt GROUP BY requestId")
  abstract List<SingularityRequestIdCount> getRequestIdCounts(@Bind("updatedAt") Date updatedAt);

  @SqlQuery("SELECT MIN(updatedAt) from (SELECT updatedAt FROM taskHistory WHERE requestId = :requestId ORDER BY updatedAt DESC LIMIT :limit) as alias")
  abstract Date getMinUpdatedAtWithLimitForRequest(@Bind("requestId") String requestId, @Bind("limit") Integer limit);

  @SqlUpdate("UPDATE taskHistory SET bytes = '' WHERE requestId = :requestId AND updatedAt \\< :updatedAtBefore")
  abstract void updateTaskHistoryNullBytesForRequestBefore(@Bind("requestId") String requestId, @Bind("updatedAtBefore") Date updatedAtBefore);

  @SqlUpdate("DELETE FROM taskHistory WHERE requestId = :requestId AND updatedAt \\< :updatedAtBefore")
  abstract void deleteTaskHistoryForRequestBefore(@Bind("requestId") String requestId, @Bind("updatedAtBefore") Date updatedAtBefore);

  abstract void close();

  private static final String GET_TASK_ID_HISTORY_QUERY = "SELECT taskId, requestId, updatedAt, lastTaskStatus, runId FROM taskHistory WHERE requestId = :requestId";

  public List<SingularityTaskIdHistory> getTaskIdHistory(String requestId, Optional<String> deployId, Optional<String> host,
      Optional<ExtendedTaskState> lastTaskStatus, Optional<Long> startedBefore, Optional<Long> startedAfter, Optional<OrderDirection> orderDirection,
      Optional<Integer> limitStart, Integer limitCount) {

    Map<String, Object> binds = new HashMap<>();
    binds.put("requestId", requestId);

    StringBuilder sqlBuilder = new StringBuilder(GET_TASK_ID_HISTORY_QUERY);

    if (deployId.isPresent()) {
      sqlBuilder.append(" AND deployId = :deployId");
      binds.put("deployId", deployId.get());
    }

    if (host.isPresent()) {
      sqlBuilder.append(" AND host = :host");
      binds.put("host", host.get());
    }

    if (lastTaskStatus.isPresent()) {
      sqlBuilder.append(" AND lastTaskStatus = :lastTaskStatus");
      binds.put("lastTaskStatus", lastTaskStatus.get().name());
    }

    if (startedBefore.isPresent()) {
      sqlBuilder.append(" AND startedAt < :startedBefore");
      binds.put("startedBefore", new Date(startedBefore.get()));
    }

    if (startedAfter.isPresent()) {
      sqlBuilder.append(" AND startedAt > :startedAfter");
      binds.put("startedAfter", new Date(startedAfter.get()));
    }

    sqlBuilder.append(" ORDER BY startedAt ");
    sqlBuilder.append(orderDirection.or(OrderDirection.DESC).name());

    if (limitStart.isPresent()) {
      sqlBuilder.append(" LIMIT :limitStart, ");
      binds.put("limitStart", limitStart.get());
    } else {
      sqlBuilder.append("LIMIT ");
    }

    sqlBuilder.append(":limitCount");
    binds.put("limitCount", limitCount);

    String sql = sqlBuilder.toString();

    Query<SingularityTaskIdHistory> query = getHandle().createQuery(sql).mapTo(SingularityTaskIdHistory.class);
    for (Map.Entry<String, Object> entry : binds.entrySet()) {
      query.bind(entry.getKey(), entry.getValue());
    }

    return query.list();
  }

}<|MERGE_RESOLUTION|>--- conflicted
+++ resolved
@@ -31,11 +31,7 @@
   abstract void insertDeployHistory(@Bind("requestId") String requestId, @Bind("deployId") String deployId, @Bind("createdAt") Date createdAt, @Bind("user") String user, @Bind("message") String message, @Bind("deployStateAt") Date deployStateAt, @Bind("deployState") String deployState, @Bind("bytes") byte[] bytes);
 
   @SqlUpdate("INSERT INTO taskHistory (requestId, taskId, bytes, updatedAt, lastTaskStatus, runId, deployId, host, startedAt) VALUES (:requestId, :taskId, :bytes, :updatedAt, :lastTaskStatus, :runId, :deployId, :host, :startedAt)")
-<<<<<<< HEAD
-  void insertTaskHistory(@Bind("requestId") String requestId, @Bind("taskId") String taskId, @Bind("bytes") byte[] bytes, @Bind("updatedAt") Date updatedAt,
-=======
   abstract void insertTaskHistory(@Bind("requestId") String requestId, @Bind("taskId") String taskId, @Bind("bytes") byte[] bytes, @Bind("updatedAt") Date updatedAt,
->>>>>>> 56d22406
       @Bind("lastTaskStatus") String lastTaskStatus, @Bind("runId") String runId, @Bind("deployId") String deployId, @Bind("host") String host,
       @Bind("startedAt") Date startedAt);
 
