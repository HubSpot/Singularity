--- conflicted
+++ resolved
@@ -88,75 +88,66 @@
     }
   }
 
-<<<<<<< HEAD
   private void applyTaskIdHistoryBaseQuery(StringBuilder sqlBuilder, Map<String, Object> binds, Optional<String> requestId, Optional<String> deployId, Optional<String> host,
-      Optional<ExtendedTaskState> lastTaskStatus, Optional<Long> startedBefore, Optional<Long> startedAfter) {
-=======
-  public List<SingularityTaskIdHistory> getTaskIdHistory(Optional<String> requestId, Optional<String> deployId, Optional<String> host,
+      Optional<ExtendedTaskState> lastTaskStatus, Optional<Long> startedBefore, Optional<Long> startedAfter, Optional<Long> updatedBefore,
+      Optional<Long> updatedAfter) {
+    if (requestId.isPresent()) {
+      addWhereOrAnd(sqlBuilder, binds.isEmpty());
+      sqlBuilder.append("requestId = :requestId");
+      binds.put("requestId", requestId.get());
+    }
+
+    if (deployId.isPresent()) {
+      addWhereOrAnd(sqlBuilder, binds.isEmpty());
+      sqlBuilder.append("deployId = :deployId");
+      binds.put("deployId", deployId.get());
+    }
+
+    if (host.isPresent()) {
+      addWhereOrAnd(sqlBuilder, binds.isEmpty());
+      sqlBuilder.append("host = :host");
+      binds.put("host", host.get());
+    }
+
+    if (lastTaskStatus.isPresent()) {
+      addWhereOrAnd(sqlBuilder, binds.isEmpty());
+      sqlBuilder.append("lastTaskStatus = :lastTaskStatus");
+      binds.put("lastTaskStatus", lastTaskStatus.get().name());
+    }
+
+    if (startedBefore.isPresent()) {
+      addWhereOrAnd(sqlBuilder, binds.isEmpty());
+      sqlBuilder.append("startedAt < :startedBefore");
+      binds.put("startedBefore", new Date(startedBefore.get()));
+    }
+
+    if (startedAfter.isPresent()) {
+      addWhereOrAnd(sqlBuilder, binds.isEmpty());
+      sqlBuilder.append("startedAt > :startedAfter");
+      binds.put("startedAfter", new Date(startedAfter.get()));
+    }
+
+    if (updatedBefore.isPresent()) {
+      addWhereOrAnd(sqlBuilder, binds.isEmpty());
+      sqlBuilder.append("updatedAt < :updatedBefore");
+      binds.put("updatedBefore", new Date(updatedBefore.get()));
+    }
+
+    if (updatedAfter.isPresent()) {
+      addWhereOrAnd(sqlBuilder, binds.isEmpty());
+      sqlBuilder.append("updatedAt > :updatedAfter");
+      binds.put("updatedAfter", new Date(updatedAfter.get()));
+    }
+  }
+
+    public List<SingularityTaskIdHistory> getTaskIdHistory(Optional<String> requestId, Optional<String> deployId, Optional<String> host,
       Optional<ExtendedTaskState> lastTaskStatus, Optional<Long> startedBefore, Optional<Long> startedAfter, Optional<Long> updatedBefore,
       Optional<Long> updatedAfter, Optional<OrderDirection> orderDirection, Optional<Integer> limitStart, Integer limitCount) {
 
     final Map<String, Object> binds = new HashMap<>();
     final StringBuilder sqlBuilder = new StringBuilder(GET_TASK_ID_HISTORY_QUERY);
 
->>>>>>> c00dd49d
-    if (requestId.isPresent()) {
-      addWhereOrAnd(sqlBuilder, binds.isEmpty());
-      sqlBuilder.append("requestId = :requestId");
-      binds.put("requestId", requestId.get());
-    }
-
-    if (deployId.isPresent()) {
-      addWhereOrAnd(sqlBuilder, binds.isEmpty());
-      sqlBuilder.append("deployId = :deployId");
-      binds.put("deployId", deployId.get());
-    }
-
-    if (host.isPresent()) {
-      addWhereOrAnd(sqlBuilder, binds.isEmpty());
-      sqlBuilder.append("host = :host");
-      binds.put("host", host.get());
-    }
-
-    if (lastTaskStatus.isPresent()) {
-      addWhereOrAnd(sqlBuilder, binds.isEmpty());
-      sqlBuilder.append("lastTaskStatus = :lastTaskStatus");
-      binds.put("lastTaskStatus", lastTaskStatus.get().name());
-    }
-
-    if (startedBefore.isPresent()) {
-      addWhereOrAnd(sqlBuilder, binds.isEmpty());
-      sqlBuilder.append("startedAt < :startedBefore");
-      binds.put("startedBefore", new Date(startedBefore.get()));
-    }
-
-    if (startedAfter.isPresent()) {
-      addWhereOrAnd(sqlBuilder, binds.isEmpty());
-      sqlBuilder.append("startedAt > :startedAfter");
-      binds.put("startedAfter", new Date(startedAfter.get()));
-    }
-  }
-
-  public List<SingularityTaskIdHistory> getTaskIdHistory(Optional<String> requestId, Optional<String> deployId, Optional<String> host,
-      Optional<ExtendedTaskState> lastTaskStatus, Optional<Long> startedBefore, Optional<Long> startedAfter, Optional<OrderDirection> orderDirection,
-      Optional<Integer> limitStart, Integer limitCount) {
-
-    final Map<String, Object> binds = new HashMap<>();
-    final StringBuilder sqlBuilder = new StringBuilder(GET_TASK_ID_HISTORY_QUERY);
-
-    applyTaskIdHistoryBaseQuery(sqlBuilder, binds, requestId, deployId, host, lastTaskStatus, startedBefore, startedAfter);
-
-    if (updatedBefore.isPresent()) {
-      addWhereOrAnd(sqlBuilder, binds.isEmpty());
-      sqlBuilder.append("updatedAt < :updatedBefore");
-      binds.put("updatedBefore", new Date(updatedBefore.get()));
-    }
-
-    if (updatedAfter.isPresent()) {
-      addWhereOrAnd(sqlBuilder, binds.isEmpty());
-      sqlBuilder.append("updatedAt > :updatedAfter");
-      binds.put("updatedAfter", new Date(updatedAfter.get()));
-    }
+    applyTaskIdHistoryBaseQuery(sqlBuilder, binds, requestId, deployId, host, lastTaskStatus, startedBefore, startedAfter, updatedBefore, updatedAfter);
 
     sqlBuilder.append(" ORDER BY startedAt ");
     sqlBuilder.append(orderDirection.or(OrderDirection.DESC).name());
@@ -189,12 +180,13 @@
   }
 
   public int getTaskIdHistoryCount(Optional<String> requestId, Optional<String> deployId, Optional<String> host,
-      Optional<ExtendedTaskState> lastTaskStatus, Optional<Long> startedBefore, Optional<Long> startedAfter) {
+      Optional<ExtendedTaskState> lastTaskStatus, Optional<Long> startedBefore, Optional<Long> startedAfter, Optional<Long> updatedBefore,
+      Optional<Long> updatedAfter) {
 
     final Map<String, Object> binds = new HashMap<>();
     final StringBuilder sqlBuilder = new StringBuilder(GET_TASK_ID_HISTORY_COUNT_QUERY);
 
-    applyTaskIdHistoryBaseQuery(sqlBuilder, binds, requestId, deployId, host, lastTaskStatus, startedBefore, startedAfter);
+    applyTaskIdHistoryBaseQuery(sqlBuilder, binds, requestId, deployId, host, lastTaskStatus, startedBefore, startedAfter, updatedBefore, updatedAfter);
 
     final String sql = sqlBuilder.toString();
 
