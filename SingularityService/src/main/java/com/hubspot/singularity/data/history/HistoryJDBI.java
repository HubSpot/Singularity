package com.hubspot.singularity.data.history;

import java.util.Date;
import java.util.List;

<<<<<<< HEAD
import org.jdbi.v3.sqlobject.SqlObject;
=======
import org.skife.jdbi.v2.sqlobject.mixins.GetHandle;
>>>>>>> 98dcbeda

import com.google.common.base.Optional;
import com.hubspot.singularity.ExtendedTaskState;
import com.hubspot.singularity.OrderDirection;
import com.hubspot.singularity.SingularityDeployHistory;
import com.hubspot.singularity.SingularityRequest;
import com.hubspot.singularity.SingularityRequestHistory;
import com.hubspot.singularity.SingularityTaskHistory;
import com.hubspot.singularity.SingularityTaskIdHistory;
import com.hubspot.singularity.data.history.SingularityMappers.SingularityRequestIdCount;

<<<<<<< HEAD
public interface HistoryJDBI extends SqlObject {

  void insertRequestHistory(String requestId, SingularityRequest request, Date createdAt, String requestState, String user, String message);

  void insertDeployHistory(String requestId, String deployId, Date createdAt, String user, String message, Date deployStateAt, String deployState, SingularityDeployHistory deployHistory);

  void insertTaskHistory(String requestId, String taskId, SingularityTaskHistory taskHistory, Date updatedAt,
                         String lastTaskStatus, String runId, String deployId, String host, Date startedAt);
=======
public interface HistoryJDBI extends GetHandle {
>>>>>>> 98dcbeda

  SingularityTaskHistory getTaskHistoryForTask(String taskId);

  SingularityTaskHistory getTaskHistoryForTaskByRunId(String requestId, String runId);

  SingularityDeployHistory getDeployHistoryForDeploy(String requestId, String deployId);

  List<SingularityDeployHistory> getDeployHistoryForRequest(String requestId, Integer limitStart, Integer limitCount);

  int getDeployHistoryForRequestCount(String requestId);

  List<SingularityRequestHistory> getRequestHistory(String requestId, String orderDirection, Integer limitStart, Integer limitCount);

  int getRequestHistoryCount(String requestId);

  List<String> getRequestHistoryLike(String requestIdLike, Integer limitStart, Integer limitCount);

  List<SingularityRequestIdCount> getRequestIdCounts(Date updatedAt);

  Date getMinUpdatedAtWithLimitForRequest(String requestId, Integer limit);

  void updateTaskHistoryNullBytesForRequestBefore(String requestId, Date updatedAtBefore, Integer purgeLimitPerQuery);

  void deleteTaskHistoryForRequestBefore(String requestId, Date updatedAtBefore, Integer purgeLimitPerQuery);

  List<String> getRequestIdsInTaskHistory();

  int getUnpurgedTaskHistoryCountByRequestBefore(String requestId, Date updatedAtBefore);

  void close();

  List<SingularityTaskIdHistory> getTaskIdHistory(Optional<String> requestId, Optional<String> deployId, Optional<String> runId, Optional<String> host,
                                                  Optional<ExtendedTaskState> lastTaskStatus, Optional<Long> startedBefore, Optional<Long> startedAfter, Optional<Long> updatedBefore,
                                                  Optional<Long> updatedAfter, Optional<OrderDirection> orderDirection, Optional<Integer> limitStart, Integer limitCount);

  int getTaskIdHistoryCount(Optional<String> requestId, Optional<String> deployId, Optional<String> runId, Optional<String> host,
                            Optional<ExtendedTaskState> lastTaskStatus, Optional<Long> startedBefore, Optional<Long> startedAfter, Optional<Long> updatedBefore,
                            Optional<Long> updatedAfter);

<<<<<<< HEAD
  @Deprecated
  byte[] getTaskHistoryBytesForTask(String taskId);

  @Deprecated
  byte[] getTaskHistoryBytesForTaskByRunId(String requestId, String runId);

  @Deprecated
  byte[] getDeployHistoryBytesForDeploy(String requestId, String deployId);

  List<byte[]> getTasksWithBytes(int limit);

  void setTaskJson(String taskId, SingularityTaskHistory taskHistory);

  List<SingularityRequestAndTime> getRequestsWithBytes(int limit);

  void setRequestJson(String requestId, Date createdAt, SingularityRequest request);

  List<byte[]> getDeploysWithBytes(int limit);

  void setDeployJson(String requestId, String deployId, SingularityDeployHistory deployHistory);

  int purgeRequestHistory(Date threshold, int batchSize);

  int purgeDeployHistory(Date threshold, int batchSize);
=======
  List<String> getRequestIdsWithHistory();

  int purgeRequestHistory(String requestId, Date threshold, int batchSize);

  List<String> getRequestIdsWithDeploys();

  int purgeDeployHistory(String requestId, Date threshold, int batchSize);
>>>>>>> 98dcbeda
}<|MERGE_RESOLUTION|>--- conflicted
+++ resolved
@@ -3,11 +3,7 @@
 import java.util.Date;
 import java.util.List;
 
-<<<<<<< HEAD
 import org.jdbi.v3.sqlobject.SqlObject;
-=======
-import org.skife.jdbi.v2.sqlobject.mixins.GetHandle;
->>>>>>> 98dcbeda
 
 import com.google.common.base.Optional;
 import com.hubspot.singularity.ExtendedTaskState;
@@ -19,7 +15,6 @@
 import com.hubspot.singularity.SingularityTaskIdHistory;
 import com.hubspot.singularity.data.history.SingularityMappers.SingularityRequestIdCount;
 
-<<<<<<< HEAD
 public interface HistoryJDBI extends SqlObject {
 
   void insertRequestHistory(String requestId, SingularityRequest request, Date createdAt, String requestState, String user, String message);
@@ -28,9 +23,6 @@
 
   void insertTaskHistory(String requestId, String taskId, SingularityTaskHistory taskHistory, Date updatedAt,
                          String lastTaskStatus, String runId, String deployId, String host, Date startedAt);
-=======
-public interface HistoryJDBI extends GetHandle {
->>>>>>> 98dcbeda
 
   SingularityTaskHistory getTaskHistoryForTask(String taskId);
 
@@ -70,7 +62,6 @@
                             Optional<ExtendedTaskState> lastTaskStatus, Optional<Long> startedBefore, Optional<Long> startedAfter, Optional<Long> updatedBefore,
                             Optional<Long> updatedAfter);
 
-<<<<<<< HEAD
   @Deprecated
   byte[] getTaskHistoryBytesForTask(String taskId);
 
@@ -92,10 +83,6 @@
 
   void setDeployJson(String requestId, String deployId, SingularityDeployHistory deployHistory);
 
-  int purgeRequestHistory(Date threshold, int batchSize);
-
-  int purgeDeployHistory(Date threshold, int batchSize);
-=======
   List<String> getRequestIdsWithHistory();
 
   int purgeRequestHistory(String requestId, Date threshold, int batchSize);
@@ -103,5 +90,4 @@
   List<String> getRequestIdsWithDeploys();
 
   int purgeDeployHistory(String requestId, Date threshold, int batchSize);
->>>>>>> 98dcbeda
 }