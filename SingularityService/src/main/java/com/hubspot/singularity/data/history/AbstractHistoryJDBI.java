package com.hubspot.singularity.data.history;

import com.hubspot.singularity.ExtendedTaskState;
import com.hubspot.singularity.OrderDirection;
import com.hubspot.singularity.SingularityTaskIdHistory;
import java.util.Date;
import java.util.HashMap;
import java.util.List;
import java.util.Map;
import java.util.Optional;
import org.jdbi.v3.core.statement.Query;
import org.slf4j.Logger;
import org.slf4j.LoggerFactory;

// Common code for DB queries
public interface AbstractHistoryJDBI extends HistoryJDBI {
  Logger LOG = LoggerFactory.getLogger(HistoryJDBI.class);

  String GET_TASK_ID_HISTORY_QUERY =
    "SELECT taskId, requestId, updatedAt, lastTaskStatus, runId FROM taskHistory";
  String GET_TASK_ID_HISTORY_COUNT_QUERY = "SELECT COUNT(*) FROM taskHistory";

  default void addWhereOrAnd(StringBuilder sqlBuilder, boolean shouldUseWhere) {
    if (shouldUseWhere) {
      sqlBuilder.append(" WHERE ");
    } else {
      sqlBuilder.append(" AND ");
    }
  }

  default void applyTaskIdHistoryBaseQuery(
    StringBuilder sqlBuilder,
    Map<String, Object> binds,
    Optional<String> requestId,
    Optional<String> deployId,
    Optional<String> runId,
    Optional<String> host,
    Optional<ExtendedTaskState> lastTaskStatus,
    Optional<Long> startedBefore,
    Optional<Long> startedAfter,
    Optional<Long> updatedBefore,
    Optional<Long> updatedAfter
  ) {
<<<<<<< HEAD
    if (host.isPresent() && (updatedAfter.isPresent() || updatedBefore.isPresent()) && !(requestId.isPresent() || deployId.isPresent() || runId.isPresent() || lastTaskStatus.isPresent())) {
=======
    if (
      host.isPresent() &&
      (updatedAfter.isPresent() || updatedBefore.isPresent()) &&
      !(
        requestId.isPresent() ||
        deployId.isPresent() ||
        runId.isPresent() ||
        lastTaskStatus.isPresent()
      )
    ) {
>>>>>>> b3335b0f
      sqlBuilder.append(" FORCE INDEX (hostUpdated) ");
    }

    if (requestId.isPresent()) {
      addWhereOrAnd(sqlBuilder, binds.isEmpty());
      sqlBuilder.append("requestId = :requestId");
      binds.put("requestId", requestId.get());
    }

    if (deployId.isPresent()) {
      addWhereOrAnd(sqlBuilder, binds.isEmpty());
      sqlBuilder.append("deployId = :deployId");
      binds.put("deployId", deployId.get());
    }

    if (runId.isPresent()) {
      addWhereOrAnd(sqlBuilder, binds.isEmpty());
      sqlBuilder.append("runId = :runId");
      binds.put("runId", runId.get());
    }

    if (host.isPresent()) {
      addWhereOrAnd(sqlBuilder, binds.isEmpty());
      sqlBuilder.append("host = :host");
      binds.put("host", host.get());
    }

    if (lastTaskStatus.isPresent()) {
      addWhereOrAnd(sqlBuilder, binds.isEmpty());
      sqlBuilder.append("lastTaskStatus = :lastTaskStatus");
      binds.put("lastTaskStatus", lastTaskStatus.get().name());
    }

    if (startedBefore.isPresent()) {
      addWhereOrAnd(sqlBuilder, binds.isEmpty());
      sqlBuilder.append("startedAt < :startedBefore");
      binds.put("startedBefore", new Date(startedBefore.get()));
    }

    if (startedAfter.isPresent()) {
      addWhereOrAnd(sqlBuilder, binds.isEmpty());
      sqlBuilder.append("startedAt > :startedAfter");
      binds.put("startedAfter", new Date(startedAfter.get()));
    }

    if (updatedBefore.isPresent()) {
      addWhereOrAnd(sqlBuilder, binds.isEmpty());
      sqlBuilder.append("updatedAt < :updatedBefore");
      binds.put("updatedBefore", new Date(updatedBefore.get()));
    }

    if (updatedAfter.isPresent()) {
      addWhereOrAnd(sqlBuilder, binds.isEmpty());
      sqlBuilder.append("updatedAt > :updatedAfter");
      binds.put("updatedAfter", new Date(updatedAfter.get()));
    }
  }

  default List<SingularityTaskIdHistory> getTaskIdHistory(
    Optional<String> requestId,
    Optional<String> deployId,
    Optional<String> runId,
    Optional<String> host,
    Optional<ExtendedTaskState> lastTaskStatus,
    Optional<Long> startedBefore,
    Optional<Long> startedAfter,
    Optional<Long> updatedBefore,
    Optional<Long> updatedAfter,
    Optional<OrderDirection> orderDirection,
    Optional<Integer> limitStart,
    Integer limitCount
  ) {
    final Map<String, Object> binds = new HashMap<>();
    final StringBuilder sqlBuilder = new StringBuilder(GET_TASK_ID_HISTORY_QUERY);

    applyTaskIdHistoryBaseQuery(
      sqlBuilder,
      binds,
      requestId,
      deployId,
      runId,
      host,
      lastTaskStatus,
      startedBefore,
      startedAfter,
      updatedBefore,
      updatedAfter
    );

    sqlBuilder.append(" ORDER BY updatedAt ");
    sqlBuilder.append(orderDirection.orElse(OrderDirection.DESC).name());

    if (!requestId.isPresent()) {
      sqlBuilder.append(", requestId ");
      sqlBuilder.append(orderDirection.orElse(OrderDirection.DESC).name());
    }

    // NOTE: PG, MySQL are both compatible with OFFSET LIMIT syntax, while only MySQL understands LIMIT offset, limit.
    if (limitCount != null) {
      sqlBuilder.append(" LIMIT :limitCount");
      binds.put("limitCount", limitCount);
    }

    if (limitStart.isPresent()) {
      sqlBuilder.append(" OFFSET :limitStart ");
      binds.put("limitStart", limitStart.get());
    }

    final String sql = sqlBuilder.toString();

    LOG.trace("Generated sql for task search: {}, binds: {}", sql, binds);

    Query query = getHandle().createQuery(sql);
    binds.forEach(query::bind);

    return query.mapTo(SingularityTaskIdHistory.class).list();
  }

  default int getTaskIdHistoryCount(
    Optional<String> requestId,
    Optional<String> deployId,
    Optional<String> runId,
    Optional<String> host,
    Optional<ExtendedTaskState> lastTaskStatus,
    Optional<Long> startedBefore,
    Optional<Long> startedAfter,
    Optional<Long> updatedBefore,
    Optional<Long> updatedAfter
  ) {
    final Map<String, Object> binds = new HashMap<>();
    final StringBuilder sqlBuilder = new StringBuilder(GET_TASK_ID_HISTORY_COUNT_QUERY);

    applyTaskIdHistoryBaseQuery(
      sqlBuilder,
      binds,
      requestId,
      deployId,
      runId,
      host,
      lastTaskStatus,
      startedBefore,
      startedAfter,
      updatedBefore,
      updatedAfter
    );

    final String sql = sqlBuilder.toString();

    LOG.trace("Generated sql for task search count: {}, binds: {}", sql, binds);

    Query query = getHandle().createQuery(sql);
    binds.forEach(query::bind);
    return query.mapTo(Integer.class).first();
  }
}<|MERGE_RESOLUTION|>--- conflicted
+++ resolved
@@ -41,9 +41,6 @@
     Optional<Long> updatedBefore,
     Optional<Long> updatedAfter
   ) {
-<<<<<<< HEAD
-    if (host.isPresent() && (updatedAfter.isPresent() || updatedBefore.isPresent()) && !(requestId.isPresent() || deployId.isPresent() || runId.isPresent() || lastTaskStatus.isPresent())) {
-=======
     if (
       host.isPresent() &&
       (updatedAfter.isPresent() || updatedBefore.isPresent()) &&
@@ -54,7 +51,6 @@
         lastTaskStatus.isPresent()
       )
     ) {
->>>>>>> b3335b0f
       sqlBuilder.append(" FORCE INDEX (hostUpdated) ");
     }
 
