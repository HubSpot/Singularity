package com.hubspot.singularity.data.history;

import com.hubspot.singularity.ExtendedTaskState;
import com.hubspot.singularity.OrderDirection;
import com.hubspot.singularity.SingularityRequestHistory;
import com.hubspot.singularity.SingularityTaskIdHistory;
import java.util.Date;
import java.util.HashMap;
import java.util.List;
import java.util.Map;
import java.util.Optional;
import org.jdbi.v3.core.statement.Query;
import org.slf4j.Logger;
import org.slf4j.LoggerFactory;

// Common code for DB queries
public interface AbstractHistoryJDBI extends HistoryJDBI {
  Logger LOG = LoggerFactory.getLogger(HistoryJDBI.class);

  String GET_TASK_ID_HISTORY_QUERY =
    "SELECT taskId, requestId, updatedAt, lastTaskStatus, runId FROM taskHistory";
  String GET_TASK_ID_HISTORY_COUNT_QUERY = "SELECT COUNT(*) FROM taskHistory";

  default void addWhereOrAnd(StringBuilder sqlBuilder, boolean shouldUseWhere) {
    if (shouldUseWhere) {
      sqlBuilder.append(" WHERE ");
    } else {
      sqlBuilder.append(" AND ");
    }
  }

<<<<<<< HEAD
  boolean shouldAddForceIndexClause(
    Optional<String> requestId,
    Optional<String> deployId,
    Optional<String> runId,
    Optional<String> host,
    Optional<ExtendedTaskState> lastTaskStatus,
    Optional<Long> updatedBefore,
    Optional<Long> updatedAfter
  );
=======
  String getRequestHistoryBaseQuery();

  default void applyRequestHistoryBaseQuery(
    StringBuilder sqlBuilder,
    Map<String, Object> binds,
    String requestId,
    Optional<Long> createdBefore,
    Optional<Long> createdAfter
  ) {
    addWhereOrAnd(sqlBuilder, binds.isEmpty());
    sqlBuilder.append("requestId = :requestId");
    binds.put("requestId", requestId);

    if (createdBefore.isPresent()) {
      addWhereOrAnd(sqlBuilder, binds.isEmpty());
      sqlBuilder.append("createdAt < :createdBefore");
      binds.put("createdBefore", new Date(createdBefore.get()));
    }

    if (createdAfter.isPresent()) {
      addWhereOrAnd(sqlBuilder, binds.isEmpty());
      sqlBuilder.append("createdAt > :createdAfter");
      binds.put("createdAfter", new Date(createdAfter.get()));
    }
  }
>>>>>>> b3d309f4

  default void applyTaskIdHistoryBaseQuery(
    StringBuilder sqlBuilder,
    Map<String, Object> binds,
    Optional<String> requestId,
    Optional<String> deployId,
    Optional<String> runId,
    Optional<String> host,
    Optional<ExtendedTaskState> lastTaskStatus,
    Optional<Long> startedBefore,
    Optional<Long> startedAfter,
    Optional<Long> updatedBefore,
    Optional<Long> updatedAfter
  ) {
    if (
      shouldAddForceIndexClause(
        requestId,
        deployId,
        runId,
        host,
        lastTaskStatus,
        updatedBefore,
        updatedAfter
      )
    ) {
      sqlBuilder.append(" FORCE INDEX (hostUpdated) ");
    }

    if (requestId.isPresent()) {
      addWhereOrAnd(sqlBuilder, binds.isEmpty());
      sqlBuilder.append("requestId = :requestId");
      binds.put("requestId", requestId.get());
    }

    if (deployId.isPresent()) {
      addWhereOrAnd(sqlBuilder, binds.isEmpty());
      sqlBuilder.append("deployId = :deployId");
      binds.put("deployId", deployId.get());
    }

    if (runId.isPresent()) {
      addWhereOrAnd(sqlBuilder, binds.isEmpty());
      sqlBuilder.append("runId = :runId");
      binds.put("runId", runId.get());
    }

    if (host.isPresent()) {
      addWhereOrAnd(sqlBuilder, binds.isEmpty());
      sqlBuilder.append("host = :host");
      binds.put("host", host.get());
    }

    if (lastTaskStatus.isPresent()) {
      addWhereOrAnd(sqlBuilder, binds.isEmpty());
      sqlBuilder.append("lastTaskStatus = :lastTaskStatus");
      binds.put("lastTaskStatus", lastTaskStatus.get().name());
    }

    if (startedBefore.isPresent()) {
      addWhereOrAnd(sqlBuilder, binds.isEmpty());
      sqlBuilder.append("startedAt < :startedBefore");
      binds.put("startedBefore", new Date(startedBefore.get()));
    }

    if (startedAfter.isPresent()) {
      addWhereOrAnd(sqlBuilder, binds.isEmpty());
      sqlBuilder.append("startedAt > :startedAfter");
      binds.put("startedAfter", new Date(startedAfter.get()));
    }

    if (updatedBefore.isPresent()) {
      addWhereOrAnd(sqlBuilder, binds.isEmpty());
      sqlBuilder.append("updatedAt < :updatedBefore");
      binds.put("updatedBefore", new Date(updatedBefore.get()));
    }

    if (updatedAfter.isPresent()) {
      addWhereOrAnd(sqlBuilder, binds.isEmpty());
      sqlBuilder.append("updatedAt > :updatedAfter");
      binds.put("updatedAfter", new Date(updatedAfter.get()));
    }
  }

  default List<SingularityTaskIdHistory> getTaskIdHistory(
    Optional<String> requestId,
    Optional<String> deployId,
    Optional<String> runId,
    Optional<String> host,
    Optional<ExtendedTaskState> lastTaskStatus,
    Optional<Long> startedBefore,
    Optional<Long> startedAfter,
    Optional<Long> updatedBefore,
    Optional<Long> updatedAfter,
    Optional<OrderDirection> orderDirection,
    Optional<Integer> limitStart,
    Integer limitCount
  ) {
    final Map<String, Object> binds = new HashMap<>();
    final StringBuilder sqlBuilder = new StringBuilder(GET_TASK_ID_HISTORY_QUERY);

    applyTaskIdHistoryBaseQuery(
      sqlBuilder,
      binds,
      requestId,
      deployId,
      runId,
      host,
      lastTaskStatus,
      startedBefore,
      startedAfter,
      updatedBefore,
      updatedAfter
    );

    sqlBuilder.append(" ORDER BY updatedAt ");
    sqlBuilder.append(orderDirection.orElse(OrderDirection.DESC).name());

    if (!requestId.isPresent()) {
      sqlBuilder.append(", requestId ");
      sqlBuilder.append(orderDirection.orElse(OrderDirection.DESC).name());
    }

    // NOTE: PG, MySQL are both compatible with OFFSET LIMIT syntax, while only MySQL understands LIMIT offset, limit.
    if (limitCount != null) {
      sqlBuilder.append(" LIMIT :limitCount");
      binds.put("limitCount", limitCount);
    }

    if (limitStart.isPresent()) {
      sqlBuilder.append(" OFFSET :limitStart ");
      binds.put("limitStart", limitStart.get());
    }

    final String sql = sqlBuilder.toString();

    LOG.trace("Generated sql for task search: {}, binds: {}", sql, binds);

    Query query = getHandle().createQuery(sql);
    binds.forEach(query::bind);

    return query.mapTo(SingularityTaskIdHistory.class).list();
  }

  default List<SingularityRequestHistory> getRequestHistory(
    String requestId,
    Optional<Long> createdBefore,
    Optional<Long> createdAfter,
    String orderDirection,
    Integer limitStart,
    Integer limitCount
  ) {
    final Map<String, Object> binds = new HashMap<>();
    final StringBuilder sqlBuilder = new StringBuilder(getRequestHistoryBaseQuery());

    applyRequestHistoryBaseQuery(
      sqlBuilder,
      binds,
      requestId,
      createdBefore,
      createdAfter
    );

    sqlBuilder.append(" ORDER BY createdAt ");
    sqlBuilder.append(orderDirection);
    if (limitCount != null) {
      sqlBuilder.append(" LIMIT :limitCount");
      binds.put("limitCount", limitCount);
    }

    if (limitStart != null) {
      sqlBuilder.append(" OFFSET :limitStart ");
      binds.put("limitStart", limitStart);
    }

    final String sql = sqlBuilder.toString();

    LOG.trace("Generated sql for request history search: {}, binds: {}", sql, binds);

    Query query = getHandle().createQuery(sql);
    binds.forEach(query::bind);

    return query.mapTo(SingularityRequestHistory.class).list();
  }

  default int getTaskIdHistoryCount(
    Optional<String> requestId,
    Optional<String> deployId,
    Optional<String> runId,
    Optional<String> host,
    Optional<ExtendedTaskState> lastTaskStatus,
    Optional<Long> startedBefore,
    Optional<Long> startedAfter,
    Optional<Long> updatedBefore,
    Optional<Long> updatedAfter
  ) {
    final Map<String, Object> binds = new HashMap<>();
    final StringBuilder sqlBuilder = new StringBuilder(GET_TASK_ID_HISTORY_COUNT_QUERY);

    applyTaskIdHistoryBaseQuery(
      sqlBuilder,
      binds,
      requestId,
      deployId,
      runId,
      host,
      lastTaskStatus,
      startedBefore,
      startedAfter,
      updatedBefore,
      updatedAfter
    );

    final String sql = sqlBuilder.toString();

    LOG.trace("Generated sql for task search count: {}, binds: {}", sql, binds);

    Query query = getHandle().createQuery(sql);
    binds.forEach(query::bind);
    return query.mapTo(Integer.class).first();
  }
}<|MERGE_RESOLUTION|>--- conflicted
+++ resolved
@@ -29,7 +29,6 @@
     }
   }
 
-<<<<<<< HEAD
   boolean shouldAddForceIndexClause(
     Optional<String> requestId,
     Optional<String> deployId,
@@ -39,7 +38,7 @@
     Optional<Long> updatedBefore,
     Optional<Long> updatedAfter
   );
-=======
+
   String getRequestHistoryBaseQuery();
 
   default void applyRequestHistoryBaseQuery(
@@ -65,7 +64,6 @@
       binds.put("createdAfter", new Date(createdAfter.get()));
     }
   }
->>>>>>> b3d309f4
 
   default void applyTaskIdHistoryBaseQuery(
     StringBuilder sqlBuilder,
