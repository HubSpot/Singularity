package com.hubspot.singularity.data.history;

import java.util.Collection;
import java.util.List;
import java.util.Map;
import java.util.concurrent.TimeUnit;
import java.util.concurrent.locks.ReentrantLock;

import javax.inject.Singleton;

import org.slf4j.Logger;
import org.slf4j.LoggerFactory;

import com.google.common.base.Optional;
import com.google.common.collect.TreeMultimap;
import com.google.inject.Inject;
import com.google.inject.name.Named;
import com.hubspot.mesos.JavaUtils;
import com.hubspot.singularity.SingularityDeleteResult;
import com.hubspot.singularity.SingularityDeployHistory;
import com.hubspot.singularity.SingularityDeployKey;
import com.hubspot.singularity.SingularityRequestDeployState;
import com.hubspot.singularity.config.SingularityConfiguration;
import com.hubspot.singularity.data.DeployManager;
<<<<<<< HEAD
import com.hubspot.singularity.sentry.SingularityExceptionNotifier;
=======
import com.hubspot.singularity.mesos.SingularitySchedulerLock;
>>>>>>> 7f6a3a2f

@Singleton
public class SingularityDeployHistoryPersister extends SingularityHistoryPersister<SingularityDeployHistory> {

  private static final Logger LOG = LoggerFactory.getLogger(SingularityDeployHistoryPersister.class);

  private final DeployManager deployManager;
  private final HistoryManager historyManager;
<<<<<<< HEAD
  private final SingularityExceptionNotifier exceptionNotifier;
=======
  private final SingularitySchedulerLock lock;
>>>>>>> 7f6a3a2f

  @Inject
  public SingularityDeployHistoryPersister(SingularityConfiguration configuration,
                                           DeployManager deployManager,
                                           HistoryManager historyManager,
<<<<<<< HEAD
                                           SingularityExceptionNotifier exceptionNotifier,
=======
                                           SingularitySchedulerLock lock,
>>>>>>> 7f6a3a2f
                                           @Named(SingularityHistoryModule.PERSISTER_LOCK) ReentrantLock persisterLock) {
    super(configuration, persisterLock);

    this.deployManager = deployManager;
    this.historyManager = historyManager;
<<<<<<< HEAD
    this.exceptionNotifier = exceptionNotifier;
=======
    this.lock = lock;
>>>>>>> 7f6a3a2f
  }

  @Override
  public void runActionOnPoll() {
    LOG.info("Attempting to grab persister lock");
    persisterLock.lock();
    try {
      LOG.info("Acquired persister lock");
      LOG.info("Checking inactive deploys for deploy history persistance");

      final long start = System.currentTimeMillis();

      final List<SingularityDeployKey> allDeployIds = deployManager.getAllDeployIds();
      final Map<String, SingularityRequestDeployState> byRequestId = deployManager.getAllRequestDeployStatesByRequestId();
      final TreeMultimap<String, SingularityDeployHistory> deployHistoryByRequestId = TreeMultimap.create();

      int numTotal = 0;
      int numTransferred = 0;

      for (SingularityDeployKey deployKey : allDeployIds) {
        lock.runWithRequestLock(() -> {
          SingularityRequestDeployState deployState = byRequestId.get(deployKey.getRequestId());

          if (!shouldTransferDeploy(deployState, deployKey)) {
            return;
          }

          Optional<SingularityDeployHistory> deployHistory = deployManager.getDeployHistory(deployKey.getRequestId(), deployKey.getDeployId(), true);

          if (deployHistory.isPresent()) {
            deployHistoryByRequestId.put(deployKey.getRequestId(), deployHistory.get());
          } else {
            LOG.info("Deploy history for key {} not found", deployKey);
          }
        }, deployKey.getRequestId(), "deploy history persister");
      }

      for (Collection<SingularityDeployHistory> deployHistoryForRequest : deployHistoryByRequestId.asMap().values()) {
        int i = 0;
        for (SingularityDeployHistory deployHistory : deployHistoryForRequest) {
          if (moveToHistoryOrCheckForPurge(deployHistory, i++)) {
            numTransferred++;
          }

          numTotal++;
        }
      }

      LOG.info("Transferred {} out of {} deploys in {}", numTransferred, numTotal, JavaUtils.duration(start));
    } finally {
      persisterLock.unlock();
    }
  }

  @Override
  protected long getMaxAgeInMillisOfItem() {
    return TimeUnit.HOURS.toMillis(configuration.getDeleteDeploysFromZkWhenNoDatabaseAfterHours());
  }

  @Override
  protected Optional<Integer> getMaxNumberOfItems() {
    return configuration.getMaxStaleDeploysPerRequestInZkWhenNoDatabase();
  }

  private boolean shouldTransferDeploy(SingularityRequestDeployState deployState, SingularityDeployKey deployKey) {
    if (deployState == null) {
      LOG.warn("Missing request deploy state for deployKey {}", deployKey);
      return true;
    }

    if (deployState.getActiveDeploy().isPresent() && deployState.getActiveDeploy().get().getDeployId().equals(deployKey.getDeployId())) {
      return false;
    }

    if (deployState.getPendingDeploy().isPresent() && deployState.getPendingDeploy().get().getDeployId().equals(deployKey.getDeployId())) {
      return false;
    }

    return true;
  }

  @Override
  protected boolean moveToHistory(SingularityDeployHistory deployHistory) {
    try {
      historyManager.saveDeployHistory(deployHistory);
    } catch (Throwable t) {
      LOG.warn("Failed to persist deploy {}", SingularityDeployKey.fromDeployMarker(deployHistory.getDeployMarker()), t);
      exceptionNotifier.notify("Failed to persist deploy history", t);
      return false;
    }

    return true;
  }

  @Override
  protected SingularityDeleteResult purgeFromZk(SingularityDeployHistory deployHistory) {
    return deployManager.deleteDeployHistory(SingularityDeployKey.fromDeployMarker(deployHistory.getDeployMarker()));
  }

}<|MERGE_RESOLUTION|>--- conflicted
+++ resolved
@@ -22,11 +22,7 @@
 import com.hubspot.singularity.SingularityRequestDeployState;
 import com.hubspot.singularity.config.SingularityConfiguration;
 import com.hubspot.singularity.data.DeployManager;
-<<<<<<< HEAD
-import com.hubspot.singularity.sentry.SingularityExceptionNotifier;
-=======
 import com.hubspot.singularity.mesos.SingularitySchedulerLock;
->>>>>>> 7f6a3a2f
 
 @Singleton
 public class SingularityDeployHistoryPersister extends SingularityHistoryPersister<SingularityDeployHistory> {
@@ -35,31 +31,19 @@
 
   private final DeployManager deployManager;
   private final HistoryManager historyManager;
-<<<<<<< HEAD
-  private final SingularityExceptionNotifier exceptionNotifier;
-=======
   private final SingularitySchedulerLock lock;
->>>>>>> 7f6a3a2f
 
   @Inject
   public SingularityDeployHistoryPersister(SingularityConfiguration configuration,
                                            DeployManager deployManager,
                                            HistoryManager historyManager,
-<<<<<<< HEAD
-                                           SingularityExceptionNotifier exceptionNotifier,
-=======
                                            SingularitySchedulerLock lock,
->>>>>>> 7f6a3a2f
                                            @Named(SingularityHistoryModule.PERSISTER_LOCK) ReentrantLock persisterLock) {
     super(configuration, persisterLock);
 
     this.deployManager = deployManager;
     this.historyManager = historyManager;
-<<<<<<< HEAD
-    this.exceptionNotifier = exceptionNotifier;
-=======
     this.lock = lock;
->>>>>>> 7f6a3a2f
   }
 
   @Override
@@ -147,7 +131,6 @@
       historyManager.saveDeployHistory(deployHistory);
     } catch (Throwable t) {
       LOG.warn("Failed to persist deploy {}", SingularityDeployKey.fromDeployMarker(deployHistory.getDeployMarker()), t);
-      exceptionNotifier.notify("Failed to persist deploy history", t);
       return false;
     }
 
