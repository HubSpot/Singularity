--- conflicted
+++ resolved
@@ -28,11 +28,8 @@
 
     bind(ExecutorIdGenerator.class).in(Scopes.SINGLETON);
     bind(WebhookManager.class).in(Scopes.SINGLETON);
-<<<<<<< HEAD
     bind(PriorityManager.class).in(Scopes.SINGLETON);
-=======
     bind(RequestGroupManager.class).in(Scopes.SINGLETON);
->>>>>>> 625e856a
   }
 
   @Provides
