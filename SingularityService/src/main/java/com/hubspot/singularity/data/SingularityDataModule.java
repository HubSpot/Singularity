--- conflicted
+++ resolved
@@ -28,11 +28,8 @@
 
     bind(ExecutorIdGenerator.class).in(Scopes.SINGLETON);
     bind(WebhookManager.class).in(Scopes.SINGLETON);
-<<<<<<< HEAD
     bind(DisasterManager.class).in(Scopes.SINGLETON);
-=======
     bind(PriorityManager.class).in(Scopes.SINGLETON);
->>>>>>> 1ae6552d
   }
 
   @Provides
