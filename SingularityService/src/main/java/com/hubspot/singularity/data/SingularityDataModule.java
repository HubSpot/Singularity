package com.hubspot.singularity.data;

import javax.ws.rs.HEAD;

import com.codahale.metrics.MetricRegistry;
import com.google.inject.AbstractModule;
import com.google.inject.Provides;
import com.google.inject.Scopes;
import com.google.inject.Singleton;
import com.hubspot.singularity.SingularityTask;
import com.hubspot.singularity.config.SingularityConfiguration;
import com.hubspot.singularity.helpers.RequestHelper;

public class SingularityDataModule extends AbstractModule {

  @Override
  protected void configure() {
    bind(RequestHelper.class).in(Scopes.SINGLETON);

    bind(MetadataManager.class).in(Scopes.SINGLETON);
    bind(StateManager.class).in(Scopes.SINGLETON);
    bind(TaskManager.class).in(Scopes.SINGLETON);
    bind(DeployManager.class).in(Scopes.SINGLETON);
    bind(RackManager.class).in(Scopes.SINGLETON);
    bind(RequestManager.class).in(Scopes.SINGLETON);
    bind(SlaveManager.class).in(Scopes.SINGLETON);
    bind(TaskRequestManager.class).in(Scopes.SINGLETON);
    bind(SandboxManager.class).in(Scopes.SINGLETON);
    bind(SingularityValidator.class).in(Scopes.SINGLETON);

    bind(ExecutorIdGenerator.class).in(Scopes.SINGLETON);
    bind(WebhookManager.class).in(Scopes.SINGLETON);
<<<<<<< HEAD
    bind(PriorityManager.class).in(Scopes.SINGLETON);
    bind(RequestGroupManager.class).in(Scopes.SINGLETON);
    bind(DisabledActionManager.class).in(Scopes.SINGLETON);
=======
    bind(DisasterManager.class).in(Scopes.SINGLETON);
>>>>>>> a2e88296
  }

  @Provides
  @Singleton
  public ZkCache<SingularityTask> taskCache(SingularityConfiguration configuration, MetricRegistry registry) {
    return new ZkCache<SingularityTask>(configuration.getCacheTasksMaxSize(), configuration.getCacheTasksInitialSize(), configuration.getCacheTasksForMillis(), registry, "tasks");
  }

}<|MERGE_RESOLUTION|>--- conflicted
+++ resolved
@@ -30,13 +30,9 @@
 
     bind(ExecutorIdGenerator.class).in(Scopes.SINGLETON);
     bind(WebhookManager.class).in(Scopes.SINGLETON);
-<<<<<<< HEAD
     bind(PriorityManager.class).in(Scopes.SINGLETON);
     bind(RequestGroupManager.class).in(Scopes.SINGLETON);
-    bind(DisabledActionManager.class).in(Scopes.SINGLETON);
-=======
     bind(DisasterManager.class).in(Scopes.SINGLETON);
->>>>>>> a2e88296
   }
 
   @Provides
