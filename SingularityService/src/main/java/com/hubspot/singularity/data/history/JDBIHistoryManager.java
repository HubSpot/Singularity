--- conflicted
+++ resolved
@@ -43,8 +43,6 @@
   public List<SingularityTaskIdHistory> getTaskIdHistory(Optional<String> requestId, Optional<String> deployId, Optional<String> host, Optional<ExtendedTaskState> lastTaskStatus, Optional<Long> startedBefore,
       Optional<Long> startedAfter, Optional<Long> updatedBefore, Optional<Long> updatedAfter, Optional<OrderDirection> orderDirection, Optional<Integer> limitStart, Integer limitCount) {
     return history.getTaskIdHistory(requestId, deployId, host, lastTaskStatus, startedBefore, startedAfter, updatedBefore, updatedAfter, orderDirection, limitStart, limitCount);
-<<<<<<< HEAD
-=======
   }
 
   @Override
@@ -52,7 +50,6 @@
   public int getTaskIdHistoryCount(Optional<String> requestId, Optional<String> deployId, Optional<String> host, Optional<ExtendedTaskState> lastTaskStatus, Optional<Long> startedBefore,
        Optional<Long> startedAfter, Optional<Long> updatedBefore, Optional<Long> updatedAfter) {
     return history.getTaskIdHistoryCount(requestId, deployId, host, lastTaskStatus, startedBefore, startedAfter, updatedBefore, updatedAfter);
->>>>>>> e23c651a
   }
 
   private String getVarcharField(Optional<String> field, int maxLength) {
