--- conflicted
+++ resolved
@@ -35,16 +35,12 @@
   private final SingularityExceptionNotifier exceptionNotifier;
 
   @Inject
-<<<<<<< HEAD
-  public SingularityRequestHistoryPersister(SingularityConfiguration configuration, RequestManager requestManager, HistoryManager historyManager, SingularityExceptionNotifier exceptionNotifier) {
-    super(configuration);
-=======
   public SingularityRequestHistoryPersister(SingularityConfiguration configuration,
                                             RequestManager requestManager,
                                             HistoryManager historyManager,
+                                            SingularityExceptionNotifier exceptionNotifier,
                                             @Named(SingularityHistoryModule.PERSISTER_LOCK) ReentrantLock persisterLock) {
     super(configuration, persisterLock);
->>>>>>> cea6b088
 
     this.requestManager = requestManager;
     this.historyManager = historyManager;
