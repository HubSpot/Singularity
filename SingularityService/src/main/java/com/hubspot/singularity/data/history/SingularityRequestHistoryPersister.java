package com.hubspot.singularity.data.history;

import java.util.ArrayList;
import java.util.Collections;
import java.util.List;
import java.util.Objects;
import java.util.concurrent.TimeUnit;
import java.util.concurrent.atomic.AtomicInteger;
import java.util.concurrent.locks.ReentrantLock;

import javax.inject.Singleton;

import org.slf4j.Logger;
import org.slf4j.LoggerFactory;

import com.google.common.base.Optional;
import com.google.common.primitives.Longs;
import com.google.inject.Inject;
import com.google.inject.name.Named;
import com.hubspot.mesos.JavaUtils;
import com.hubspot.singularity.SingularityDeleteResult;
import com.hubspot.singularity.SingularityHistoryItem;
import com.hubspot.singularity.SingularityRequestHistory;
import com.hubspot.singularity.config.SingularityConfiguration;
import com.hubspot.singularity.data.RequestManager;
import com.hubspot.singularity.data.history.SingularityRequestHistoryPersister.SingularityRequestHistoryParent;
<<<<<<< HEAD
import com.hubspot.singularity.sentry.SingularityExceptionNotifier;
=======
import com.hubspot.singularity.mesos.SingularitySchedulerLock;
>>>>>>> 7f6a3a2f

@Singleton
public class SingularityRequestHistoryPersister extends SingularityHistoryPersister<SingularityRequestHistoryParent> {

  private static final Logger LOG = LoggerFactory.getLogger(SingularityRequestHistoryPersister.class);

  private final RequestManager requestManager;
  private final HistoryManager historyManager;
<<<<<<< HEAD
  private final SingularityExceptionNotifier exceptionNotifier;
=======
  private final SingularitySchedulerLock lock;
>>>>>>> 7f6a3a2f

  @Inject
  public SingularityRequestHistoryPersister(SingularityConfiguration configuration,
                                            RequestManager requestManager,
                                            HistoryManager historyManager,
<<<<<<< HEAD
                                            SingularityExceptionNotifier exceptionNotifier,
=======
                                            SingularitySchedulerLock lock,
>>>>>>> 7f6a3a2f
                                            @Named(SingularityHistoryModule.PERSISTER_LOCK) ReentrantLock persisterLock) {
    super(configuration, persisterLock);

    this.requestManager = requestManager;
    this.historyManager = historyManager;
<<<<<<< HEAD
    this.exceptionNotifier = exceptionNotifier;
=======
    this.lock = lock;
>>>>>>> 7f6a3a2f
  }

  public static class SingularityRequestHistoryParent implements SingularityHistoryItem, Comparable<SingularityRequestHistoryParent> {

    private final List<SingularityRequestHistory> history;
    private final String requestId;
    private final long createTime;

    public SingularityRequestHistoryParent(List<SingularityRequestHistory> history, String requestId) {
      this.history = history;
      this.requestId = requestId;

      long newestTimestamp = 0;

      for (SingularityRequestHistory historyItem : history) {
        if (historyItem.getCreatedAt() > newestTimestamp) {
          newestTimestamp = historyItem.getCreatedAt();
        }
      }

      createTime = newestTimestamp;
    }

    @Override
    public long getCreateTimestampForCalculatingHistoryAge() {
      return createTime;
    }

    @Override
    public int compareTo(SingularityRequestHistoryParent o) {
      return Longs.compare(this.getCreateTimestampForCalculatingHistoryAge(), o.getCreateTimestampForCalculatingHistoryAge());
    }

    @Override
    public boolean equals(Object o) {
      if (this == o) {
        return true;
      }
      if (o == null || getClass() != o.getClass()) {
        return false;
      }
      SingularityRequestHistoryParent that = (SingularityRequestHistoryParent) o;
      return createTime == that.createTime &&
          Objects.equals(history, that.history) &&
          Objects.equals(requestId, that.requestId);
    }

    @Override
    public int hashCode() {
      return Objects.hash(history, requestId, createTime);
    }

    @Override
    public String toString() {
      return "SingularityRequestHistoryParent[" +
          "history=" + history +
          ", requestId='" + requestId + '\'' +
          ", createTime=" + createTime +
          ']';
    }
  }

  @Override
  public void runActionOnPoll() {
    LOG.info("Attempting to grab persister lock");
    persisterLock.lock();
    try {
      LOG.info("Checking request history for persistence");

      final long start = System.currentTimeMillis();

      final List<SingularityRequestHistoryParent> requestHistoryParents = new ArrayList();

      AtomicInteger numHistoryTransferred = new AtomicInteger();

      for (String requestId : requestManager.getRequestIdsWithHistory()) {
        requestHistoryParents.add(new SingularityRequestHistoryParent(requestManager.getRequestHistory(requestId), requestId));
      }

      Collections.sort(requestHistoryParents, Collections.reverseOrder());  // createdAt descending

      AtomicInteger i = new AtomicInteger();
      for (SingularityRequestHistoryParent requestHistoryParent : requestHistoryParents) {
        lock.runWithRequestLock(() -> {
          if (moveToHistoryOrCheckForPurge(requestHistoryParent, i.incrementAndGet())) {
            numHistoryTransferred.getAndAdd(requestHistoryParent.history.size());
          }
        }, requestHistoryParent.requestId, "request history purger");
      }

      LOG.info("Transferred {} history updates for {} requests in {}", numHistoryTransferred, requestHistoryParents.size(), JavaUtils.duration(start));
    } finally {
      persisterLock.unlock();
    }
  }

  @Override
  protected long getMaxAgeInMillisOfItem() {
    return TimeUnit.HOURS.toMillis(configuration.getDeleteStaleRequestsFromZkWhenNoDatabaseAfterHours());
  }

  @Override
  protected Optional<Integer> getMaxNumberOfItems() {
    return configuration.getMaxRequestsWithHistoryInZkWhenNoDatabase();
  }

  @Override
  protected boolean moveToHistory(SingularityRequestHistoryParent object) {
    for (SingularityRequestHistory requestHistory : object.history) {
      try {
        historyManager.saveRequestHistoryUpdate(requestHistory);
      } catch (Throwable t) {
        LOG.warn("Failed to persist {} into History", requestHistory, t);
        return false;
      }

      requestManager.deleteHistoryItem(requestHistory);
    }

    return true;
  }

  @Override
  protected SingularityDeleteResult purgeFromZk(SingularityRequestHistoryParent object) {
    return requestManager.deleteHistoryParent(object.requestId);
  }

}<|MERGE_RESOLUTION|>--- conflicted
+++ resolved
@@ -24,11 +24,7 @@
 import com.hubspot.singularity.config.SingularityConfiguration;
 import com.hubspot.singularity.data.RequestManager;
 import com.hubspot.singularity.data.history.SingularityRequestHistoryPersister.SingularityRequestHistoryParent;
-<<<<<<< HEAD
-import com.hubspot.singularity.sentry.SingularityExceptionNotifier;
-=======
 import com.hubspot.singularity.mesos.SingularitySchedulerLock;
->>>>>>> 7f6a3a2f
 
 @Singleton
 public class SingularityRequestHistoryPersister extends SingularityHistoryPersister<SingularityRequestHistoryParent> {
@@ -37,31 +33,19 @@
 
   private final RequestManager requestManager;
   private final HistoryManager historyManager;
-<<<<<<< HEAD
-  private final SingularityExceptionNotifier exceptionNotifier;
-=======
   private final SingularitySchedulerLock lock;
->>>>>>> 7f6a3a2f
 
   @Inject
   public SingularityRequestHistoryPersister(SingularityConfiguration configuration,
                                             RequestManager requestManager,
                                             HistoryManager historyManager,
-<<<<<<< HEAD
-                                            SingularityExceptionNotifier exceptionNotifier,
-=======
                                             SingularitySchedulerLock lock,
->>>>>>> 7f6a3a2f
                                             @Named(SingularityHistoryModule.PERSISTER_LOCK) ReentrantLock persisterLock) {
     super(configuration, persisterLock);
 
     this.requestManager = requestManager;
     this.historyManager = historyManager;
-<<<<<<< HEAD
-    this.exceptionNotifier = exceptionNotifier;
-=======
     this.lock = lock;
->>>>>>> 7f6a3a2f
   }
 
   public static class SingularityRequestHistoryParent implements SingularityHistoryItem, Comparable<SingularityRequestHistoryParent> {
