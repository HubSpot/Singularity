package com.hubspot.singularity.data.history;

import com.google.common.primitives.Longs;
import com.google.inject.Inject;
import com.google.inject.name.Named;
import com.hubspot.mesos.JavaUtils;
import com.hubspot.singularity.SingularityDeleteResult;
import com.hubspot.singularity.SingularityHistoryItem;
import com.hubspot.singularity.SingularityRequestHistory;
import com.hubspot.singularity.config.SingularityConfiguration;
import com.hubspot.singularity.data.RequestManager;
import com.hubspot.singularity.data.history.SingularityRequestHistoryPersister.SingularityRequestHistoryParent;
import com.hubspot.singularity.mesos.SingularitySchedulerLock;
import java.util.ArrayList;
import java.util.Collections;
import java.util.List;
import java.util.Objects;
import java.util.Optional;
import java.util.concurrent.TimeUnit;
import java.util.concurrent.atomic.AtomicBoolean;
import java.util.concurrent.atomic.AtomicInteger;
import java.util.concurrent.atomic.AtomicLong;
import java.util.concurrent.locks.ReentrantLock;
import javax.inject.Singleton;
import org.slf4j.Logger;
import org.slf4j.LoggerFactory;

@Singleton
public class SingularityRequestHistoryPersister
  extends SingularityHistoryPersister<SingularityRequestHistoryParent> {
  private static final Logger LOG = LoggerFactory.getLogger(
    SingularityRequestHistoryPersister.class
  );

  private final RequestManager requestManager;
  private final HistoryManager historyManager;
  private final SingularitySchedulerLock lock;

  @Inject
  public SingularityRequestHistoryPersister(
    SingularityConfiguration configuration,
    RequestManager requestManager,
    HistoryManager historyManager,
    SingularitySchedulerLock lock,
    @Named(SingularityHistoryModule.PERSISTER_LOCK) ReentrantLock persisterLock,
    @Named(
      SingularityHistoryModule.LAST_REQUEST_PERSISTER_SUCCESS
    ) AtomicLong lastPersisterSuccess
  ) {
    super(configuration, persisterLock, lastPersisterSuccess);
    this.requestManager = requestManager;
    this.historyManager = historyManager;
    this.lock = lock;
  }

  public static class SingularityRequestHistoryParent
    implements SingularityHistoryItem, Comparable<SingularityRequestHistoryParent> {
    private final List<SingularityRequestHistory> history;
    private final String requestId;
    private final long createTime;

    public SingularityRequestHistoryParent(
      List<SingularityRequestHistory> history,
      String requestId
    ) {
      this.history = history;
      this.requestId = requestId;

      long newestTimestamp = 0;

      for (SingularityRequestHistory historyItem : history) {
        if (historyItem.getCreatedAt() > newestTimestamp) {
          newestTimestamp = historyItem.getCreatedAt();
        }
      }

      createTime = newestTimestamp;
    }

    public String getRequestId() {
      return requestId;
    }

    @Override
    public long getCreateTimestampForCalculatingHistoryAge() {
      return createTime;
    }

    @Override
    public int compareTo(SingularityRequestHistoryParent o) {
      return Longs.compare(
        this.getCreateTimestampForCalculatingHistoryAge(),
        o.getCreateTimestampForCalculatingHistoryAge()
      );
    }

    @Override
    public boolean equals(Object o) {
      if (this == o) {
        return true;
      }
      if (o == null || getClass() != o.getClass()) {
        return false;
      }
      SingularityRequestHistoryParent that = (SingularityRequestHistoryParent) o;
      return (
        createTime == that.createTime &&
        Objects.equals(history, that.history) &&
        Objects.equals(requestId, that.requestId)
      );
    }

    @Override
    public int hashCode() {
      return Objects.hash(history, requestId, createTime);
    }

    @Override
    public String toString() {
      return (
        "SingularityRequestHistoryParent[" +
        "history=" +
        history +
        ", requestId='" +
        requestId +
        '\'' +
        ", createTime=" +
        createTime +
        ']'
      );
    }
  }

  @Override
  public void runActionOnPoll() {
    LOG.info("Attempting to grab persister lock");
    persisterLock.lock();
    AtomicBoolean persisterSuccess = new AtomicBoolean(true);
    try {
      LOG.info("Checking request history for persistence");

      final long start = System.currentTimeMillis();

      final List<SingularityRequestHistoryParent> requestHistoryParents = new ArrayList();

      AtomicInteger numHistoryTransferred = new AtomicInteger();

      for (String requestId : requestManager.getRequestIdsWithHistory()) {
        requestHistoryParents.add(
          new SingularityRequestHistoryParent(
            requestManager.getRequestHistory(requestId),
            requestId
          )
        );
      }

      Collections.sort(requestHistoryParents, Collections.reverseOrder()); // createdAt descending

      AtomicInteger i = new AtomicInteger();
      for (SingularityRequestHistoryParent requestHistoryParent : requestHistoryParents) {
        lock.runWithRequestLock(
          () -> {
            if (moveToHistoryOrCheckForPurge(requestHistoryParent, i.getAndIncrement())) {
              numHistoryTransferred.getAndAdd(requestHistoryParent.history.size());
            } else {
              persisterSuccess.getAndSet(false);
            }
          },
          requestHistoryParent.requestId,
          "request history purger"
        );
      }

      LOG.info(
        "Transferred {} history updates for {} requests in {}",
        numHistoryTransferred,
        requestHistoryParents.size(),
        JavaUtils.duration(start)
      );
    } finally {
      if (persisterSuccess.get()) {
        lastPersisterSuccess.set(System.currentTimeMillis());
        LOG.info(
<<<<<<< HEAD
          "Finished run on request history persist at {}",
=======
          "Finished run on request history persister at {}",
>>>>>>> 8ed56d74
          lastPersisterSuccess.get()
        );
      }

      persisterLock.unlock();
    }
  }

  @Override
  protected long getMaxAgeInMillisOfItem() {
    return TimeUnit.HOURS.toMillis(
      configuration.getDeleteStaleRequestsFromZkWhenNoDatabaseAfterHours()
    );
  }

  @Override
  protected Optional<Integer> getMaxNumberOfItems() {
    return configuration.getMaxRequestsWithHistoryInZkWhenNoDatabase();
  }

  @Override
  protected boolean moveToHistory(SingularityRequestHistoryParent object) {
    for (SingularityRequestHistory requestHistory : object.history) {
      try {
        historyManager.saveRequestHistoryUpdate(requestHistory);
      } catch (Throwable t) {
        LOG.warn("Failed to persist {} into History", requestHistory, t);
        return false;
      }

      requestManager.deleteHistoryItem(requestHistory);
    }

    return true;
  }

  @Override
  protected SingularityDeleteResult purgeFromZk(SingularityRequestHistoryParent object) {
    return requestManager.deleteHistoryParent(object.requestId);
  }
}<|MERGE_RESOLUTION|>--- conflicted
+++ resolved
@@ -181,11 +181,7 @@
       if (persisterSuccess.get()) {
         lastPersisterSuccess.set(System.currentTimeMillis());
         LOG.info(
-<<<<<<< HEAD
-          "Finished run on request history persist at {}",
-=======
           "Finished run on request history persister at {}",
->>>>>>> 8ed56d74
           lastPersisterSuccess.get()
         );
       }
