package com.hubspot.singularity.data;

import java.util.ArrayList;
import java.util.List;
import java.util.Map;
import java.util.concurrent.atomic.AtomicLong;

import javax.inject.Singleton;

import org.apache.curator.framework.CuratorFramework;
import org.apache.curator.framework.imps.CuratorFrameworkState;
import org.apache.curator.utils.ZKPaths;
import org.apache.zookeeper.CreateMode;
import org.apache.zookeeper.KeeperException.NoNodeException;
import org.slf4j.Logger;
import org.slf4j.LoggerFactory;

import com.codahale.metrics.MetricRegistry;
import com.google.common.base.Optional;
import com.google.common.base.Throwables;
import com.google.common.collect.Lists;
import com.google.inject.Inject;
import com.google.inject.name.Named;
import com.hubspot.mesos.CounterMap;
import com.hubspot.mesos.JavaUtils;
import com.hubspot.singularity.SingularityCreateResult;
import com.hubspot.singularity.SingularityDeployMarker;
import com.hubspot.singularity.SingularityHostState;
import com.hubspot.singularity.SingularityMainModule;
import com.hubspot.singularity.SingularityPendingDeploy;
import com.hubspot.singularity.SingularityPendingTaskId;
import com.hubspot.singularity.SingularityRack;
import com.hubspot.singularity.SingularityRequest;
import com.hubspot.singularity.SingularityRequestDeployState;
import com.hubspot.singularity.SingularityRequestWithState;
import com.hubspot.singularity.SingularityScheduledTasksInfo;
import com.hubspot.singularity.SingularitySlave;
import com.hubspot.singularity.SingularityState;
import com.hubspot.singularity.SingularityTaskId;
import com.hubspot.singularity.SingularityTaskReconciliationStatistics;
import com.hubspot.singularity.auth.datastore.SingularityAuthDatastore;
import com.hubspot.singularity.config.SingularityConfiguration;
import com.hubspot.singularity.data.transcoders.Transcoder;

@Singleton
public class StateManager extends CuratorManager {

  private static final Logger LOG = LoggerFactory.getLogger(StateManager.class);

  private static final String ROOT_PATH = "/hosts";
  private static final String STATE_PATH = "/STATE";
  private static final String TASK_RECONCILIATION_STATISTICS_PATH = STATE_PATH + "/taskReconciliation";

  private final RequestManager requestManager;
  private final TaskManager taskManager;
  private final DeployManager deployManager;
  private final SlaveManager slaveManager;
  private final RackManager rackManager;
  private final Transcoder<SingularityState> stateTranscoder;
  private final Transcoder<SingularityHostState> hostStateTranscoder;
  private final SingularityConfiguration singularityConfiguration;
  private final SingularityAuthDatastore authDatastore;
  private final Transcoder<SingularityTaskReconciliationStatistics> taskReconciliationStatisticsTranscoder;
  private final PriorityManager priorityManager;
  private final AtomicLong statusUpdateDeltaAvg;

  @Inject
<<<<<<< HEAD
  public StateManager(CuratorFramework curatorFramework, SingularityConfiguration configuration, MetricRegistry metricRegistry, RequestManager requestManager, TaskManager taskManager,
      DeployManager deployManager, SlaveManager slaveManager, RackManager rackManager, Transcoder<SingularityState> stateTranscoder, Transcoder<SingularityHostState> hostStateTranscoder,
      SingularityConfiguration singularityConfiguration, SingularityAuthDatastore authDatastore, PriorityManager priorityManager, Transcoder<SingularityTaskReconciliationStatistics> taskReconciliationStatisticsTranscoder,
      @Named(SingularityMainModule.STATUS_UPDATE_DELTA_30S_AVERAGE) AtomicLong statusUpdateDeltaAvg) {
=======
  public StateManager(CuratorFramework curatorFramework,
                      SingularityConfiguration configuration,
                      MetricRegistry metricRegistry,
                      RequestManager requestManager,
                      TaskManager taskManager,
                      DeployManager deployManager,
                      SlaveManager slaveManager,
                      RackManager rackManager,
                      Transcoder<SingularityState> stateTranscoder,
                      Transcoder<SingularityHostState> hostStateTranscoder,
                      SingularityConfiguration singularityConfiguration,
                      SingularityAuthDatastore authDatastore,
                      PriorityManager priorityManager,
                      Transcoder<SingularityTaskReconciliationStatistics> taskReconciliationStatisticsTranscoder) {

>>>>>>> aa308665
    super(curatorFramework, configuration, metricRegistry);

    this.requestManager = requestManager;
    this.taskManager = taskManager;
    this.stateTranscoder = stateTranscoder;
    this.hostStateTranscoder = hostStateTranscoder;
    this.slaveManager = slaveManager;
    this.rackManager = rackManager;
    this.deployManager = deployManager;
    this.singularityConfiguration = singularityConfiguration;
    this.authDatastore = authDatastore;
    this.priorityManager = priorityManager;
    this.taskReconciliationStatisticsTranscoder = taskReconciliationStatisticsTranscoder;
    this.statusUpdateDeltaAvg = statusUpdateDeltaAvg;
  }

  public SingularityCreateResult saveTaskReconciliationStatistics(SingularityTaskReconciliationStatistics taskReconciliationStatistics) {
    return save(TASK_RECONCILIATION_STATISTICS_PATH, taskReconciliationStatistics, taskReconciliationStatisticsTranscoder);
  }

  public Optional<SingularityTaskReconciliationStatistics> getTaskReconciliationStatistics() {
    return getData(TASK_RECONCILIATION_STATISTICS_PATH, taskReconciliationStatisticsTranscoder);
  }

  public void save(SingularityHostState hostState) throws InterruptedException {
    final String path = ZKPaths.makePath(ROOT_PATH, hostState.getHostname());
    final byte[] data = hostStateTranscoder.toBytes(hostState);

    if (curator.getState() == CuratorFrameworkState.STARTED) {
      try {
        if (exists(path)) {
          curator.setData().forPath(path, data);
        } else {
          curator.create().creatingParentsIfNeeded().withMode(CreateMode.EPHEMERAL).forPath(path, data);
        }
      } catch (Throwable t) {
        throw Throwables.propagate(t);
      }
    }
  }

  public SingularityState getState(boolean skipCache, boolean includeRequestIds) {
    Optional<SingularityState> fromZk = Optional.absent();

    if (!skipCache) {
      fromZk = getData(STATE_PATH, stateTranscoder);
    }

    if (fromZk.isPresent()) {
      final long now = System.currentTimeMillis();
      final long delta = now - fromZk.get().getGeneratedAt();

      if (delta < singularityConfiguration.getCacheStateForMillis()) {
        return fromZk.get();
      }
    }

    final long start = System.currentTimeMillis();

    SingularityState newState = generateState(includeRequestIds);

    if (!skipCache) {
      final byte[] bytes = stateTranscoder.toBytes(newState);
      save(STATE_PATH, newState, stateTranscoder);

      LOG.info("Generated new state and saved {} bytes in {}", bytes.length, JavaUtils.duration(start));
    }

    return newState;
  }

  public SingularityState generateState(boolean includeRequestIds) {
    final int launchingTasks = taskManager.getNumLaunchingTasks();
    final int activeTasks = taskManager.getNumActiveTasks() - launchingTasks;
    final int scheduledTasks = taskManager.getNumScheduledTasks();
    final int cleaningTasks = taskManager.getNumCleanupTasks();
    final int lbCleanupTasks = taskManager.getNumLbCleanupTasks();
    final int lbCleanupRequests = requestManager.getNumLbCleanupRequests();

    final SingularityScheduledTasksInfo scheduledTasksInfo = SingularityScheduledTasksInfo.getInfo(taskManager.getPendingTasks(), singularityConfiguration.getDeltaAfterWhichTasksAreLateMillis());

    final List<String> overProvisionedRequestIds = new ArrayList<>();
    final List<String> possiblyUnderProvisionedRequestIds = new ArrayList<>();

    final List<SingularityRequestWithState> requests = requestManager.getRequests();

    final Map<String, Long> numInstances = getNumTasks(requests);

    int numActiveRequests = 0;
    int numPausedRequests = 0;
    int cooldownRequests = 0;
    int numFinishedRequests = 0;

    for (SingularityRequestWithState requestWithState : requests) {
      switch (requestWithState.getState()) {
        case DEPLOYING_TO_UNPAUSE:
        case ACTIVE:
          numActiveRequests++;
          break;
        case FINISHED:
          numFinishedRequests++;
          break;
        case PAUSED:
          numPausedRequests++;
          break;
        case SYSTEM_COOLDOWN:
          cooldownRequests++;
          break;
        case DELETED:
          break;
      }

      updatePossiblyUnderProvisionedAndOverProvisionedIds(requestWithState, numInstances, overProvisionedRequestIds, possiblyUnderProvisionedRequestIds);
    }

    final List<String> underProvisionedRequestIds = getUnderProvisionedRequestIds(possiblyUnderProvisionedRequestIds);

    final int pendingRequests = requestManager.getSizeOfPendingQueue();
    final int cleaningRequests = requestManager.getSizeOfCleanupQueue();

    List<SingularityRack> racks = rackManager.getObjects();

    int activeRacks = 0;
    int deadRacks = 0;
    int decommissioningRacks = 0;
    int unknownRacks = 0;

    for (SingularityRack rack : racks) {
      switch (rack.getCurrentState().getState()) {
        case ACTIVE:
          activeRacks++;
          break;
        case DEAD:
          deadRacks++;
          break;
        case MISSING_ON_STARTUP:
          unknownRacks++;
          break;
        case DECOMMISSIONED:
        case STARTING_DECOMMISSION:
        case DECOMMISSIONING:
          decommissioningRacks++;
          break;
        default:
          unknownRacks++;
          break;
      }
    }

    List<SingularitySlave> slaves = slaveManager.getObjects();

    int activeSlaves = 0;
    int deadSlaves = 0;
    int decommissioningSlaves = 0;
    int unknownSlaves = 0;

    for (SingularitySlave slave : slaves) {
      switch (slave.getCurrentState().getState()) {
        case ACTIVE:
          activeSlaves++;
          break;
        case DEAD:
          deadSlaves++;
          break;
        case MISSING_ON_STARTUP:
          unknownSlaves++;
          break;
        case DECOMMISSIONED:
        case STARTING_DECOMMISSION:
        case DECOMMISSIONING:
          decommissioningSlaves++;
          break;
        default:
          unknownSlaves++;
          break;
      }
    }

    final List<SingularityHostState> states = getHostStates();

    int numDeploys = 0;
    long oldestDeploy = 0;
    long oldestDeployStep = 0;
    List<SingularityDeployMarker> activeDeploys = new ArrayList<>();
    final long now = System.currentTimeMillis();

    for (SingularityPendingDeploy pendingDeploy : deployManager.getPendingDeploys()) {
      activeDeploys.add(pendingDeploy.getDeployMarker());
      if (pendingDeploy.getDeployProgress().isPresent() && !pendingDeploy.getDeployProgress().get().isStepComplete()) {
        long deployStepDelta = now - pendingDeploy.getDeployProgress().get().getTimestamp();
        if (deployStepDelta > oldestDeployStep) {
          oldestDeployStep = deployStepDelta;
        }
      }
      long delta = now - pendingDeploy.getDeployMarker().getTimestamp();
      if (delta > oldestDeploy) {
        oldestDeploy = delta;
      }
      numDeploys++;
    }

    final Optional<Boolean> authDatastoreHealthy = authDatastore.isHealthy();

    final Optional<Double> minimumPriorityLevel = getMinimumPriorityLevel();

    return new SingularityState(activeTasks, launchingTasks, numActiveRequests, cooldownRequests, numPausedRequests, scheduledTasks, pendingRequests, lbCleanupTasks, lbCleanupRequests, cleaningRequests, activeSlaves,
        deadSlaves, decommissioningSlaves, activeRacks, deadRacks, decommissioningRacks, cleaningTasks, states, oldestDeploy, numDeploys, oldestDeployStep, activeDeploys, scheduledTasksInfo.getNumLateTasks(),
        scheduledTasksInfo.getNumFutureTasks(), scheduledTasksInfo.getMaxTaskLag(), System.currentTimeMillis(), includeRequestIds ? overProvisionedRequestIds : null,
        includeRequestIds ? underProvisionedRequestIds : null, overProvisionedRequestIds.size(), underProvisionedRequestIds.size(), numFinishedRequests, unknownRacks, unknownSlaves, authDatastoreHealthy, minimumPriorityLevel,
        statusUpdateDeltaAvg.get());
  }

  private Map<String, Long> getNumTasks(List<SingularityRequestWithState> requests) {
    final CounterMap<String> numTasks = new CounterMap<>(requests.size());

    for (SingularityTaskId taskId : taskManager.getActiveTaskIds()) {
      numTasks.incr(taskId.getRequestId());
    }

    for (SingularityPendingTaskId pendingTaskId : taskManager.getPendingTaskIds()) {
      numTasks.incr(pendingTaskId.getRequestId());
    }

    for (SingularityTaskId cleaningTaskId : taskManager.getCleanupTaskIds()) {
      Optional<SingularityRequestWithState> request = requestManager.getRequest(cleaningTaskId.getRequestId());
      if (request.isPresent() && request.get().getRequest().isScheduled()) {
        continue;
      }

      numTasks.decr(cleaningTaskId.getRequestId());
    }

    return numTasks.toCountMap();
  }

  private void updatePossiblyUnderProvisionedAndOverProvisionedIds(SingularityRequestWithState requestWithState, Map<String, Long> numInstances, List<String> overProvisionedRequestIds, List<String> possiblyUnderProvisionedRequestIds) {
    if (requestWithState.getState().isRunnable() && requestWithState.getRequest().isAlwaysRunning()) {
      SingularityRequest request = requestWithState.getRequest();
      final int expectedInstances = request.getInstancesSafe();

      final Long numActualInstances = numInstances.get(request.getId());

      if (numActualInstances == null || numActualInstances < expectedInstances) {
        possiblyUnderProvisionedRequestIds.add(request.getId());
      } else if (numActualInstances > expectedInstances) {
        overProvisionedRequestIds.add(request.getId());
      }
    }
  }

  private List<String> getUnderProvisionedRequestIds(List<String> possiblyUnderProvisionedRequestIds) {
    final List<String> underProvisionedRequestIds = new ArrayList<>(possiblyUnderProvisionedRequestIds.size());

    if (!possiblyUnderProvisionedRequestIds.isEmpty()) {
      Map<String, SingularityRequestDeployState> deployStates = deployManager.getRequestDeployStatesByRequestIds(possiblyUnderProvisionedRequestIds);

      for (SingularityRequestDeployState deployState : deployStates.values()) {
        if (deployState.getActiveDeploy().isPresent() || deployState.getPendingDeploy().isPresent()) {
          underProvisionedRequestIds.add(deployState.getRequestId());
        }
      }
    }

    return underProvisionedRequestIds;
  }

  private List<SingularityHostState> getHostStates() {
    List<String> children = getChildren(ROOT_PATH);
    List<SingularityHostState> states = Lists.newArrayListWithCapacity(children.size());

    for (String child : children) {

      try {
        byte[] bytes = curator.getData().forPath(ZKPaths.makePath(ROOT_PATH, child));

        states.add(hostStateTranscoder.fromBytes(bytes));
      } catch (NoNodeException nne) {
      } catch (Exception e) {
        throw Throwables.propagate(e);
      }
    }

    return states;
  }

  private Optional<Double> getMinimumPriorityLevel() {
    return priorityManager.getActivePriorityFreeze().isPresent() ? Optional.of(priorityManager.getActivePriorityFreeze().get().getPriorityFreeze().getMinimumPriorityLevel()) : Optional.absent();
  }
}<|MERGE_RESOLUTION|>--- conflicted
+++ resolved
@@ -65,12 +65,6 @@
   private final AtomicLong statusUpdateDeltaAvg;
 
   @Inject
-<<<<<<< HEAD
-  public StateManager(CuratorFramework curatorFramework, SingularityConfiguration configuration, MetricRegistry metricRegistry, RequestManager requestManager, TaskManager taskManager,
-      DeployManager deployManager, SlaveManager slaveManager, RackManager rackManager, Transcoder<SingularityState> stateTranscoder, Transcoder<SingularityHostState> hostStateTranscoder,
-      SingularityConfiguration singularityConfiguration, SingularityAuthDatastore authDatastore, PriorityManager priorityManager, Transcoder<SingularityTaskReconciliationStatistics> taskReconciliationStatisticsTranscoder,
-      @Named(SingularityMainModule.STATUS_UPDATE_DELTA_30S_AVERAGE) AtomicLong statusUpdateDeltaAvg) {
-=======
   public StateManager(CuratorFramework curatorFramework,
                       SingularityConfiguration configuration,
                       MetricRegistry metricRegistry,
@@ -84,24 +78,24 @@
                       SingularityConfiguration singularityConfiguration,
                       SingularityAuthDatastore authDatastore,
                       PriorityManager priorityManager,
-                      Transcoder<SingularityTaskReconciliationStatistics> taskReconciliationStatisticsTranscoder) {
-
->>>>>>> aa308665
-    super(curatorFramework, configuration, metricRegistry);
-
-    this.requestManager = requestManager;
-    this.taskManager = taskManager;
-    this.stateTranscoder = stateTranscoder;
-    this.hostStateTranscoder = hostStateTranscoder;
-    this.slaveManager = slaveManager;
-    this.rackManager = rackManager;
-    this.deployManager = deployManager;
-    this.singularityConfiguration = singularityConfiguration;
-    this.authDatastore = authDatastore;
-    this.priorityManager = priorityManager;
-    this.taskReconciliationStatisticsTranscoder = taskReconciliationStatisticsTranscoder;
-    this.statusUpdateDeltaAvg = statusUpdateDeltaAvg;
-  }
+                      Transcoder<SingularityTaskReconciliationStatistics> taskReconciliationStatisticsTranscoder,
+                      @Named(SingularityMainModule.STATUS_UPDATE_DELTA_30S_AVERAGE) AtomicLong statusUpdateDeltaAvg) {
+
+      super(curatorFramework, configuration, metricRegistry);
+
+      this.requestManager = requestManager;
+      this.taskManager = taskManager;
+      this.stateTranscoder = stateTranscoder;
+      this.hostStateTranscoder = hostStateTranscoder;
+      this.slaveManager = slaveManager;
+      this.rackManager = rackManager;
+      this.deployManager = deployManager;
+      this.singularityConfiguration = singularityConfiguration;
+      this.authDatastore = authDatastore;
+      this.priorityManager = priorityManager;
+      this.taskReconciliationStatisticsTranscoder = taskReconciliationStatisticsTranscoder;
+      this.statusUpdateDeltaAvg = statusUpdateDeltaAvg;
+    }
 
   public SingularityCreateResult saveTaskReconciliationStatistics(SingularityTaskReconciliationStatistics taskReconciliationStatistics) {
     return save(TASK_RECONCILIATION_STATISTICS_PATH, taskReconciliationStatistics, taskReconciliationStatisticsTranscoder);
