package com.hubspot.singularity.data;

import java.util.ArrayList;
import java.util.List;
import java.util.Map;
import java.util.concurrent.atomic.AtomicLong;

import javax.inject.Singleton;

import org.apache.curator.framework.CuratorFramework;
import org.apache.curator.framework.imps.CuratorFrameworkState;
import org.apache.curator.utils.ZKPaths;
import org.apache.zookeeper.CreateMode;
import org.apache.zookeeper.KeeperException.NoNodeException;
import org.slf4j.Logger;
import org.slf4j.LoggerFactory;

import com.codahale.metrics.MetricRegistry;
import com.google.common.base.Optional;
import com.google.common.base.Throwables;
import com.google.common.collect.Lists;
import com.google.inject.Inject;
import com.google.inject.name.Named;
import com.hubspot.mesos.CounterMap;
import com.hubspot.mesos.JavaUtils;
import com.hubspot.singularity.SingularityCreateResult;
import com.hubspot.singularity.SingularityDeployMarker;
import com.hubspot.singularity.SingularityHostState;
import com.hubspot.singularity.SingularityMainModule;
import com.hubspot.singularity.SingularityPendingDeploy;
import com.hubspot.singularity.SingularityPendingTaskId;
import com.hubspot.singularity.SingularityRack;
import com.hubspot.singularity.SingularityRequest;
import com.hubspot.singularity.SingularityRequestDeployState;
import com.hubspot.singularity.SingularityRequestWithState;
import com.hubspot.singularity.SingularityScheduledTasksInfo;
import com.hubspot.singularity.SingularitySlave;
import com.hubspot.singularity.SingularityState;
import com.hubspot.singularity.SingularityTaskId;
import com.hubspot.singularity.SingularityTaskReconciliationStatistics;
import com.hubspot.singularity.auth.datastore.SingularityAuthDatastore;
import com.hubspot.singularity.config.SingularityConfiguration;
import com.hubspot.singularity.data.transcoders.Transcoder;

@Singleton
public class StateManager extends CuratorManager {

  private static final Logger LOG = LoggerFactory.getLogger(StateManager.class);

  private static final String ROOT_PATH = "/hosts";
  private static final String STATE_PATH = "/STATE";
  private static final String TASK_RECONCILIATION_STATISTICS_PATH = STATE_PATH + "/taskReconciliation";

  private final RequestManager requestManager;
  private final TaskManager taskManager;
  private final DeployManager deployManager;
  private final SlaveManager slaveManager;
  private final RackManager rackManager;
  private final Transcoder<SingularityState> stateTranscoder;
  private final Transcoder<SingularityHostState> hostStateTranscoder;
  private final SingularityConfiguration singularityConfiguration;
  private final SingularityAuthDatastore authDatastore;
  private final Transcoder<SingularityTaskReconciliationStatistics> taskReconciliationStatisticsTranscoder;
  private final PriorityManager priorityManager;
  private final AtomicLong statusUpdateDeltaAvg;

  @Inject
  public StateManager(CuratorFramework curatorFramework,
                      SingularityConfiguration configuration,
                      MetricRegistry metricRegistry,
                      RequestManager requestManager,
                      TaskManager taskManager,
                      DeployManager deployManager,
                      SlaveManager slaveManager,
                      RackManager rackManager,
                      Transcoder<SingularityState> stateTranscoder,
                      Transcoder<SingularityHostState> hostStateTranscoder,
                      SingularityConfiguration singularityConfiguration,
                      SingularityAuthDatastore authDatastore,
                      PriorityManager priorityManager,
                      Transcoder<SingularityTaskReconciliationStatistics> taskReconciliationStatisticsTranscoder,
                      @Named(SingularityMainModule.STATUS_UPDATE_DELTA_30S_AVERAGE) AtomicLong statusUpdateDeltaAvg) {
<<<<<<< HEAD

=======
>>>>>>> cc1fd41b
    super(curatorFramework, configuration, metricRegistry);

    this.requestManager = requestManager;
    this.taskManager = taskManager;
    this.stateTranscoder = stateTranscoder;
    this.hostStateTranscoder = hostStateTranscoder;
    this.slaveManager = slaveManager;
    this.rackManager = rackManager;
    this.deployManager = deployManager;
    this.singularityConfiguration = singularityConfiguration;
    this.authDatastore = authDatastore;
    this.priorityManager = priorityManager;
    this.taskReconciliationStatisticsTranscoder = taskReconciliationStatisticsTranscoder;
    this.statusUpdateDeltaAvg = statusUpdateDeltaAvg;
  }

  public SingularityCreateResult saveTaskReconciliationStatistics(SingularityTaskReconciliationStatistics taskReconciliationStatistics) {
    return save(TASK_RECONCILIATION_STATISTICS_PATH, taskReconciliationStatistics, taskReconciliationStatisticsTranscoder);
  }

  public Optional<SingularityTaskReconciliationStatistics> getTaskReconciliationStatistics() {
    return getData(TASK_RECONCILIATION_STATISTICS_PATH, taskReconciliationStatisticsTranscoder);
  }

  public void save(SingularityHostState hostState) throws InterruptedException {
    final String path = ZKPaths.makePath(ROOT_PATH, hostState.getHostname());
    final byte[] data = hostStateTranscoder.toBytes(hostState);

    if (curator.getState() == CuratorFrameworkState.STARTED) {
      try {
        if (exists(path)) {
          curator.setData().forPath(path, data);
        } else {
          curator.create().creatingParentsIfNeeded().withMode(CreateMode.EPHEMERAL).forPath(path, data);
        }
      } catch (Throwable t) {
        throw Throwables.propagate(t);
      }
    }
  }

  public SingularityState getState(boolean skipCache, boolean includeRequestIds) {
    Optional<SingularityState> fromZk = Optional.absent();

    if (!skipCache) {
      fromZk = getData(STATE_PATH, stateTranscoder);
    }

    if (fromZk.isPresent()) {
      final long now = System.currentTimeMillis();
      final long delta = now - fromZk.get().getGeneratedAt();

      if (delta < singularityConfiguration.getCacheStateForMillis()) {
        return fromZk.get();
      }
    }

    final long start = System.currentTimeMillis();

    SingularityState newState = generateState(includeRequestIds);

    if (!skipCache) {
      final byte[] bytes = stateTranscoder.toBytes(newState);
      save(STATE_PATH, newState, stateTranscoder);

      LOG.info("Generated new state and saved {} bytes in {}", bytes.length, JavaUtils.duration(start));
    }

    return newState;
  }

  public SingularityState generateState(boolean includeRequestIds) {
    final int launchingTasks = taskManager.getNumLaunchingTasks();
    final int activeTasks = taskManager.getNumActiveTasks() - launchingTasks;
    final int scheduledTasks = taskManager.getNumScheduledTasks();
    final int cleaningTasks = taskManager.getNumCleanupTasks();
    final int lbCleanupTasks = taskManager.getNumLbCleanupTasks();
    final int lbCleanupRequests = requestManager.getNumLbCleanupRequests();

    final SingularityScheduledTasksInfo scheduledTasksInfo = SingularityScheduledTasksInfo.getInfo(taskManager.getPendingTasks(), singularityConfiguration.getDeltaAfterWhichTasksAreLateMillis());

    final List<String> overProvisionedRequestIds = new ArrayList<>();
    final List<String> possiblyUnderProvisionedRequestIds = new ArrayList<>();

    final List<SingularityRequestWithState> requests = requestManager.getRequests();

    final Map<String, Long> numInstances = getNumTasks(requests);

    int numActiveRequests = 0;
    int numPausedRequests = 0;
    int cooldownRequests = 0;
    int numFinishedRequests = 0;

    for (SingularityRequestWithState requestWithState : requests) {
      switch (requestWithState.getState()) {
        case DEPLOYING_TO_UNPAUSE:
        case ACTIVE:
          numActiveRequests++;
          break;
        case FINISHED:
          numFinishedRequests++;
          break;
        case PAUSED:
          numPausedRequests++;
          break;
        case SYSTEM_COOLDOWN:
          cooldownRequests++;
          break;
        case DELETED:
          break;
      }

      updatePossiblyUnderProvisionedAndOverProvisionedIds(requestWithState, numInstances, overProvisionedRequestIds, possiblyUnderProvisionedRequestIds);
    }

    final List<String> underProvisionedRequestIds = getUnderProvisionedRequestIds(possiblyUnderProvisionedRequestIds);

    final int pendingRequests = requestManager.getSizeOfPendingQueue();
    final int cleaningRequests = requestManager.getSizeOfCleanupQueue();

    List<SingularityRack> racks = rackManager.getObjects();

    int activeRacks = 0;
    int deadRacks = 0;
    int decommissioningRacks = 0;
    int unknownRacks = 0;

    for (SingularityRack rack : racks) {
      switch (rack.getCurrentState().getState()) {
        case ACTIVE:
          activeRacks++;
          break;
        case DEAD:
          deadRacks++;
          break;
        case MISSING_ON_STARTUP:
          unknownRacks++;
          break;
        case DECOMMISSIONED:
        case STARTING_DECOMMISSION:
        case DECOMMISSIONING:
          decommissioningRacks++;
          break;
        default:
          unknownRacks++;
          break;
      }
    }

    List<SingularitySlave> slaves = slaveManager.getObjects();

    int activeSlaves = 0;
    int deadSlaves = 0;
    int decommissioningSlaves = 0;
    int unknownSlaves = 0;

    for (SingularitySlave slave : slaves) {
      switch (slave.getCurrentState().getState()) {
        case ACTIVE:
          activeSlaves++;
          break;
        case DEAD:
          deadSlaves++;
          break;
        case MISSING_ON_STARTUP:
          unknownSlaves++;
          break;
        case DECOMMISSIONED:
        case STARTING_DECOMMISSION:
        case DECOMMISSIONING:
          decommissioningSlaves++;
          break;
        default:
          unknownSlaves++;
          break;
      }
    }

    final List<SingularityHostState> states = getHostStates();

    int numDeploys = 0;
    long oldestDeploy = 0;
    long oldestDeployStep = 0;
    List<SingularityDeployMarker> activeDeploys = new ArrayList<>();
    final long now = System.currentTimeMillis();

    for (SingularityPendingDeploy pendingDeploy : deployManager.getPendingDeploys()) {
      activeDeploys.add(pendingDeploy.getDeployMarker());
      if (pendingDeploy.getDeployProgress().isPresent() && !pendingDeploy.getDeployProgress().get().isStepComplete()) {
        long deployStepDelta = now - pendingDeploy.getDeployProgress().get().getTimestamp();
        if (deployStepDelta > oldestDeployStep) {
          oldestDeployStep = deployStepDelta;
        }
      }
      long delta = now - pendingDeploy.getDeployMarker().getTimestamp();
      if (delta > oldestDeploy) {
        oldestDeploy = delta;
      }
      numDeploys++;
    }

    final Optional<Boolean> authDatastoreHealthy = authDatastore.isHealthy();

    final Optional<Double> minimumPriorityLevel = getMinimumPriorityLevel();

    return new SingularityState(activeTasks, launchingTasks, numActiveRequests, cooldownRequests, numPausedRequests, scheduledTasks, pendingRequests, lbCleanupTasks, lbCleanupRequests, cleaningRequests, activeSlaves,
        deadSlaves, decommissioningSlaves, activeRacks, deadRacks, decommissioningRacks, cleaningTasks, states, oldestDeploy, numDeploys, oldestDeployStep, activeDeploys, scheduledTasksInfo.getNumLateTasks(),
        scheduledTasksInfo.getNumFutureTasks(), scheduledTasksInfo.getMaxTaskLag(), System.currentTimeMillis(), includeRequestIds ? overProvisionedRequestIds : null,
        includeRequestIds ? underProvisionedRequestIds : null, overProvisionedRequestIds.size(), underProvisionedRequestIds.size(), numFinishedRequests, unknownRacks, unknownSlaves, authDatastoreHealthy, minimumPriorityLevel,
        statusUpdateDeltaAvg.get());
  }

  private Map<String, Long> getNumTasks(List<SingularityRequestWithState> requests) {
    final CounterMap<String> numTasks = new CounterMap<>(requests.size());

    for (SingularityTaskId taskId : taskManager.getActiveTaskIds()) {
      numTasks.incr(taskId.getRequestId());
    }

    for (SingularityPendingTaskId pendingTaskId : taskManager.getPendingTaskIds()) {
      numTasks.incr(pendingTaskId.getRequestId());
    }

    for (SingularityTaskId cleaningTaskId : taskManager.getCleanupTaskIds()) {
      Optional<SingularityRequestWithState> request = requestManager.getRequest(cleaningTaskId.getRequestId());
      if (request.isPresent() && request.get().getRequest().isScheduled()) {
        continue;
      }

      numTasks.decr(cleaningTaskId.getRequestId());
    }

    return numTasks.toCountMap();
  }

  private void updatePossiblyUnderProvisionedAndOverProvisionedIds(SingularityRequestWithState requestWithState, Map<String, Long> numInstances, List<String> overProvisionedRequestIds, List<String> possiblyUnderProvisionedRequestIds) {
    if (requestWithState.getState().isRunnable() && requestWithState.getRequest().isAlwaysRunning()) {
      SingularityRequest request = requestWithState.getRequest();
      final int expectedInstances = request.getInstancesSafe();

      final Long numActualInstances = numInstances.get(request.getId());

      if (numActualInstances == null || numActualInstances < expectedInstances) {
        possiblyUnderProvisionedRequestIds.add(request.getId());
      } else if (numActualInstances > expectedInstances) {
        overProvisionedRequestIds.add(request.getId());
      }
    }
  }

  private List<String> getUnderProvisionedRequestIds(List<String> possiblyUnderProvisionedRequestIds) {
    final List<String> underProvisionedRequestIds = new ArrayList<>(possiblyUnderProvisionedRequestIds.size());

    if (!possiblyUnderProvisionedRequestIds.isEmpty()) {
      Map<String, SingularityRequestDeployState> deployStates = deployManager.getRequestDeployStatesByRequestIds(possiblyUnderProvisionedRequestIds);

      for (SingularityRequestDeployState deployState : deployStates.values()) {
        if (deployState.getActiveDeploy().isPresent() || deployState.getPendingDeploy().isPresent()) {
          underProvisionedRequestIds.add(deployState.getRequestId());
        }
      }
    }

    return underProvisionedRequestIds;
  }

  private List<SingularityHostState> getHostStates() {
    List<String> children = getChildren(ROOT_PATH);
    List<SingularityHostState> states = Lists.newArrayListWithCapacity(children.size());

    for (String child : children) {

      try {
        byte[] bytes = curator.getData().forPath(ZKPaths.makePath(ROOT_PATH, child));

        states.add(hostStateTranscoder.fromBytes(bytes));
      } catch (NoNodeException nne) {
      } catch (Exception e) {
        throw Throwables.propagate(e);
      }
    }

    return states;
  }

  private Optional<Double> getMinimumPriorityLevel() {
    return priorityManager.getActivePriorityFreeze().isPresent() ? Optional.of(priorityManager.getActivePriorityFreeze().get().getPriorityFreeze().getMinimumPriorityLevel()) : Optional.absent();
  }
}<|MERGE_RESOLUTION|>--- conflicted
+++ resolved
@@ -80,10 +80,6 @@
                       PriorityManager priorityManager,
                       Transcoder<SingularityTaskReconciliationStatistics> taskReconciliationStatisticsTranscoder,
                       @Named(SingularityMainModule.STATUS_UPDATE_DELTA_30S_AVERAGE) AtomicLong statusUpdateDeltaAvg) {
-<<<<<<< HEAD
-
-=======
->>>>>>> cc1fd41b
     super(curatorFramework, configuration, metricRegistry);
 
     this.requestManager = requestManager;
