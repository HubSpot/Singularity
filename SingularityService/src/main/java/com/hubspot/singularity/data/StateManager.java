package com.hubspot.singularity.data;

import java.util.ArrayList;
import java.util.List;
import java.util.Map;

import javax.inject.Singleton;

import org.apache.curator.framework.CuratorFramework;
import org.apache.curator.framework.imps.CuratorFrameworkState;
import org.apache.curator.utils.ZKPaths;
import org.apache.zookeeper.CreateMode;
import org.apache.zookeeper.KeeperException.NoNodeException;
import org.slf4j.Logger;
import org.slf4j.LoggerFactory;

import com.codahale.metrics.MetricRegistry;
import com.google.common.base.Optional;
import com.google.common.base.Throwables;
import com.google.common.collect.Lists;
import com.google.inject.Inject;
import com.hubspot.mesos.CounterMap;
import com.hubspot.mesos.JavaUtils;
import com.hubspot.singularity.SingularityHostState;
import com.hubspot.singularity.SingularityPendingDeploy;
import com.hubspot.singularity.SingularityPendingTaskId;
import com.hubspot.singularity.SingularityRack;
import com.hubspot.singularity.SingularityRequestDeployState;
import com.hubspot.singularity.SingularityRequestWithState;
import com.hubspot.singularity.SingularityScheduledTasksInfo;
import com.hubspot.singularity.SingularitySlave;
import com.hubspot.singularity.SingularityState;
import com.hubspot.singularity.SingularityTaskId;
import com.hubspot.singularity.auth.datastore.SingularityAuthDatastore;
import com.hubspot.singularity.config.SingularityConfiguration;
import com.hubspot.singularity.data.transcoders.Transcoder;
import com.hubspot.singularity.SingularityOfferState;

@Singleton
public class StateManager extends CuratorManager {

  private static final Logger LOG = LoggerFactory.getLogger(StateManager.class);

  private static final String ROOT_PATH = "/hosts";
  private static final String STATE_PATH = "/STATE";
  private static final String OFFER_STATE_PATH = "/offerState";

  private final RequestManager requestManager;
  private final TaskManager taskManager;
  private final DeployManager deployManager;
  private final SlaveManager slaveManager;
  private final RackManager rackManager;
  private final Transcoder<SingularityState> stateTranscoder;
  private final Transcoder<SingularityHostState> hostStateTranscoder;
  private final Transcoder<SingularityOfferState> offerStateTranscoder;
  private final SingularityConfiguration singularityConfiguration;
  private final SingularityAuthDatastore authDatastore;

  @Inject
  public StateManager(CuratorFramework curatorFramework, SingularityConfiguration configuration, MetricRegistry metricRegistry, RequestManager requestManager, TaskManager taskManager,
      DeployManager deployManager, SlaveManager slaveManager, RackManager rackManager, Transcoder<SingularityState> stateTranscoder, Transcoder<SingularityHostState> hostStateTranscoder,
      Transcoder<SingularityOfferState> offerStateTranscoder, SingularityConfiguration singularityConfiguration, SingularityAuthDatastore authDatastore) {
    super(curatorFramework, configuration, metricRegistry);

    this.requestManager = requestManager;
    this.taskManager = taskManager;
    this.stateTranscoder = stateTranscoder;
    this.hostStateTranscoder = hostStateTranscoder;
    this.offerStateTranscoder = offerStateTranscoder;
    this.slaveManager = slaveManager;
    this.rackManager = rackManager;
    this.deployManager = deployManager;
    this.singularityConfiguration = singularityConfiguration;
    this.authDatastore = authDatastore;
  }

  public void save(SingularityHostState hostState) throws InterruptedException {
    final String path = ZKPaths.makePath(ROOT_PATH, hostState.getHostname());
    final byte[] data = hostStateTranscoder.toBytes(hostState);

    if (curator.getState() == CuratorFrameworkState.STARTED) {
      try {
        if (exists(path)) {
          curator.setData().forPath(path, data);
        } else {
          curator.create().creatingParentsIfNeeded().withMode(CreateMode.EPHEMERAL).forPath(path, data);
        }
      } catch (Throwable t) {
        throw Throwables.propagate(t);
      }
    }
  }

  public List<SingularityHostState> getHostStates() {
    List<String> children = getChildren(ROOT_PATH);
    List<SingularityHostState> states = Lists.newArrayListWithCapacity(children.size());

    for (String child : children) {

      try {
        byte[] bytes = curator.getData().forPath(ZKPaths.makePath(ROOT_PATH, child));

        states.add(hostStateTranscoder.fromBytes(bytes));
      } catch (NoNodeException nne) {
      } catch (Exception e) {
        throw Throwables.propagate(e);
      }
    }

    return states;
  }

  private Map<String, Long> getNumTasks(List<SingularityRequestWithState> requests) {
    final CounterMap<String> numTasks = new CounterMap<>(requests.size());

    for (SingularityTaskId taskId : taskManager.getActiveTaskIds()) {
      numTasks.incr(taskId.getRequestId());
    }

    for (SingularityPendingTaskId pendingTaskId : taskManager.getPendingTaskIds()) {
      numTasks.incr(pendingTaskId.getRequestId());
    }

    return numTasks.toCountMap();
  }

  public SingularityState getState(boolean skipCache, boolean includeRequestIds) {
    Optional<SingularityState> fromZk = Optional.absent();

    if (!skipCache) {
      fromZk = getData(STATE_PATH, stateTranscoder);
    }

    if (fromZk.isPresent()) {
      final long now = System.currentTimeMillis();
      final long delta = now - fromZk.get().getGeneratedAt();

      if (delta < singularityConfiguration.getCacheStateForMillis()) {
        return fromZk.get();
      }
    }

    final long start = System.currentTimeMillis();

    SingularityState newState = generateState(includeRequestIds);

    if (!skipCache) {
      final byte[] bytes = stateTranscoder.toBytes(newState);
      save(STATE_PATH, newState, stateTranscoder);

      LOG.info("Generated new state and saved {} bytes in {}", bytes.length, JavaUtils.duration(start));
    }

    return newState;
  }

  public SingularityState generateState(boolean includeRequestIds) {
    final int activeTasks = taskManager.getNumActiveTasks();
    final int scheduledTasks = taskManager.getNumScheduledTasks();
    final int cleaningTasks = taskManager.getNumCleanupTasks();
    final int lbCleanupTasks = taskManager.getNumLbCleanupTasks();
    final int lbCleanupRequests = requestManager.getNumLbCleanupRequests();

    final SingularityScheduledTasksInfo scheduledTasksInfo = SingularityScheduledTasksInfo.getInfo(taskManager.getPendingTasks(), singularityConfiguration.getDeltaAfterWhichTasksAreLateMillis());

    final List<String> overProvisionedRequestIds = new ArrayList<>();
    final List<String> possiblyUnderProvisionedRequestIds = new ArrayList<>();

    final List<SingularityRequestWithState> requests = requestManager.getRequests();

    final Map<String, Long> numInstances = getNumTasks(requests);

    int numActiveRequests = 0;
    int numPausedRequests = 0;
    int cooldownRequests = 0;
    int numFinishedRequests = 0;

    for (SingularityRequestWithState requestWithState : requests) {
      switch (requestWithState.getState()) {
        case DEPLOYING_TO_UNPAUSE:
        case ACTIVE:
          numActiveRequests++;
          break;
        case FINISHED:
          numFinishedRequests++;
          break;
        case PAUSED:
          numPausedRequests++;
          break;
        case SYSTEM_COOLDOWN:
          cooldownRequests++;
          break;
        case DELETED:
          break;
      }

      if (requestWithState.getState().isRunnable() && requestWithState.getRequest().isAlwaysRunning()) {
        final int instances = requestWithState.getRequest().getInstancesSafe();

        final Long numActualInstances = numInstances.get(requestWithState.getRequest().getId());

        if (numActualInstances == null || numActualInstances.longValue() < instances) {
          possiblyUnderProvisionedRequestIds.add(requestWithState.getRequest().getId());
        } else if (numActualInstances.longValue() > instances) {
          overProvisionedRequestIds.add(requestWithState.getRequest().getId());
        }
      }
    }

    final List<String> underProvisionedRequestIds = new ArrayList<>(possiblyUnderProvisionedRequestIds.size());
    if (!possiblyUnderProvisionedRequestIds.isEmpty()) {
      Map<String, SingularityRequestDeployState> deployStates = deployManager.getRequestDeployStatesByRequestIds(possiblyUnderProvisionedRequestIds);

      for (SingularityRequestDeployState deployState : deployStates.values()) {
        if (deployState.getActiveDeploy().isPresent() || deployState.getPendingDeploy().isPresent()) {
          underProvisionedRequestIds.add(deployState.getRequestId());
        }
      }
    }

    final int pendingRequests = requestManager.getSizeOfPendingQueue();
    final int cleaningRequests = requestManager.getSizeOfCleanupQueue();

    List<SingularityRack> racks = rackManager.getObjects();

    int activeRacks = 0;
    int deadRacks = 0;
    int decommissioningRacks = 0;
    int unknownRacks = 0;

    for (SingularityRack rack : racks) {
      switch (rack.getCurrentState().getState()) {
        case ACTIVE:
          activeRacks++;
          break;
        case DEAD:
          deadRacks++;
          break;
        case MISSING_ON_STARTUP:
          unknownRacks++;
          break;
        case DECOMMISSIONED:
        case STARTING_DECOMMISSION:
        case DECOMMISSIONING:
          decommissioningRacks++;
          break;
        default:
          unknownRacks++;
          break;
      }
    }

    List<SingularitySlave> slaves = slaveManager.getObjects();

    int activeSlaves = 0;
    int deadSlaves = 0;
    int decommissioningSlaves = 0;
    int unknownSlaves = 0;

    for (SingularitySlave slave : slaves) {
      switch (slave.getCurrentState().getState()) {
        case ACTIVE:
          activeSlaves++;
          break;
        case DEAD:
          deadSlaves++;
          break;
        case MISSING_ON_STARTUP:
          unknownSlaves++;
          break;
        case DECOMMISSIONED:
        case STARTING_DECOMMISSION:
        case DECOMMISSIONING:
          decommissioningSlaves++;
          break;
        default:
          unknownSlaves++;
          break;
      }
    }

    final List<SingularityHostState> states = getHostStates();

    int numDeploys = 0;
    long oldestDeploy = 0;
    final long now = System.currentTimeMillis();

    for (SingularityPendingDeploy pendingDeploy : deployManager.getPendingDeploys()) {
      long delta = now - pendingDeploy.getDeployMarker().getTimestamp();
      if (delta > oldestDeploy) {
        oldestDeploy = delta;
      }
      numDeploys++;
    }

    final Optional<Boolean> authDatastoreHealthy = authDatastore.isHealthy();

    return new SingularityState(activeTasks, numActiveRequests, cooldownRequests, numPausedRequests, scheduledTasks, pendingRequests, lbCleanupTasks, lbCleanupRequests, cleaningRequests, activeSlaves,
        deadSlaves, decommissioningSlaves, activeRacks, deadRacks, decommissioningRacks, cleaningTasks, states, oldestDeploy, numDeploys, scheduledTasksInfo.getNumLateTasks(),
        scheduledTasksInfo.getNumFutureTasks(), scheduledTasksInfo.getMaxTaskLag(), System.currentTimeMillis(), includeRequestIds ? overProvisionedRequestIds : null,
            includeRequestIds ? underProvisionedRequestIds : null, overProvisionedRequestIds.size(), underProvisionedRequestIds.size(), numFinishedRequests, unknownRacks, unknownSlaves, authDatastoreHealthy);
  }
<<<<<<< HEAD

  public SingularityOfferState getOfferState() {
    return getData(OFFER_STATE_PATH, offerStateTranscoder).or(SingularityOfferState.emptyState());
  }

  public void updateOfferState(SingularityOfferState newOfferState) {
    save(OFFER_STATE_PATH, newOfferState, offerStateTranscoder);
  }
=======
>>>>>>> e1a19ef2
}<|MERGE_RESOLUTION|>--- conflicted
+++ resolved
@@ -34,7 +34,6 @@
 import com.hubspot.singularity.auth.datastore.SingularityAuthDatastore;
 import com.hubspot.singularity.config.SingularityConfiguration;
 import com.hubspot.singularity.data.transcoders.Transcoder;
-import com.hubspot.singularity.SingularityOfferState;
 
 @Singleton
 public class StateManager extends CuratorManager {
@@ -43,7 +42,6 @@
 
   private static final String ROOT_PATH = "/hosts";
   private static final String STATE_PATH = "/STATE";
-  private static final String OFFER_STATE_PATH = "/offerState";
 
   private final RequestManager requestManager;
   private final TaskManager taskManager;
@@ -52,21 +50,19 @@
   private final RackManager rackManager;
   private final Transcoder<SingularityState> stateTranscoder;
   private final Transcoder<SingularityHostState> hostStateTranscoder;
-  private final Transcoder<SingularityOfferState> offerStateTranscoder;
   private final SingularityConfiguration singularityConfiguration;
   private final SingularityAuthDatastore authDatastore;
 
   @Inject
   public StateManager(CuratorFramework curatorFramework, SingularityConfiguration configuration, MetricRegistry metricRegistry, RequestManager requestManager, TaskManager taskManager,
       DeployManager deployManager, SlaveManager slaveManager, RackManager rackManager, Transcoder<SingularityState> stateTranscoder, Transcoder<SingularityHostState> hostStateTranscoder,
-      Transcoder<SingularityOfferState> offerStateTranscoder, SingularityConfiguration singularityConfiguration, SingularityAuthDatastore authDatastore) {
+      SingularityConfiguration singularityConfiguration, SingularityAuthDatastore authDatastore) {
     super(curatorFramework, configuration, metricRegistry);
 
     this.requestManager = requestManager;
     this.taskManager = taskManager;
     this.stateTranscoder = stateTranscoder;
     this.hostStateTranscoder = hostStateTranscoder;
-    this.offerStateTranscoder = offerStateTranscoder;
     this.slaveManager = slaveManager;
     this.rackManager = rackManager;
     this.deployManager = deployManager;
@@ -300,15 +296,4 @@
         scheduledTasksInfo.getNumFutureTasks(), scheduledTasksInfo.getMaxTaskLag(), System.currentTimeMillis(), includeRequestIds ? overProvisionedRequestIds : null,
             includeRequestIds ? underProvisionedRequestIds : null, overProvisionedRequestIds.size(), underProvisionedRequestIds.size(), numFinishedRequests, unknownRacks, unknownSlaves, authDatastoreHealthy);
   }
-<<<<<<< HEAD
-
-  public SingularityOfferState getOfferState() {
-    return getData(OFFER_STATE_PATH, offerStateTranscoder).or(SingularityOfferState.emptyState());
-  }
-
-  public void updateOfferState(SingularityOfferState newOfferState) {
-    save(OFFER_STATE_PATH, newOfferState, offerStateTranscoder);
-  }
-=======
->>>>>>> e1a19ef2
 }