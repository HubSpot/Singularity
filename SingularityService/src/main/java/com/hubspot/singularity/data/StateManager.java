package com.hubspot.singularity.data;

import java.util.ArrayList;
import java.util.List;
import java.util.Map;
import java.util.concurrent.atomic.AtomicLong;

import javax.inject.Singleton;

import org.apache.curator.framework.CuratorFramework;
import org.apache.curator.framework.imps.CuratorFrameworkState;
import org.apache.curator.utils.ZKPaths;
import org.apache.zookeeper.CreateMode;
import org.apache.zookeeper.KeeperException.NoNodeException;
import org.slf4j.Logger;
import org.slf4j.LoggerFactory;

import com.codahale.metrics.MetricRegistry;
import com.google.common.base.Optional;
import com.google.common.base.Throwables;
import com.google.common.collect.Lists;
import com.google.inject.Inject;
import com.google.inject.name.Named;
import com.hubspot.mesos.CounterMap;
import com.hubspot.mesos.JavaUtils;
import com.hubspot.singularity.SingularityCreateResult;
import com.hubspot.singularity.SingularityDeployMarker;
import com.hubspot.singularity.SingularityHostState;
import com.hubspot.singularity.SingularityMainModule;
import com.hubspot.singularity.SingularityPendingDeploy;
import com.hubspot.singularity.SingularityPendingTaskId;
import com.hubspot.singularity.SingularityRack;
import com.hubspot.singularity.SingularityRequest;
import com.hubspot.singularity.SingularityRequestDeployState;
import com.hubspot.singularity.SingularityRequestWithState;
import com.hubspot.singularity.SingularityScheduledTasksInfo;
import com.hubspot.singularity.SingularitySlave;
import com.hubspot.singularity.SingularityState;
import com.hubspot.singularity.SingularityTaskId;
import com.hubspot.singularity.SingularityTaskReconciliationStatistics;
import com.hubspot.singularity.auth.datastore.SingularityAuthDatastore;
import com.hubspot.singularity.config.SingularityConfiguration;
import com.hubspot.singularity.data.transcoders.Transcoder;

@Singleton
public class StateManager extends CuratorManager {

  private static final Logger LOG = LoggerFactory.getLogger(StateManager.class);

  private static final String ROOT_PATH = "/hosts";
  private static final String STATE_PATH = "/STATE";
  private static final String TASK_RECONCILIATION_STATISTICS_PATH = STATE_PATH + "/taskReconciliation";

  private final RequestManager requestManager;
  private final TaskManager taskManager;
  private final DeployManager deployManager;
  private final SlaveManager slaveManager;
  private final RackManager rackManager;
  private final Transcoder<SingularityState> stateTranscoder;
  private final Transcoder<SingularityHostState> hostStateTranscoder;
  private final SingularityConfiguration singularityConfiguration;
  private final SingularityAuthDatastore authDatastore;
  private final Transcoder<SingularityTaskReconciliationStatistics> taskReconciliationStatisticsTranscoder;
  private final PriorityManager priorityManager;
  private final AtomicLong statusUpdateDeltaAvg;

  @Inject
<<<<<<< HEAD
  public StateManager(CuratorFramework curatorFramework,
                      SingularityConfiguration configuration,
                      MetricRegistry metricRegistry,
                      RequestManager requestManager,
                      TaskManager taskManager,
                      DeployManager deployManager,
                      SlaveManager slaveManager,
                      RackManager rackManager,
                      Transcoder<SingularityState> stateTranscoder,
                      Transcoder<SingularityHostState> hostStateTranscoder,
                      SingularityConfiguration singularityConfiguration,
                      SingularityAuthDatastore authDatastore,
                      PriorityManager priorityManager,
                      Transcoder<SingularityTaskReconciliationStatistics> taskReconciliationStatisticsTranscoder) {

=======
  public StateManager(CuratorFramework curatorFramework, SingularityConfiguration configuration, MetricRegistry metricRegistry, RequestManager requestManager, TaskManager taskManager,
      DeployManager deployManager, SlaveManager slaveManager, RackManager rackManager, Transcoder<SingularityState> stateTranscoder, Transcoder<SingularityHostState> hostStateTranscoder,
      SingularityConfiguration singularityConfiguration, SingularityAuthDatastore authDatastore, PriorityManager priorityManager, Transcoder<SingularityTaskReconciliationStatistics> taskReconciliationStatisticsTranscoder,
      @Named(SingularityMainModule.STATUS_UPDATE_DELTA_30S_AVERAGE) AtomicLong statusUpdateDeltaAvg) {
>>>>>>> f93860b7
    super(curatorFramework, configuration, metricRegistry);

    this.requestManager = requestManager;
    this.taskManager = taskManager;
    this.stateTranscoder = stateTranscoder;
    this.hostStateTranscoder = hostStateTranscoder;
    this.slaveManager = slaveManager;
    this.rackManager = rackManager;
    this.deployManager = deployManager;
    this.singularityConfiguration = singularityConfiguration;
    this.authDatastore = authDatastore;
    this.priorityManager = priorityManager;
    this.taskReconciliationStatisticsTranscoder = taskReconciliationStatisticsTranscoder;
    this.statusUpdateDeltaAvg = statusUpdateDeltaAvg;
  }

  public SingularityCreateResult saveTaskReconciliationStatistics(SingularityTaskReconciliationStatistics taskReconciliationStatistics) {
    return save(TASK_RECONCILIATION_STATISTICS_PATH, taskReconciliationStatistics, taskReconciliationStatisticsTranscoder);
  }

  public Optional<SingularityTaskReconciliationStatistics> getTaskReconciliationStatistics() {
    return getData(TASK_RECONCILIATION_STATISTICS_PATH, taskReconciliationStatisticsTranscoder);
  }

  public void save(SingularityHostState hostState) throws InterruptedException {
    final String path = ZKPaths.makePath(ROOT_PATH, hostState.getHostname());
    final byte[] data = hostStateTranscoder.toBytes(hostState);

    if (curator.getState() == CuratorFrameworkState.STARTED) {
      try {
        if (exists(path)) {
          curator.setData().forPath(path, data);
        } else {
          curator.create().creatingParentsIfNeeded().withMode(CreateMode.EPHEMERAL).forPath(path, data);
        }
      } catch (Throwable t) {
        throw Throwables.propagate(t);
      }
    }
  }

  public SingularityState getState(boolean skipCache, boolean includeRequestIds) {
    Optional<SingularityState> fromZk = Optional.absent();

    if (!skipCache) {
      fromZk = getData(STATE_PATH, stateTranscoder);
    }

    if (fromZk.isPresent()) {
      final long now = System.currentTimeMillis();
      final long delta = now - fromZk.get().getGeneratedAt();

      if (delta < singularityConfiguration.getCacheStateForMillis()) {
        return fromZk.get();
      }
    }

    final long start = System.currentTimeMillis();

    SingularityState newState = generateState(includeRequestIds);

    if (!skipCache) {
      final byte[] bytes = stateTranscoder.toBytes(newState);
      save(STATE_PATH, newState, stateTranscoder);

      LOG.info("Generated new state and saved {} bytes in {}", bytes.length, JavaUtils.duration(start));
    }

    return newState;
  }

  public SingularityState generateState(boolean includeRequestIds) {
    final int launchingTasks = taskManager.getNumLaunchingTasks();
    final int activeTasks = taskManager.getNumActiveTasks() - launchingTasks;
    final int scheduledTasks = taskManager.getNumScheduledTasks();
    final int cleaningTasks = taskManager.getNumCleanupTasks();
    final int lbCleanupTasks = taskManager.getNumLbCleanupTasks();
    final int lbCleanupRequests = requestManager.getNumLbCleanupRequests();

    final SingularityScheduledTasksInfo scheduledTasksInfo = SingularityScheduledTasksInfo.getInfo(taskManager.getPendingTasks(), singularityConfiguration.getDeltaAfterWhichTasksAreLateMillis());

    final List<String> overProvisionedRequestIds = new ArrayList<>();
    final List<String> possiblyUnderProvisionedRequestIds = new ArrayList<>();

    final List<SingularityRequestWithState> requests = requestManager.getRequests();

    final Map<String, Long> numInstances = getNumTasks(requests);

    int numActiveRequests = 0;
    int numPausedRequests = 0;
    int cooldownRequests = 0;
    int numFinishedRequests = 0;

    for (SingularityRequestWithState requestWithState : requests) {
      switch (requestWithState.getState()) {
        case DEPLOYING_TO_UNPAUSE:
        case ACTIVE:
          numActiveRequests++;
          break;
        case FINISHED:
          numFinishedRequests++;
          break;
        case PAUSED:
          numPausedRequests++;
          break;
        case SYSTEM_COOLDOWN:
          cooldownRequests++;
          break;
        case DELETED:
          break;
      }

      updatePossiblyUnderProvisionedAndOverProvisionedIds(requestWithState, numInstances, overProvisionedRequestIds, possiblyUnderProvisionedRequestIds);
    }

    final List<String> underProvisionedRequestIds = getUnderProvisionedRequestIds(possiblyUnderProvisionedRequestIds);

    final int pendingRequests = requestManager.getSizeOfPendingQueue();
    final int cleaningRequests = requestManager.getSizeOfCleanupQueue();

    List<SingularityRack> racks = rackManager.getObjects();

    int activeRacks = 0;
    int deadRacks = 0;
    int decommissioningRacks = 0;
    int unknownRacks = 0;

    for (SingularityRack rack : racks) {
      switch (rack.getCurrentState().getState()) {
        case ACTIVE:
          activeRacks++;
          break;
        case DEAD:
          deadRacks++;
          break;
        case MISSING_ON_STARTUP:
          unknownRacks++;
          break;
        case DECOMMISSIONED:
        case STARTING_DECOMMISSION:
        case DECOMMISSIONING:
          decommissioningRacks++;
          break;
        default:
          unknownRacks++;
          break;
      }
    }

    List<SingularitySlave> slaves = slaveManager.getObjects();

    int activeSlaves = 0;
    int deadSlaves = 0;
    int decommissioningSlaves = 0;
    int unknownSlaves = 0;

    for (SingularitySlave slave : slaves) {
      switch (slave.getCurrentState().getState()) {
        case ACTIVE:
          activeSlaves++;
          break;
        case DEAD:
          deadSlaves++;
          break;
        case MISSING_ON_STARTUP:
          unknownSlaves++;
          break;
        case DECOMMISSIONED:
        case STARTING_DECOMMISSION:
        case DECOMMISSIONING:
          decommissioningSlaves++;
          break;
        default:
          unknownSlaves++;
          break;
      }
    }

    final List<SingularityHostState> states = getHostStates();

    int numDeploys = 0;
    long oldestDeploy = 0;
    long oldestDeployStep = 0;
    List<SingularityDeployMarker> activeDeploys = new ArrayList<>();
    final long now = System.currentTimeMillis();

    for (SingularityPendingDeploy pendingDeploy : deployManager.getPendingDeploys()) {
      activeDeploys.add(pendingDeploy.getDeployMarker());
      if (pendingDeploy.getDeployProgress().isPresent() && !pendingDeploy.getDeployProgress().get().isStepComplete()) {
        long deployStepDelta = now - pendingDeploy.getDeployProgress().get().getTimestamp();
        if (deployStepDelta > oldestDeployStep) {
          oldestDeployStep = deployStepDelta;
        }
      }
      long delta = now - pendingDeploy.getDeployMarker().getTimestamp();
      if (delta > oldestDeploy) {
        oldestDeploy = delta;
      }
      numDeploys++;
    }

    final Optional<Boolean> authDatastoreHealthy = authDatastore.isHealthy();

    final Optional<Double> minimumPriorityLevel = getMinimumPriorityLevel();

    return new SingularityState(activeTasks, launchingTasks, numActiveRequests, cooldownRequests, numPausedRequests, scheduledTasks, pendingRequests, lbCleanupTasks, lbCleanupRequests, cleaningRequests, activeSlaves,
        deadSlaves, decommissioningSlaves, activeRacks, deadRacks, decommissioningRacks, cleaningTasks, states, oldestDeploy, numDeploys, oldestDeployStep, activeDeploys, scheduledTasksInfo.getNumLateTasks(),
        scheduledTasksInfo.getNumFutureTasks(), scheduledTasksInfo.getMaxTaskLag(), System.currentTimeMillis(), includeRequestIds ? overProvisionedRequestIds : null,
        includeRequestIds ? underProvisionedRequestIds : null, overProvisionedRequestIds.size(), underProvisionedRequestIds.size(), numFinishedRequests, unknownRacks, unknownSlaves, authDatastoreHealthy, minimumPriorityLevel,
        statusUpdateDeltaAvg.get());
  }

  private Map<String, Long> getNumTasks(List<SingularityRequestWithState> requests) {
    final CounterMap<String> numTasks = new CounterMap<>(requests.size());

    for (SingularityTaskId taskId : taskManager.getActiveTaskIds()) {
      numTasks.incr(taskId.getRequestId());
    }

    for (SingularityPendingTaskId pendingTaskId : taskManager.getPendingTaskIds()) {
      numTasks.incr(pendingTaskId.getRequestId());
    }

    for (SingularityTaskId cleaningTaskId : taskManager.getCleanupTaskIds()) {
      Optional<SingularityRequestWithState> request = requestManager.getRequest(cleaningTaskId.getRequestId());
      if (request.isPresent() && request.get().getRequest().isScheduled()) {
        continue;
      }

      numTasks.decr(cleaningTaskId.getRequestId());
    }

    return numTasks.toCountMap();
  }

  private void updatePossiblyUnderProvisionedAndOverProvisionedIds(SingularityRequestWithState requestWithState, Map<String, Long> numInstances, List<String> overProvisionedRequestIds, List<String> possiblyUnderProvisionedRequestIds) {
    if (requestWithState.getState().isRunnable() && requestWithState.getRequest().isAlwaysRunning()) {
      SingularityRequest request = requestWithState.getRequest();
      final int expectedInstances = request.getInstancesSafe();

      final Long numActualInstances = numInstances.get(request.getId());

      if (numActualInstances == null || numActualInstances < expectedInstances) {
        possiblyUnderProvisionedRequestIds.add(request.getId());
      } else if (numActualInstances > expectedInstances) {
        overProvisionedRequestIds.add(request.getId());
      }
    }
  }

  private List<String> getUnderProvisionedRequestIds(List<String> possiblyUnderProvisionedRequestIds) {
    final List<String> underProvisionedRequestIds = new ArrayList<>(possiblyUnderProvisionedRequestIds.size());

    if (!possiblyUnderProvisionedRequestIds.isEmpty()) {
      Map<String, SingularityRequestDeployState> deployStates = deployManager.getRequestDeployStatesByRequestIds(possiblyUnderProvisionedRequestIds);

      for (SingularityRequestDeployState deployState : deployStates.values()) {
        if (deployState.getActiveDeploy().isPresent() || deployState.getPendingDeploy().isPresent()) {
          underProvisionedRequestIds.add(deployState.getRequestId());
        }
      }
    }

    return underProvisionedRequestIds;
  }

  private List<SingularityHostState> getHostStates() {
    List<String> children = getChildren(ROOT_PATH);
    List<SingularityHostState> states = Lists.newArrayListWithCapacity(children.size());

    for (String child : children) {

      try {
        byte[] bytes = curator.getData().forPath(ZKPaths.makePath(ROOT_PATH, child));

        states.add(hostStateTranscoder.fromBytes(bytes));
      } catch (NoNodeException nne) {
      } catch (Exception e) {
        throw Throwables.propagate(e);
      }
    }

    return states;
  }

  private Optional<Double> getMinimumPriorityLevel() {
    return priorityManager.getActivePriorityFreeze().isPresent() ? Optional.of(priorityManager.getActivePriorityFreeze().get().getPriorityFreeze().getMinimumPriorityLevel()) : Optional.absent();
  }
}<|MERGE_RESOLUTION|>--- conflicted
+++ resolved
@@ -65,7 +65,6 @@
   private final AtomicLong statusUpdateDeltaAvg;
 
   @Inject
-<<<<<<< HEAD
   public StateManager(CuratorFramework curatorFramework,
                       SingularityConfiguration configuration,
                       MetricRegistry metricRegistry,
@@ -79,14 +78,8 @@
                       SingularityConfiguration singularityConfiguration,
                       SingularityAuthDatastore authDatastore,
                       PriorityManager priorityManager,
-                      Transcoder<SingularityTaskReconciliationStatistics> taskReconciliationStatisticsTranscoder) {
-
-=======
-  public StateManager(CuratorFramework curatorFramework, SingularityConfiguration configuration, MetricRegistry metricRegistry, RequestManager requestManager, TaskManager taskManager,
-      DeployManager deployManager, SlaveManager slaveManager, RackManager rackManager, Transcoder<SingularityState> stateTranscoder, Transcoder<SingularityHostState> hostStateTranscoder,
-      SingularityConfiguration singularityConfiguration, SingularityAuthDatastore authDatastore, PriorityManager priorityManager, Transcoder<SingularityTaskReconciliationStatistics> taskReconciliationStatisticsTranscoder,
-      @Named(SingularityMainModule.STATUS_UPDATE_DELTA_30S_AVERAGE) AtomicLong statusUpdateDeltaAvg) {
->>>>>>> f93860b7
+                      Transcoder<SingularityTaskReconciliationStatistics> taskReconciliationStatisticsTranscoder,
+                      @Named(SingularityMainModule.STATUS_UPDATE_DELTA_30S_AVERAGE) AtomicLong statusUpdateDeltaAvg) {
     super(curatorFramework, configuration, metricRegistry);
 
     this.requestManager = requestManager;
