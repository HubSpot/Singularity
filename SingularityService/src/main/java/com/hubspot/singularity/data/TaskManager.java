package com.hubspot.singularity.data;

import static java.nio.charset.StandardCharsets.UTF_8;

import java.util.ArrayList;
import java.util.Collection;
import java.util.Collections;
import java.util.List;
import java.util.Map;

import org.apache.curator.framework.CuratorFramework;
import org.apache.curator.framework.api.transaction.CuratorTransactionFinal;
import org.apache.curator.utils.ZKPaths;
import org.apache.mesos.Protos.TaskStatus;
import org.apache.zookeeper.KeeperException;
import org.apache.zookeeper.KeeperException.NodeExistsException;
import org.slf4j.Logger;
import org.slf4j.LoggerFactory;

import com.codahale.metrics.MetricRegistry;
import com.codahale.metrics.annotation.Timed;
import com.google.common.base.Function;
import com.google.common.base.Optional;
import com.google.common.base.Preconditions;
import com.google.common.base.Predicate;
import com.google.common.base.Throwables;
import com.google.common.collect.ImmutableList;
import com.google.common.collect.Iterables;
import com.google.common.collect.Lists;
import com.google.common.collect.Maps;
import com.google.inject.Inject;
import com.google.inject.Singleton;
import com.google.inject.name.Named;
import com.hubspot.mesos.JavaUtils;
import com.hubspot.singularity.ExtendedTaskState;
import com.hubspot.singularity.LoadBalancerRequestType;
import com.hubspot.singularity.SingularityCreateResult;
import com.hubspot.singularity.SingularityDeleteResult;
import com.hubspot.singularity.SingularityKilledTaskIdRecord;
import com.hubspot.singularity.SingularityLoadBalancerUpdate;
import com.hubspot.singularity.SingularityMainModule;
import com.hubspot.singularity.SingularityPendingTask;
import com.hubspot.singularity.SingularityPendingTaskId;
import com.hubspot.singularity.SingularitySlave;
import com.hubspot.singularity.SingularityTask;
import com.hubspot.singularity.SingularityTaskCleanup;
import com.hubspot.singularity.SingularityTaskHealthcheckResult;
import com.hubspot.singularity.SingularityTaskHistory;
import com.hubspot.singularity.SingularityTaskHistoryUpdate;
import com.hubspot.singularity.SingularityTaskId;
import com.hubspot.singularity.SingularityTaskIdHistory;
import com.hubspot.singularity.SingularityTaskIdHolder;
import com.hubspot.singularity.SingularityTaskMetadata;
import com.hubspot.singularity.SingularityTaskShellCommandHistory;
import com.hubspot.singularity.SingularityTaskShellCommandRequest;
import com.hubspot.singularity.SingularityTaskShellCommandRequestId;
import com.hubspot.singularity.SingularityTaskShellCommandUpdate;
import com.hubspot.singularity.SingularityTaskStatusHolder;
import com.hubspot.singularity.config.SingularityConfiguration;
import com.hubspot.singularity.data.transcoders.IdTranscoder;
import com.hubspot.singularity.data.transcoders.StringTranscoder;
import com.hubspot.singularity.data.transcoders.Transcoder;
import com.hubspot.singularity.event.SingularityEventListener;

@Singleton
public class TaskManager extends CuratorAsyncManager {

  private static final Logger LOG = LoggerFactory.getLogger(CuratorAsyncManager.class);

  private static final String TASKS_ROOT = "/tasks";

  private static final String ACTIVE_PATH_ROOT = TASKS_ROOT + "/active";
  private static final String LAST_ACTIVE_TASK_STATUSES_PATH_ROOT = TASKS_ROOT + "/statuses";
  private static final String PENDING_PATH_ROOT = TASKS_ROOT + "/scheduled";
  private static final String CLEANUP_PATH_ROOT = TASKS_ROOT + "/cleanup";
  private static final String LB_CLEANUP_PATH_ROOT = TASKS_ROOT + "/lbcleanup";
  private static final String DRIVER_KILLED_PATH_ROOT = TASKS_ROOT + "/killed";
  private static final String FINISHED_TASK_MAIL_QUEUE = TASKS_ROOT + "/mailqueue";
  private static final String SHELL_REQUESTS_QUEUE_PATH_ROOT = TASKS_ROOT + "/shellqueue";

  private static final String HISTORY_PATH_ROOT = TASKS_ROOT + "/history";

  private static final String LAST_HEALTHCHECK_KEY = "LAST_HEALTHCHECK";
  private static final String DIRECTORY_KEY = "DIRECTORY";
  private static final String TASK_KEY = "TASK";
  private static final String NOTIFIED_OVERDUE_TO_FINISH_KEY = "NOTIFIED_OVERDUE_TO_FINISH";

  private static final String LOAD_BALANCER_PRE_KEY = "LOAD_BALANCER_";

  private static final String SHELLS_PATH = "/shells";
  private static final String SHELL_REQUEST_KEY = "REQUEST";
  private static final String SHELL_UPDATES_PATH = "/updates";

  private static final String HEALTHCHECKS_PATH = "/healthchecks";
  private static final String METADATA_PATH = "/metadata";
  private static final String UPDATES_PATH = "/updates";

  private final Transcoder<SingularityTaskHealthcheckResult> healthcheckResultTranscoder;
  private final Transcoder<SingularityTaskCleanup> taskCleanupTranscoder;
  private final Transcoder<SingularityTask> taskTranscoder;
  private final Transcoder<SingularityTaskStatusHolder> taskStatusTranscoder;
  private final Transcoder<SingularityKilledTaskIdRecord> killedTaskIdRecordTranscoder;
  private final Transcoder<SingularityTaskHistoryUpdate> taskHistoryUpdateTranscoder;
  private final Transcoder<SingularityLoadBalancerUpdate> taskLoadBalancerUpdateTranscoder;
  private final Transcoder<SingularityPendingTask> pendingTaskTranscoder;
  private final Transcoder<SingularityTaskShellCommandRequest> taskShellCommandRequestTranscoder;
  private final Transcoder<SingularityTaskShellCommandUpdate> taskShellCommandUpdateTranscoder;
  private final Transcoder<SingularityTaskMetadata> taskMetadataTranscoder;

  private final IdTranscoder<SingularityPendingTaskId> pendingTaskIdTranscoder;
  private final IdTranscoder<SingularityTaskId> taskIdTranscoder;

  private final ZkCache<SingularityTask> taskCache;

  private final SingularityEventListener singularityEventListener;
  private final String serverId;

  @Inject
  public TaskManager(CuratorFramework curator, SingularityConfiguration configuration, MetricRegistry metricRegistry, SingularityEventListener singularityEventListener,
      IdTranscoder<SingularityPendingTaskId> pendingTaskIdTranscoder, IdTranscoder<SingularityTaskId> taskIdTranscoder, Transcoder<SingularityLoadBalancerUpdate> taskLoadBalancerHistoryUpdateTranscoder,
      Transcoder<SingularityTaskStatusHolder> taskStatusTranscoder, Transcoder<SingularityTaskHealthcheckResult> healthcheckResultTranscoder, Transcoder<SingularityTask> taskTranscoder,
      Transcoder<SingularityTaskCleanup> taskCleanupTranscoder, Transcoder<SingularityTaskHistoryUpdate> taskHistoryUpdateTranscoder, Transcoder<SingularityPendingTask> pendingTaskTranscoder,
      Transcoder<SingularityKilledTaskIdRecord> killedTaskIdRecordTranscoder, Transcoder<SingularityTaskShellCommandRequest> taskShellCommandRequestTranscoder,
      Transcoder<SingularityTaskShellCommandUpdate> taskShellCommandUpdateTranscoder,  Transcoder<SingularityTaskMetadata> taskMetadataTranscoder,
      ZkCache<SingularityTask> taskCache, @Named(SingularityMainModule.SERVER_ID_PROPERTY) String serverId) {
    super(curator, configuration, metricRegistry);

    this.healthcheckResultTranscoder = healthcheckResultTranscoder;
    this.taskTranscoder = taskTranscoder;
    this.taskStatusTranscoder = taskStatusTranscoder;
    this.killedTaskIdRecordTranscoder = killedTaskIdRecordTranscoder;
    this.taskCleanupTranscoder = taskCleanupTranscoder;
    this.taskHistoryUpdateTranscoder = taskHistoryUpdateTranscoder;
    this.taskIdTranscoder = taskIdTranscoder;
    this.pendingTaskTranscoder = pendingTaskTranscoder;
    this.taskShellCommandRequestTranscoder = taskShellCommandRequestTranscoder;
    this.pendingTaskIdTranscoder = pendingTaskIdTranscoder;
    this.taskLoadBalancerUpdateTranscoder = taskLoadBalancerHistoryUpdateTranscoder;
    this.singularityEventListener = singularityEventListener;
    this.taskCache = taskCache;
    this.taskShellCommandUpdateTranscoder = taskShellCommandUpdateTranscoder;
    this.taskMetadataTranscoder = taskMetadataTranscoder;

    this.serverId = serverId;
  }

  // since we can't use creatingParentsIfNeeded in transactions
  public void createRequiredParents() {
    create(HISTORY_PATH_ROOT);
    create(ACTIVE_PATH_ROOT);
  }

  private String getLastHealthcheckPath(SingularityTaskId taskId) {
    return ZKPaths.makePath(getHistoryPath(taskId), LAST_HEALTHCHECK_KEY);
  }

  private String getMetadataParentPath(SingularityTaskId taskId) {
    return ZKPaths.makePath(getHistoryPath(taskId), METADATA_PATH);
  }

  private String getTaskMetadataPath(SingularityTaskMetadata taskMetadata) {
    return ZKPaths.makePath(getMetadataParentPath(taskMetadata.getTaskId()), String.format("%s-%s", taskMetadata.getTimestamp(), taskMetadata.getType()));
  }

  private String getHealthcheckParentPath(SingularityTaskId taskId) {
    return ZKPaths.makePath(getHistoryPath(taskId), HEALTHCHECKS_PATH);
  }

  private String getLastActiveTaskStatusPath(SingularityTaskId taskId) {
    return ZKPaths.makePath(LAST_ACTIVE_TASK_STATUSES_PATH_ROOT, taskId.getId());
  }

  private String getHealthcheckPath(SingularityTaskHealthcheckResult healthcheck) {
    return ZKPaths.makePath(getHealthcheckParentPath(healthcheck.getTaskId()), Long.toString(healthcheck.getTimestamp()));
  }

  private String getShellRequestQueuePath(SingularityTaskShellCommandRequest shellRequest) {
    return ZKPaths.makePath(SHELL_REQUESTS_QUEUE_PATH_ROOT, shellRequest.getId().getId());
  }

  private String getFinishedTaskMailQueuePath(SingularityTaskId taskId) {
    return ZKPaths.makePath(FINISHED_TASK_MAIL_QUEUE, taskId.getId());
  }

  private String getShellsParentPath(SingularityTaskId taskId) {
    return ZKPaths.makePath(getHistoryPath(taskId), SHELLS_PATH);
  }

  private String getShellHistoryParentPath(SingularityTaskShellCommandRequestId shellRequestId) {
    return ZKPaths.makePath(getShellsParentPath(shellRequestId.getTaskId()), shellRequestId.getSubIdForTaskHistory());
  }

  private String getShellHistoryRequestPath(SingularityTaskShellCommandRequestId shellRequestId) {
    return ZKPaths.makePath(getShellHistoryParentPath(shellRequestId), SHELL_REQUEST_KEY);
  }

  private String getShellHistoryUpdateParentPath(SingularityTaskShellCommandRequestId shellRequestId) {
    return ZKPaths.makePath(getShellHistoryParentPath(shellRequestId), SHELL_UPDATES_PATH);
  }

  private String getShellHistoryUpdatePath(SingularityTaskShellCommandUpdate shellUpdate) {
    return ZKPaths.makePath(getShellHistoryUpdateParentPath(shellUpdate.getShellRequestId()), shellUpdate.getUpdateType().name());
  }

  private String getTaskPath(SingularityTaskId taskId) {
    return ZKPaths.makePath(getHistoryPath(taskId), TASK_KEY);
  }

  private String getLoadBalancerStatePath(SingularityTaskId taskId, LoadBalancerRequestType requestType) {
    return ZKPaths.makePath(getHistoryPath(taskId), LOAD_BALANCER_PRE_KEY + requestType.name());
  }

  private String getDirectoryPath(SingularityTaskId taskId) {
    return ZKPaths.makePath(getHistoryPath(taskId), DIRECTORY_KEY);
  }

  private String getNotifiedOverduePath(SingularityTaskId taskId) {
    return ZKPaths.makePath(getHistoryPath(taskId), NOTIFIED_OVERDUE_TO_FINISH_KEY);
  }

  private String getUpdatesPath(SingularityTaskId taskId) {
    return ZKPaths.makePath(getHistoryPath(taskId), UPDATES_PATH);
  }

  private String getUpdatePath(SingularityTaskId taskId, ExtendedTaskState state) {
    return ZKPaths.makePath(getUpdatesPath(taskId), state.name());
  }

  private String getRequestPath(String requestId) {
    return ZKPaths.makePath(HISTORY_PATH_ROOT, requestId);
  }

  private String getHistoryPath(SingularityTaskId taskId) {
    return ZKPaths.makePath(getRequestPath(taskId.getRequestId()), taskId.getId());
  }

  private String getActivePath(String taskId) {
    return ZKPaths.makePath(ACTIVE_PATH_ROOT, taskId);
  }

  private String getPendingPath(SingularityPendingTaskId pendingTaskId) {
    return ZKPaths.makePath(PENDING_PATH_ROOT, pendingTaskId.getId());
  }

  private String getCleanupPath(String taskId) {
    return ZKPaths.makePath(CLEANUP_PATH_ROOT, taskId);
  }

  public int getNumCleanupTasks() {
    return getNumChildren(CLEANUP_PATH_ROOT);
  }

  public int getNumLbCleanupTasks() {
    return getNumChildren(LB_CLEANUP_PATH_ROOT);
  }

  public int getNumActiveTasks() {
    return getNumChildren(ACTIVE_PATH_ROOT);
  }

  public int getNumScheduledTasks() {
    return getNumChildren(PENDING_PATH_ROOT);
  }

  public void saveLoadBalancerState(SingularityTaskId taskId, LoadBalancerRequestType requestType, SingularityLoadBalancerUpdate lbUpdate) {
    Preconditions.checkState(requestType != LoadBalancerRequestType.DEPLOY);

    save(getLoadBalancerStatePath(taskId, requestType), lbUpdate, taskLoadBalancerUpdateTranscoder);
  }

  public void saveTaskDirectory(SingularityTaskId taskId, String directory) {
    save(getDirectoryPath(taskId), Optional.of(directory.getBytes(UTF_8)));
  }

  @Timed
  public void saveLastActiveTaskStatus(SingularityTaskStatusHolder taskStatus) {
    save(getLastActiveTaskStatusPath(taskStatus.getTaskId()), taskStatus, taskStatusTranscoder);
  }

  public Optional<String> getDirectory(SingularityTaskId taskId) {
    return getData(getDirectoryPath(taskId), StringTranscoder.INSTANCE);
  }

  public void saveHealthcheckResult(SingularityTaskHealthcheckResult healthcheckResult) {
    final Optional<byte[]> bytes = Optional.of(healthcheckResultTranscoder.toBytes(healthcheckResult));

    save(getHealthcheckPath(healthcheckResult), bytes);
    save(getLastHealthcheckPath(healthcheckResult.getTaskId()), bytes);
  }

  public SingularityCreateResult savePendingTask(SingularityPendingTask task) {
    final String pendingPath = getPendingPath(task.getPendingTaskId());

    return save(pendingPath, task, pendingTaskTranscoder);
  }

  public List<SingularityTaskId> getAllTaskIds() {
    final List<String> requestIds = getChildren(HISTORY_PATH_ROOT);
    final List<String> paths = Lists.newArrayListWithCapacity(requestIds.size());

    for (String requestId : requestIds) {
      paths.add(getRequestPath(requestId));
    }

    return getChildrenAsIdsForParents(HISTORY_PATH_ROOT, paths, taskIdTranscoder);
  }

  private List<SingularityTaskId> getTaskIds(String root) {
    return getChildrenAsIds(root, taskIdTranscoder);
  }

  public List<SingularityTaskId> getActiveTaskIds() {
    return getTaskIds(ACTIVE_PATH_ROOT);
  }

  public List<SingularityTaskId> getCleanupTaskIds() {
    return getTaskIds(CLEANUP_PATH_ROOT);
  }

  public List<SingularityTaskCleanup> getCleanupTasks() {
    return getAsyncChildren(CLEANUP_PATH_ROOT, taskCleanupTranscoder);
  }

  public Optional<SingularityTaskCleanup> getTaskCleanup(String taskId) {
    return getData(getCleanupPath(taskId), taskCleanupTranscoder);
  }

  public List<SingularityTask> getActiveTasks() {
    List<String> children = Lists.transform(getChildrenAsIds(ACTIVE_PATH_ROOT, taskIdTranscoder), new Function<SingularityTaskId, String>() {

      @Override
      public String apply(SingularityTaskId taskId) {
        return getTaskPath(taskId);
      }

    });

    return getAsync("active_tasks", children, taskTranscoder, taskCache);
  }

  public List<SingularityTaskStatusHolder> getLastActiveTaskStatuses() {
    return getAsyncChildren(LAST_ACTIVE_TASK_STATUSES_PATH_ROOT, taskStatusTranscoder);
  }

  @Timed
  public Optional<SingularityTaskStatusHolder> getLastActiveTaskStatus(SingularityTaskId taskId) {
    return getData(getLastActiveTaskStatusPath(taskId), taskStatusTranscoder);
  }

  public List<SingularityTaskStatusHolder> getLastActiveTaskStatusesFor(Collection<SingularityTaskId> activeTaskIds) {
    List<String> paths = Lists.newArrayListWithExpectedSize(activeTaskIds.size());
    for (SingularityTaskId taskId : activeTaskIds) {
      paths.add(getLastActiveTaskStatusPath(taskId));
    }
    return getAsync(LAST_ACTIVE_TASK_STATUSES_PATH_ROOT, paths, taskStatusTranscoder);
  }

  public List<SingularityTask> getTasksOnSlave(Collection<SingularityTaskId> activeTaskIds, SingularitySlave slave) {
    final List<SingularityTask> tasks = Lists.newArrayList();
    final String sanitizedHost = JavaUtils.getReplaceHyphensWithUnderscores(slave.getHost());

    for (SingularityTaskId activeTaskId : activeTaskIds) {
      if (activeTaskId.getSanitizedHost().equals(sanitizedHost)) {
        Optional<SingularityTask> maybeTask = getTask(activeTaskId);
        if (maybeTask.isPresent() && slave.getId().equals(maybeTask.get().getOffer().getSlaveId().getValue())) {
          tasks.add(maybeTask.get());
        }
      }
    }

    return tasks;
  }

  public List<SingularityTaskHistoryUpdate> getTaskHistoryUpdates(SingularityTaskId taskId) {
    List<SingularityTaskHistoryUpdate> updates = getAsyncChildren(getUpdatesPath(taskId), taskHistoryUpdateTranscoder);
    Collections.sort(updates);
    return updates;
  }

  public Map<SingularityTaskId, List<SingularityTaskHistoryUpdate>> getTaskHistoryUpdates(Collection<SingularityTaskId> taskIds) {
    Map<String, SingularityTaskId> pathsMap = Maps.newHashMap();
    for (SingularityTaskId taskId : taskIds) {
      pathsMap.put(getHistoryPath(taskId), taskId);
    }

    return getAsyncNestedChildDataAsMap(HISTORY_PATH_ROOT, pathsMap, UPDATES_PATH, taskHistoryUpdateTranscoder);
  }

  public int getNumHealthchecks(SingularityTaskId taskId) {
    return getNumChildren(getHealthcheckParentPath(taskId));
  }

  public List<SingularityTaskHealthcheckResult> getHealthcheckResults(SingularityTaskId taskId) {
    List<SingularityTaskHealthcheckResult> healthcheckResults = getAsyncChildren(getHealthcheckParentPath(taskId), healthcheckResultTranscoder);
    Collections.sort(healthcheckResults);
    return healthcheckResults;
  }

  public Optional<SingularityTaskHealthcheckResult> getLastHealthcheck(SingularityTaskId taskId) {
    return getData(getLastHealthcheckPath(taskId), healthcheckResultTranscoder);
  }

  public Map<SingularityTaskId, SingularityTaskHealthcheckResult> getLastHealthcheck(Collection<SingularityTaskId> taskIds) {
    List<String> paths = Lists.newArrayListWithCapacity(taskIds.size());
    for (SingularityTaskId taskId : taskIds) {
      paths.add(getLastHealthcheckPath(taskId));
    }

    List<SingularityTaskHealthcheckResult> healthcheckResults = getAsync("healthchecks_by_ids", paths, healthcheckResultTranscoder);

    return Maps.uniqueIndex(healthcheckResults, SingularityTaskIdHolder.getTaskIdFunction());
  }

  public SingularityCreateResult saveTaskHistoryUpdate(SingularityTaskHistoryUpdate taskHistoryUpdate) {
    return saveTaskHistoryUpdate(taskHistoryUpdate, false);
  }

  @Timed
<<<<<<< HEAD
  public SingularityCreateResult saveTaskHistoryUpdate(SingularityTaskHistoryUpdate taskHistoryUpdate, boolean overwrite) {
    singularityEventListener.taskHistoryUpdateEvent(taskHistoryUpdate);

    if (overwrite) {
=======
  public SingularityCreateResult saveTaskHistoryUpdate(SingularityTaskHistoryUpdate taskHistoryUpdate, boolean overwriteExisting) {
    singularityEventListener.taskHistoryUpdateEvent(taskHistoryUpdate);

    if (overwriteExisting) {
>>>>>>> 43375f1b
      return save(getUpdatePath(taskHistoryUpdate.getTaskId(), taskHistoryUpdate.getTaskState()), taskHistoryUpdate, taskHistoryUpdateTranscoder);
    } else {
      return create(getUpdatePath(taskHistoryUpdate.getTaskId(), taskHistoryUpdate.getTaskState()), taskHistoryUpdate, taskHistoryUpdateTranscoder);
    }
  }

  public SingularityDeleteResult deleteTaskHistoryUpdate(SingularityTaskId taskId, ExtendedTaskState state, Optional<SingularityTaskHistoryUpdate> previousStateUpdate) {
    if (previousStateUpdate.isPresent()) {
      singularityEventListener.taskHistoryUpdateEvent(previousStateUpdate.get());
    }
    return delete(getUpdatePath(taskId, state));
  }

  public boolean isActiveTask(String taskId) {
    return exists(getActivePath(taskId));
  }

  public List<SingularityTaskId> getTaskIdsForRequest(String requestId) {
    return getChildrenAsIds(getRequestPath(requestId), taskIdTranscoder);
  }

  public Optional<SingularityTaskId> getTaskByRunId(String requestId, String runId) {
    Map<SingularityTaskId, SingularityTask> activeTasks = getTasks(getActiveTaskIdsForRequest(requestId));
    for (Map.Entry<SingularityTaskId, SingularityTask> entry : activeTasks.entrySet()) {
      if (entry.getValue().getTaskRequest().getPendingTask().getRunId().isPresent() && entry.getValue().getTaskRequest().getPendingTask().getRunId().get().equals(runId)) {
        return Optional.of(entry.getKey());
      }
    }
    return Optional.absent();
  }

  private enum TaskFilter {
    ACTIVE, INACTIVE;
  }

  public List<SingularityTaskId> getInactiveTaskIdsForRequest(String requestId) {
    return getTaskIdsForRequest(requestId, TaskFilter.INACTIVE);
  }

  public List<SingularityTaskId> getActiveTaskIdsForRequest(String requestId) {
    return getTaskIdsForRequest(requestId, TaskFilter.ACTIVE);
  }

  public List<SingularityTaskId> filterActiveTaskIds(List<SingularityTaskId> taskIds) {
    final List<String> paths = Lists.newArrayListWithCapacity(taskIds.size());

    for (SingularityTaskId taskId : taskIds) {
      paths.add(getActivePath(taskId.getId()));
    }

    return exists(ACTIVE_PATH_ROOT, paths, taskIdTranscoder);
  }

  public int getNumLaunchingTasks() {
    List<SingularityTaskId> activeTaskIds = getActiveTaskIds();

    final Map<String, SingularityTaskId> paths = Maps.newHashMapWithExpectedSize(activeTaskIds.size());

    for (SingularityTaskId taskId : activeTaskIds) {
      paths.put(getUpdatePath(taskId, ExtendedTaskState.TASK_RUNNING), taskId);
    }

    return notExists(ACTIVE_PATH_ROOT, paths).size();
  }

  public List<SingularityTaskId> filterInactiveTaskIds(List<SingularityTaskId> taskIds) {
    final Map<String, SingularityTaskId> pathsMap = Maps.newHashMap();

    for (SingularityTaskId taskId : taskIds) {
      pathsMap.put(getActivePath(taskId.getId()), taskId);
    }

    return notExists(ACTIVE_PATH_ROOT, pathsMap);
  }

  private List<SingularityTaskId> getTaskIdsForRequest(String requestId, TaskFilter taskFilter) {
    final List<SingularityTaskId> requestTaskIds = getTaskIdsForRequest(requestId);
    final List<SingularityTaskId> activeTaskIds = filterActiveTaskIds(requestTaskIds);

    if (taskFilter == TaskFilter.ACTIVE) {
      return activeTaskIds;
    }

    Iterables.removeAll(requestTaskIds, activeTaskIds);

    return requestTaskIds;
  }

  public List<SingularityTaskId> getTaskIdsForDeploy(String requestId, final String deployId, TaskFilter taskFilter) {
    List<SingularityTaskId> requestTaskIds = getTaskIdsForRequest(requestId, taskFilter);
    final Iterable<SingularityTaskId> deployTaskIds = Iterables.filter(requestTaskIds, new Predicate<SingularityTaskId>() {
      @Override
      public boolean apply(SingularityTaskId input) {
        return input.getDeployId().equals(deployId);
      }
    });
    return ImmutableList.copyOf(deployTaskIds);
  }

  public List<SingularityTaskId> getActiveTaskIdsForDeploy(String requestId, final String deployId) {
    return getTaskIdsForDeploy(requestId, deployId, TaskFilter.ACTIVE);
  }

  public List<SingularityTaskId> getInactiveTaskIdsForDeploy(String requestId, final String deployId) {
    return getTaskIdsForDeploy(requestId, deployId, TaskFilter.INACTIVE);
  }

  public List<SingularityTaskId> getInactiveTaskIds(List<String> requestIds) {
    List<String> paths = Lists.newArrayListWithCapacity(requestIds.size());
    for (String requestId : requestIds) {
      paths.add(getRequestPath(requestId));
    }

    List<SingularityTaskId> taskIds = getChildrenAsIdsForParents("requestIds", paths, taskIdTranscoder);

    return filterInactiveTaskIds(taskIds);
  }

  public Optional<SingularityTaskHistory> getTaskHistory(SingularityTaskId taskId) {
    final Optional<SingularityTask> task = getTaskCheckCache(taskId, true);

    if (!task.isPresent()) {
      return Optional.absent();
    }

    List<SingularityTaskHistoryUpdate> taskUpdates = getTaskHistoryUpdates(taskId);
    Optional<String> directory = getDirectory(taskId);
    List<SingularityTaskHealthcheckResult> healthchecks = getHealthcheckResults(taskId);

    List<SingularityLoadBalancerUpdate> loadBalancerUpdates = Lists.newArrayListWithCapacity(2);

    checkLoadBalancerHistory(loadBalancerUpdates, taskId, LoadBalancerRequestType.ADD);
    checkLoadBalancerHistory(loadBalancerUpdates, taskId, LoadBalancerRequestType.REMOVE);

    List<SingularityTaskShellCommandHistory> shellCommandHistory = getTaskShellCommandHistory(taskId);

    List<SingularityTaskMetadata> taskMetadata = getTaskMetadata(taskId);

    return Optional.of(new SingularityTaskHistory(taskUpdates, directory, healthchecks, task.get(), loadBalancerUpdates, shellCommandHistory, taskMetadata));
  }

  private List<SingularityTaskShellCommandHistory> getTaskShellCommandHistory(SingularityTaskId taskId) {
    List<SingularityTaskShellCommandRequest> shellRequests = getTaskShellCommandRequestsForTask(taskId);
    List<SingularityTaskShellCommandHistory> shellCommandHistory = new ArrayList<>(shellRequests.size());

    for (SingularityTaskShellCommandRequest shellRequest : shellRequests) {
      shellCommandHistory.add(new SingularityTaskShellCommandHistory(shellRequest, getTaskShellCommandUpdates(shellRequest.getId())));
    }

    return shellCommandHistory;
  }

  private List<SingularityTaskMetadata> getTaskMetadata(SingularityTaskId taskId) {
    List<SingularityTaskMetadata> taskMetadata = getAsyncChildren(getMetadataParentPath(taskId), taskMetadataTranscoder);
    Collections.sort(taskMetadata);
    return taskMetadata;
  }

  private void checkLoadBalancerHistory(List<SingularityLoadBalancerUpdate> loadBalancerUpdates, SingularityTaskId taskId, LoadBalancerRequestType lbRequestType) {
    Optional<SingularityLoadBalancerUpdate> lbHistory = getLoadBalancerState(taskId, lbRequestType);

    if (lbHistory.isPresent()) {
      loadBalancerUpdates.add(lbHistory.get());
    }
  }

  public boolean hasNotifiedOverdue(SingularityTaskId taskId) {
    return checkExists(getNotifiedOverduePath(taskId)).isPresent();
  }

  public void saveNotifiedOverdue(SingularityTaskId taskId) {
    save(getNotifiedOverduePath(taskId), Optional.<byte[]> absent());
  }

  public Optional<SingularityLoadBalancerUpdate> getLoadBalancerState(SingularityTaskId taskId, LoadBalancerRequestType requestType) {
    return getData(getLoadBalancerStatePath(taskId, requestType), taskLoadBalancerUpdateTranscoder);
  }

  public Optional<SingularityPendingTask> getPendingTask(SingularityPendingTaskId pendingTaskId) {
    return getData(getPendingPath(pendingTaskId), pendingTaskTranscoder);
  }

  private Optional<SingularityTask> getTaskCheckCache(SingularityTaskId taskId, boolean shouldCheckExists) {
    final String path = getTaskPath(taskId);

    return getData(path, taskTranscoder, taskCache, shouldCheckExists);
  }

  @Timed
  public Optional<SingularityTask> getTask(SingularityTaskId taskId) {
    return getTaskCheckCache(taskId, false);
  }

  public boolean taskExistsInZk(SingularityTaskId taskId) {
    return checkExists(getTaskPath(taskId)).isPresent();
  }

  public List<SingularityPendingTaskId> getPendingTaskIds() {
    return getChildrenAsIds(PENDING_PATH_ROOT, pendingTaskIdTranscoder);
  }

  public List<SingularityPendingTask> getPendingTasks() {
    return getAsyncChildren(PENDING_PATH_ROOT, pendingTaskTranscoder);
  }

  public void createTaskAndDeletePendingTask(SingularityTask task) {
    try {
      createTaskAndDeletePendingTaskPrivate(task);
    } catch (Throwable t) {
      throw Throwables.propagate(t);
    }
  }

  public Map<SingularityTaskId, SingularityTask> getTasks(Iterable<SingularityTaskId> taskIds) {
    final List<String> paths = Lists.newArrayList();

    for (SingularityTaskId taskId : taskIds) {
      paths.add(getTaskPath(taskId));
    }

    return Maps.uniqueIndex(getAsync("tasks_by_ids", paths, taskTranscoder, taskCache), SingularityTaskIdHolder.getTaskIdFunction());
  }

  private void createTaskAndDeletePendingTaskPrivate(SingularityTask task) throws Exception {
    delete(getPendingPath(task.getTaskRequest().getPendingTask().getPendingTaskId()));

    final long now = System.currentTimeMillis();

    String msg = String.format("Task launched because of %s", task.getTaskRequest().getPendingTask().getPendingTaskId().getPendingType().name());

    if (task.getTaskRequest().getPendingTask().getUser().isPresent()) {
      msg = String.format("%s by %s", msg, task.getTaskRequest().getPendingTask().getUser().get());
    }

    if (task.getTaskRequest().getPendingTask().getMessage().isPresent()) {
      msg = String.format("%s (%s)", msg, task.getTaskRequest().getPendingTask().getMessage().get());
    }

    saveTaskHistoryUpdate(new SingularityTaskHistoryUpdate(task.getTaskId(), now, ExtendedTaskState.TASK_LAUNCHED, Optional.of(msg), Optional.<String>absent()));
    saveLastActiveTaskStatus(new SingularityTaskStatusHolder(task.getTaskId(), Optional.<TaskStatus>absent(), now, serverId, Optional.of(task.getOffer().getSlaveId().getValue())));

    try {
      final String path = getTaskPath(task.getTaskId());

      CuratorTransactionFinal transaction = curator.inTransaction().create().forPath(path, taskTranscoder.toBytes(task)).and();

      transaction.create().forPath(getActivePath(task.getTaskId().getId())).and().commit();

      taskCache.set(path, task);
    } catch (KeeperException.NodeExistsException nee) {
      LOG.error("Task or active path already existed for {}", task.getTaskId());
    }
  }

  public List<SingularityTaskId> getLBCleanupTasks() {
    return getChildrenAsIds(LB_CLEANUP_PATH_ROOT, taskIdTranscoder);
  }

  private String getLBCleanupPath(SingularityTaskId taskId) {
    return ZKPaths.makePath(LB_CLEANUP_PATH_ROOT, taskId.getId());
  }

  private String getKilledPath(SingularityTaskId taskId) {
    return ZKPaths.makePath(DRIVER_KILLED_PATH_ROOT, taskId.getId());
  }

  public SingularityDeleteResult deleteLBCleanupTask(SingularityTaskId taskId) {
    return delete(getLBCleanupPath(taskId));
  }

  public SingularityCreateResult createLBCleanupTask(SingularityTaskId taskId) {
    return create(getLBCleanupPath(taskId));
  }

  public SingularityCreateResult saveKilledRecord(SingularityKilledTaskIdRecord killedTaskIdRecord) {
    return save(getKilledPath(killedTaskIdRecord.getTaskId()), killedTaskIdRecord, killedTaskIdRecordTranscoder);
  }

  public List<SingularityKilledTaskIdRecord> getKilledTaskIdRecords() {
    return getAsyncChildren(DRIVER_KILLED_PATH_ROOT, killedTaskIdRecordTranscoder);
  }

  public SingularityDeleteResult deleteKilledRecord(SingularityTaskId taskId) {
    return delete(getKilledPath(taskId));
  }

  @Timed
  public SingularityDeleteResult deleteLastActiveTaskStatus(SingularityTaskId taskId) {
    return delete(getLastActiveTaskStatusPath(taskId));
  }

  public SingularityCreateResult saveTaskMetadata(SingularityTaskMetadata taskMetadata) {
    return save(getTaskMetadataPath(taskMetadata), taskMetadata, taskMetadataTranscoder);
  }

  public SingularityCreateResult saveTaskShellCommandRequestToQueue(SingularityTaskShellCommandRequest shellRequest) {
    return save(getShellRequestQueuePath(shellRequest), shellRequest, taskShellCommandRequestTranscoder);
  }

  public SingularityCreateResult saveTaskFinishedInMailQueue(SingularityTaskId taskId) {
    return save(getFinishedTaskMailQueuePath(taskId), Optional.<byte[]>absent());
  }

  public List<SingularityTaskId> getTaskFinishedMailQueue() {
    return getChildrenAsIds(FINISHED_TASK_MAIL_QUEUE, taskIdTranscoder);
  }

  public SingularityDeleteResult deleteFinishedTaskMailQueue(SingularityTaskId taskId) {
    return delete(getFinishedTaskMailQueuePath(taskId));
  }

  public SingularityCreateResult saveTaskShellCommandRequestToTask(SingularityTaskShellCommandRequest shellRequest) {
    return save(getShellHistoryRequestPath(shellRequest.getId()), shellRequest, taskShellCommandRequestTranscoder);
  }

  public SingularityCreateResult saveTaskShellCommandUpdate(SingularityTaskShellCommandUpdate shellUpdate) {
    return save(getShellHistoryUpdatePath(shellUpdate), shellUpdate, taskShellCommandUpdateTranscoder);
  }

  public List<SingularityTaskShellCommandUpdate> getTaskShellCommandUpdates(SingularityTaskShellCommandRequestId shellRequestId) {
    return getAsyncChildren(getShellHistoryUpdateParentPath(shellRequestId), taskShellCommandUpdateTranscoder);
  }

  public List<SingularityTaskShellCommandRequest> getTaskShellCommandRequestsForTask(SingularityTaskId taskId) {
    final String parentPath = getShellsParentPath(taskId);
    List<String> children = getChildren(parentPath);
    List<String> paths = Lists.newArrayListWithCapacity(children.size());

    for (String child : children) {
      paths.add(ZKPaths.makePath(parentPath, ZKPaths.makePath(child, SHELL_REQUEST_KEY)));
    }

    List<SingularityTaskShellCommandRequest> shellRequests = getAsync(parentPath, paths, taskShellCommandRequestTranscoder);

    Collections.sort(shellRequests);

    return shellRequests;
  }

  public List<SingularityTaskShellCommandRequest> getAllQueuedTaskShellCommandRequests() {
    return getAsyncChildren(SHELL_REQUESTS_QUEUE_PATH_ROOT, taskShellCommandRequestTranscoder);
  }

  public SingularityDeleteResult deleteTaskShellCommandRequestFromQueue(SingularityTaskShellCommandRequest shellRequest) {
    return delete(getShellRequestQueuePath(shellRequest));
  }

  public SingularityCreateResult saveTaskCleanup(SingularityTaskCleanup cleanup) {
    saveTaskHistoryUpdate(cleanup);

    return save(getCleanupPath(cleanup.getTaskId().getId()), cleanup, taskCleanupTranscoder);
  }

  private void saveTaskHistoryUpdate(SingularityTaskCleanup cleanup) {
    StringBuilder msg = new StringBuilder(cleanup.getCleanupType().name());

    if (cleanup.getUser().isPresent()) {
      msg.append(" by ");
      msg.append(cleanup.getUser().get());
    }

    if (cleanup.getMessage().isPresent()) {
      msg.append(" - ");
      msg.append(cleanup.getMessage().get());
    }

    saveTaskHistoryUpdate(new SingularityTaskHistoryUpdate(cleanup.getTaskId(), cleanup.getTimestamp(), ExtendedTaskState.TASK_CLEANING, Optional.of(msg.toString()), Optional.<String>absent()), true);
  }

  public SingularityCreateResult createTaskCleanup(SingularityTaskCleanup cleanup) {
    final SingularityCreateResult result = create(getCleanupPath(cleanup.getTaskId().getId()), cleanup, taskCleanupTranscoder);

    if (result == SingularityCreateResult.CREATED) {
      saveTaskHistoryUpdate(cleanup);
    }

    return result;
  }

  public void deleteActiveTask(String taskId) {
    delete(getActivePath(taskId));
  }

  public void deletePendingTask(SingularityPendingTaskId pendingTaskId) {
    delete(getPendingPath(pendingTaskId));
  }

  public void deleteCleanupTask(String taskId) {
    delete(getCleanupPath(taskId));
  }

  public SingularityDeleteResult deleteTaskHistory(SingularityTaskId taskId) {
    taskCache.delete(getTaskPath(taskId));

    return delete(getHistoryPath(taskId));
  }

}<|MERGE_RESOLUTION|>--- conflicted
+++ resolved
@@ -416,17 +416,10 @@
   }
 
   @Timed
-<<<<<<< HEAD
-  public SingularityCreateResult saveTaskHistoryUpdate(SingularityTaskHistoryUpdate taskHistoryUpdate, boolean overwrite) {
-    singularityEventListener.taskHistoryUpdateEvent(taskHistoryUpdate);
-
-    if (overwrite) {
-=======
   public SingularityCreateResult saveTaskHistoryUpdate(SingularityTaskHistoryUpdate taskHistoryUpdate, boolean overwriteExisting) {
     singularityEventListener.taskHistoryUpdateEvent(taskHistoryUpdate);
 
     if (overwriteExisting) {
->>>>>>> 43375f1b
       return save(getUpdatePath(taskHistoryUpdate.getTaskId(), taskHistoryUpdate.getTaskState()), taskHistoryUpdate, taskHistoryUpdateTranscoder);
     } else {
       return create(getUpdatePath(taskHistoryUpdate.getTaskId(), taskHistoryUpdate.getTaskState()), taskHistoryUpdate, taskHistoryUpdateTranscoder);
