package com.hubspot.singularity.data;

import static java.nio.charset.StandardCharsets.UTF_8;

import java.util.ArrayList;
import java.util.Collection;
import java.util.Collections;
import java.util.List;
import java.util.Map;
import java.util.stream.Collectors;

import org.apache.curator.framework.CuratorFramework;
import org.apache.curator.framework.api.transaction.CuratorTransactionFinal;
import org.apache.curator.utils.ZKPaths;
import org.apache.zookeeper.KeeperException;
import org.apache.zookeeper.data.Stat;
import org.slf4j.Logger;
import org.slf4j.LoggerFactory;

import com.codahale.metrics.MetricRegistry;
import com.codahale.metrics.annotation.Timed;
import com.google.common.base.Function;
import com.google.common.base.Optional;
import com.google.common.base.Preconditions;
import com.google.common.base.Predicate;
import com.google.common.base.Throwables;
import com.google.common.collect.ImmutableList;
import com.google.common.collect.Iterables;
import com.google.common.collect.Lists;
import com.google.common.collect.Maps;
import com.google.inject.Inject;
import com.google.inject.Singleton;
import com.google.inject.name.Named;
import com.hubspot.mesos.JavaUtils;
import com.hubspot.singularity.ExtendedTaskState;
import com.hubspot.singularity.LoadBalancerRequestType;
import com.hubspot.singularity.SingularityCreateResult;
import com.hubspot.singularity.SingularityDeleteResult;
import com.hubspot.singularity.SingularityKilledTaskIdRecord;
import com.hubspot.singularity.SingularityLoadBalancerUpdate;
import com.hubspot.singularity.SingularityMainModule;
import com.hubspot.singularity.SingularityPendingTask;
import com.hubspot.singularity.SingularityPendingTaskId;
import com.hubspot.singularity.SingularitySlave;
import com.hubspot.singularity.SingularityTask;
import com.hubspot.singularity.SingularityTaskCleanup;
import com.hubspot.singularity.SingularityTaskHealthcheckResult;
import com.hubspot.singularity.SingularityTaskHistory;
import com.hubspot.singularity.SingularityTaskHistoryUpdate;
import com.hubspot.singularity.SingularityTaskId;
import com.hubspot.singularity.SingularityTaskIdHolder;
import com.hubspot.singularity.SingularityTaskMetadata;
import com.hubspot.singularity.SingularityTaskShellCommandHistory;
import com.hubspot.singularity.SingularityTaskShellCommandRequest;
import com.hubspot.singularity.SingularityTaskShellCommandRequestId;
import com.hubspot.singularity.SingularityTaskShellCommandUpdate;
import com.hubspot.singularity.SingularityTaskStatusHolder;
import com.hubspot.singularity.config.SingularityConfiguration;
import com.hubspot.singularity.data.transcoders.IdTranscoder;
import com.hubspot.singularity.data.transcoders.StringTranscoder;
import com.hubspot.singularity.data.transcoders.Transcoder;
import com.hubspot.singularity.event.SingularityEventListener;
import com.hubspot.singularity.scheduler.SingularityLeaderCache;

@Singleton
public class TaskManager extends CuratorAsyncManager {

  private static final Logger LOG = LoggerFactory.getLogger(CuratorAsyncManager.class);

  private static final String TASKS_ROOT = "/tasks";

  private static final String ACTIVE_PATH_ROOT = TASKS_ROOT + "/active";
  private static final String LAST_ACTIVE_TASK_STATUSES_PATH_ROOT = TASKS_ROOT + "/statuses";
  private static final String PENDING_PATH_ROOT = TASKS_ROOT + "/scheduled";
  private static final String CLEANUP_PATH_ROOT = TASKS_ROOT + "/cleanup";
  private static final String LB_CLEANUP_PATH_ROOT = TASKS_ROOT + "/lbcleanup";
  private static final String DRIVER_KILLED_PATH_ROOT = TASKS_ROOT + "/killed";
  private static final String FINISHED_TASK_MAIL_QUEUE = TASKS_ROOT + "/mailqueue";
  private static final String SHELL_REQUESTS_QUEUE_PATH_ROOT = TASKS_ROOT + "/shellqueue";

  private static final String HISTORY_PATH_ROOT = TASKS_ROOT + "/history";

  private static final String LAST_HEALTHCHECK_KEY = "LAST_HEALTHCHECK";
  private static final String DIRECTORY_KEY = "DIRECTORY";
  private static final String CONTAINER_ID_KEY = "CONTAINER_ID";
  private static final String TASK_KEY = "TASK";
  private static final String NOTIFIED_OVERDUE_TO_FINISH_KEY = "NOTIFIED_OVERDUE_TO_FINISH";

  private static final String LOAD_BALANCER_PRE_KEY = "LOAD_BALANCER_";

  private static final String SHELLS_PATH = "/shells";
  private static final String SHELL_REQUEST_KEY = "REQUEST";
  private static final String SHELL_UPDATES_PATH = "/updates";

  private static final String HEALTHCHECKS_PATH = "/healthchecks";
  private static final String HEALTHCHECKS_FINISHED_PATH = "/healthchecks-finished";
  private static final String STARTUP_HEALTHCHECK_PATH_SUFFIX = "-STARTUP";

  private static final String METADATA_PATH = "/metadata";
  private static final String UPDATES_PATH = "/updates";

  private final Transcoder<SingularityTaskHealthcheckResult> healthcheckResultTranscoder;
  private final Transcoder<SingularityTaskCleanup> taskCleanupTranscoder;
  private final Transcoder<SingularityTask> taskTranscoder;
  private final Transcoder<SingularityTaskStatusHolder> taskStatusTranscoder;
  private final Transcoder<SingularityKilledTaskIdRecord> killedTaskIdRecordTranscoder;
  private final Transcoder<SingularityTaskHistoryUpdate> taskHistoryUpdateTranscoder;
  private final Transcoder<SingularityLoadBalancerUpdate> taskLoadBalancerUpdateTranscoder;
  private final Transcoder<SingularityPendingTask> pendingTaskTranscoder;
  private final Transcoder<SingularityTaskShellCommandRequest> taskShellCommandRequestTranscoder;
  private final Transcoder<SingularityTaskShellCommandUpdate> taskShellCommandUpdateTranscoder;
  private final Transcoder<SingularityTaskMetadata> taskMetadataTranscoder;

  private final IdTranscoder<SingularityPendingTaskId> pendingTaskIdTranscoder;
  private final IdTranscoder<SingularityTaskId> taskIdTranscoder;

  private final ZkCache<SingularityTask> taskCache;
  private final SingularityWebCache webCache;
  private final SingularityLeaderCache leaderCache;

  private final SingularityEventListener singularityEventListener;
  private final String serverId;

  @Inject
  public TaskManager(CuratorFramework curator, SingularityConfiguration configuration, MetricRegistry metricRegistry, SingularityEventListener singularityEventListener,
      IdTranscoder<SingularityPendingTaskId> pendingTaskIdTranscoder, IdTranscoder<SingularityTaskId> taskIdTranscoder, Transcoder<SingularityLoadBalancerUpdate> taskLoadBalancerHistoryUpdateTranscoder,
      Transcoder<SingularityTaskStatusHolder> taskStatusTranscoder, Transcoder<SingularityTaskHealthcheckResult> healthcheckResultTranscoder, Transcoder<SingularityTask> taskTranscoder,
      Transcoder<SingularityTaskCleanup> taskCleanupTranscoder, Transcoder<SingularityTaskHistoryUpdate> taskHistoryUpdateTranscoder, Transcoder<SingularityPendingTask> pendingTaskTranscoder,
      Transcoder<SingularityKilledTaskIdRecord> killedTaskIdRecordTranscoder, Transcoder<SingularityTaskShellCommandRequest> taskShellCommandRequestTranscoder,
      Transcoder<SingularityTaskShellCommandUpdate> taskShellCommandUpdateTranscoder,  Transcoder<SingularityTaskMetadata> taskMetadataTranscoder,
      ZkCache<SingularityTask> taskCache, SingularityWebCache webCache, SingularityLeaderCache leaderCache,
      @Named(SingularityMainModule.SERVER_ID_PROPERTY) String serverId) {
    super(curator, configuration, metricRegistry);

    this.healthcheckResultTranscoder = healthcheckResultTranscoder;
    this.taskTranscoder = taskTranscoder;
    this.taskStatusTranscoder = taskStatusTranscoder;
    this.killedTaskIdRecordTranscoder = killedTaskIdRecordTranscoder;
    this.taskCleanupTranscoder = taskCleanupTranscoder;
    this.taskHistoryUpdateTranscoder = taskHistoryUpdateTranscoder;
    this.taskIdTranscoder = taskIdTranscoder;
    this.pendingTaskTranscoder = pendingTaskTranscoder;
    this.taskShellCommandRequestTranscoder = taskShellCommandRequestTranscoder;
    this.pendingTaskIdTranscoder = pendingTaskIdTranscoder;
    this.taskLoadBalancerUpdateTranscoder = taskLoadBalancerHistoryUpdateTranscoder;
    this.singularityEventListener = singularityEventListener;
    this.taskCache = taskCache;
    this.taskShellCommandUpdateTranscoder = taskShellCommandUpdateTranscoder;
    this.taskMetadataTranscoder = taskMetadataTranscoder;

    this.webCache = webCache;
    this.leaderCache = leaderCache;
    this.serverId = serverId;
  }

  // since we can't use creatingParentsIfNeeded in transactions
  public void createRequiredParents() {
    create(HISTORY_PATH_ROOT);
    create(ACTIVE_PATH_ROOT);
  }

  private String getLastHealthcheckPath(SingularityTaskId taskId) {
    return ZKPaths.makePath(getHistoryPath(taskId), LAST_HEALTHCHECK_KEY);
  }

  private String getMetadataParentPath(SingularityTaskId taskId) {
    return ZKPaths.makePath(getHistoryPath(taskId), METADATA_PATH);
  }

  private String getTaskMetadataPath(SingularityTaskMetadata taskMetadata) {
    return ZKPaths.makePath(getMetadataParentPath(taskMetadata.getTaskId()), String.format("%s-%s", taskMetadata.getTimestamp(), taskMetadata.getType()));
  }

  private String getHealthcheckParentPath(SingularityTaskId taskId) {
    return ZKPaths.makePath(getHistoryPath(taskId), HEALTHCHECKS_PATH);
  }

  private String getHealthchecksFinishedPath(SingularityTaskId taskId) {
    return ZKPaths.makePath(getHistoryPath(taskId), HEALTHCHECKS_FINISHED_PATH);
  }

  private String getLastActiveTaskStatusPath(SingularityTaskId taskId) {
    return ZKPaths.makePath(LAST_ACTIVE_TASK_STATUSES_PATH_ROOT, taskId.getId());
  }

  private String getHealthcheckPath(SingularityTaskHealthcheckResult healthcheck) {
    return ZKPaths.makePath(getHealthcheckParentPath(healthcheck.getTaskId()), String.format("%s%s", Long.toString(healthcheck.getTimestamp()), healthcheck.isStartup() ? STARTUP_HEALTHCHECK_PATH_SUFFIX : ""));
  }

  private String getShellRequestQueuePath(SingularityTaskShellCommandRequest shellRequest) {
    return ZKPaths.makePath(SHELL_REQUESTS_QUEUE_PATH_ROOT, shellRequest.getId().getId());
  }

  private String getFinishedTaskMailQueuePath(SingularityTaskId taskId) {
    return ZKPaths.makePath(FINISHED_TASK_MAIL_QUEUE, taskId.getId());
  }

  private String getShellsParentPath(SingularityTaskId taskId) {
    return ZKPaths.makePath(getHistoryPath(taskId), SHELLS_PATH);
  }

  private String getShellHistoryParentPath(SingularityTaskShellCommandRequestId shellRequestId) {
    return ZKPaths.makePath(getShellsParentPath(shellRequestId.getTaskId()), shellRequestId.getSubIdForTaskHistory());
  }

  private String getShellHistoryRequestPath(SingularityTaskShellCommandRequestId shellRequestId) {
    return ZKPaths.makePath(getShellHistoryParentPath(shellRequestId), SHELL_REQUEST_KEY);
  }

  private String getShellHistoryUpdateParentPath(SingularityTaskShellCommandRequestId shellRequestId) {
    return ZKPaths.makePath(getShellHistoryParentPath(shellRequestId), SHELL_UPDATES_PATH);
  }

  private String getShellHistoryUpdatePath(SingularityTaskShellCommandUpdate shellUpdate) {
    return ZKPaths.makePath(getShellHistoryUpdateParentPath(shellUpdate.getShellRequestId()), shellUpdate.getUpdateType().name());
  }

  private String getTaskPath(SingularityTaskId taskId) {
    return ZKPaths.makePath(getHistoryPath(taskId), TASK_KEY);
  }

  private String getLoadBalancerStatePath(SingularityTaskId taskId, LoadBalancerRequestType requestType) {
    return ZKPaths.makePath(getHistoryPath(taskId), LOAD_BALANCER_PRE_KEY + requestType.name());
  }

  private String getDirectoryPath(SingularityTaskId taskId) {
    return ZKPaths.makePath(getHistoryPath(taskId), DIRECTORY_KEY);
  }

  private String getContainerIdPath(SingularityTaskId taskId) {
    return ZKPaths.makePath(getHistoryPath(taskId), CONTAINER_ID_KEY);
  }

  private String getNotifiedOverduePath(SingularityTaskId taskId) {
    return ZKPaths.makePath(getHistoryPath(taskId), NOTIFIED_OVERDUE_TO_FINISH_KEY);
  }

  private String getUpdatesPath(SingularityTaskId taskId) {
    return ZKPaths.makePath(getHistoryPath(taskId), UPDATES_PATH);
  }

  private String getUpdatePath(SingularityTaskId taskId, ExtendedTaskState state) {
    return ZKPaths.makePath(getUpdatesPath(taskId), state.name());
  }

  private String getRequestPath(String requestId) {
    return ZKPaths.makePath(HISTORY_PATH_ROOT, requestId);
  }

  private String getHistoryPath(SingularityTaskId taskId) {
    return ZKPaths.makePath(getRequestPath(taskId.getRequestId()), taskId.getId());
  }

  private String getActivePath(String taskId) {
    return ZKPaths.makePath(ACTIVE_PATH_ROOT, taskId);
  }

  private String getPendingPath(SingularityPendingTaskId pendingTaskId) {
    return ZKPaths.makePath(PENDING_PATH_ROOT, pendingTaskId.getId());
  }

  private String getCleanupPath(String taskId) {
    return ZKPaths.makePath(CLEANUP_PATH_ROOT, taskId);
  }

  public int getNumCleanupTasks() {
    return getNumChildren(CLEANUP_PATH_ROOT);
  }

  public int getNumLbCleanupTasks() {
    return getNumChildren(LB_CLEANUP_PATH_ROOT);
  }

  public int getNumActiveTasks() {
    if (leaderCache.active()) {
      return leaderCache.getNumActiveTasks();
    }
    return getNumChildren(ACTIVE_PATH_ROOT);
  }

  public int getNumScheduledTasks() {
    if (leaderCache.active()) {
      return leaderCache.getNumPendingTasks();
    }
    return getNumChildren(PENDING_PATH_ROOT);
  }

  public void saveLoadBalancerState(SingularityTaskId taskId, LoadBalancerRequestType requestType, SingularityLoadBalancerUpdate lbUpdate) {
    Preconditions.checkState(requestType != LoadBalancerRequestType.DEPLOY);

    save(getLoadBalancerStatePath(taskId, requestType), lbUpdate, taskLoadBalancerUpdateTranscoder);
  }

  public void saveTaskDirectory(SingularityTaskId taskId, String directory) {
    save(getDirectoryPath(taskId), Optional.of(directory.getBytes(UTF_8)));
  }

  public void saveContainerId(SingularityTaskId taskId, String containerId) {
    save(getContainerIdPath(taskId), Optional.of(containerId.getBytes(UTF_8)));
  }

  @Timed
  public void saveLastActiveTaskStatus(SingularityTaskStatusHolder taskStatus) {
    save(getLastActiveTaskStatusPath(taskStatus.getTaskId()), taskStatus, taskStatusTranscoder);
  }

  public Optional<String> getDirectory(SingularityTaskId taskId) {
    return getData(getDirectoryPath(taskId), StringTranscoder.INSTANCE);
  }

  public Optional<String> getContainerId(SingularityTaskId taskId) {
    return getData(getContainerIdPath(taskId), StringTranscoder.INSTANCE);
  }

  public void saveHealthcheckResult(SingularityTaskHealthcheckResult healthcheckResult) {
    if (canSaveNewHealthcheck(healthcheckResult)) {
      final Optional<byte[]> bytes = Optional.of(healthcheckResultTranscoder.toBytes(healthcheckResult));

      save(getHealthcheckPath(healthcheckResult), bytes);
      save(getLastHealthcheckPath(healthcheckResult.getTaskId()), bytes);
    } else {
      LOG.warn("Healthchecks have finished, could not save new result {}", healthcheckResult);
    }
  }

  private boolean canSaveNewHealthcheck(SingularityTaskHealthcheckResult healthcheckResult) {
    return !exists(getHealthchecksFinishedPath(healthcheckResult.getTaskId()));
  }

  public void markHealthchecksFinished(SingularityTaskId taskId) {
    create(getHealthchecksFinishedPath(taskId));
  }

  public SingularityCreateResult savePendingTask(SingularityPendingTask task) {
    final String pendingPath = getPendingPath(task.getPendingTaskId());

    leaderCache.savePendingTask(task);

    return save(pendingPath, task, pendingTaskTranscoder);
  }

  public List<SingularityTaskId> getAllTaskIds() {
    final List<String> requestIds = getChildren(HISTORY_PATH_ROOT);
    final List<String> paths = Lists.newArrayListWithCapacity(requestIds.size());

    for (String requestId : requestIds) {
      paths.add(getRequestPath(requestId));
    }

    return getChildrenAsIdsForParents("getAllTaskIds", paths, taskIdTranscoder);
  }

  private List<SingularityTaskId> getTaskIds(String root) {
    return getChildrenAsIds(root, taskIdTranscoder);
  }

  public List<String> getActiveTaskIdsAsStrings() {
    if (leaderCache.active()) {
      return leaderCache.getActiveTaskIdsAsStrings();
    }
    return getChildren(ACTIVE_PATH_ROOT);
  }

  public List<SingularityTaskId> getActiveTaskIds() {
    return getActiveTaskIds(false);
  }

  public List<SingularityTaskId> getActiveTaskIds(boolean useWebCache) {
    if (leaderCache.active()) {
      return leaderCache.getActiveTaskIds();
    }

    if (useWebCache && webCache.useCachedActiveTasks()) {
      return webCache.getActiveTaskIds();
    }

    return getTaskIds(ACTIVE_PATH_ROOT);
  }

  public List<SingularityTaskId> getCleanupTaskIds() {
    if (leaderCache.active()) {
      return leaderCache.getCleanupTaskIds();
    }

    return getChildrenAsIds(CLEANUP_PATH_ROOT, taskIdTranscoder);
  }

  public List<SingularityTaskCleanup> getCleanupTasks(boolean useWebCache) {
    if (leaderCache.active()) {
      return leaderCache.getCleanupTasks();
    }

    if (useWebCache && webCache.useCachedCleanupTasks()) {
      return webCache.getCleanupTasks();
    }

    List<SingularityTaskCleanup> cleanupTasks = fetchCleanupTasks();

    if (useWebCache) {
      webCache.cacheTaskCleanup(cleanupTasks);
    }

    return cleanupTasks;
  }

  public List<SingularityTaskCleanup> getCleanupTasks() {
    return getCleanupTasks(false);
  }

  public Optional<SingularityTaskCleanup> getTaskCleanup(String taskId) {
    if (leaderCache.active()) {
      return leaderCache.getTaskCleanup(SingularityTaskId.valueOf(taskId));
    }
    return getData(getCleanupPath(taskId), taskCleanupTranscoder);
  }

  public List<SingularityTaskCleanup> fetchCleanupTasks() {
    return getAsyncChildren(CLEANUP_PATH_ROOT, taskCleanupTranscoder);
  }

  public List<SingularityTask> getActiveTasks() {
    return getActiveTasks(false);
  }

  public List<SingularityTask> getActiveTasks(boolean useWebCache) {
    if (useWebCache && webCache.useCachedActiveTasks()) {
      return webCache.getActiveTasks();
    }

    List<String> children = Lists.transform(getActiveTaskIds(), new Function<SingularityTaskId, String>() {

      @Override
      public String apply(SingularityTaskId taskId) {
        return getTaskPath(taskId);
      }

    });

    List<SingularityTask> activeTasks = getAsync("getActiveTasks", children, taskTranscoder, taskCache);

    if (useWebCache) {
      webCache.cacheActiveTasks(activeTasks);
    }

    return activeTasks;
  }

  public List<SingularityTaskStatusHolder> getLastActiveTaskStatuses() {
    return getAsyncChildren(LAST_ACTIVE_TASK_STATUSES_PATH_ROOT, taskStatusTranscoder);
  }

  @Timed
  public Optional<SingularityTaskStatusHolder> getLastActiveTaskStatus(SingularityTaskId taskId) {
    return getData(getLastActiveTaskStatusPath(taskId), taskStatusTranscoder);
  }

  public List<SingularityTaskStatusHolder> getLastActiveTaskStatusesFor(Collection<SingularityTaskId> activeTaskIds) {
    List<String> paths = Lists.newArrayListWithExpectedSize(activeTaskIds.size());
    for (SingularityTaskId taskId : activeTaskIds) {
      paths.add(getLastActiveTaskStatusPath(taskId));
    }
    return getAsync("getLastActiveTaskStatusesFor", paths, taskStatusTranscoder);
  }

  public List<SingularityTask> getTasksOnSlave(Collection<SingularityTaskId> activeTaskIds, SingularitySlave slave) {
    final List<SingularityTask> tasks = Lists.newArrayList();
    final String sanitizedHost = JavaUtils.getReplaceHyphensWithUnderscores(slave.getHost());

    for (SingularityTaskId activeTaskId : activeTaskIds) {
      if (activeTaskId.getSanitizedHost().equals(sanitizedHost)) {
        Optional<SingularityTask> maybeTask = getTask(activeTaskId);
<<<<<<< HEAD
        if (maybeTask.isPresent() && slave.getId().equals(maybeTask.get().getOffer().getAgentId().getValue())) {
=======
        if (maybeTask.isPresent() && slave.getId().equals(maybeTask.get().getSlaveId().getValue())) {
>>>>>>> 0d09f7e5
          tasks.add(maybeTask.get());
        }
      }
    }

    return tasks;
  }

  public List<SingularityTaskHistoryUpdate> getTaskHistoryUpdates(SingularityTaskId taskId) {
    if (leaderCache.active()) {
      return leaderCache.getTaskHistoryUpdates(taskId);
    }
    List<SingularityTaskHistoryUpdate> updates = getAsyncChildren(getUpdatesPath(taskId), taskHistoryUpdateTranscoder);
    Collections.sort(updates);
    return updates;
  }

  public Optional<SingularityTaskHistoryUpdate> getTaskHistoryUpdate(SingularityTaskId taskId, ExtendedTaskState taskState) {
    return getData(getUpdatePath(taskId, taskState), taskHistoryUpdateTranscoder);
  }

  public Map<SingularityTaskId, List<SingularityTaskHistoryUpdate>> getTaskHistoryUpdates(Collection<SingularityTaskId> taskIds) {
    if (leaderCache.active()) {
      return leaderCache.getTaskHistoryUpdates(taskIds);
    }
    Map<String, SingularityTaskId> pathsMap = Maps.newHashMap();
    for (SingularityTaskId taskId : taskIds) {
      pathsMap.put(getHistoryPath(taskId), taskId);
    }

    return getAsyncNestedChildDataAsMap("getTaskHistoryUpdates", pathsMap, UPDATES_PATH, taskHistoryUpdateTranscoder);
  }

  public Map<SingularityTaskId, List<SingularityTaskHistoryUpdate>> getAllTaskHistoryUpdates() {
    return getTaskHistoryUpdates(getAllTaskIds());
  }

  public int getNumHealthchecks(SingularityTaskId taskId) {
    return getNumChildren(getHealthcheckParentPath(taskId));
  }

  public int getNumNonstartupHealthchecks(SingularityTaskId taskId) {
    int numChecks = 0;
    List<String> checks = getChildren(getHealthcheckParentPath(taskId));
    for (String check : checks) {
      if (!check.endsWith(STARTUP_HEALTHCHECK_PATH_SUFFIX)) {
        numChecks++;
      }
    }
    return numChecks;
  }

  public List<SingularityTaskHealthcheckResult> getHealthcheckResults(SingularityTaskId taskId) {
    List<SingularityTaskHealthcheckResult> healthcheckResults = getAsyncChildren(getHealthcheckParentPath(taskId), healthcheckResultTranscoder);
    Collections.sort(healthcheckResults);
    return healthcheckResults;
  }

  public void clearStartupHealthchecks(SingularityTaskId taskId) {
    Optional<SingularityTaskHealthcheckResult> maybeLastHealthcheck = getLastHealthcheck(taskId);
    String parentPath = getHealthcheckParentPath(taskId);
    for (String healthcheckPath : getChildren(parentPath)) {
      String fullPath = ZKPaths.makePath(parentPath, healthcheckPath);
      if (healthcheckPath.endsWith(STARTUP_HEALTHCHECK_PATH_SUFFIX) && (!maybeLastHealthcheck.isPresent() || !getHealthcheckPath(maybeLastHealthcheck.get()).equals(fullPath))) {
        delete(fullPath);
      }
    }
  }

  public Optional<SingularityTaskHealthcheckResult> getLastHealthcheck(SingularityTaskId taskId) {
    return getData(getLastHealthcheckPath(taskId), healthcheckResultTranscoder);
  }

  public Map<SingularityTaskId, SingularityTaskHealthcheckResult> getLastHealthcheck(Collection<SingularityTaskId> taskIds) {
    List<String> paths = Lists.newArrayListWithCapacity(taskIds.size());
    for (SingularityTaskId taskId : taskIds) {
      paths.add(getLastHealthcheckPath(taskId));
    }

    List<SingularityTaskHealthcheckResult> healthcheckResults = getAsync("getLastHealthcheck", paths, healthcheckResultTranscoder);

    return Maps.uniqueIndex(healthcheckResults, SingularityTaskIdHolder.getTaskIdFunction());
  }

  public SingularityCreateResult saveTaskHistoryUpdate(SingularityTaskHistoryUpdate taskHistoryUpdate) {
    return saveTaskHistoryUpdate(taskHistoryUpdate, false);
  }

  @Timed
  public SingularityCreateResult saveTaskHistoryUpdate(SingularityTaskHistoryUpdate taskHistoryUpdate, boolean overwriteExisting) {
    singularityEventListener.taskHistoryUpdateEvent(taskHistoryUpdate);

    if (overwriteExisting) {
      Optional<SingularityTaskHistoryUpdate> maybeExisting = getTaskHistoryUpdate(taskHistoryUpdate.getTaskId(), taskHistoryUpdate.getTaskState());
      LOG.info("Found existing history {}", maybeExisting);
      SingularityTaskHistoryUpdate updateWithPrevious;
      if (maybeExisting.isPresent()) {
        updateWithPrevious = taskHistoryUpdate.withPrevious(maybeExisting.get());
        LOG.info("Will save new update {}", updateWithPrevious);

      } else {
        updateWithPrevious = taskHistoryUpdate;
      }

      if (leaderCache.active()) {
        leaderCache.saveTaskHistoryUpdate(updateWithPrevious, overwriteExisting);
      }

      return save(getUpdatePath(taskHistoryUpdate.getTaskId(), taskHistoryUpdate.getTaskState()), updateWithPrevious, taskHistoryUpdateTranscoder);
    } else {
      if (leaderCache.active()) {
        leaderCache.saveTaskHistoryUpdate(taskHistoryUpdate, overwriteExisting);
      }
      return create(getUpdatePath(taskHistoryUpdate.getTaskId(), taskHistoryUpdate.getTaskState()), taskHistoryUpdate, taskHistoryUpdateTranscoder);
    }
  }

  public SingularityDeleteResult deleteTaskHistoryUpdate(SingularityTaskId taskId, ExtendedTaskState state, Optional<SingularityTaskHistoryUpdate> previousStateUpdate) {
    if (previousStateUpdate.isPresent()) {
      singularityEventListener.taskHistoryUpdateEvent(previousStateUpdate.get());
    }
    if (leaderCache.active()) {
      leaderCache.deleteTaskHistoryUpdate(taskId, state);
    }
    return delete(getUpdatePath(taskId, state));
  }

  public boolean isActiveTask(String taskId) {
    if (leaderCache.active()) {
      return leaderCache.isActiveTask(taskId);
    }

    return exists(getActivePath(taskId));
  }

  public List<SingularityTaskId> getTaskIdsForRequest(String requestId) {
    return getChildrenAsIds(getRequestPath(requestId), taskIdTranscoder);
  }

  public Optional<SingularityTaskId> getTaskByRunId(String requestId, String runId) {
    Map<SingularityTaskId, SingularityTask> activeTasks = getTasks(getActiveTaskIdsForRequest(requestId));
    for (Map.Entry<SingularityTaskId, SingularityTask> entry : activeTasks.entrySet()) {
      if (entry.getValue().getTaskRequest().getPendingTask().getRunId().isPresent() && entry.getValue().getTaskRequest().getPendingTask().getRunId().get().equals(runId)) {
        return Optional.of(entry.getKey());
      }
    }
    Map<SingularityTaskId, SingularityTask> inactiveTasks = getTasks(getInactiveTaskIdsForRequest(requestId));
    for (Map.Entry<SingularityTaskId, SingularityTask> entry : inactiveTasks.entrySet()) {
      if (entry.getValue().getTaskRequest().getPendingTask().getRunId().isPresent() && entry.getValue().getTaskRequest().getPendingTask().getRunId().get().equals(runId)) {
        return Optional.of(entry.getKey());
      }
    }
    return Optional.absent();
  }

  private enum TaskFilter {
    ACTIVE, INACTIVE;
  }

  public List<SingularityTaskId> getInactiveTaskIdsForRequest(String requestId) {
    return getTaskIdsForRequest(requestId, TaskFilter.INACTIVE);
  }

  public List<SingularityTaskId> getActiveTaskIdsForRequest(String requestId) {
    return getTaskIdsForRequest(requestId, TaskFilter.ACTIVE);
  }

  public List<SingularityTaskId> filterActiveTaskIds(List<SingularityTaskId> taskIds) {
    if (leaderCache.active()) {
      return leaderCache.exists(taskIds);
    }

    final List<String> paths = Lists.newArrayListWithCapacity(taskIds.size());

    for (SingularityTaskId taskId : taskIds) {
      paths.add(getActivePath(taskId.getId()));
    }

    return exists("filterActiveTaskIds", paths, taskIdTranscoder);
  }

  public int getNumLaunchingTasks() {
    List<SingularityTaskId> activeTaskIds = getActiveTaskIds();

    final Map<String, SingularityTaskId> paths = Maps.newHashMapWithExpectedSize(activeTaskIds.size());

    for (SingularityTaskId taskId : activeTaskIds) {
      paths.put(getUpdatePath(taskId, ExtendedTaskState.TASK_RUNNING), taskId);
    }

    return notExists("getNumLaunchingTasks", paths).size();
  }

  public List<SingularityTaskId> filterInactiveTaskIds(List<SingularityTaskId> taskIds) {
    if (leaderCache.active()) {
      return leaderCache.getInactiveTaskIds(taskIds);
    }

    final Map<String, SingularityTaskId> pathsMap = Maps.newHashMap();

    for (SingularityTaskId taskId : taskIds) {
      pathsMap.put(getActivePath(taskId.getId()), taskId);
    }

    return notExists("filterInactiveTaskIds", pathsMap);
  }

  private List<SingularityTaskId> getTaskIdsForRequest(String requestId, TaskFilter taskFilter) {
    final List<SingularityTaskId> requestTaskIds = getTaskIdsForRequest(requestId);
    final List<SingularityTaskId> activeTaskIds = filterActiveTaskIds(requestTaskIds);

    if (taskFilter == TaskFilter.ACTIVE) {
      return activeTaskIds;
    }

    Iterables.removeAll(requestTaskIds, activeTaskIds);

    return requestTaskIds;
  }

  public List<SingularityTaskId> getTaskIdsForDeploy(String requestId, final String deployId, TaskFilter taskFilter) {
    List<SingularityTaskId> requestTaskIds = getTaskIdsForRequest(requestId, taskFilter);
    final Iterable<SingularityTaskId> deployTaskIds = Iterables.filter(requestTaskIds, new Predicate<SingularityTaskId>() {
      @Override
      public boolean apply(SingularityTaskId input) {
        return input.getDeployId().equals(deployId);
      }
    });
    return ImmutableList.copyOf(deployTaskIds);
  }

  public List<SingularityTaskId> getActiveTaskIdsForDeploy(String requestId, final String deployId) {
    return getTaskIdsForDeploy(requestId, deployId, TaskFilter.ACTIVE);
  }

  public List<SingularityTaskId> getInactiveTaskIdsForDeploy(String requestId, final String deployId) {
    return getTaskIdsForDeploy(requestId, deployId, TaskFilter.INACTIVE);
  }

  public List<SingularityTaskId> getInactiveTaskIds(List<String> requestIds) {
    List<String> paths = Lists.newArrayListWithCapacity(requestIds.size());
    for (String requestId : requestIds) {
      paths.add(getRequestPath(requestId));
    }

    List<SingularityTaskId> taskIds = getChildrenAsIdsForParents("getInactiveTaskIds", paths, taskIdTranscoder);

    return filterInactiveTaskIds(taskIds);
  }

  public Optional<SingularityTaskHistory> getTaskHistory(SingularityTaskId taskId) {
    final Optional<SingularityTask> task = getTaskCheckCache(taskId, true);

    if (!task.isPresent()) {
      return Optional.absent();
    }

    List<SingularityTaskHistoryUpdate> taskUpdates = getTaskHistoryUpdates(taskId);
    Optional<String> directory = getDirectory(taskId);
    Optional<String> containerId = getContainerId(taskId);
    List<SingularityTaskHealthcheckResult> healthchecks = getHealthcheckResults(taskId);

    List<SingularityLoadBalancerUpdate> loadBalancerUpdates = Lists.newArrayListWithCapacity(2);

    checkLoadBalancerHistory(loadBalancerUpdates, taskId, LoadBalancerRequestType.ADD);
    checkLoadBalancerHistory(loadBalancerUpdates, taskId, LoadBalancerRequestType.REMOVE);

    List<SingularityTaskShellCommandHistory> shellCommandHistory = getTaskShellCommandHistory(taskId);

    List<SingularityTaskMetadata> taskMetadata = getTaskMetadata(taskId);

    return Optional.of(new SingularityTaskHistory(taskUpdates, directory, containerId, healthchecks, task.get(), loadBalancerUpdates, shellCommandHistory, taskMetadata));
  }

  private List<SingularityTaskShellCommandHistory> getTaskShellCommandHistory(SingularityTaskId taskId) {
    List<SingularityTaskShellCommandRequest> shellRequests = getTaskShellCommandRequestsForTask(taskId);
    List<SingularityTaskShellCommandHistory> shellCommandHistory = new ArrayList<>(shellRequests.size());

    for (SingularityTaskShellCommandRequest shellRequest : shellRequests) {
      shellCommandHistory.add(new SingularityTaskShellCommandHistory(shellRequest, getTaskShellCommandUpdates(shellRequest.getId())));
    }

    return shellCommandHistory;
  }

  private List<SingularityTaskMetadata> getTaskMetadata(SingularityTaskId taskId) {
    List<SingularityTaskMetadata> taskMetadata = getAsyncChildren(getMetadataParentPath(taskId), taskMetadataTranscoder);
    Collections.sort(taskMetadata);
    return taskMetadata;
  }

  private void checkLoadBalancerHistory(List<SingularityLoadBalancerUpdate> loadBalancerUpdates, SingularityTaskId taskId, LoadBalancerRequestType lbRequestType) {
    Optional<SingularityLoadBalancerUpdate> lbHistory = getLoadBalancerState(taskId, lbRequestType);

    if (lbHistory.isPresent()) {
      loadBalancerUpdates.add(lbHistory.get());
    }
  }

  public boolean hasNotifiedOverdue(SingularityTaskId taskId) {
    return checkExists(getNotifiedOverduePath(taskId)).isPresent();
  }

  public void saveNotifiedOverdue(SingularityTaskId taskId) {
    save(getNotifiedOverduePath(taskId), Optional.<byte[]> absent());
  }

  public Optional<SingularityLoadBalancerUpdate> getLoadBalancerState(SingularityTaskId taskId, LoadBalancerRequestType requestType) {
    return getData(getLoadBalancerStatePath(taskId, requestType), taskLoadBalancerUpdateTranscoder);
  }

  public Optional<SingularityPendingTask> getPendingTask(SingularityPendingTaskId pendingTaskId) {
    if (leaderCache.active()) {
      return leaderCache.getPendingTask(pendingTaskId);
    }
    return getData(getPendingPath(pendingTaskId), pendingTaskTranscoder);
  }

  private Optional<SingularityTask> getTaskCheckCache(SingularityTaskId taskId, boolean shouldCheckExists) {
    final String path = getTaskPath(taskId);

    return getData(path, taskTranscoder, taskCache, shouldCheckExists);
  }

  @Timed
  public Optional<SingularityTask> getTask(SingularityTaskId taskId) {
    return getTaskCheckCache(taskId, false);
  }

  public boolean taskExistsInZk(SingularityTaskId taskId) {
    return checkExists(getTaskPath(taskId)).isPresent();
  }

  public void activateLeaderCache() {
    leaderCache.cachePendingTasks(fetchPendingTasks());
    leaderCache.cacheActiveTaskIds(getTaskIds(ACTIVE_PATH_ROOT));
    leaderCache.cacheCleanupTasks(fetchCleanupTasks());
    leaderCache.cacheKilledTasks(fetchKilledTaskIdRecords());
    leaderCache.cacheTaskHistoryUpdates(getAllTaskHistoryUpdates());
  }

  private List<SingularityPendingTask> fetchPendingTasks() {
    return getAsyncChildren(PENDING_PATH_ROOT, pendingTaskTranscoder);
  }

  public List<SingularityPendingTaskId> getPendingTaskIds() {
    return getPendingTaskIds(false);
  }

  public List<SingularityPendingTaskId> getPendingTaskIds(boolean useWebCache) {
    if (leaderCache.active()) {
      return leaderCache.getPendingTaskIds();
    }

    if (useWebCache && webCache.useCachedPendingTasks()) {
      return webCache.getPendingTaskIds();
    }

    return getChildrenAsIds(PENDING_PATH_ROOT, pendingTaskIdTranscoder);
  }

  public List<SingularityPendingTaskId> getPendingTaskIdsForRequest(final String requestId) {
    List<SingularityPendingTaskId> pendingTaskIds = getPendingTaskIds();
    return pendingTaskIds.stream()
        .filter(pendingTaskId -> pendingTaskId.getRequestId().equals(requestId))
        .collect(Collectors.collectingAndThen(Collectors.toList(), ImmutableList::copyOf));
  }

  public List<SingularityPendingTask> getPendingTasksForRequest(final String requestId) {
    return getAsync(
        PENDING_PATH_ROOT,
        getPendingTaskIdsForRequest(requestId).stream().map(this::getPendingPath).collect(Collectors.toList()),
        pendingTaskTranscoder
    );
  }

  public List<SingularityPendingTask> getPendingTasks() {
    return getPendingTasks(false);
  }

  public List<SingularityPendingTask> getPendingTasks(boolean useWebCache) {
    if (leaderCache.active()) {
      return leaderCache.getPendingTasks();
    }

    if (useWebCache && webCache.useCachedPendingTasks()) {
      return webCache.getPendingTasks();
    }

    List<SingularityPendingTask> pendingTasks = fetchPendingTasks();

    if (useWebCache) {
      webCache.cachePendingTasks(pendingTasks);
    }

    return pendingTasks;
  }

  public void createTaskAndDeletePendingTask(SingularityTask task) {
    try {
      createTaskAndDeletePendingTaskPrivate(task);
    } catch (Throwable t) {
      throw Throwables.propagate(t);
    }
  }

  public Map<SingularityTaskId, SingularityTask> getTasks(Iterable<SingularityTaskId> taskIds) {
    final List<String> paths = Lists.newArrayList();

    for (SingularityTaskId taskId : taskIds) {
      paths.add(getTaskPath(taskId));
    }

    return Maps.uniqueIndex(getAsync("getTasks", paths, taskTranscoder, taskCache), SingularityTaskIdHolder.getTaskIdFunction());
  }

  private void createTaskAndDeletePendingTaskPrivate(SingularityTask task) throws Exception {
    deletePendingTask(task.getTaskRequest().getPendingTask().getPendingTaskId());

    final long now = System.currentTimeMillis();

    String msg = String.format("Task launched because of %s", task.getTaskRequest().getPendingTask().getPendingTaskId().getPendingType().name());

    if (task.getTaskRequest().getPendingTask().getUser().isPresent()) {
      msg = String.format("%s by %s", msg, task.getTaskRequest().getPendingTask().getUser().get());
    }

    if (task.getTaskRequest().getPendingTask().getMessage().isPresent()) {
      msg = String.format("%s (%s)", msg, task.getTaskRequest().getPendingTask().getMessage().get());
    }

    saveTaskHistoryUpdate(new SingularityTaskHistoryUpdate(task.getTaskId(), now, ExtendedTaskState.TASK_LAUNCHED, Optional.of(msg), Optional.<String>absent()));
<<<<<<< HEAD
    saveLastActiveTaskStatus(new SingularityTaskStatusHolder(task.getTaskId(), Optional.absent(), now, serverId, Optional.of(task.getOffer().getAgentId().getValue())));
=======
    saveLastActiveTaskStatus(new SingularityTaskStatusHolder(task.getTaskId(), Optional.<TaskStatus>absent(), now, serverId, Optional.of(task.getSlaveId().getValue())));
>>>>>>> 0d09f7e5

    try {
      final String path = getTaskPath(task.getTaskId());

      CuratorTransactionFinal transaction = curator.inTransaction().create().forPath(path, taskTranscoder.toBytes(task)).and();

      transaction.create().forPath(getActivePath(task.getTaskId().getId())).and().commit();

      leaderCache.putActiveTask(task);
      taskCache.set(path, task);
    } catch (KeeperException.NodeExistsException nee) {
      LOG.error("Task or active path already existed for {}", task.getTaskId());
    }
  }

  public List<SingularityTaskId> getLBCleanupTasks() {
    return getChildrenAsIds(LB_CLEANUP_PATH_ROOT, taskIdTranscoder);
  }

  private String getLBCleanupPath(SingularityTaskId taskId) {
    return ZKPaths.makePath(LB_CLEANUP_PATH_ROOT, taskId.getId());
  }

  private String getKilledPath(SingularityTaskId taskId) {
    return ZKPaths.makePath(DRIVER_KILLED_PATH_ROOT, taskId.getId());
  }

  public SingularityDeleteResult deleteLBCleanupTask(SingularityTaskId taskId) {
    return delete(getLBCleanupPath(taskId));
  }

  public SingularityCreateResult createLBCleanupTask(SingularityTaskId taskId) {
    return create(getLBCleanupPath(taskId));
  }

  public SingularityCreateResult saveKilledRecord(SingularityKilledTaskIdRecord killedTaskIdRecord) {
    if (leaderCache.active()) {
      leaderCache.addKilledTask(killedTaskIdRecord);
    }
    return save(getKilledPath(killedTaskIdRecord.getTaskId()), killedTaskIdRecord, killedTaskIdRecordTranscoder);
  }

  public List<SingularityKilledTaskIdRecord> getKilledTaskIdRecords() {
    if (leaderCache.active()) {
      return leaderCache.getKilledTasks();
    }
    return fetchKilledTaskIdRecords();
  }

  public List<SingularityKilledTaskIdRecord> fetchKilledTaskIdRecords() {
    return getAsyncChildren(DRIVER_KILLED_PATH_ROOT, killedTaskIdRecordTranscoder);
  }

  public SingularityDeleteResult deleteKilledRecord(SingularityTaskId taskId) {
    if (leaderCache.active()) {
      leaderCache.deleteKilledTask(taskId);
    }
    return delete(getKilledPath(taskId));
  }

  @Timed
  public SingularityDeleteResult deleteLastActiveTaskStatus(SingularityTaskId taskId) {
    return delete(getLastActiveTaskStatusPath(taskId));
  }

  public SingularityCreateResult saveTaskMetadata(SingularityTaskMetadata taskMetadata) {
    return save(getTaskMetadataPath(taskMetadata), taskMetadata, taskMetadataTranscoder);
  }

  public SingularityCreateResult saveTaskShellCommandRequestToQueue(SingularityTaskShellCommandRequest shellRequest) {
    return save(getShellRequestQueuePath(shellRequest), shellRequest, taskShellCommandRequestTranscoder);
  }

  public SingularityCreateResult saveTaskFinishedInMailQueue(SingularityTaskId taskId) {
    return save(getFinishedTaskMailQueuePath(taskId), Optional.<byte[]>absent());
  }

  public List<SingularityTaskId> getTaskFinishedMailQueue() {
    return getChildrenAsIds(FINISHED_TASK_MAIL_QUEUE, taskIdTranscoder);
  }

  public SingularityDeleteResult deleteFinishedTaskMailQueue(SingularityTaskId taskId) {
    return delete(getFinishedTaskMailQueuePath(taskId));
  }

  public SingularityCreateResult saveTaskShellCommandRequestToTask(SingularityTaskShellCommandRequest shellRequest) {
    return save(getShellHistoryRequestPath(shellRequest.getId()), shellRequest, taskShellCommandRequestTranscoder);
  }

  public SingularityCreateResult saveTaskShellCommandUpdate(SingularityTaskShellCommandUpdate shellUpdate) {
    return save(getShellHistoryUpdatePath(shellUpdate), shellUpdate, taskShellCommandUpdateTranscoder);
  }

  public List<SingularityTaskShellCommandUpdate> getTaskShellCommandUpdates(SingularityTaskShellCommandRequestId shellRequestId) {
    return getAsyncChildren(getShellHistoryUpdateParentPath(shellRequestId), taskShellCommandUpdateTranscoder);
  }

  public List<SingularityTaskShellCommandRequest> getTaskShellCommandRequestsForTask(SingularityTaskId taskId) {
    final String parentPath = getShellsParentPath(taskId);
    List<String> children = getChildren(parentPath);
    List<String> paths = Lists.newArrayListWithCapacity(children.size());

    for (String child : children) {
      paths.add(ZKPaths.makePath(parentPath, ZKPaths.makePath(child, SHELL_REQUEST_KEY)));
    }

    List<SingularityTaskShellCommandRequest> shellRequests = getAsync("getTaskShellCommandRequestsForTask", paths, taskShellCommandRequestTranscoder);

    Collections.sort(shellRequests);

    return shellRequests;
  }

  public List<SingularityTaskShellCommandRequest> getAllQueuedTaskShellCommandRequests() {
    return getAsyncChildren(SHELL_REQUESTS_QUEUE_PATH_ROOT, taskShellCommandRequestTranscoder);
  }

  public SingularityDeleteResult deleteTaskShellCommandRequestFromQueue(SingularityTaskShellCommandRequest shellRequest) {
    return delete(getShellRequestQueuePath(shellRequest));
  }

  public SingularityCreateResult saveTaskCleanup(SingularityTaskCleanup cleanup) {
    saveTaskHistoryUpdate(cleanup);
    leaderCache.saveTaskCleanup(cleanup);
    return save(getCleanupPath(cleanup.getTaskId().getId()), cleanup, taskCleanupTranscoder);
  }

  private void saveTaskHistoryUpdate(SingularityTaskCleanup cleanup) {
    StringBuilder msg = new StringBuilder(cleanup.getCleanupType().name());

    if (cleanup.getUser().isPresent()) {
      msg.append(" by ");
      msg.append(cleanup.getUser().get());
    }

    if (cleanup.getMessage().isPresent()) {
      msg.append(" - ");
      msg.append(cleanup.getMessage().get());
    }

    saveTaskHistoryUpdate(new SingularityTaskHistoryUpdate(cleanup.getTaskId(), cleanup.getTimestamp(), ExtendedTaskState.TASK_CLEANING, Optional.of(msg.toString()), Optional.<String>absent()), true);
  }

  public SingularityCreateResult createTaskCleanup(SingularityTaskCleanup cleanup) {
    leaderCache.createTaskCleanupIfNotExists(cleanup);
    final SingularityCreateResult result = create(getCleanupPath(cleanup.getTaskId().getId()), cleanup, taskCleanupTranscoder);

    if (result == SingularityCreateResult.CREATED) {
      saveTaskHistoryUpdate(cleanup);
    }

    return result;
  }

  public void deleteActiveTask(String taskId) {
    leaderCache.deleteActiveTaskId(taskId);
    delete(getActivePath(taskId));
  }

  public void deletePendingTask(SingularityPendingTaskId pendingTaskId) {
    leaderCache.deletePendingTask(pendingTaskId);
    delete(getPendingPath(pendingTaskId));
  }

  public void deleteCleanupTask(String taskId) {
    leaderCache.deleteTaskCleanup(SingularityTaskId.valueOf(taskId));
    delete(getCleanupPath(taskId));
  }

  public SingularityDeleteResult deleteTaskHistory(SingularityTaskId taskId) {
    taskCache.delete(getTaskPath(taskId));
    if (leaderCache.active()) {
      leaderCache.deleteTaskHistory(taskId);
    }
    return delete(getHistoryPath(taskId));
  }

  public void purgeStaleRequests(List<String> activeRequestIds, long deleteBeforeTime) {
    final List<String> requestIds = getChildren(HISTORY_PATH_ROOT);
    for (String requestId : requestIds) {
      if (!activeRequestIds.contains(requestId)) {
        String path = getRequestPath(requestId);
        Optional<Stat> maybeStat = checkExists(path);
        if (maybeStat.isPresent() && maybeStat.get().getMtime() < deleteBeforeTime && getChildren(path).size() == 0) {
          delete(path);
        }
      }
    }
  }

  public SingularityDeleteResult deleteRequestId(String requestId) {
    return delete(getRequestPath(requestId));
  }
}<|MERGE_RESOLUTION|>--- conflicted
+++ resolved
@@ -469,11 +469,7 @@
     for (SingularityTaskId activeTaskId : activeTaskIds) {
       if (activeTaskId.getSanitizedHost().equals(sanitizedHost)) {
         Optional<SingularityTask> maybeTask = getTask(activeTaskId);
-<<<<<<< HEAD
-        if (maybeTask.isPresent() && slave.getId().equals(maybeTask.get().getOffer().getAgentId().getValue())) {
-=======
-        if (maybeTask.isPresent() && slave.getId().equals(maybeTask.get().getSlaveId().getValue())) {
->>>>>>> 0d09f7e5
+        if (maybeTask.isPresent() && slave.getId().equals(maybeTask.get().getAgentId().getValue())) {
           tasks.add(maybeTask.get());
         }
       }
@@ -906,11 +902,7 @@
     }
 
     saveTaskHistoryUpdate(new SingularityTaskHistoryUpdate(task.getTaskId(), now, ExtendedTaskState.TASK_LAUNCHED, Optional.of(msg), Optional.<String>absent()));
-<<<<<<< HEAD
-    saveLastActiveTaskStatus(new SingularityTaskStatusHolder(task.getTaskId(), Optional.absent(), now, serverId, Optional.of(task.getOffer().getAgentId().getValue())));
-=======
-    saveLastActiveTaskStatus(new SingularityTaskStatusHolder(task.getTaskId(), Optional.<TaskStatus>absent(), now, serverId, Optional.of(task.getSlaveId().getValue())));
->>>>>>> 0d09f7e5
+    saveLastActiveTaskStatus(new SingularityTaskStatusHolder(task.getTaskId(), Optional.absent(), now, serverId, Optional.of(task.getAgentId().getValue())));
 
     try {
       final String path = getTaskPath(task.getTaskId());
