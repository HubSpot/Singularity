--- conflicted
+++ resolved
@@ -1173,13 +1173,6 @@
     return countBytes(getChildren(LAST_ACTIVE_TASK_STATUSES_PATH_ROOT));
   }
 
-<<<<<<< HEAD
-  public long getActiveTaskIdBytes() {
-    return countBytes(getChildren(ACTIVE_PATH_ROOT));
-  }
-
-=======
->>>>>>> 123a6699
   public long getTaskHistoryIdBytes() {
     return countBytes(getChildren(HISTORY_PATH_ROOT));
   }
