--- conflicted
+++ resolved
@@ -422,17 +422,13 @@
 
     });
 
-<<<<<<< HEAD
-    List<SingularityTask> activeTasks = getAsync("active_tasks", children, taskTranscoder, taskCache);
+    List<SingularityTask> activeTasks = getAsync("getActiveTasks", children, taskTranscoder, taskCache);
 
     if (useWebCache) {
       webCache.cacheActiveTasks(activeTasks);
     }
 
     return activeTasks;
-=======
-    return getAsync("getActiveTasks", children, taskTranscoder, taskCache);
->>>>>>> c1394dc5
   }
 
   public List<SingularityTaskStatusHolder> getLastActiveTaskStatuses() {
