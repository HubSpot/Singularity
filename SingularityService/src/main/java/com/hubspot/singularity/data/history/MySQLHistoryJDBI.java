package com.hubspot.singularity.data.history;

import java.util.Date;
import java.util.List;

import org.jdbi.v3.json.Json;
import org.jdbi.v3.sqlobject.SingleValue;
import org.jdbi.v3.sqlobject.customizer.Bind;
import org.jdbi.v3.sqlobject.customizer.Define;
import org.jdbi.v3.sqlobject.statement.SqlQuery;
import org.jdbi.v3.sqlobject.statement.SqlUpdate;

import com.hubspot.singularity.SingularityDeployHistory;
import com.hubspot.singularity.SingularityRequest;
import com.hubspot.singularity.SingularityRequestHistory;
import com.hubspot.singularity.SingularityTaskHistory;
import com.hubspot.singularity.data.history.SingularityMappers.SingularityRequestIdCount;

public interface MySQLHistoryJDBI extends AbstractHistoryJDBI {

  @SqlUpdate("INSERT INTO requestHistory (requestId, json, createdAt, requestState, user, message) VALUES (:requestId, :json, :createdAt, :requestState, :user, :message)")
  void insertRequestHistory(@Bind("requestId") String requestId, @Bind("json") @Json SingularityRequest request, @Bind("createdAt") Date createdAt, @Bind("requestState") String requestState,
                            @Bind("user") String user, @Bind("message") String message);

  @SqlUpdate("INSERT INTO deployHistory (requestId, deployId, createdAt, user, message, deployStateAt, deployState, json) VALUES (:requestId, :deployId, :createdAt, :user, :message, :deployStateAt, :deployState, :json)")
  void insertDeployHistory(@Bind("requestId") String requestId, @Bind("deployId") String deployId, @Bind("createdAt") Date createdAt, @Bind("user") String user, @Bind("message") String message,
                           @Bind("deployStateAt") Date deployStateAt, @Bind("deployState") String deployState, @Bind("json") @Json SingularityDeployHistory deployHistory);

  @SqlUpdate("INSERT INTO taskHistory (requestId, taskId, json, updatedAt, lastTaskStatus, runId, deployId, host, startedAt, purged) VALUES (:requestId, :taskId, :json, :updatedAt, :lastTaskStatus, :runId, :deployId, :host, :startedAt, false)")
  void insertTaskHistory(@Bind("requestId") String requestId, @Bind("taskId") String taskId, @Bind("json") @Json SingularityTaskHistory taskHistory, @Bind("updatedAt") Date updatedAt,
                         @Bind("lastTaskStatus") String lastTaskStatus, @Bind("runId") String runId, @Bind("deployId") String deployId, @Bind("host") String host,
                         @Bind("startedAt") Date startedAt);

  @SingleValue
  @SqlQuery("SELECT json FROM taskHistory WHERE taskId = :taskId")
  @Json
  SingularityTaskHistory getTaskHistoryForTask(@Bind("taskId") String taskId);

  @SingleValue
  @SqlQuery("SELECT json FROM taskHistory WHERE requestId = :requestId AND runId = :runId")
  @Json
  SingularityTaskHistory getTaskHistoryForTaskByRunId(@Bind("requestId") String requestId, @Bind("runId") String runId);

  @SingleValue
  @SqlQuery("SELECT json FROM deployHistory WHERE requestId = :requestId AND deployId = :deployId")
  @Json
  SingularityDeployHistory getDeployHistoryForDeploy(@Bind("requestId") String requestId, @Bind("deployId") String deployId);

  @SqlQuery("SELECT requestId, deployId, createdAt, user, message, deployStateAt, deployState FROM deployHistory WHERE requestId = :requestId ORDER BY createdAt DESC LIMIT :limitStart,:limitCount")
  List<SingularityDeployHistory> getDeployHistoryForRequest(@Bind("requestId") String requestId, @Bind("limitStart") Integer limitStart, @Bind("limitCount") Integer limitCount);

  @SqlQuery("SELECT COUNT(*) FROM deployHistory WHERE requestId = :requestId")
  int getDeployHistoryForRequestCount(@Bind("requestId") String requestId);

  @SqlQuery("SELECT json, request, createdAt, requestState, user, message FROM requestHistory WHERE requestId = :requestId ORDER BY createdAt <orderDirection> LIMIT :limitStart, :limitCount")
  List<SingularityRequestHistory> getRequestHistory(@Bind("requestId") String requestId,
                                                    @Define("orderDirection") String orderDirection,
                                                    @Bind("limitStart") Integer limitStart,
                                                    @Bind("limitCount") Integer limitCount);

  @SqlQuery("SELECT COUNT(*) FROM requestHistory WHERE requestId = :requestId")
  int getRequestHistoryCount(@Bind("requestId") String requestId);

  @SqlQuery("SELECT DISTINCT requestId as id FROM requestHistory WHERE requestId LIKE CONCAT(:requestIdLike, '%') LIMIT :limitStart, :limitCount")
  List<String> getRequestHistoryLike(@Bind("requestIdLike") String requestIdLike, @Bind("limitStart") Integer limitStart, @Bind("limitCount") Integer limitCount);

  @SqlQuery("SELECT requestId, COUNT(*) as count FROM taskHistory WHERE updatedAt \\< :updatedAt GROUP BY requestId")
  List<SingularityRequestIdCount> getRequestIdCounts(@Bind("updatedAt") Date updatedAt);

  @SqlQuery("SELECT MIN(updatedAt) from (SELECT updatedAt FROM taskHistory WHERE requestId = :requestId ORDER BY updatedAt DESC LIMIT :limit) as alias")
  Date getMinUpdatedAtWithLimitForRequest(@Bind("requestId") String requestId, @Bind("limit") Integer limit);

  @SqlUpdate("UPDATE taskHistory SET json = NULL, purged = true WHERE requestId = :requestId AND purged = false AND updatedAt \\< :updatedAtBefore LIMIT :purgeLimitPerQuery")
  void updateTaskHistoryNullBytesForRequestBefore(@Bind("requestId") String requestId, @Bind("updatedAtBefore") Date updatedAtBefore, @Bind("purgeLimitPerQuery") Integer purgeLimitPerQuery);

  @SqlUpdate("DELETE FROM taskHistory WHERE requestId = :requestId AND updatedAt \\< :updatedAtBefore LIMIT :purgeLimitPerQuery")
  void deleteTaskHistoryForRequestBefore(@Bind("requestId") String requestId, @Bind("updatedAtBefore") Date updatedAtBefore, @Bind("purgeLimitPerQuery") Integer purgeLimitPerQuery);

  @SqlQuery("SELECT DISTINCT requestId as id FROM taskHistory")
  List<String> getRequestIdsInTaskHistory();

  @SqlQuery("SELECT COUNT(*) FROM taskHistory WHERE requestId = :requestId AND purged = false AND updatedAt \\< :updatedAtBefore")
  int getUnpurgedTaskHistoryCountByRequestBefore(@Bind("requestId") String requestId, @Bind("updatedAtBefore") Date updatedAtBefore);

<<<<<<< HEAD
  @SqlQuery("SELECT DISTINCT requestId FROM requestHistory")
  List<String> getRequestIdsWithHistory();

  @SqlUpdate("DELETE FROM requestHistory WHERE requestId = :requestId AND createdAt < :threshold LIMIT :batchSize")
  int purgeRequestHistory(@Bind("requestId") String requestId, @Bind("threshold") Date threshold, @Bind("batchSize") int batchSize);

  @SqlQuery("SELECT DISTINCT requestId FROM deployHistory")
  List<String> getRequestIdsWithDeploys();

  @SqlUpdate("DELETE FROM deployHistory WHERE requestId = :requestId AND createdAt < :threshold LIMIT :batchSize")
  int purgeDeployHistory(@Bind("requestId") String requestId, @Bind("threshold") Date threshold, @Bind("batchSize") int batchSize);

  // Deprecated queries for before json backfill is finished
  @Deprecated
  @SingleValue
  @SqlQuery("SELECT bytes FROM taskHistory WHERE taskId = :taskId")
  byte[] getTaskHistoryBytesForTask(@Bind("taskId") String taskId);

  @Deprecated
  @SingleValue
  @SqlQuery("SELECT bytes FROM taskHistory WHERE requestId = :requestId AND runId = :runId")
  byte[] getTaskHistoryBytesForTaskByRunId(@Bind("requestId") String requestId, @Bind("runId") String runId);

  @Deprecated
  @SingleValue
  @SqlQuery("SELECT bytes FROM deployHistory WHERE requestId = :requestId AND deployId = :deployId")
  byte[] getDeployHistoryBytesForDeploy(@Bind("requestId") String requestId, @Bind("deployId") String deployId);

  //Queries for history migration
  @SqlQuery("SELECT bytes FROM taskHistory WHERE purged = false AND bytes != '' AND bytes IS NOT NULL LIMIT :limit")
  List<byte[]> getTasksWithBytes(@Bind("limit") int limit);

  @SqlUpdate("UPDATE taskHistory SET json = :json, bytes = '' WHERE taskId = :taskId")
  void setTaskJson(@Bind("taskId") String taskId, @Bind("json") @Json SingularityTaskHistory taskHistory);

  @SqlQuery("SELECT request, createdAt FROM requestHistory WHERE request != '' AND request IS NOT NULL LIMIT :limit")
  List<SingularityRequestAndTime> getRequestsWithBytes(@Bind("limit") int limit);

  @SqlUpdate("UPDATE requestHistory SET json = :json, request = '' WHERE requestId = :requestId AND createdAt = :createdAt")
  void setRequestJson(@Bind("requestId") String requestId, @Bind("createdAt") Date createdAt, @Bind("json") @Json SingularityRequest request);
=======
  @SqlQuery("SELECT DISTINCT requestId as id FROM requestHistory")
  public abstract List<String> getRequestIdsWithHistory();

  @SqlUpdate("DELETE FROM requestHistory WHERE requestId = :requestId AND createdAt \\< :threshold LIMIT :batchSize")
  public abstract int purgeRequestHistory(@Bind("requestId") String requestId, @Bind("threshold") Date threshold, @Bind("batchSize") int batchSize);

  @SqlQuery("SELECT DISTINCT requestId as id FROM deployHistory")
  public abstract List<String> getRequestIdsWithDeploys();

  @SqlUpdate("DELETE FROM deployHistory WHERE requestId = :requestId AND createdAt \\< :threshold LIMIT :batchSize")
  public abstract int purgeDeployHistory(@Bind("requestId") String requestId, @Bind("threshold") Date threshold, @Bind("batchSize") int batchSize);
>>>>>>> 2679a1ec

  @SqlQuery("SELECT bytes FROM deployHistory WHERE bytes != '' AND bytes IS NOT NULL LIMIT :limit")
  List<byte[]> getDeploysWithBytes(@Bind("limit") int limit);

  @SqlUpdate("UPDATE deployHistory SET json = :json, bytes = '' WHERE requestId = :requestId AND deployId = :deployId")
  void setDeployJson(@Bind("requestId") String requestId, @Bind("deployId") String deployId, @Bind("json") @Json SingularityDeployHistory deployHistory);

  default void close() {}
}<|MERGE_RESOLUTION|>--- conflicted
+++ resolved
@@ -82,17 +82,16 @@
   @SqlQuery("SELECT COUNT(*) FROM taskHistory WHERE requestId = :requestId AND purged = false AND updatedAt \\< :updatedAtBefore")
   int getUnpurgedTaskHistoryCountByRequestBefore(@Bind("requestId") String requestId, @Bind("updatedAtBefore") Date updatedAtBefore);
 
-<<<<<<< HEAD
   @SqlQuery("SELECT DISTINCT requestId FROM requestHistory")
   List<String> getRequestIdsWithHistory();
 
-  @SqlUpdate("DELETE FROM requestHistory WHERE requestId = :requestId AND createdAt < :threshold LIMIT :batchSize")
+  @SqlUpdate("DELETE FROM requestHistory WHERE requestId = :requestId AND createdAt \\< :threshold LIMIT :batchSize")
   int purgeRequestHistory(@Bind("requestId") String requestId, @Bind("threshold") Date threshold, @Bind("batchSize") int batchSize);
 
   @SqlQuery("SELECT DISTINCT requestId FROM deployHistory")
   List<String> getRequestIdsWithDeploys();
 
-  @SqlUpdate("DELETE FROM deployHistory WHERE requestId = :requestId AND createdAt < :threshold LIMIT :batchSize")
+  @SqlUpdate("DELETE FROM deployHistory WHERE requestId = :requestId AND createdAt \\< :threshold LIMIT :batchSize")
   int purgeDeployHistory(@Bind("requestId") String requestId, @Bind("threshold") Date threshold, @Bind("batchSize") int batchSize);
 
   // Deprecated queries for before json backfill is finished
@@ -123,19 +122,6 @@
 
   @SqlUpdate("UPDATE requestHistory SET json = :json, request = '' WHERE requestId = :requestId AND createdAt = :createdAt")
   void setRequestJson(@Bind("requestId") String requestId, @Bind("createdAt") Date createdAt, @Bind("json") @Json SingularityRequest request);
-=======
-  @SqlQuery("SELECT DISTINCT requestId as id FROM requestHistory")
-  public abstract List<String> getRequestIdsWithHistory();
-
-  @SqlUpdate("DELETE FROM requestHistory WHERE requestId = :requestId AND createdAt \\< :threshold LIMIT :batchSize")
-  public abstract int purgeRequestHistory(@Bind("requestId") String requestId, @Bind("threshold") Date threshold, @Bind("batchSize") int batchSize);
-
-  @SqlQuery("SELECT DISTINCT requestId as id FROM deployHistory")
-  public abstract List<String> getRequestIdsWithDeploys();
-
-  @SqlUpdate("DELETE FROM deployHistory WHERE requestId = :requestId AND createdAt \\< :threshold LIMIT :batchSize")
-  public abstract int purgeDeployHistory(@Bind("requestId") String requestId, @Bind("threshold") Date threshold, @Bind("batchSize") int batchSize);
->>>>>>> 2679a1ec
 
   @SqlQuery("SELECT bytes FROM deployHistory WHERE bytes != '' AND bytes IS NOT NULL LIMIT :limit")
   List<byte[]> getDeploysWithBytes(@Bind("limit") int limit);
