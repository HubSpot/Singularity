--- conflicted
+++ resolved
@@ -38,12 +38,9 @@
 import com.hubspot.singularity.SingularityDeploy;
 import com.hubspot.singularity.SingularityDeployBuilder;
 import com.hubspot.singularity.SingularityRequest;
+import com.hubspot.singularity.SingularityRequestGroup;
 import com.hubspot.singularity.SingularityWebhook;
-<<<<<<< HEAD
 import com.hubspot.singularity.api.SingularityBounceRequest;
-=======
-import com.hubspot.singularity.SingularityRequestGroup;
->>>>>>> 625e856a
 import com.hubspot.singularity.config.SingularityConfiguration;
 import com.hubspot.singularity.data.history.DeployHistoryHelper;
 
@@ -445,7 +442,6 @@
     }
   }
 
-<<<<<<< HEAD
   public SingularityBounceRequest checkBounceRequest(SingularityBounceRequest defaultBounceRequest) {
     if (defaultBounceRequest.getDurationMillis().isPresent()) {
       return defaultBounceRequest;
@@ -455,12 +451,12 @@
         .toBuilder()
         .setDurationMillis(Optional.of(durationMillis))
         .build();
-=======
+  }
+
   public void checkRequestGroup(SingularityRequestGroup requestGroup) {
     checkBadRequest(requestGroup.getId() != null && !StringUtils.containsAny(requestGroup.getId(), JOINER.join(REQUEST_ID_ILLEGAL_CHARACTERS)), "Id can not be null or contain any of the following characters: %s", REQUEST_ID_ILLEGAL_CHARACTERS);
     checkBadRequest(requestGroup.getId().length() < maxRequestIdSize, "Id must be less than %s characters, it is %s (%s)", maxRequestIdSize, requestGroup.getId().length(), requestGroup.getId());
 
     checkBadRequest(requestGroup.getRequestIds() != null, "requestIds cannot be null");
->>>>>>> 625e856a
   }
 }