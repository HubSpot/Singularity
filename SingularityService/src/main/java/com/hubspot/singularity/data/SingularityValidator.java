--- conflicted
+++ resolved
@@ -379,48 +379,6 @@
     return JOINER.join(newSchedule);
   }
 
-  public SingularityPriorityFreeze checkSingularityPriorityFreeze(SingularityPriorityFreeze priorityFreeze) {
-    checkBadRequest(priorityFreeze.getMinimumPriorityLevel() > 0 && priorityFreeze.getMinimumPriorityLevel() <= 1, "minimumPriorityLevel %s is invalid, must be greater than 0 and less than or equal to 1.", priorityFreeze.getMinimumPriorityLevel());
-
-    // auto-generate actionId if not set
-    if (!priorityFreeze.getActionId().isPresent()) {
-      priorityFreeze = new SingularityPriorityFreeze(priorityFreeze.getMinimumPriorityLevel(), priorityFreeze.isKillTasks(), priorityFreeze.getMessage(), Optional.of(UUID.randomUUID().toString()));
-    }
-
-    return priorityFreeze;
-  }
-
-  public void checkRequestForPriorityFreeze(SingularityRequest request) {
-    final Optional<SingularityPriorityFreezeParent> maybePriorityFreeze = priorityManager.getActivePriorityFreeze();
-
-    if (!maybePriorityFreeze.isPresent()) {
-      return;
-    }
-
-    final double taskPriorityLevel = priorityManager.getTaskPriorityLevelForRequest(request);
-
-    checkBadRequest(taskPriorityLevel >= maybePriorityFreeze.get().getPriorityFreeze().getMinimumPriorityLevel(), "Priority level of request %s (%s) is lower than active priority freeze (%s)",
-        request.getId(), taskPriorityLevel, maybePriorityFreeze.get().getPriorityFreeze().getMinimumPriorityLevel());
-  }
-
-  public SingularityBounceRequest checkBounceRequest(SingularityBounceRequest defaultBounceRequest) {
-    if (defaultBounceRequest.getDurationMillis().isPresent()) {
-      return defaultBounceRequest;
-    }
-    final long durationMillis = TimeUnit.MINUTES.toMillis(defaultBounceExpirationMinutes);
-    return defaultBounceRequest
-        .toBuilder()
-        .setDurationMillis(Optional.of(durationMillis))
-        .build();
-  }
-
-  public void checkRequestGroup(SingularityRequestGroup requestGroup) {
-    checkBadRequest(requestGroup.getId() != null && !StringUtils.containsAny(requestGroup.getId(), JOINER.join(REQUEST_ID_ILLEGAL_CHARACTERS)), "Id can not be null or contain any of the following characters: %s", REQUEST_ID_ILLEGAL_CHARACTERS);
-    checkBadRequest(requestGroup.getId().length() < maxRequestIdSize, "Id must be less than %s characters, it is %s (%s)", maxRequestIdSize, requestGroup.getId().length(), requestGroup.getId());
-
-    checkBadRequest(requestGroup.getRequestIds() != null, "requestIds cannot be null");
-  }
-
   private void checkForIllegalChanges(SingularityRequest request, SingularityRequest existingRequest) {
     checkBadRequest(request.getRequestType() == existingRequest.getRequestType(), String.format("Request can not change requestType from %s to %s", existingRequest.getRequestType(), request.getRequestType()));
     checkBadRequest(request.isLoadBalanced() == existingRequest.isLoadBalanced(), "Request can not change whether it is load balanced");
@@ -560,8 +518,6 @@
       return false;
     }
   }
-<<<<<<< HEAD
-=======
 
   public SingularityPriorityFreeze checkSingularityPriorityFreeze(SingularityPriorityFreeze priorityFreeze) {
     checkBadRequest(priorityFreeze.getMinimumPriorityLevel() > 0 && priorityFreeze.getMinimumPriorityLevel() <= 1, "minimumPriorityLevel %s is invalid, must be greater than 0 and less than or equal to 1.", priorityFreeze.getMinimumPriorityLevel());
@@ -630,5 +586,4 @@
       }
     }
   }
->>>>>>> a6d07660
 }