--- conflicted
+++ resolved
@@ -444,11 +444,8 @@
         runNowRequest.getMessage(),
         Optional.absent(),
         runNowRequest.getResources(),
-<<<<<<< HEAD
         runNowRequest.getExtraArtifacts(),
-=======
         runNowRequest.getEnvOverrides(),
->>>>>>> 19267fb8
         runNowRequest.getRunAt()
     );
   }
@@ -462,11 +459,8 @@
           Optional.of(getRunId(request.getRunId())),
           request.getCommandLineArgs(),
           request.getResources(),
-<<<<<<< HEAD
           request.getExtraArtifacts(),
-=======
           request.getEnvOverrides(),
->>>>>>> 19267fb8
           request.getRunAt());
     } else {
       return new SingularityRunNowRequestBuilder()
