package com.hubspot.singularity.data;

import static com.google.common.base.Preconditions.checkNotNull;
import static com.hubspot.singularity.WebExceptions.badRequest;
import static com.hubspot.singularity.WebExceptions.checkBadRequest;
import static com.hubspot.singularity.WebExceptions.checkConflict;

import java.net.URI;
import java.net.URISyntaxException;
import java.util.ArrayList;
import java.util.Arrays;
import java.util.List;
import java.util.Map;
import java.util.TimeZone;
import java.util.UUID;
import java.util.concurrent.TimeUnit;
import java.util.regex.Pattern;

import javax.inject.Singleton;

import org.apache.commons.lang3.ArrayUtils;
import org.apache.commons.lang3.StringUtils;
import org.dmfs.rfc5545.recur.InvalidRecurrenceRuleException;
import org.dmfs.rfc5545.recur.RecurrenceRule;
import org.quartz.CronExpression;

import com.google.common.base.Joiner;
import com.google.common.base.Optional;
import com.google.common.collect.Lists;
import com.google.common.hash.Hashing;
import com.google.inject.Inject;
import com.hubspot.mesos.Resources;
import com.hubspot.mesos.SingularityContainerInfo;
import com.hubspot.mesos.SingularityContainerType;
import com.hubspot.mesos.SingularityDockerInfo;
import com.hubspot.mesos.SingularityDockerParameter;
import com.hubspot.mesos.SingularityDockerPortMapping;
import com.hubspot.mesos.SingularityMesosTaskLabel;
import com.hubspot.mesos.SingularityPortMappingType;
import com.hubspot.mesos.SingularityVolume;
import com.hubspot.singularity.ScheduleType;
import com.hubspot.singularity.SingularityDeploy;
import com.hubspot.singularity.SingularityDeployBuilder;
import com.hubspot.singularity.SingularityAction;
import com.hubspot.singularity.SingularityPriorityFreezeParent;
import com.hubspot.singularity.SingularityRequest;
import com.hubspot.singularity.SingularityRequestGroup;
import com.hubspot.singularity.SingularityWebhook;
import com.hubspot.singularity.api.SingularityPriorityFreeze;
import com.hubspot.singularity.api.SingularityBounceRequest;
import com.hubspot.singularity.config.SingularityConfiguration;
import com.hubspot.singularity.data.history.DeployHistoryHelper;

@Singleton
public class SingularityValidator {
  private static final Joiner JOINER = Joiner.on(" ");
  private static final List<Character> DEPLOY_ID_ILLEGAL_CHARACTERS = Arrays.asList('@', '-', '\\', '/', '*', '?', '%', ' ', '[', ']', '#', '$'); // Characters that make Mesos or URL bars sad
  private static final List<Character> REQUEST_ID_ILLEGAL_CHARACTERS = Arrays.asList('@', '\\', '/', '*', '?', '%', ' ', '[', ']', '#', '$'); // Characters that make Mesos or URL bars sad
  private static final Pattern DAY_RANGE_REGEXP = Pattern.compile("[0-7]-[0-7]");
  private static final Pattern COMMA_DAYS_REGEXP = Pattern.compile("([0-7],)+([0-7])?");

  private final int maxDeployIdSize;
  private final int maxRequestIdSize;
  private final int maxCpusPerRequest;
  private final int maxCpusPerInstance;
  private final int maxInstancesPerRequest;
  private final int defaultBounceExpirationMinutes;
  private final int maxMemoryMbPerRequest;
  private final int maxMemoryMbPerInstance;
  private final boolean allowRequestsWithoutOwners;
  private final boolean createDeployIds;
  private final int deployIdLength;
  private final DeployHistoryHelper deployHistoryHelper;
  private final Resources defaultResources;
<<<<<<< HEAD
  private final PriorityManager priorityManager;
  private final DisasterManager disasterManager;
  private final Pattern DAY_RANGE_REGEXP = Pattern.compile("[0-7]-[0-7]");
  private final Pattern COMMA_DAYS_REGEXP = Pattern.compile("([0-7],)+([0-7])?");
=======
>>>>>>> 98297ed6

  @Inject
  public SingularityValidator(SingularityConfiguration configuration, DeployHistoryHelper deployHistoryHelper, PriorityManager priorityManager, DisasterManager disasterManager) {
    this.maxDeployIdSize = configuration.getMaxDeployIdSize();
    this.maxRequestIdSize = configuration.getMaxRequestIdSize();
    this.allowRequestsWithoutOwners = configuration.isAllowRequestsWithoutOwners();
    this.createDeployIds = configuration.isCreateDeployIds();
    this.deployIdLength = configuration.getDeployIdLength();
    this.deployHistoryHelper = deployHistoryHelper;
    this.priorityManager = priorityManager;

    int defaultCpus = configuration.getMesosConfiguration().getDefaultCpus();
    int defaultMemoryMb = configuration.getMesosConfiguration().getDefaultMemory();
    int defaultDiskMb = configuration.getMesosConfiguration().getDefaultDisk();
    this.defaultBounceExpirationMinutes = configuration.getDefaultBounceExpirationMinutes();

    defaultResources = new Resources(defaultCpus, defaultMemoryMb, 0, defaultDiskMb);

    this.maxCpusPerInstance = configuration.getMesosConfiguration().getMaxNumCpusPerInstance();
    this.maxCpusPerRequest = configuration.getMesosConfiguration().getMaxNumCpusPerRequest();
    this.maxMemoryMbPerInstance = configuration.getMesosConfiguration().getMaxMemoryMbPerInstance();
    this.maxMemoryMbPerRequest = configuration.getMesosConfiguration().getMaxMemoryMbPerRequest();
    this.maxInstancesPerRequest = configuration.getMesosConfiguration().getMaxNumInstancesPerRequest();

    this.disasterManager = disasterManager;
  }

  public SingularityRequest checkSingularityRequest(SingularityRequest request, Optional<SingularityRequest> existingRequest, Optional<SingularityDeploy> activeDeploy,
                                                    Optional<SingularityDeploy> pendingDeploy) {

    checkBadRequest(request.getId() != null && !StringUtils.containsAny(request.getId(), JOINER.join(REQUEST_ID_ILLEGAL_CHARACTERS)), "Id can not be null or contain any of the following characters: %s", REQUEST_ID_ILLEGAL_CHARACTERS);
    checkBadRequest(request.getRequestType() != null, "RequestType cannot be null or missing");

    if (request.getOwners().isPresent()) {
      checkBadRequest(!request.getOwners().get().contains(null), "Request owners cannot contain null values");
    }

    if (!allowRequestsWithoutOwners) {
      checkBadRequest(request.getOwners().isPresent() && !request.getOwners().get().isEmpty(), "Request must have owners defined (this can be turned off in Singularity configuration)");
    }

    checkBadRequest(request.getId().length() < maxRequestIdSize, "Request id must be less than %s characters, it is %s (%s)", maxRequestIdSize, request.getId().length(), request.getId());
    checkBadRequest(!request.getInstances().isPresent() || request.getInstances().get() > 0, "Instances must be greater than 0");
    checkBadRequest(request.getInstancesSafe() <= maxInstancesPerRequest, "Instances (%s) be greater than %s (maxInstancesPerRequest in mesos configuration)", request.getInstancesSafe(), maxInstancesPerRequest);

    if (request.getTaskPriorityLevel().isPresent()) {
      checkBadRequest(request.getTaskPriorityLevel().get() >= 0 && request.getTaskPriorityLevel().get() <= 1, "Request taskPriorityLevel %s is invalid, must be between 0 and 1 (inclusive).", request.getTaskPriorityLevel().get());
    }

    if (existingRequest.isPresent()) {
      checkForIllegalChanges(request, existingRequest.get());
    }

    if (activeDeploy.isPresent()) {
      checkForIllegalResources(request, activeDeploy.get());
    }

    if (pendingDeploy.isPresent()) {
      checkForIllegalResources(request, pendingDeploy.get());
    }

    String quartzSchedule = null;

    if (request.isScheduled()) {
      checkBadRequest(request.getQuartzSchedule().isPresent() || request.getSchedule().isPresent(), "Specify at least one of schedule or quartzSchedule");

      String originalSchedule = request.getQuartzScheduleSafe();

      if (request.getScheduleType().or(ScheduleType.QUARTZ) != ScheduleType.RFC5545) {
        if (request.getQuartzSchedule().isPresent() && !request.getSchedule().isPresent()) {
          checkBadRequest(request.getScheduleType().or(ScheduleType.QUARTZ) == ScheduleType.QUARTZ, "If using quartzSchedule specify scheduleType QUARTZ or leave it blank");
        }

        if (request.getQuartzSchedule().isPresent() || (request.getScheduleType().isPresent() && request.getScheduleType().get() == ScheduleType.QUARTZ)) {
          quartzSchedule = originalSchedule;
        } else {
          checkBadRequest(request.getScheduleType().or(ScheduleType.CRON) == ScheduleType.CRON, "If not using quartzSchedule specify scheduleType CRON or leave it blank");
          checkBadRequest(!request.getQuartzSchedule().isPresent(), "If using schedule type CRON do not specify quartzSchedule");

          quartzSchedule = getQuartzScheduleFromCronSchedule(originalSchedule);
        }

        checkBadRequest(isValidCronSchedule(quartzSchedule), "Schedule %s (from: %s) is not valid", quartzSchedule, originalSchedule);
      } else {
        checkForValidRFC5545Schedule(request.getSchedule().get());
      }
    } else {
      checkBadRequest(!request.getQuartzSchedule().isPresent() && !request.getSchedule().isPresent(), "Non-scheduled requests can not specify a schedule");
      checkBadRequest(!request.getScheduleType().isPresent(), "ScheduleType can only be set for scheduled requests");
    }

    if (request.getScheduleTimeZone().isPresent()) {
      if (!ArrayUtils.contains(TimeZone.getAvailableIDs(), request.getScheduleTimeZone().get())) {
        badRequest("scheduleTimeZone %s does not map to a valid Java TimeZone object (e.g. 'US/Eastern' or 'GMT')", request.getScheduleTimeZone().get());
      }
    }

    if (!request.isLongRunning()) {
      checkBadRequest(!request.isLoadBalanced(), "non-longRunning (scheduled/oneoff) requests can not be load balanced");
      checkBadRequest(!request.isRackSensitive(), "non-longRunning (scheduled/oneoff) requests can not be rack sensitive");
    } else {
      checkBadRequest(!request.getNumRetriesOnFailure().isPresent(), "NumRetriesOnFailure can only be set for non-long running requests");
      checkBadRequest(!request.getKillOldNonLongRunningTasksAfterMillis().isPresent(), "longRunning requests can not define a killOldNonLongRunningTasksAfterMillis value");
    }

    if (request.isScheduled()) {
      checkBadRequest(request.getInstances().or(1) == 1, "Scheduler requests can not be ran on more than one instance");
    } else if (request.isOneOff()) {
      checkBadRequest(!request.getInstances().isPresent(), "one-off requests can not define a # of instances");
    }

    return request.toBuilder().setQuartzSchedule(Optional.fromNullable(quartzSchedule)).build();
  }

  public SingularityWebhook checkSingularityWebhook(SingularityWebhook webhook) {
    checkNotNull(webhook, "Webhook is null");
    checkNotNull(webhook.getUri(), "URI is null");

    try {
      new URI(webhook.getUri());
    } catch (URISyntaxException e) {
      badRequest("Invalid URI provided");
    }

    return webhook;
  }

  public SingularityDeploy checkDeploy(SingularityRequest request, SingularityDeploy deploy) {
    checkNotNull(request, "request is null");
    checkNotNull(deploy, "deploy is null");

    String deployId = deploy.getId();

    if (deployId == null) {
      checkBadRequest(createDeployIds, "Id must not be null");
      SingularityDeployBuilder builder = deploy.toBuilder();
      builder.setId(createUniqueDeployId());
      deploy = builder.build();
      deployId = deploy.getId();
    }

    checkBadRequest(deployId != null && !StringUtils.containsAny(deployId, JOINER.join(DEPLOY_ID_ILLEGAL_CHARACTERS)), "Id must not be null and can not contain any of the following characters: %s", DEPLOY_ID_ILLEGAL_CHARACTERS);
    checkBadRequest(deployId.length() < maxDeployIdSize, "Deploy id must be less than %s characters, it is %s (%s)", maxDeployIdSize, deployId.length(), deployId);
    checkBadRequest(deploy.getRequestId() != null && deploy.getRequestId().equals(request.getId()), "Deploy id must match request id");

    if (request.isLoadBalanced()) {
      checkBadRequest(deploy.getServiceBasePath().isPresent(), "Deploy for loadBalanced request must include serviceBasePath");
      checkBadRequest(deploy.getLoadBalancerGroups().isPresent() && !deploy.getLoadBalancerGroups().get().isEmpty(), "Deploy for a loadBalanced request must include at least one load balacner group");
    }

    checkForIllegalResources(request, deploy);

    if (deploy.getResources().isPresent()) {
      if (deploy.getHealthcheckPortIndex().isPresent()) {
        checkBadRequest(deploy.getHealthcheckPortIndex().get() >= 0, "healthcheckPortIndex must be greater than 0");
        checkBadRequest(deploy.getResources().get().getNumPorts() > deploy.getHealthcheckPortIndex().get(), String
            .format("Must request %s ports for healthcheckPortIndex %s, only requested %s", deploy.getHealthcheckPortIndex().get() + 1, deploy.getHealthcheckPortIndex().get(),
                deploy.getResources().get().getNumPorts()));
      }
      if (deploy.getLoadBalancerPortIndex().isPresent()) {
        checkBadRequest(deploy.getLoadBalancerPortIndex().get() >= 0, "loadBalancerPortIndex must be greater than 0");
        checkBadRequest(deploy.getResources().get().getNumPorts() > deploy.getLoadBalancerPortIndex().get(), String
            .format("Must request %s ports for loadBalancerPortIndex %s, only requested %s", deploy.getLoadBalancerPortIndex().get() + 1, deploy.getLoadBalancerPortIndex().get(),
                deploy.getResources().get().getNumPorts()));
      }
    }

    checkBadRequest(deploy.getCommand().isPresent() && !deploy.getExecutorData().isPresent() ||
            deploy.getExecutorData().isPresent() && deploy.getCustomExecutorCmd().isPresent() && !deploy.getCommand().isPresent() ||
            deploy.getContainerInfo().isPresent(),
        "If not using custom executor, specify a command or containerInfo. If using custom executor, specify executorData and customExecutorCmd and no command.");

    checkBadRequest(!deploy.getContainerInfo().isPresent() || deploy.getContainerInfo().get().getType() != null, "Container type must not be null");

    if (deploy.getLabels().isPresent() && deploy.getMesosTaskLabels().isPresent()) {
      List<SingularityMesosTaskLabel> deprecatedLabels = SingularityMesosTaskLabel.labelsFromMap(deploy.getLabels().get());
      checkBadRequest(deprecatedLabels.containsAll(deploy.getMesosLabels().get()) && deploy.getMesosLabels().get().containsAll(deprecatedLabels), "Can only specify one of 'labels' or 'mesosLabels");
    }

    if (deploy.getTaskLabels().isPresent() && deploy.getMesosTaskLabels().isPresent()) {
      for (Map.Entry<Integer, Map<String, String>> entry : deploy.getTaskLabels().get().entrySet()) {
        List<SingularityMesosTaskLabel> deprecatedLabels = SingularityMesosTaskLabel.labelsFromMap(entry.getValue());
        checkBadRequest(deploy.getMesosTaskLabels().get().containsKey(entry.getKey())
          && deprecatedLabels.containsAll(deploy.getMesosTaskLabels().get().get(entry.getKey()))
          && deploy.getMesosTaskLabels().get().get(entry.getKey()).containsAll(deprecatedLabels),
          "Can only specify one of 'taskLabels' or 'mesosTaskLabels");
      }
    }

    if (deploy.getContainerInfo().isPresent()) {
      SingularityContainerInfo containerInfo = deploy.getContainerInfo().get();
      checkBadRequest(containerInfo.getType() != null, "container type may not be null");
      if (containerInfo.getVolumes().isPresent() && !containerInfo.getVolumes().get().isEmpty()) {
        for (SingularityVolume volume : containerInfo.getVolumes().get()) {
          checkBadRequest(volume.getContainerPath() != null, "volume containerPath may not be null");
        }
      }
      if (deploy.getContainerInfo().get().getType() == SingularityContainerType.DOCKER) {
        checkDocker(deploy);
      }
    }

    checkBadRequest(deployHistoryHelper.isDeployIdAvailable(request.getId(), deployId), "Can not deploy a deploy that has already been deployed");

    if (request.isDeployable()) {
      checkRequestForPriorityFreeze(request);
    }

    return deploy;
  }

  /**
   *
   * Transforms unix cron into quartz compatible cron;
   *
   * - adds seconds if not included
   * - switches either day of month or day of week to ?
   *
   * Field Name   Allowed Values          Allowed Special Characters
   * Seconds      0-59                    - * /
   * Minutes      0-59                    - * /
   * Hours        0-23                    - * /
   * Day-of-month 1-31                    - * ? / L W
   * Month        1-12 or JAN-DEC         - * /
   * Day-of-Week  1-7 or SUN-SAT          - * ? / L #
   * Year         (Optional), 1970-2199   - * /
   */
  public String getQuartzScheduleFromCronSchedule(String schedule) {
    if (schedule == null) {
      return null;
    }

    String[] split = schedule.split(" ");

    checkBadRequest(split.length >= 4, "Schedule %s is invalid because it contained only %s splits (looking for at least 4)", schedule, split.length);

    List<String> newSchedule = Lists.newArrayListWithCapacity(6);

    boolean hasSeconds = split.length > 5;

    if (!hasSeconds) {
      newSchedule.add("0");
    } else {
      newSchedule.add(split[0]);
    }

    int indexMod = hasSeconds ? 1 : 0;

    newSchedule.add(split[indexMod]);
    newSchedule.add(split[indexMod + 1]);

    String dayOfMonth = split[indexMod + 2];
    String dayOfWeek = split[indexMod + 4];

    if (dayOfWeek.equals("*")) {
      dayOfWeek = "?";
    } else if (!dayOfWeek.equals("?")) {
      dayOfMonth = "?";
    }

    if (isValidInteger(dayOfWeek)) {
      dayOfWeek = getNewDayOfWeekValue(schedule, Integer.parseInt(dayOfWeek));
    } else if (DAY_RANGE_REGEXP.matcher(dayOfWeek).matches() || COMMA_DAYS_REGEXP.matcher(dayOfWeek).matches()) {
      String separator = ",";

      if (DAY_RANGE_REGEXP.matcher(dayOfWeek).matches()) {
        separator = "-";
      }

      final String[] dayOfWeekSplit = dayOfWeek.split(separator);
      final List<String> dayOfWeekValues = new ArrayList<>(dayOfWeekSplit.length);

      for (String dayOfWeekValue : dayOfWeekSplit) {
        dayOfWeekValues.add(getNewDayOfWeekValue(schedule, Integer.parseInt(dayOfWeekValue)));
      }

      dayOfWeek = Joiner.on(separator).join(dayOfWeekValues);
    }

    newSchedule.add(dayOfMonth);
    newSchedule.add(split[indexMod + 3]);
    newSchedule.add(dayOfWeek);

    return JOINER.join(newSchedule);
  }

  public SingularityPriorityFreeze checkSingularityPriorityFreeze(SingularityPriorityFreeze priorityFreeze) {
    checkBadRequest(priorityFreeze.getMinimumPriorityLevel() > 0 && priorityFreeze.getMinimumPriorityLevel() <= 1, "minimumPriorityLevel %s is invalid, must be greater than 0 and less than or equal to 1.", priorityFreeze.getMinimumPriorityLevel());

    // auto-generate actionId if not set
    if (!priorityFreeze.getActionId().isPresent()) {
      priorityFreeze = new SingularityPriorityFreeze(priorityFreeze.getMinimumPriorityLevel(), priorityFreeze.isKillTasks(), priorityFreeze.getMessage(), Optional.of(UUID.randomUUID().toString()));
    }

    return priorityFreeze;
  }

  public void checkRequestForPriorityFreeze(SingularityRequest request) {
    final Optional<SingularityPriorityFreezeParent> maybePriorityFreeze = priorityManager.getActivePriorityFreeze();

    if (!maybePriorityFreeze.isPresent()) {
      return;
    }

    final double taskPriorityLevel = priorityManager.getTaskPriorityLevelForRequest(request);

    checkBadRequest(taskPriorityLevel >= maybePriorityFreeze.get().getPriorityFreeze().getMinimumPriorityLevel(), "Priority level of request %s (%s) is lower than active priority freeze (%s)",
        request.getId(), taskPriorityLevel, maybePriorityFreeze.get().getPriorityFreeze().getMinimumPriorityLevel());
  }

  public SingularityBounceRequest checkBounceRequest(SingularityBounceRequest defaultBounceRequest) {
    if (defaultBounceRequest.getDurationMillis().isPresent()) {
      return defaultBounceRequest;
    }
    final long durationMillis = TimeUnit.MINUTES.toMillis(defaultBounceExpirationMinutes);
    return defaultBounceRequest
        .toBuilder()
        .setDurationMillis(Optional.of(durationMillis))
        .build();
  }

  public void checkRequestGroup(SingularityRequestGroup requestGroup) {
    checkBadRequest(requestGroup.getId() != null && !StringUtils.containsAny(requestGroup.getId(), JOINER.join(REQUEST_ID_ILLEGAL_CHARACTERS)), "Id can not be null or contain any of the following characters: %s", REQUEST_ID_ILLEGAL_CHARACTERS);
    checkBadRequest(requestGroup.getId().length() < maxRequestIdSize, "Id must be less than %s characters, it is %s (%s)", maxRequestIdSize, requestGroup.getId().length(), requestGroup.getId());

    checkBadRequest(requestGroup.getRequestIds() != null, "requestIds cannot be null");
  }

  private void checkForIllegalChanges(SingularityRequest request, SingularityRequest existingRequest) {
    checkBadRequest(request.getRequestType() == existingRequest.getRequestType(), String.format("Request can not change requestType from %s to %s", existingRequest.getRequestType(), request.getRequestType()));
    checkBadRequest(request.isLoadBalanced() == existingRequest.isLoadBalanced(), "Request can not change whether it is load balanced");
  }

  private void checkForIllegalResources(SingularityRequest request, SingularityDeploy deploy) {
    int instances = request.getInstancesSafe();
    double cpusPerInstance = deploy.getResources().or(defaultResources).getCpus();
    double memoryMbPerInstance = deploy.getResources().or(defaultResources).getMemoryMb();

    checkBadRequest(cpusPerInstance > 0, "Request must have more than 0 cpus");
    checkBadRequest(memoryMbPerInstance > 0, "Request must have more than 0 memoryMb");

    checkBadRequest(cpusPerInstance <= maxCpusPerInstance, "Deploy %s uses too many cpus %s (maxCpusPerInstance %s in mesos configuration)", deploy.getId(), cpusPerInstance, maxCpusPerInstance);
    checkBadRequest(cpusPerInstance * instances <= maxCpusPerRequest,
        "Deploy %s uses too many cpus %s (%s*%s) (cpusPerRequest %s in mesos configuration)", deploy.getId(), cpusPerInstance * instances, cpusPerInstance, instances, maxCpusPerRequest);

    checkBadRequest(memoryMbPerInstance <= maxMemoryMbPerInstance,
        "Deploy %s uses too much memoryMb %s (maxMemoryMbPerInstance %s in mesos configuration)", deploy.getId(), memoryMbPerInstance, maxMemoryMbPerInstance);
    checkBadRequest(memoryMbPerInstance * instances <= maxMemoryMbPerRequest, "Deploy %s uses too much memoryMb %s (%s*%s) (maxMemoryMbPerRequest %s in mesos configuration)", deploy.getId(),
        memoryMbPerInstance * instances, memoryMbPerInstance, instances, maxMemoryMbPerRequest);
  }

  private void checkForValidRFC5545Schedule(String schedule) {
    try {
      new RecurrenceRule(schedule);
    } catch (InvalidRecurrenceRuleException ex) {
      badRequest("Schedule %s is not a valid RFC5545 schedule, error is: %s", schedule, ex);
    }
  }

  private String createUniqueDeployId() {
    UUID id = UUID.randomUUID();
    String result = Hashing.sha256().newHasher().putLong(id.getLeastSignificantBits()).putLong(id.getMostSignificantBits()).hash().toString();
    return result.substring(0, deployIdLength);
  }
  private void checkDocker(SingularityDeploy deploy) {
    if (deploy.getResources().isPresent() && deploy.getContainerInfo().get().getDocker().isPresent()) {
      final SingularityDockerInfo dockerInfo = deploy.getContainerInfo().get().getDocker().get();
      final int numPorts = deploy.getResources().get().getNumPorts();

      checkBadRequest(dockerInfo.getImage() != null, "docker image may not be null");

      for (SingularityDockerPortMapping portMapping : dockerInfo.getPortMappings()) {
        if (portMapping.getContainerPortType() == SingularityPortMappingType.FROM_OFFER) {
          checkBadRequest(portMapping.getContainerPort() >= 0 && portMapping.getContainerPort() < numPorts,
              "Index of port resource for containerPort must be between 0 and %d (inclusive)", numPorts - 1);
        }

        if (portMapping.getHostPortType() == SingularityPortMappingType.FROM_OFFER) {
          checkBadRequest(portMapping.getHostPort() >= 0 && portMapping.getHostPort() < numPorts,
              "Index of port resource for hostPort must be between 0 and %d (inclusive)", numPorts - 1);
        }
      }
    }
  }

  private boolean isValidCronSchedule(String schedule) {
    return CronExpression.isValidExpression(schedule);
  }

  /**
   * Standard cron: day of week (0 - 6) (0 to 6 are Sunday to Saturday, or use names; 7 is Sunday, the same as 0)
   * Quartz: 1-7 or SUN-SAT
   */
  private String getNewDayOfWeekValue(String schedule, int dayOfWeekValue) {
    String newDayOfWeekValue = null;

    checkBadRequest(dayOfWeekValue >= 0 && dayOfWeekValue <= 7, "Schedule %s is invalid, day of week (%s) is not 0-7", schedule, dayOfWeekValue);

    switch (dayOfWeekValue) {
      case 7:
      case 0:
        newDayOfWeekValue = "SUN";
        break;
      case 1:
        newDayOfWeekValue = "MON";
        break;
      case 2:
        newDayOfWeekValue = "TUE";
        break;
      case 3:
        newDayOfWeekValue = "WED";
        break;
      case 4:
        newDayOfWeekValue = "THU";
        break;
      case 5:
        newDayOfWeekValue = "FRI";
        break;
      case 6:
        newDayOfWeekValue = "SAT";
        break;
      default:
        badRequest("Schedule %s is invalid, day of week (%s) is not 0-7", schedule, dayOfWeekValue);
        break;
    }

    return newDayOfWeekValue;
  }

  public void checkActionEnabled(SingularityAction action) {
    checkConflict(!disasterManager.isDisabled(action), disasterManager.getDisabledAction(action).getMessage());
  }

  private boolean isValidInteger(String strValue) {
    try {
      Integer.parseInt(strValue);
      return true;
    } catch (NumberFormatException nfe) {
      return false;
    }
  }
}<|MERGE_RESOLUTION|>--- conflicted
+++ resolved
@@ -72,13 +72,8 @@
   private final int deployIdLength;
   private final DeployHistoryHelper deployHistoryHelper;
   private final Resources defaultResources;
-<<<<<<< HEAD
   private final PriorityManager priorityManager;
   private final DisasterManager disasterManager;
-  private final Pattern DAY_RANGE_REGEXP = Pattern.compile("[0-7]-[0-7]");
-  private final Pattern COMMA_DAYS_REGEXP = Pattern.compile("([0-7],)+([0-7])?");
-=======
->>>>>>> 98297ed6
 
   @Inject
   public SingularityValidator(SingularityConfiguration configuration, DeployHistoryHelper deployHistoryHelper, PriorityManager priorityManager, DisasterManager disasterManager) {
