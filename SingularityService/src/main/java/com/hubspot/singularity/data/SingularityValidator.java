package com.hubspot.singularity.data;

import static com.google.common.base.Preconditions.checkNotNull;
import static com.hubspot.singularity.WebExceptions.badRequest;
import static com.hubspot.singularity.WebExceptions.checkBadRequest;
import static com.hubspot.singularity.WebExceptions.checkConflict;
import static com.hubspot.singularity.WebExceptions.checkRateLimited;

import java.net.URI;
import java.net.URISyntaxException;
import java.util.ArrayList;
import java.util.List;
import java.util.Map;
import java.util.Optional;
import java.util.Set;
import java.util.TimeZone;
import java.util.UUID;
import java.util.concurrent.TimeUnit;
import java.util.regex.Pattern;

import javax.inject.Singleton;

import org.apache.commons.lang3.ArrayUtils;
import org.dmfs.rfc5545.recur.InvalidRecurrenceRuleException;
import org.dmfs.rfc5545.recur.RecurrenceRule;
import org.quartz.CronExpression;

import com.google.common.base.Joiner;
import com.google.common.base.Strings;
import com.google.common.collect.ImmutableList;
import com.google.common.collect.Lists;
import com.google.common.collect.Sets;
import com.google.common.hash.Hashing;
import com.google.inject.Inject;
import com.hubspot.singularity.WebExceptions;
import com.hubspot.singularity.api.common.SingularityAction;
import com.hubspot.singularity.api.deploy.HealthcheckOptions;
import com.hubspot.singularity.api.deploy.SingularityDeploy;
import com.hubspot.singularity.api.deploy.SingularityDeployBuilder;
import com.hubspot.singularity.api.deploy.mesos.Resources;
import com.hubspot.singularity.api.deploy.mesos.SingularityContainerInfo;
import com.hubspot.singularity.api.deploy.mesos.SingularityContainerType;
import com.hubspot.singularity.api.deploy.mesos.SingularityDockerInfo;
import com.hubspot.singularity.api.deploy.mesos.SingularityDockerPortMapping;
import com.hubspot.singularity.api.deploy.mesos.SingularityMesosTaskLabel;
import com.hubspot.singularity.api.deploy.mesos.SingularityPortMappingType;
import com.hubspot.singularity.api.deploy.mesos.SingularityVolume;
import com.hubspot.singularity.api.disasters.SingularityPriorityFreeze;
import com.hubspot.singularity.api.disasters.SingularityPriorityFreezeParent;
import com.hubspot.singularity.api.expiring.SingularityBounceRequest;
import com.hubspot.singularity.api.expiring.SingularityExpiringMachineState;
import com.hubspot.singularity.api.expiring.SingularityMachineChangeRequest;
import com.hubspot.singularity.api.machines.MachineState;
import com.hubspot.singularity.api.request.RequestType;
import com.hubspot.singularity.api.request.ScheduleType;
import com.hubspot.singularity.api.request.SingularityPendingRequest;
import com.hubspot.singularity.api.request.SingularityPendingRequest.PendingType;
import com.hubspot.singularity.api.request.SingularityRequest;
import com.hubspot.singularity.api.request.SingularityRequestGroup;
import com.hubspot.singularity.api.request.SingularityRunNowRequest;
import com.hubspot.singularity.api.request.SlavePlacement;
import com.hubspot.singularity.api.task.SingularityPendingTaskId;
import com.hubspot.singularity.api.task.SingularityShellCommand;
import com.hubspot.singularity.api.task.SingularityTaskId;
import com.hubspot.singularity.api.webhooks.SingularityWebhook;
import com.hubspot.singularity.config.SingularityConfiguration;
import com.hubspot.singularity.config.UIConfiguration;
import com.hubspot.singularity.config.shell.ShellCommandDescriptor;
import com.hubspot.singularity.config.shell.ShellCommandOptionDescriptor;
import com.hubspot.singularity.data.history.DeployHistoryHelper;

@Singleton
public class SingularityValidator {
  private static final Joiner JOINER = Joiner.on(" ");
  private static final Pattern DEPLOY_ID_ILLEGAL_PATTERN = Pattern.compile("[^a-zA-Z0-9_.]");
  private static final Pattern REQUEST_ID_ILLEGAL_PATTERN = Pattern.compile("[^a-zA-Z0-9_-]");
  private static final Pattern DAY_RANGE_REGEXP = Pattern.compile("[0-7]-[0-7]");
  private static final Pattern COMMA_DAYS_REGEXP = Pattern.compile("([0-7],)+([0-7])?");
  private static final int MAX_STARRED_REQUESTS = 5000;

  private final int maxDeployIdSize;
  private final int maxRequestIdSize;
  private final int maxUserIdSize;
  private final int maxCpusPerRequest;
  private final int maxCpusPerInstance;
  private final int maxInstancesPerRequest;
  private final int defaultBounceExpirationMinutes;
  private final int maxMemoryMbPerRequest;
  private final int maxMemoryMbPerInstance;
  private final int maxDiskMbPerRequest;
  private final int maxDiskMbPerInstance;
  private final Optional<Integer> maxTotalHealthcheckTimeoutSeconds;
  private final long defaultKillHealthcheckAfterSeconds;
  private final int defaultHealthcheckIntervalSeconds;
  private final int defaultHealthcheckStartupTimeoutSeconds;
  private final int defaultHealthcehckMaxRetries;
  private final int defaultHealthcheckResponseTimeoutSeconds;
  private final int maxRunNowTaskLaunchDelay;
  private final int maxDecommissioningSlaves;
  private final boolean spreadAllSlavesEnabled;
  private final boolean allowRequestsWithoutOwners;
  private final boolean createDeployIds;
  private final int deployIdLength;
  private final boolean allowBounceToSameHost;
  private final UIConfiguration uiConfiguration;
  private final SlavePlacement defaultSlavePlacement;
  private final DeployHistoryHelper deployHistoryHelper;
  private final Resources defaultResources;
  private final PriorityManager priorityManager;
  private final DisasterManager disasterManager;
  private final SlaveManager slaveManager;

  @Inject
  public SingularityValidator(SingularityConfiguration configuration, DeployHistoryHelper deployHistoryHelper, PriorityManager priorityManager, DisasterManager disasterManager, SlaveManager slaveManager, UIConfiguration uiConfiguration) {
    this.maxDeployIdSize = configuration.getMaxDeployIdSize();
    this.maxRequestIdSize = configuration.getMaxRequestIdSize();
    this.maxUserIdSize = configuration.getMaxUserIdSize();
    this.allowRequestsWithoutOwners = configuration.isAllowRequestsWithoutOwners();
    this.createDeployIds = configuration.isCreateDeployIds();
    this.deployIdLength = configuration.getDeployIdLength();
    this.deployHistoryHelper = deployHistoryHelper;
    this.priorityManager = priorityManager;

    int defaultCpus = configuration.getMesosConfiguration().getDefaultCpus();
    int defaultMemoryMb = configuration.getMesosConfiguration().getDefaultMemory();
    int defaultDiskMb = configuration.getMesosConfiguration().getDefaultDisk();
    this.defaultBounceExpirationMinutes = configuration.getDefaultBounceExpirationMinutes();
    this.defaultSlavePlacement = configuration.getDefaultSlavePlacement();

    defaultResources = new Resources(defaultCpus, defaultMemoryMb, 0, defaultDiskMb);

    this.maxCpusPerInstance = configuration.getMesosConfiguration().getMaxNumCpusPerInstance();
    this.maxCpusPerRequest = configuration.getMesosConfiguration().getMaxNumCpusPerRequest();
    this.maxMemoryMbPerInstance = configuration.getMesosConfiguration().getMaxMemoryMbPerInstance();
    this.maxMemoryMbPerRequest = configuration.getMesosConfiguration().getMaxMemoryMbPerRequest();
    this.maxDiskMbPerInstance = configuration.getMesosConfiguration().getMaxDiskMbPerInstance();
    this.maxDiskMbPerRequest = configuration.getMesosConfiguration().getMaxDiskMbPerRequest();
    this.maxInstancesPerRequest = configuration.getMesosConfiguration().getMaxNumInstancesPerRequest();

    this.allowBounceToSameHost = configuration.isAllowBounceToSameHost();

    this.maxTotalHealthcheckTimeoutSeconds = configuration.getHealthcheckMaxTotalTimeoutSeconds();
    this.defaultKillHealthcheckAfterSeconds = configuration.getKillTaskIfNotHealthyAfterSeconds();
    this.defaultHealthcheckIntervalSeconds = configuration.getHealthcheckIntervalSeconds();
    this.defaultHealthcheckStartupTimeoutSeconds = configuration.getStartupTimeoutSeconds();
    this.defaultHealthcehckMaxRetries = configuration.getHealthcheckMaxRetries().orElse(0);
    this.defaultHealthcheckResponseTimeoutSeconds = configuration.getHealthcheckTimeoutSeconds();
    this.maxRunNowTaskLaunchDelay = configuration.getMaxRunNowTaskLaunchDelayDays();

    this.maxDecommissioningSlaves = configuration.getMaxDecommissioningSlaves();
    this.spreadAllSlavesEnabled = configuration.isSpreadAllSlavesEnabled();

    this.uiConfiguration = uiConfiguration;

    this.disasterManager = disasterManager;
    this.slaveManager = slaveManager;
  }

  public SingularityRequest checkSingularityRequest(SingularityRequest request, Optional<SingularityRequest> existingRequest, Optional<SingularityDeploy> activeDeploy,
                                                    Optional<SingularityDeploy> pendingDeploy) {

    checkBadRequest(request.getId() != null && ! REQUEST_ID_ILLEGAL_PATTERN.matcher(request.getId()).find(), "Id cannot be null or contain characters other than [a-zA-Z0-9_]");
    checkBadRequest(request.getRequestType() != null, "RequestType cannot be null or missing");

    if (request.getOwners().isPresent()) {
      checkBadRequest(!request.getOwners().get().contains(null), "Request owners cannot contain null values");
    }

    if (!allowRequestsWithoutOwners) {
      checkBadRequest(request.getOwners().isPresent() && !request.getOwners().get().isEmpty(), "Request must have owners defined (this can be turned off in Singularity configuration)");
    }

    checkBadRequest(request.getId().length() <= maxRequestIdSize, "Request id must be less %s characters or less, it is %s (%s)", maxRequestIdSize, request.getId().length(), request.getId());
    checkBadRequest(!request.getInstances().isPresent() || request.getInstances().get() > 0, "Instances must be greater than 0");
    checkBadRequest(request.getInstancesSafe() <= maxInstancesPerRequest, "Instances (%s) be greater than %s (maxInstancesPerRequest in mesos configuration)", request.getInstancesSafe(), maxInstancesPerRequest);

    if (request.getTaskPriorityLevel().isPresent()) {
      checkBadRequest(request.getTaskPriorityLevel().get() >= 0 && request.getTaskPriorityLevel().get() <= 1, "Request taskPriorityLevel %s is invalid, must be between 0 and 1 (inclusive).", request.getTaskPriorityLevel().get());
    }

    if (existingRequest.isPresent()) {
      checkForIllegalChanges(request, existingRequest.get());
    }

    if (activeDeploy.isPresent()) {
      checkForIllegalResources(request, activeDeploy.get());
    }

    if (pendingDeploy.isPresent()) {
      checkForIllegalResources(request, pendingDeploy.get());
    }

    String quartzSchedule = null;

    if (request.isScheduled()) {
      checkBadRequest(request.getQuartzSchedule().isPresent() || request.getSchedule().isPresent(), "Specify at least one of schedule or quartzSchedule");

      String originalSchedule = request.getQuartzScheduleSafe();

      if (request.getScheduleType().orElse(ScheduleType.QUARTZ) != ScheduleType.RFC5545) {
        if (request.getQuartzSchedule().isPresent() && !request.getSchedule().isPresent()) {
          checkBadRequest(request.getScheduleType().orElse(ScheduleType.QUARTZ) == ScheduleType.QUARTZ, "If using quartzSchedule specify scheduleType QUARTZ or leave it blank");
        }

        if (request.getQuartzSchedule().isPresent() || (request.getScheduleType().isPresent() && request.getScheduleType().get() == ScheduleType.QUARTZ)) {
          quartzSchedule = originalSchedule;
        } else {
          checkBadRequest(request.getScheduleType().orElse(ScheduleType.CRON) == ScheduleType.CRON, "If not using quartzSchedule specify scheduleType CRON or leave it blank");
          checkBadRequest(!request.getQuartzSchedule().isPresent(), "If using schedule type CRON do not specify quartzSchedule");

          quartzSchedule = getQuartzScheduleFromCronSchedule(originalSchedule);
        }

        checkBadRequest(isValidCronSchedule(quartzSchedule), "Schedule %s (from: %s) is not valid", quartzSchedule, originalSchedule);
      } else {
        checkForValidRFC5545Schedule(request.getSchedule().get());
      }
    } else {
      checkBadRequest(!request.getQuartzSchedule().isPresent() && !request.getSchedule().isPresent(), "Non-scheduled requests can not specify a schedule");
      checkBadRequest(!request.getScheduleType().isPresent(), "ScheduleType can only be set for scheduled requests");
    }

    if (request.getScheduleTimeZone().isPresent()) {
      if (!ArrayUtils.contains(TimeZone.getAvailableIDs(), request.getScheduleTimeZone().get())) {
        badRequest("scheduleTimeZone %s does not map to a valid Java TimeZone object (e.g. 'US/Eastern' or 'GMT')", request.getScheduleTimeZone().get());
      }
    }

    if (!request.isLongRunning()) {
      checkBadRequest(!request.isLoadBalanced(), "non-longRunning (scheduled/oneoff) requests can not be load balanced");
      checkBadRequest(!request.isRackSensitive(), "non-longRunning (scheduled/oneoff) requests can not be rack sensitive");
    } else {
      checkBadRequest(!request.getNumRetriesOnFailure().isPresent(), "longRunning requests can not define a NumRetriesOnFailure value");
      checkBadRequest(!request.getKillOldNonLongRunningTasksAfterMillis().isPresent(), "longRunning requests can not define a killOldNonLongRunningTasksAfterMillis value");
      checkBadRequest(!request.getTaskExecutionTimeLimitMillis().isPresent(), "longRunning requests can not define a taskExecutionTimeLimitMillis value");
    }

    if (request.isScheduled()) {
      checkBadRequest(request.getInstances().orElse(1) == 1, "Scheduler requests can not be ran on more than one instance");
    }

    if (request.getMaxTasksPerOffer().isPresent()) {
      checkBadRequest(request.getMaxTasksPerOffer().get() > 0, "maxTasksPerOffer must be positive");
    }

    return request.toBuilder().setQuartzSchedule(Optional.ofNullable(quartzSchedule)).build();
  }

  public SingularityWebhook checkSingularityWebhook(SingularityWebhook webhook) {
    checkNotNull(webhook, "Webhook is null");
    checkNotNull(webhook.getUri(), "URI is null");

    try {
      new URI(webhook.getUri());
    } catch (URISyntaxException e) {
      badRequest("Invalid URI provided");
    }

    return webhook;
  }

  public SingularityDeploy checkDeploy(SingularityRequest request,
                                       SingularityDeploy deploy,
                                       List<SingularityTaskId> activeTasks,
                                       List<SingularityPendingTaskId> pendingTasks) {
    checkNotNull(request, "request is null");
    checkNotNull(deploy, "deploy is null");

    String deployId = deploy.getId();

    if (deployId == null) {
      checkBadRequest(createDeployIds, "Id must not be null");
      SingularityDeployBuilder builder = deploy.toBuilder();
      builder.setId(createUniqueDeployId());
      deploy = builder.build();
      deployId = deploy.getId();
    }

    checkBadRequest(deployId != null && ! DEPLOY_ID_ILLEGAL_PATTERN.matcher(deployId).find(), "Id cannot be null or contain characters other than [a-zA-Z0-9_.]");
    checkBadRequest(deployId.length() <= maxDeployIdSize, "Deploy id must be %s characters or less, it is %s (%s)", maxDeployIdSize, deployId.length(), deployId);
    checkBadRequest(deploy.getRequestId() != null && deploy.getRequestId().equals(request.getId()), "Deploy id must match request id");

    if (request.isLoadBalanced()) {
      checkBadRequest(deploy.getServiceBasePath().isPresent(), "Deploy for loadBalanced request must include serviceBasePath");
      checkBadRequest(deploy.getLoadBalancerGroups().isPresent() && !deploy.getLoadBalancerGroups().get().isEmpty(), "Deploy for a loadBalanced request must include at least one load balacner group");
    }

    checkForIllegalResources(request, deploy);

    if (deploy.getResources().isPresent()) {
      if (deploy.getHealthcheck().isPresent()) {
        HealthcheckOptions healthcheck = deploy.getHealthcheck().get();
        checkBadRequest(!(healthcheck.getPortIndex().isPresent() && healthcheck.getPortNumber().isPresent()),
          "Can only specify one of portIndex or portNumber for healthchecks");
        if (healthcheck.getPortIndex().isPresent()) {
          checkBadRequest(healthcheck.getPortIndex().get() >= 0, "healthcheckPortIndex cannot be negative");
          checkBadRequest(deploy.getResources().get().getNumPorts() > healthcheck.getPortIndex().get(), String
            .format("Must request %s ports for healthcheckPortIndex %s, only requested %s", healthcheck.getPortIndex().get() + 1, healthcheck.getPortIndex().get(),
              deploy.getResources().get().getNumPorts()));
        }
      }
      if (deploy.getLoadBalancerPortIndex().isPresent()) {
        checkBadRequest(deploy.getLoadBalancerPortIndex().get() >= 0, "loadBalancerPortIndex must be greater than 0");
        checkBadRequest(deploy.getResources().get().getNumPorts() > deploy.getLoadBalancerPortIndex().get(), String
            .format("Must request %s ports for loadBalancerPortIndex %s, only requested %s", deploy.getLoadBalancerPortIndex().get() + 1, deploy.getLoadBalancerPortIndex().get(),
                deploy.getResources().get().getNumPorts()));
      }
    }

    if (deploy.getHealthcheck().isPresent()) {
      checkBadRequest(!Strings.isNullOrEmpty(deploy.getHealthcheck().get().getUri()), "Must specify a uri when specifying health check parameters");

      if (!deploy.getResources().isPresent() || deploy.getResources().get().getNumPorts() == 0) {
        checkBadRequest(deploy.getHealthcheck().get().getPortNumber().isPresent(),
            "Either an explicit port number, or port resources and port index must be specified to run healthchecks against a uri");
      }

<<<<<<< HEAD
    if (deploy.getHealthcheck().isPresent() && maxTotalHealthcheckTimeoutSeconds.isPresent()) {
      HealthcheckOptions options = deploy.getHealthcheck().get();
      int intervalSeconds = options.getIntervalSeconds().orElse(defaultHealthcheckIntervalSeconds);
      int httpTimeoutSeconds = options.getResponseTimeoutSeconds().orElse(defaultHealthcheckResponseTimeoutSeconds);
      int startupTime = options.getStartupTimeoutSeconds().orElse(defaultHealthcheckStartupTimeoutSeconds);
      int attempts = options.getMaxRetries().orElse(defaultHealthcehckMaxRetries) + 1;
=======
      if (maxTotalHealthcheckTimeoutSeconds.isPresent()) {
        HealthcheckOptions options = deploy.getHealthcheck().get();
        int intervalSeconds = options.getIntervalSeconds().or(defaultHealthcheckIntervalSeconds);
        int httpTimeoutSeconds = options.getResponseTimeoutSeconds().or(defaultHealthcheckResponseTimeoutSeconds);
        int startupTime = options.getStartupTimeoutSeconds().or(defaultHealthcheckStartupTimeoutSeconds);
        int attempts = options.getMaxRetries().or(defaultHealthcehckMaxRetries) + 1;
>>>>>>> a2eca5aa

        int totalHealthCheckTime = startupTime + ((httpTimeoutSeconds + intervalSeconds) * attempts);
        checkBadRequest(totalHealthCheckTime < maxTotalHealthcheckTimeoutSeconds.get(),
            String.format("Max healthcheck time cannot be greater than %s, (was startup timeout: %s, interval: %s, attempts: %s)", maxTotalHealthcheckTimeoutSeconds.get(), startupTime, intervalSeconds, attempts));
      }

      if (deploy.getHealthcheck().get().getStartupDelaySeconds().isPresent()) {
        int startUpDelay = deploy.getHealthcheck().get().getStartupDelaySeconds().get();

        checkBadRequest(startUpDelay < defaultKillHealthcheckAfterSeconds,
            String.format("Health check startup delay time must be less than max health check run time %s (was %s)", defaultKillHealthcheckAfterSeconds, startUpDelay));
      }
    }

    checkBadRequest(deploy.getCommand().isPresent() && !deploy.getExecutorData().isPresent() ||
            deploy.getExecutorData().isPresent() && deploy.getCustomExecutorCmd().isPresent() && !deploy.getCommand().isPresent() ||
            deploy.getContainerInfo().isPresent(),
        "If not using custom executor, specify a command or containerInfo. If using custom executor, specify executorData and customExecutorCmd and no command.");

    checkBadRequest(!deploy.getContainerInfo().isPresent() || deploy.getContainerInfo().get().getType() != null, "Container type must not be null");

    if (deploy.getLabels().isPresent() && deploy.getMesosTaskLabels().isPresent()) {
      List<SingularityMesosTaskLabel> deprecatedLabels = SingularityMesosTaskLabel.labelsFromMap(deploy.getLabels().get());
      checkBadRequest(deprecatedLabels.containsAll(deploy.getMesosLabels().get()) && deploy.getMesosLabels().get().containsAll(deprecatedLabels), "Can only specify one of 'labels' or 'mesosLabels");
    }

    if (deploy.getTaskLabels().isPresent() && deploy.getMesosTaskLabels().isPresent()) {
      for (Map.Entry<Integer, Map<String, String>> entry : deploy.getTaskLabels().get().entrySet()) {
        List<SingularityMesosTaskLabel> deprecatedLabels = SingularityMesosTaskLabel.labelsFromMap(entry.getValue());
        checkBadRequest(deploy.getMesosTaskLabels().get().containsKey(entry.getKey())
          && deprecatedLabels.containsAll(deploy.getMesosTaskLabels().get().get(entry.getKey()))
          && deploy.getMesosTaskLabels().get().get(entry.getKey()).containsAll(deprecatedLabels),
          "Can only specify one of 'taskLabels' or 'mesosTaskLabels");
      }
    }

    if (deploy.getContainerInfo().isPresent()) {
      SingularityContainerInfo containerInfo = deploy.getContainerInfo().get();
      checkBadRequest(containerInfo.getType() != null, "container type may not be null");
      if (containerInfo.getVolumes().isPresent() && !containerInfo.getVolumes().get().isEmpty()) {
        for (SingularityVolume volume : containerInfo.getVolumes().get()) {
          checkBadRequest(volume.getContainerPath() != null, "volume containerPath may not be null");
        }
      }
      if (deploy.getContainerInfo().get().getType() == SingularityContainerType.DOCKER) {
        checkDocker(deploy);
      }
    }

    checkBadRequest(deployHistoryHelper.isDeployIdAvailable(request.getId(), deployId), "Can not deploy a deploy that has already been deployed");

    if (deploy.getRunImmediately().isPresent()) {
      deploy = checkImmediateRunDeploy(request, deploy, deploy.getRunImmediately().get(), activeTasks, pendingTasks);
    }

    if (request.isDeployable()) {
      checkRequestForPriorityFreeze(request);
    }

    return deploy;
  }

  private SingularityDeploy checkImmediateRunDeploy(SingularityRequest request,
                                                    SingularityDeploy deploy,
                                                    SingularityRunNowRequest runNowRequest,
                                                    List<SingularityTaskId> activeTasks,
                                                    List<SingularityPendingTaskId> pendingTasks) {
    if (!request.isScheduled() && !request.isOneOff()) {
      throw badRequest("Can not request an immediate run of a non-scheduled / always running request (%s)", request);
    }

    return deploy.toBuilder()
        .setRunImmediately(Optional.of(fillRunNowRequest(Optional.of(runNowRequest))))
        .build();
  }

  public SingularityPendingRequest checkRunNowRequest(String deployId,
                                                      Optional<String> userEmail,
                                                      SingularityRequest request,
                                                      Optional<SingularityRunNowRequest> maybeRunNowRequest,
                                                      List<SingularityTaskId> activeTasks,
                                                      List<SingularityPendingTaskId> pendingTasks) {
    SingularityRunNowRequest runNowRequest = fillRunNowRequest(maybeRunNowRequest);
    PendingType pendingType;
    if (request.isScheduled()) {
      pendingType = PendingType.IMMEDIATE;
      checkConflict(activeTasks.isEmpty(), "Cannot request immediate run of a scheduled job which is currently running (%s)", activeTasks);
    } else if (request.isOneOff()) {
      pendingType = PendingType.ONEOFF;
      if (request.getInstances().isPresent()) {
        checkRateLimited(
            activeTasks.size() + pendingTasks.size() < request.getInstances().get(),
            "No more than %s tasks allowed to run concurrently for request %s (%s active, %s pending)",
            request.getInstances().get(), request, activeTasks.size(), pendingTasks.size());
      }
    } else {
      throw badRequest("Can not request an immediate run of a non-scheduled / always running request (%s)", request);
    }

    if (runNowRequest.getRunAt().isPresent()
        && runNowRequest.getRunAt().get() > (System.currentTimeMillis() + TimeUnit.DAYS.toMillis(maxRunNowTaskLaunchDelay))) {
      throw badRequest("Task launch delay can be at most %d days from now.", maxRunNowTaskLaunchDelay);
    }

    return new SingularityPendingRequest(
        request.getId(),
        deployId,
        System.currentTimeMillis(),
        userEmail,
        pendingType,
        runNowRequest.getCommandLineArgs(),
        Optional.of(getRunId(runNowRequest.getRunId())),
        runNowRequest.getSkipHealthchecks(),
        runNowRequest.getMessage(),
        Optional.empty(),
        runNowRequest.getResources(),
        runNowRequest.getS3UploaderAdditionalFiles(),
        runNowRequest.getRunAsUserOverride(),
        runNowRequest.getEnvOverrides(),
        runNowRequest.getExtraArtifacts(),
        runNowRequest.getRunAt()
    );
  }

  private SingularityRunNowRequest fillRunNowRequest(Optional<SingularityRunNowRequest> maybeRequest) {
    if (maybeRequest.isPresent()) {
      SingularityRunNowRequest request = maybeRequest.get();
      return new SingularityRunNowRequest(
          request.getMessage(),
          request.getSkipHealthchecks(),
          Optional.of(getRunId(request.getRunId())),
          request.getCommandLineArgs(),
          request.getResources(),
          request.getS3UploaderAdditionalFiles(),
          request.getRunAsUserOverride(),
          request.getEnvOverrides(),
          request.getExtraArtifacts(),
          request.getRunAt());
    } else {
      return SingularityRunNowRequest.builder()
          .setRunId(getRunId(Optional.empty()))
          .build();
    }
  }

  private String getRunId(Optional<String> maybeRunId) {
    if (maybeRunId.isPresent()) {
      String runId = maybeRunId.get();
      if (runId.length() > 100) {
        throw badRequest("RunId must be less than 100 characters. RunId %s has %s characters", runId, runId.length());
      } else {
        return runId;
      }
    } else {
      return UUID.randomUUID().toString();
    }
  }

  /**
   *
   * Transforms unix cron into quartz compatible cron;
   *
   * - adds seconds if not included
   * - switches either day of month or day of week to ?
   *
   * Field Name   Allowed Values          Allowed Special Characters
   * Seconds      0-59                    - * /
   * Minutes      0-59                    - * /
   * Hours        0-23                    - * /
   * Day-of-month 1-31                    - * ? / L W
   * Month        1-12 or JAN-DEC         - * /
   * Day-of-Week  1-7 or SUN-SAT          - * ? / L #
   * Year         (Optional), 1970-2199   - * /
   */
  public String getQuartzScheduleFromCronSchedule(String schedule) {
    if (schedule == null) {
      return null;
    }

    String[] split = schedule.split(" ");

    checkBadRequest(split.length >= 5, "Schedule %s is invalid because it contained only %s splits (looking for at least 5)", schedule, split.length);

    List<String> newSchedule = Lists.newArrayListWithCapacity(6);

    boolean hasSeconds = split.length > 5;

    if (!hasSeconds) {
      newSchedule.add("0");
    } else {
      newSchedule.add(split[0]);
    }

    int indexMod = hasSeconds ? 1 : 0;

    newSchedule.add(split[indexMod]);
    newSchedule.add(split[indexMod + 1]);

    String dayOfMonth = split[indexMod + 2];
    String dayOfWeek = split[indexMod + 4];

    if (dayOfWeek.equals("*")) {
      dayOfWeek = "?";
    } else if (!dayOfWeek.equals("?")) {
      dayOfMonth = "?";
    }

    if (isValidInteger(dayOfWeek)) {
      dayOfWeek = getNewDayOfWeekValue(schedule, Integer.parseInt(dayOfWeek));
    } else if (DAY_RANGE_REGEXP.matcher(dayOfWeek).matches() || COMMA_DAYS_REGEXP.matcher(dayOfWeek).matches()) {
      String separator = ",";

      if (DAY_RANGE_REGEXP.matcher(dayOfWeek).matches()) {
        separator = "-";
      }

      final String[] dayOfWeekSplit = dayOfWeek.split(separator);
      final List<String> dayOfWeekValues = new ArrayList<>(dayOfWeekSplit.length);

      for (String dayOfWeekValue : dayOfWeekSplit) {
        dayOfWeekValues.add(getNewDayOfWeekValue(schedule, Integer.parseInt(dayOfWeekValue)));
      }

      dayOfWeek = Joiner.on(separator).join(dayOfWeekValues);
    }

    newSchedule.add(dayOfMonth);
    newSchedule.add(split[indexMod + 3]);
    newSchedule.add(dayOfWeek);

    return JOINER.join(newSchedule);
  }

  private void checkForIllegalChanges(SingularityRequest request, SingularityRequest existingRequest) {
    if (request.getRequestType() != existingRequest.getRequestType()) {
      boolean validWorkerServiceTransition = (existingRequest.getRequestType() == RequestType.SERVICE && !existingRequest.isLoadBalanced() && request.getRequestType() == RequestType.WORKER) ||
          (request.getRequestType() == RequestType.SERVICE && !request.isLoadBalanced() && existingRequest.getRequestType() == RequestType.WORKER);
      checkBadRequest(validWorkerServiceTransition, String.format("Request can not change requestType from %s to %s", existingRequest.getRequestType(), request.getRequestType()));
    }
    checkBadRequest(request.isLoadBalanced() == existingRequest.isLoadBalanced(), "Request can not change whether it is load balanced");
  }

  private void checkForIllegalResources(SingularityRequest request, SingularityDeploy deploy) {
    int instances = request.getInstancesSafe();
    double cpusPerInstance = deploy.getResources().orElse(defaultResources).getCpus();
    double memoryMbPerInstance = deploy.getResources().orElse(defaultResources).getMemoryMb();
    double diskMbPerInstance = deploy.getResources().orElse(defaultResources).getDiskMb();

    checkBadRequest(cpusPerInstance > 0, "Request must have more than 0 cpus");
    checkBadRequest(memoryMbPerInstance > 0, "Request must have more than 0 memoryMb");
    checkBadRequest(diskMbPerInstance >= 0, "Request must have non-negative diskMb");

    checkBadRequest(cpusPerInstance <= maxCpusPerInstance, "Deploy %s uses too many cpus %s (maxCpusPerInstance %s in mesos configuration)", deploy.getId(), cpusPerInstance, maxCpusPerInstance);
    checkBadRequest(cpusPerInstance * instances <= maxCpusPerRequest,
        "Deploy %s uses too many cpus %s (%s*%s) (cpusPerRequest %s in mesos configuration)", deploy.getId(), cpusPerInstance * instances, cpusPerInstance, instances, maxCpusPerRequest);

    checkBadRequest(memoryMbPerInstance <= maxMemoryMbPerInstance,
        "Deploy %s uses too much memoryMb %s (maxMemoryMbPerInstance %s in mesos configuration)", deploy.getId(), memoryMbPerInstance, maxMemoryMbPerInstance);
    checkBadRequest(memoryMbPerInstance * instances <= maxMemoryMbPerRequest, "Deploy %s uses too much memoryMb %s (%s*%s) (maxMemoryMbPerRequest %s in mesos configuration)", deploy.getId(),
        memoryMbPerInstance * instances, memoryMbPerInstance, instances, maxMemoryMbPerRequest);

    checkBadRequest(diskMbPerInstance <= maxDiskMbPerInstance,
        "Deploy %s uses too much diskMb %s (maxDiskMbPerInstance %s in mesos configuration)", deploy.getId(), diskMbPerInstance, maxDiskMbPerInstance);
    checkBadRequest(diskMbPerInstance * instances <= maxDiskMbPerRequest, "Deploy %s uses too much diskMb %s (%s*%s) (maxDiskMbPerRequest %s in mesos configuration)", deploy.getId(),
        diskMbPerInstance * instances, diskMbPerInstance, instances, maxDiskMbPerRequest);
  }

  private void checkForValidRFC5545Schedule(String schedule) {
    try {
      new RecurrenceRule(schedule);
    } catch (InvalidRecurrenceRuleException ex) {
      badRequest("Schedule %s is not a valid RFC5545 schedule, error is: %s", schedule, ex);
    }
  }

  private String createUniqueDeployId() {
    UUID id = UUID.randomUUID();
    String result = Hashing.sha256().newHasher().putLong(id.getLeastSignificantBits()).putLong(id.getMostSignificantBits()).hash().toString();
    return result.substring(0, deployIdLength);
  }

  private void checkDocker(SingularityDeploy deploy) {
    if (deploy.getResources().isPresent() && deploy.getContainerInfo().get().getDocker().isPresent()) {
      final SingularityDockerInfo dockerInfo = deploy.getContainerInfo().get().getDocker().get();
      final int numPorts = deploy.getResources().get().getNumPorts();

      checkBadRequest(dockerInfo.getImage() != null, "docker image may not be null");

      for (SingularityDockerPortMapping portMapping : dockerInfo.getPortMappings()) {
        if (portMapping.getContainerPortType() == SingularityPortMappingType.FROM_OFFER) {
          checkBadRequest(portMapping.getContainerPort() >= 0 && portMapping.getContainerPort() < numPorts,
              "Index of port resource for containerPort must be between 0 and %d (inclusive)", numPorts - 1);
        }

        if (portMapping.getHostPortType() == SingularityPortMappingType.FROM_OFFER) {
          checkBadRequest(portMapping.getHostPort() >= 0 && portMapping.getHostPort() < numPorts,
              "Index of port resource for hostPort must be between 0 and %d (inclusive)", numPorts - 1);
        }
      }
    }
  }

  private boolean isValidCronSchedule(String schedule) {
    return CronExpression.isValidExpression(schedule);
  }

  /**
   * Standard cron: day of week (0 - 6) (0 to 6 are Sunday to Saturday, or use names; 7 is Sunday, the same as 0)
   * Quartz: 1-7 or SUN-SAT
   */
  private String getNewDayOfWeekValue(String schedule, int dayOfWeekValue) {
    String newDayOfWeekValue = null;

    checkBadRequest(dayOfWeekValue >= 0 && dayOfWeekValue <= 7, "Schedule %s is invalid, day of week (%s) is not 0-7", schedule, dayOfWeekValue);

    switch (dayOfWeekValue) {
      case 7:
      case 0:
        newDayOfWeekValue = "SUN";
        break;
      case 1:
        newDayOfWeekValue = "MON";
        break;
      case 2:
        newDayOfWeekValue = "TUE";
        break;
      case 3:
        newDayOfWeekValue = "WED";
        break;
      case 4:
        newDayOfWeekValue = "THU";
        break;
      case 5:
        newDayOfWeekValue = "FRI";
        break;
      case 6:
        newDayOfWeekValue = "SAT";
        break;
      default:
        badRequest("Schedule %s is invalid, day of week (%s) is not 0-7", schedule, dayOfWeekValue);
        break;
    }

    return newDayOfWeekValue;
  }

  public void checkResourcesForBounce(SingularityRequest request, boolean isIncremental) {
    SlavePlacement placement = request.getSlavePlacement().orElse(defaultSlavePlacement);

    if ((isAllowBounceToSameHost(request) && placement == SlavePlacement.SEPARATE_BY_REQUEST)
      || (!isAllowBounceToSameHost(request) && placement != SlavePlacement.GREEDY && placement != SlavePlacement.OPTIMISTIC)) {
      int currentActiveSlaveCount = slaveManager.getNumObjectsAtState(MachineState.ACTIVE);
      int requiredSlaveCount = isIncremental ? request.getInstancesSafe() + 1 : request.getInstancesSafe() * 2;

      checkBadRequest(currentActiveSlaveCount >= requiredSlaveCount, "Not enough active slaves to successfully scale request %s to %s instances (minimum required: %s, current: %s).", request.getId(), request.getInstancesSafe(), requiredSlaveCount, currentActiveSlaveCount);
    }
  }

  private boolean isAllowBounceToSameHost(SingularityRequest request) {
    if (request.getAllowBounceToSameHost().isPresent()) {
      return request.getAllowBounceToSameHost().get();
    } else {
      return allowBounceToSameHost;
    }
  }

  public void checkScale(SingularityRequest request, Optional<Integer> previousScale) {
    SlavePlacement placement = request.getSlavePlacement().orElse(defaultSlavePlacement);

    if (placement != SlavePlacement.GREEDY && placement != SlavePlacement.OPTIMISTIC) {
      int currentActiveSlaveCount = slaveManager.getNumObjectsAtState(MachineState.ACTIVE);
      int requiredSlaveCount = request.getInstancesSafe();

      if (previousScale.isPresent() && placement == SlavePlacement.SEPARATE_BY_REQUEST) {
        requiredSlaveCount += previousScale.get();
      }

      checkBadRequest(currentActiveSlaveCount >= requiredSlaveCount, "Not enough active slaves to successfully complete a bounce of request %s (minimum required: %s, current: %s). Consider deploying, or changing the slave placement strategy instead.", request.getId(), requiredSlaveCount, currentActiveSlaveCount);
    }
  }

  public void validateExpiringMachineStateChange(Optional<SingularityMachineChangeRequest> maybeChangeRequest, MachineState currentState, Optional<SingularityExpiringMachineState> currentExpiringObject) {
    if (!maybeChangeRequest.isPresent() || !maybeChangeRequest.get().getDurationMillis().isPresent()) {
      return;
    }

    SingularityMachineChangeRequest changeRequest = maybeChangeRequest.get();

    checkBadRequest(changeRequest.getRevertToState().isPresent(), "Must include a machine state to revert to for an expiring machine state change");
    MachineState newState = changeRequest.getRevertToState().get();

    checkConflict(!currentExpiringObject.isPresent(), "A current expiring object already exists, delete it first");
    checkBadRequest(!(newState == MachineState.STARTING_DECOMMISSION && currentState.isDecommissioning()), "Cannot start decommission when it has already been started");
    checkBadRequest(!(((newState == MachineState.DECOMMISSIONING) || (newState == MachineState.DECOMMISSIONED)) && (currentState == MachineState.FROZEN)), "Cannot transition from FROZEN to DECOMMISSIONING or DECOMMISSIONED");
    checkBadRequest(!(((newState == MachineState.DECOMMISSIONING) || (newState == MachineState.DECOMMISSIONED)) && (currentState == MachineState.ACTIVE)), "Cannot transition from ACTIVE to DECOMMISSIONING or DECOMMISSIONED");
    checkBadRequest(!(newState == MachineState.FROZEN && currentState.isDecommissioning()), "Cannot transition from a decommissioning state to FROZEN");

    List<MachineState> systemOnlyStateTransitions = ImmutableList.of(MachineState.DEAD, MachineState.MISSING_ON_STARTUP, MachineState.DECOMMISSIONING);
    checkBadRequest(!systemOnlyStateTransitions.contains(newState), "States {} are reserved for system usage, you cannot manually transition to {}", systemOnlyStateTransitions, newState);

    checkBadRequest(!(newState == MachineState.DECOMMISSIONED && !changeRequest.isKillTasksOnDecommissionTimeout()), "Must specify that all tasks on slave get killed if transitioning to DECOMMISSIONED state");
  }

  public void validateDecommissioningCount() {
    int decommissioning = slaveManager.getObjectsFiltered(MachineState.DECOMMISSIONING).size() + slaveManager.getObjectsFiltered(MachineState.STARTING_DECOMMISSION).size();
    checkBadRequest(decommissioning < maxDecommissioningSlaves,
        "%s slaves are already decommissioning state (%s allowed at once). Allow these slaves to finish before decommissioning another", decommissioning, maxDecommissioningSlaves);
  }

  public void checkActionEnabled(SingularityAction action) {
    checkConflict(!disasterManager.isDisabled(action), disasterManager.getDisabledAction(action).getMessage());
  }

  private boolean isValidInteger(String strValue) {
    try {
      Integer.parseInt(strValue);
      return true;
    } catch (NumberFormatException nfe) {
      return false;
    }
  }

  public boolean isSpreadAllSlavesEnabled() {
    return spreadAllSlavesEnabled;
  }

  public void checkUserId(String userId) {
    checkBadRequest(!Strings.isNullOrEmpty(userId), "User ID must be present and non-null");
    checkBadRequest(!(userId.length() > maxUserIdSize), "User ID cannot be more than %s characters, it was %s", maxUserIdSize, userId.length());
  }

  public void checkStarredRequests(Set<String> starredRequests) {
    checkBadRequest(!(starredRequests.size() > MAX_STARRED_REQUESTS), "Cannot have more than %s starred requests", MAX_STARRED_REQUESTS);
  }

  public SingularityPriorityFreeze checkSingularityPriorityFreeze(SingularityPriorityFreeze priorityFreeze) {
    checkBadRequest(priorityFreeze.getMinimumPriorityLevel() > 0 && priorityFreeze.getMinimumPriorityLevel() <= 1, "minimumPriorityLevel %s is invalid, must be greater than 0 and less than or equal to 1.", priorityFreeze.getMinimumPriorityLevel());

    // auto-generate actionId if not set
    if (!priorityFreeze.getActionId().isPresent()) {
      priorityFreeze = new SingularityPriorityFreeze(priorityFreeze.getMinimumPriorityLevel(), priorityFreeze.isKillTasks(), priorityFreeze.getMessage(), Optional.of(UUID.randomUUID().toString()));
    }

    return priorityFreeze;
  }

  public void checkRequestForPriorityFreeze(SingularityRequest request) {
    final Optional<SingularityPriorityFreezeParent> maybePriorityFreeze = priorityManager.getActivePriorityFreeze();

    if (!maybePriorityFreeze.isPresent()) {
      return;
    }

    final double taskPriorityLevel = priorityManager.getTaskPriorityLevelForRequest(request);

    checkBadRequest(taskPriorityLevel >= maybePriorityFreeze.get().getPriorityFreeze().getMinimumPriorityLevel(), "Priority level of request %s (%s) is lower than active priority freeze (%s)",
      request.getId(), taskPriorityLevel, maybePriorityFreeze.get().getPriorityFreeze().getMinimumPriorityLevel());
  }

  public SingularityBounceRequest checkBounceRequest(SingularityBounceRequest defaultBounceRequest) {
    if (defaultBounceRequest.getDurationMillis().isPresent()) {
      return defaultBounceRequest;
    }
    final long durationMillis = TimeUnit.MINUTES.toMillis(defaultBounceExpirationMinutes);
    return defaultBounceRequest
        .toBuilder()
        .setDurationMillis(Optional.of(durationMillis))
        .build();
  }

  public void checkRequestGroup(SingularityRequestGroup requestGroup) {
    checkBadRequest(requestGroup.getId() != null && ! REQUEST_ID_ILLEGAL_PATTERN.matcher(requestGroup.getId()).find(), "Id cannot be null or contain characters other than [a-zA-Z0-9_-]");
    checkBadRequest(requestGroup.getId().length() < maxRequestIdSize, "Id must be less than %s characters, it is %s (%s)", maxRequestIdSize, requestGroup.getId().length(), requestGroup.getId());

    checkBadRequest(requestGroup.getRequestIds() != null, "requestIds cannot be null");
  }

  public void checkValidShellCommand(final SingularityShellCommand shellCommand) {
    Optional<ShellCommandDescriptor> commandDescriptor = uiConfiguration.getShellCommands().stream().filter((input) -> input.getName().equals(shellCommand.getName())).findFirst();

    if (!commandDescriptor.isPresent()) {
      throw WebExceptions.badRequest("Shell command %s not in %s", shellCommand.getName(), uiConfiguration.getShellCommands());
    }

    Set<String> options = Sets.newHashSetWithExpectedSize(commandDescriptor.get().getOptions().size());
    for (ShellCommandOptionDescriptor option : commandDescriptor.get().getOptions()) {
      options.add(option.getName());
    }

    if (shellCommand.getOptions().isPresent()) {
      for (String option : shellCommand.getOptions().get()) {
        if (!options.contains(option)) {
          throw WebExceptions.badRequest("Shell command %s does not have option %s (%s)", shellCommand.getName(), option, options);
        }
      }
    }
  }
}<|MERGE_RESOLUTION|>--- conflicted
+++ resolved
@@ -315,21 +315,12 @@
             "Either an explicit port number, or port resources and port index must be specified to run healthchecks against a uri");
       }
 
-<<<<<<< HEAD
-    if (deploy.getHealthcheck().isPresent() && maxTotalHealthcheckTimeoutSeconds.isPresent()) {
-      HealthcheckOptions options = deploy.getHealthcheck().get();
-      int intervalSeconds = options.getIntervalSeconds().orElse(defaultHealthcheckIntervalSeconds);
-      int httpTimeoutSeconds = options.getResponseTimeoutSeconds().orElse(defaultHealthcheckResponseTimeoutSeconds);
-      int startupTime = options.getStartupTimeoutSeconds().orElse(defaultHealthcheckStartupTimeoutSeconds);
-      int attempts = options.getMaxRetries().orElse(defaultHealthcehckMaxRetries) + 1;
-=======
       if (maxTotalHealthcheckTimeoutSeconds.isPresent()) {
         HealthcheckOptions options = deploy.getHealthcheck().get();
-        int intervalSeconds = options.getIntervalSeconds().or(defaultHealthcheckIntervalSeconds);
-        int httpTimeoutSeconds = options.getResponseTimeoutSeconds().or(defaultHealthcheckResponseTimeoutSeconds);
-        int startupTime = options.getStartupTimeoutSeconds().or(defaultHealthcheckStartupTimeoutSeconds);
-        int attempts = options.getMaxRetries().or(defaultHealthcehckMaxRetries) + 1;
->>>>>>> a2eca5aa
+        int intervalSeconds = options.getIntervalSeconds().orElse(defaultHealthcheckIntervalSeconds);
+        int httpTimeoutSeconds = options.getResponseTimeoutSeconds().orElse(defaultHealthcheckResponseTimeoutSeconds);
+        int startupTime = options.getStartupTimeoutSeconds().orElse(defaultHealthcheckStartupTimeoutSeconds);
+        int attempts = options.getMaxRetries().orElse(defaultHealthcehckMaxRetries) + 1;
 
         int totalHealthCheckTime = startupTime + ((httpTimeoutSeconds + intervalSeconds) * attempts);
         checkBadRequest(totalHealthCheckTime < maxTotalHealthcheckTimeoutSeconds.get(),
