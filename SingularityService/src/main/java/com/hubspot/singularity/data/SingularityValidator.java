--- conflicted
+++ resolved
@@ -70,13 +70,10 @@
   private final int deployIdLength;
   private final DeployHistoryHelper deployHistoryHelper;
   private final Resources defaultResources;
-<<<<<<< HEAD
   private final PriorityManager priorityManager;
   private final DisasterManager disasterManager;
-=======
   private final Pattern DAY_RANGE_REGEXP = Pattern.compile("[0-7]-[0-7]");
   private final Pattern COMMA_DAYS_REGEXP = Pattern.compile("([0-7],)+([0-7])?");
->>>>>>> 9f2ba582
 
   @Inject
   public SingularityValidator(SingularityConfiguration configuration, DeployHistoryHelper deployHistoryHelper, PriorityManager priorityManager, DisasterManager disasterManager) {
@@ -471,13 +468,6 @@
   private boolean isValidCronSchedule(String schedule) {
     return CronExpression.isValidExpression(schedule);
   }
-<<<<<<< HEAD
-
-  private final Pattern DAY_RANGE_REGEXP = Pattern.compile("[0-7]-[0-7]");
-
-  private final Pattern COMMA_DAYS_REGEXP = Pattern.compile("([0-7],)+([0-7])?");
-=======
->>>>>>> 9f2ba582
 
   /**
    * Standard cron: day of week (0 - 6) (0 to 6 are Sunday to Saturday, or use names; 7 is Sunday, the same as 0)
