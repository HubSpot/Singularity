package com.hubspot.singularity.data;

import static com.google.common.base.Preconditions.checkNotNull;
import static com.hubspot.singularity.WebExceptions.badRequest;
import static com.hubspot.singularity.WebExceptions.checkBadRequest;
import static com.hubspot.singularity.WebExceptions.locked;

import java.net.URI;
import java.net.URISyntaxException;
import java.util.ArrayList;
import java.util.Arrays;
import java.util.List;
import java.util.Map;
import java.util.TimeZone;
import java.util.UUID;
import java.util.concurrent.TimeUnit;
import java.util.regex.Pattern;

import javax.inject.Singleton;

import org.apache.commons.lang3.ArrayUtils;
import org.apache.commons.lang3.StringUtils;
import org.dmfs.rfc5545.recur.InvalidRecurrenceRuleException;
import org.dmfs.rfc5545.recur.RecurrenceRule;
import org.quartz.CronExpression;

import com.google.common.base.Joiner;
import com.google.common.base.Optional;
import com.google.common.base.Strings;
import com.google.common.collect.Lists;
import com.google.common.hash.Hashing;
import com.google.inject.Inject;
import com.hubspot.mesos.Resources;
import com.hubspot.mesos.SingularityContainerInfo;
import com.hubspot.mesos.SingularityContainerType;
import com.hubspot.mesos.SingularityDockerInfo;
import com.hubspot.mesos.SingularityDockerParameter;
import com.hubspot.mesos.SingularityDockerPortMapping;
import com.hubspot.mesos.SingularityMesosTaskLabel;
import com.hubspot.mesos.SingularityPortMappingType;
import com.hubspot.mesos.SingularityVolume;
import com.hubspot.singularity.ScheduleType;
import com.hubspot.singularity.SingularityDeploy;
import com.hubspot.singularity.SingularityDeployBuilder;
import com.hubspot.singularity.SingularityAction;
import com.hubspot.singularity.SingularityPriorityFreezeParent;
import com.hubspot.singularity.SingularityRequest;
import com.hubspot.singularity.SingularityRequestGroup;
import com.hubspot.singularity.SingularityWebhook;
import com.hubspot.singularity.api.SingularityPriorityFreeze;
import com.hubspot.singularity.api.SingularityBounceRequest;
import com.hubspot.singularity.config.SingularityConfiguration;
import com.hubspot.singularity.data.history.DeployHistoryHelper;

@Singleton
public class SingularityValidator {
  private static final Joiner JOINER = Joiner.on(" ");
  private static final List<Character> DEPLOY_ID_ILLEGAL_CHARACTERS = Arrays.asList('@', '-', '\\', '/', '*', '?', '%', ' ', '[', ']', '#', '$'); // Characters that make Mesos or URL bars sad
  private static final List<Character> REQUEST_ID_ILLEGAL_CHARACTERS = Arrays.asList('@', '\\', '/', '*', '?', '%', ' ', '[', ']', '#', '$'); // Characters that make Mesos or URL bars sad

  private final int maxDeployIdSize;
  private final int maxRequestIdSize;
  private final int maxCpusPerRequest;
  private final int maxCpusPerInstance;
  private final int maxInstancesPerRequest;
  private final int maxMemoryMbPerRequest;
  private final int defaultCpus;
  private final int defaultMemoryMb;
  private final int defaultDiskMb;
  private final int defaultBounceExpirationMinutes;
  private final int maxMemoryMbPerInstance;
  private final boolean allowRequestsWithoutOwners;
  private final boolean createDeployIds;
  private final int deployIdLength;
  private final DeployHistoryHelper deployHistoryHelper;
  private final Resources defaultResources;
  private final PriorityManager priorityManager;
  private final DisasterManager disasterManager;

  @Inject
  public SingularityValidator(SingularityConfiguration configuration, DeployHistoryHelper deployHistoryHelper, PriorityManager priorityManager, DisasterManager disasterManager) {
    this.maxDeployIdSize = configuration.getMaxDeployIdSize();
    this.maxRequestIdSize = configuration.getMaxRequestIdSize();
    this.allowRequestsWithoutOwners = configuration.isAllowRequestsWithoutOwners();
    this.createDeployIds = configuration.isCreateDeployIds();
    this.deployIdLength = configuration.getDeployIdLength();
    this.deployHistoryHelper = deployHistoryHelper;
    this.priorityManager = priorityManager;

    this.defaultCpus = configuration.getMesosConfiguration().getDefaultCpus();
    this.defaultMemoryMb = configuration.getMesosConfiguration().getDefaultMemory();
    this.defaultDiskMb = configuration.getMesosConfiguration().getDefaultDisk();
    this.defaultBounceExpirationMinutes = configuration.getDefaultBounceExpirationMinutes();


    defaultResources = new Resources(defaultCpus, defaultMemoryMb, 0, defaultDiskMb);

    this.maxCpusPerInstance = configuration.getMesosConfiguration().getMaxNumCpusPerInstance();
    this.maxCpusPerRequest = configuration.getMesosConfiguration().getMaxNumCpusPerRequest();
    this.maxMemoryMbPerInstance = configuration.getMesosConfiguration().getMaxMemoryMbPerInstance();
    this.maxMemoryMbPerRequest = configuration.getMesosConfiguration().getMaxMemoryMbPerRequest();
    this.maxInstancesPerRequest = configuration.getMesosConfiguration().getMaxNumInstancesPerRequest();

    this.disasterManager = disasterManager;
  }

  private void checkForIllegalChanges(SingularityRequest request, SingularityRequest existingRequest) {
    checkBadRequest(request.getRequestType() == existingRequest.getRequestType(), String.format("Request can not change requestType from %s to %s", existingRequest.getRequestType(), request.getRequestType()));
    checkBadRequest(request.isLoadBalanced() == existingRequest.isLoadBalanced(), "Request can not change whether it is load balanced");
  }

  private void checkForIllegalResources(SingularityRequest request, SingularityDeploy deploy) {
    int instances = request.getInstancesSafe();
    double cpusPerInstance = deploy.getResources().or(defaultResources).getCpus();
    double memoryMbPerInstance = deploy.getResources().or(defaultResources).getMemoryMb();

    checkBadRequest(cpusPerInstance > 0, "Request must have more than 0 cpus");
    checkBadRequest(memoryMbPerInstance > 0, "Request must have more than 0 memoryMb");

    checkBadRequest(cpusPerInstance <= maxCpusPerInstance, "Deploy %s uses too many cpus %s (maxCpusPerInstance %s in mesos configuration)", deploy.getId(), cpusPerInstance, maxCpusPerInstance);
    checkBadRequest(cpusPerInstance * instances <= maxCpusPerRequest,
        "Deploy %s uses too many cpus %s (%s*%s) (cpusPerRequest %s in mesos configuration)", deploy.getId(), cpusPerInstance * instances, cpusPerInstance, instances, maxCpusPerRequest);

    checkBadRequest(memoryMbPerInstance <= maxMemoryMbPerInstance,
        "Deploy %s uses too much memoryMb %s (maxMemoryMbPerInstance %s in mesos configuration)", deploy.getId(), memoryMbPerInstance, maxMemoryMbPerInstance);
    checkBadRequest(memoryMbPerInstance * instances <= maxMemoryMbPerRequest, "Deploy %s uses too much memoryMb %s (%s*%s) (maxMemoryMbPerRequest %s in mesos configuration)", deploy.getId(),
        memoryMbPerInstance * instances, memoryMbPerInstance, instances, maxMemoryMbPerRequest);
  }

  public SingularityRequest checkSingularityRequest(SingularityRequest request, Optional<SingularityRequest> existingRequest, Optional<SingularityDeploy> activeDeploy,
      Optional<SingularityDeploy> pendingDeploy) {

    checkBadRequest(request.getId() != null && !StringUtils.containsAny(request.getId(), JOINER.join(REQUEST_ID_ILLEGAL_CHARACTERS)), "Id can not be null or contain any of the following characters: %s", REQUEST_ID_ILLEGAL_CHARACTERS);
    checkBadRequest(request.getRequestType() != null, "RequestType cannot be null or missing");

    if (request.getOwners().isPresent()) {
      checkBadRequest(!request.getOwners().get().contains(null), "Request owners cannot contain null values");
    }

    if (!allowRequestsWithoutOwners) {
      checkBadRequest(request.getOwners().isPresent() && !request.getOwners().get().isEmpty(), "Request must have owners defined (this can be turned off in Singularity configuration)");
    }

    checkBadRequest(request.getId().length() < maxRequestIdSize, "Request id must be less than %s characters, it is %s (%s)", maxRequestIdSize, request.getId().length(), request.getId());
    checkBadRequest(!request.getInstances().isPresent() || request.getInstances().get() > 0, "Instances must be greater than 0");

    checkBadRequest(request.getInstancesSafe() <= maxInstancesPerRequest,"Instances (%s) be greater than %s (maxInstancesPerRequest in mesos configuration)", request.getInstancesSafe(), maxInstancesPerRequest);

    if (request.getTaskPriorityLevel().isPresent()) {
      checkBadRequest(request.getTaskPriorityLevel().get() >= 0 && request.getTaskPriorityLevel().get() <= 1, "Request taskPriorityLevel %s is invalid, must be between 0 and 1 (inclusive).", request.getTaskPriorityLevel().get());
    }

    if (existingRequest.isPresent()) {
      checkForIllegalChanges(request, existingRequest.get());
    }

    if (activeDeploy.isPresent()) {
      checkForIllegalResources(request, activeDeploy.get());
    }

    if (pendingDeploy.isPresent()) {
      checkForIllegalResources(request, pendingDeploy.get());
    }

    String quartzSchedule = null;

    if (request.isScheduled()) {
      checkBadRequest(request.getQuartzSchedule().isPresent() || request.getSchedule().isPresent(), "Specify at least one of schedule or quartzSchedule");

      String originalSchedule = request.getQuartzScheduleSafe();

      if (request.getScheduleType().or(ScheduleType.QUARTZ) != ScheduleType.RFC5545) {
        if (request.getQuartzSchedule().isPresent() && !request.getSchedule().isPresent()) {
          checkBadRequest(request.getScheduleType().or(ScheduleType.QUARTZ) == ScheduleType.QUARTZ, "If using quartzSchedule specify scheduleType QUARTZ or leave it blank");
        }

        if (request.getQuartzSchedule().isPresent() || (request.getScheduleType().isPresent() && request.getScheduleType().get() == ScheduleType.QUARTZ)) {
          quartzSchedule = originalSchedule;
        } else {
          checkBadRequest(request.getScheduleType().or(ScheduleType.CRON) == ScheduleType.CRON, "If not using quartzSchedule specify scheduleType CRON or leave it blank");
          checkBadRequest(!request.getQuartzSchedule().isPresent(), "If using schedule type CRON do not specify quartzSchedule");

          quartzSchedule = getQuartzScheduleFromCronSchedule(originalSchedule);
        }

        checkBadRequest(isValidCronSchedule(quartzSchedule), "Schedule %s (from: %s) is not valid", quartzSchedule, originalSchedule);
      } else {
        checkForValidRFC5545Schedule(request.getSchedule().get());
      }
    } else {
      checkBadRequest(!request.getQuartzSchedule().isPresent() && !request.getSchedule().isPresent(), "Non-scheduled requests can not specify a schedule");
      checkBadRequest(!request.getScheduleType().isPresent(), "ScheduleType can only be set for scheduled requests");
    }

    if (request.getScheduleTimeZone().isPresent()) {
      if (!ArrayUtils.contains(TimeZone.getAvailableIDs(), request.getScheduleTimeZone().get())) {
        badRequest("scheduleTimeZone %s does not map to a valid Java TimeZone object (e.g. 'US/Eastern' or 'GMT')", request.getScheduleTimeZone().get());
      }
    }

    if (!request.isLongRunning()) {
      checkBadRequest(!request.isLoadBalanced(), "non-longRunning (scheduled/oneoff) requests can not be load balanced");
      checkBadRequest(!request.isRackSensitive(), "non-longRunning (scheduled/oneoff) requests can not be rack sensitive");
    } else {
      checkBadRequest(!request.getNumRetriesOnFailure().isPresent(), "NumRetriesOnFailure can only be set for non-long running requests");
      checkBadRequest(!request.getKillOldNonLongRunningTasksAfterMillis().isPresent(), "longRunning requests can not define a killOldNonLongRunningTasksAfterMillis value");
    }

    if (request.isScheduled()) {
      checkBadRequest(request.getInstances().or(1) == 1, "Scheduler requests can not be ran on more than one instance");
    } else if (request.isOneOff()) {
      checkBadRequest(!request.getInstances().isPresent(), "one-off requests can not define a # of instances");
    }

    return request.toBuilder().setQuartzSchedule(Optional.fromNullable(quartzSchedule)).build();
  }

  private void checkForValidRFC5545Schedule(String schedule) {
    try {
      new RecurrenceRule(schedule);
    } catch (InvalidRecurrenceRuleException ex) {
      badRequest("Schedule %s is not a valid RFC5545 schedule, error is: %s", schedule, ex);
    }
  }

  public SingularityWebhook checkSingularityWebhook(SingularityWebhook webhook) {
    checkNotNull(webhook, "Webhook is null");
    checkNotNull(webhook.getUri(), "URI is null");

    try {
      new URI(webhook.getUri());
    } catch (URISyntaxException e) {
      badRequest("Invalid URI provided");
    }

    return webhook;
  }

  public SingularityDeploy checkDeploy(SingularityRequest request, SingularityDeploy deploy) {
    checkNotNull(request, "request is null");
    checkNotNull(deploy, "deploy is null");

    String deployId = deploy.getId();

    if (deployId == null) {
      checkBadRequest(createDeployIds, "Id must not be null");
      SingularityDeployBuilder builder = deploy.toBuilder();
      builder.setId(createUniqueDeployId());
      deploy = builder.build();
      deployId = deploy.getId();
    }

    checkBadRequest(deployId != null && !StringUtils.containsAny(deployId, JOINER.join(DEPLOY_ID_ILLEGAL_CHARACTERS)), "Id must not be null and can not contain any of the following characters: %s", DEPLOY_ID_ILLEGAL_CHARACTERS);
    checkBadRequest(deployId.length() < maxDeployIdSize, "Deploy id must be less than %s characters, it is %s (%s)", maxDeployIdSize, deployId.length(), deployId);
    checkBadRequest(deploy.getRequestId() != null && deploy.getRequestId().equals(request.getId()), "Deploy id must match request id");

    if (request.isLoadBalanced()) {
      checkBadRequest(deploy.getServiceBasePath().isPresent(), "Deploy for loadBalanced request must include serviceBasePath");
      checkBadRequest(deploy.getLoadBalancerGroups().isPresent() && !deploy.getLoadBalancerGroups().get().isEmpty(), "Deploy for a loadBalanced request must include at least one load balacner group");
    }

    checkForIllegalResources(request, deploy);

    if (deploy.getResources().isPresent()) {
      if (deploy.getHealthcheckPortIndex().isPresent()) {
        checkBadRequest(deploy.getHealthcheckPortIndex().get() >= 0, "healthcheckPortIndex must be greater than 0");
        checkBadRequest(deploy.getResources().get().getNumPorts() > deploy.getHealthcheckPortIndex().get(), String
          .format("Must request %s ports for healthcheckPortIndex %s, only requested %s", deploy.getHealthcheckPortIndex().get() + 1, deploy.getHealthcheckPortIndex().get(),
            deploy.getResources().get().getNumPorts()));
      }
      if (deploy.getLoadBalancerPortIndex().isPresent()) {
        checkBadRequest(deploy.getLoadBalancerPortIndex().get() >= 0, "loadBalancerPortIndex must be greater than 0");
        checkBadRequest(deploy.getResources().get().getNumPorts() > deploy.getLoadBalancerPortIndex().get(), String
          .format("Must request %s ports for loadBalancerPortIndex %s, only requested %s", deploy.getLoadBalancerPortIndex().get() + 1, deploy.getLoadBalancerPortIndex().get(),
            deploy.getResources().get().getNumPorts()));
      }
    }

    checkBadRequest(deploy.getCommand().isPresent() && !deploy.getExecutorData().isPresent() ||
        deploy.getExecutorData().isPresent() && deploy.getCustomExecutorCmd().isPresent() && !deploy.getCommand().isPresent() ||
        deploy.getContainerInfo().isPresent(),
        "If not using custom executor, specify a command or containerInfo. If using custom executor, specify executorData and customExecutorCmd and no command.");

    checkBadRequest(!deploy.getContainerInfo().isPresent() || deploy.getContainerInfo().get().getType() != null, "Container type must not be null");

    if (deploy.getLabels().isPresent() && deploy.getMesosTaskLabels().isPresent()) {
      List<SingularityMesosTaskLabel> deprecatedLabels = SingularityMesosTaskLabel.labelsFromMap(deploy.getLabels().get());
      checkBadRequest(deprecatedLabels.containsAll(deploy.getMesosLabels().get()) && deploy.getMesosLabels().get().containsAll(deprecatedLabels), "Can only specify one of 'labels' or 'mesosLabels");
    }

    if (deploy.getTaskLabels().isPresent() && deploy.getMesosTaskLabels().isPresent()) {
      for (Map.Entry<Integer, Map<String, String>> entry : deploy.getTaskLabels().get().entrySet()) {
        List<SingularityMesosTaskLabel> deprecatedLabels = SingularityMesosTaskLabel.labelsFromMap(entry.getValue());
        checkBadRequest(deploy.getMesosTaskLabels().get().containsKey(entry.getKey())
          && deprecatedLabels.containsAll(deploy.getMesosTaskLabels().get().get(entry.getKey()))
          && deploy.getMesosTaskLabels().get().get(entry.getKey()).containsAll(deprecatedLabels),
          "Can only specify one of 'taskLabels' or 'mesosTaskLabels");
      }
    }

    if (deploy.getContainerInfo().isPresent()) {
      SingularityContainerInfo containerInfo = deploy.getContainerInfo().get();
      checkBadRequest(containerInfo.getType() != null, "container type may not be null");
      if (containerInfo.getVolumes().isPresent() && !containerInfo.getVolumes().get().isEmpty()) {
        for (SingularityVolume volume : containerInfo.getVolumes().get()) {
          checkBadRequest(volume.getContainerPath() != null, "volume containerPath may not be null");
        }
      }
      if (deploy.getContainerInfo().get().getType() == SingularityContainerType.DOCKER) {
        checkDocker(deploy);
      }
    }

    checkBadRequest(deployHistoryHelper.isDeployIdAvailable(request.getId(), deployId), "Can not deploy a deploy that has already been deployed");

    if (request.isDeployable()) {
      checkRequestForPriorityFreeze(request);
    }

    return deploy;
  }

  private String createUniqueDeployId() {
    UUID id = UUID.randomUUID();
    String result = Hashing.sha256().newHasher().putLong(id.getLeastSignificantBits()).putLong(id.getMostSignificantBits()).hash().toString();
    return result.substring(0, deployIdLength);
  }

  private void checkDocker(SingularityDeploy deploy) {
    if (deploy.getResources().isPresent() && deploy.getContainerInfo().get().getDocker().isPresent()) {
      final SingularityDockerInfo dockerInfo = deploy.getContainerInfo().get().getDocker().get();
      final int numPorts = deploy.getResources().get().getNumPorts();

      checkBadRequest(dockerInfo.getImage() != null, "docker image may not be null");

      if (dockerInfo.getParameters().isPresent()) {
        List<SingularityDockerParameter> deprecatedParameters = SingularityDockerParameter.parametersFromMap(dockerInfo.getParameters().get());
        checkBadRequest(deprecatedParameters.containsAll(dockerInfo.getDockerParameters()) && dockerInfo.getDockerParameters().containsAll(deprecatedParameters), "Can only specify one of 'parameters' or 'dockerParameters'");
      }

      for (SingularityDockerPortMapping portMapping : dockerInfo.getPortMappings()) {
        if (portMapping.getContainerPortType() == SingularityPortMappingType.FROM_OFFER) {
          checkBadRequest(portMapping.getContainerPort() >= 0 && portMapping.getContainerPort() < numPorts,
              "Index of port resource for containerPort must be between 0 and %d (inclusive)", numPorts - 1);
        }

        if (portMapping.getHostPortType() == SingularityPortMappingType.FROM_OFFER) {
          checkBadRequest(portMapping.getHostPort() >= 0 && portMapping.getHostPort() < numPorts,
              "Index of port resource for hostPort must be between 0 and %d (inclusive)", numPorts - 1);
        }
      }
    }
  }

  private boolean isValidCronSchedule(String schedule) {
    return CronExpression.isValidExpression(schedule);
  }

  private final Pattern DAY_RANGE_REGEXP = Pattern.compile("[0-7]-[0-7]");
  private final Pattern COMMA_DAYS_REGEXP = Pattern.compile("([0-7],)+([0-7])?");

  /**
   *
   * Transforms unix cron into quartz compatible cron;
   *
   * - adds seconds if not included
   * - switches either day of month or day of week to ?
   *
   * Field Name   Allowed Values          Allowed Special Characters
   * Seconds      0-59                    - * /
   * Minutes      0-59                    - * /
   * Hours        0-23                    - * /
   * Day-of-month 1-31                    - * ? / L W
   * Month        1-12 or JAN-DEC         - * /
   * Day-of-Week  1-7 or SUN-SAT          - * ? / L #
   * Year         (Optional), 1970-2199   - * /
   */
  public String getQuartzScheduleFromCronSchedule(String schedule) {
    if (schedule == null) {
      return null;
    }

    String[] split = schedule.split(" ");

    checkBadRequest(split.length >= 4, "Schedule %s is invalid because it contained only %s splits (looking for at least 4)", schedule, split.length);

    List<String> newSchedule = Lists.newArrayListWithCapacity(6);

    boolean hasSeconds = split.length > 5;

    if (!hasSeconds) {
      newSchedule.add("0");
    } else {
      newSchedule.add(split[0]);
    }

    int indexMod = hasSeconds ? 1 : 0;

    newSchedule.add(split[indexMod + 0]);
    newSchedule.add(split[indexMod + 1]);

    String dayOfMonth = split[indexMod + 2];
    String dayOfWeek = split[indexMod + 4];

    if (dayOfWeek.equals("*")) {
      dayOfWeek = "?";
    } else if (!dayOfWeek.equals("?")) {
      dayOfMonth = "?";
    }

    if (isValidInteger(dayOfWeek)) {
      dayOfWeek = getNewDayOfWeekValue(schedule, Integer.parseInt(dayOfWeek));
    } else if (DAY_RANGE_REGEXP.matcher(dayOfWeek).matches() || COMMA_DAYS_REGEXP.matcher(dayOfWeek).matches()) {
      String separator = ",";

      if (DAY_RANGE_REGEXP.matcher(dayOfWeek).matches()) {
        separator = "-";
      }

      final String[] dayOfWeekSplit = dayOfWeek.split(separator);
      final List<String> dayOfWeekValues = new ArrayList<>(dayOfWeekSplit.length);

      for (String dayOfWeekValue : dayOfWeekSplit) {
        dayOfWeekValues.add(getNewDayOfWeekValue(schedule, Integer.parseInt(dayOfWeekValue)));
      }

      dayOfWeek = Joiner.on(separator).join(dayOfWeekValues);
    }

    newSchedule.add(dayOfMonth);
    newSchedule.add(split[indexMod + 3]);
    newSchedule.add(dayOfWeek);

    return JOINER.join(newSchedule);
  }

  /**
   * Standard cron: day of week (0 - 6) (0 to 6 are Sunday to Saturday, or use names; 7 is Sunday, the same as 0)
   * Quartz: 1-7 or SUN-SAT
   */
  private String getNewDayOfWeekValue(String schedule, int dayOfWeekValue) {
    String newDayOfWeekValue = null;

    checkBadRequest(dayOfWeekValue >= 0 && dayOfWeekValue <= 7, "Schedule %s is invalid, day of week (%s) is not 0-7", schedule, dayOfWeekValue);

    switch (dayOfWeekValue) {
      case 7:
      case 0:
        newDayOfWeekValue = "SUN";
        break;
      case 1:
        newDayOfWeekValue = "MON";
        break;
      case 2:
        newDayOfWeekValue = "TUE";
        break;
      case 3:
        newDayOfWeekValue = "WED";
        break;
      case 4:
        newDayOfWeekValue = "THU";
        break;
      case 5:
        newDayOfWeekValue = "FRI";
        break;
      case 6:
        newDayOfWeekValue = "SAT";
        break;
      default:
        badRequest("Schedule %s is invalid, day of week (%s) is not 0-7", schedule, dayOfWeekValue);
        break;
    }

    return newDayOfWeekValue;
  }

  public void checkActionEnabled(SingularityAction action) {
    if (disasterManager.isDisabled(action)) {
      locked(disasterManager.getDisabledAction(action).getMessage());
    }
  }

  private boolean isValidInteger(String strValue) {
    try {
      Integer.parseInt(strValue);
      return true;
    } catch (NumberFormatException nfe) {
      return false;
    }
  }

  public SingularityPriorityFreeze checkSingularityPriorityFreeze(SingularityPriorityFreeze priorityFreeze) {
    checkBadRequest(priorityFreeze.getMinimumPriorityLevel() > 0 && priorityFreeze.getMinimumPriorityLevel() <= 1, "minimumPriorityLevel %s is invalid, must be greater than 0 and less than or equal to 1.", priorityFreeze.getMinimumPriorityLevel());

    // auto-generate actionId if not set
    if (!priorityFreeze.getActionId().isPresent()) {
      priorityFreeze = new SingularityPriorityFreeze(priorityFreeze.getMinimumPriorityLevel(), priorityFreeze.isKillTasks(), priorityFreeze.getMessage(), Optional.of(UUID.randomUUID().toString()));
    }

    return priorityFreeze;
  }

  public void checkRequestForPriorityFreeze(SingularityRequest request) {
    final Optional<SingularityPriorityFreezeParent> maybePriorityFreeze = priorityManager.getActivePriorityFreeze();

    if (!maybePriorityFreeze.isPresent()) {
      return;
    }

    final double taskPriorityLevel = priorityManager.getTaskPriorityLevelForRequest(request);

    checkBadRequest(taskPriorityLevel >= maybePriorityFreeze.get().getPriorityFreeze().getMinimumPriorityLevel(), "Priority level of request %s (%s) is lower than active priority freeze (%s)",
        request.getId(), taskPriorityLevel, maybePriorityFreeze.get().getPriorityFreeze().getMinimumPriorityLevel());
  }

  public void checkRequestGroup(SingularityRequestGroup requestGroup) {
    checkBadRequest(requestGroup.getId() != null && !StringUtils.containsAny(requestGroup.getId(), JOINER.join(REQUEST_ID_ILLEGAL_CHARACTERS)), "Id can not be null or contain any of the following characters: %s", REQUEST_ID_ILLEGAL_CHARACTERS);
    checkBadRequest(requestGroup.getId().length() < maxRequestIdSize, "Id must be less than %s characters, it is %s (%s)", maxRequestIdSize, requestGroup.getId().length(), requestGroup.getId());

    checkBadRequest(requestGroup.getRequestIds() != null, "requestIds cannot be null");
  }

  public SingularityBounceRequest checkBounceRequest(SingularityBounceRequest defaultBounceRequest) {
    if (defaultBounceRequest.getDurationMillis().isPresent()) {
      return defaultBounceRequest;
    }
    final long durationMillis = TimeUnit.MINUTES.toMillis(defaultBounceExpirationMinutes);
    return defaultBounceRequest
        .toBuilder()
        .setDurationMillis(Optional.of(durationMillis))
        .build();
  }

<<<<<<< HEAD
  public void checkUserId(String name) {
    checkBadRequest(!Strings.isNullOrEmpty(name), "Name must be present and non-null");
=======
  public void checkRequestGroup(SingularityRequestGroup requestGroup) {
    checkBadRequest(requestGroup.getId() != null && !StringUtils.containsAny(requestGroup.getId(), JOINER.join(REQUEST_ID_ILLEGAL_CHARACTERS)), "Id can not be null or contain any of the following characters: %s", REQUEST_ID_ILLEGAL_CHARACTERS);
    checkBadRequest(requestGroup.getId().length() < maxRequestIdSize, "Id must be less than %s characters, it is %s (%s)", maxRequestIdSize, requestGroup.getId().length(), requestGroup.getId());

    checkBadRequest(requestGroup.getRequestIds() != null, "requestIds cannot be null");
>>>>>>> b0490243
  }
}<|MERGE_RESOLUTION|>--- conflicted
+++ resolved
@@ -513,13 +513,6 @@
         request.getId(), taskPriorityLevel, maybePriorityFreeze.get().getPriorityFreeze().getMinimumPriorityLevel());
   }
 
-  public void checkRequestGroup(SingularityRequestGroup requestGroup) {
-    checkBadRequest(requestGroup.getId() != null && !StringUtils.containsAny(requestGroup.getId(), JOINER.join(REQUEST_ID_ILLEGAL_CHARACTERS)), "Id can not be null or contain any of the following characters: %s", REQUEST_ID_ILLEGAL_CHARACTERS);
-    checkBadRequest(requestGroup.getId().length() < maxRequestIdSize, "Id must be less than %s characters, it is %s (%s)", maxRequestIdSize, requestGroup.getId().length(), requestGroup.getId());
-
-    checkBadRequest(requestGroup.getRequestIds() != null, "requestIds cannot be null");
-  }
-
   public SingularityBounceRequest checkBounceRequest(SingularityBounceRequest defaultBounceRequest) {
     if (defaultBounceRequest.getDurationMillis().isPresent()) {
       return defaultBounceRequest;
@@ -531,15 +524,14 @@
         .build();
   }
 
-<<<<<<< HEAD
   public void checkUserId(String name) {
     checkBadRequest(!Strings.isNullOrEmpty(name), "Name must be present and non-null");
-=======
+  }
+
   public void checkRequestGroup(SingularityRequestGroup requestGroup) {
     checkBadRequest(requestGroup.getId() != null && !StringUtils.containsAny(requestGroup.getId(), JOINER.join(REQUEST_ID_ILLEGAL_CHARACTERS)), "Id can not be null or contain any of the following characters: %s", REQUEST_ID_ILLEGAL_CHARACTERS);
     checkBadRequest(requestGroup.getId().length() < maxRequestIdSize, "Id must be less than %s characters, it is %s (%s)", maxRequestIdSize, requestGroup.getId().length(), requestGroup.getId());
 
     checkBadRequest(requestGroup.getRequestIds() != null, "requestIds cannot be null");
->>>>>>> b0490243
   }
 }