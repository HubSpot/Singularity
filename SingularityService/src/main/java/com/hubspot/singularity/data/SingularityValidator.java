--- conflicted
+++ resolved
@@ -4,10 +4,7 @@
 import static com.hubspot.singularity.WebExceptions.badRequest;
 import static com.hubspot.singularity.WebExceptions.checkBadRequest;
 import static com.hubspot.singularity.WebExceptions.checkForbidden;
-<<<<<<< HEAD
-=======
 import static com.hubspot.singularity.WebExceptions.checkUnauthorized;
->>>>>>> fc4edd98
 
 import java.util.List;
 import java.util.Set;
@@ -17,8 +14,6 @@
 
 import org.apache.mesos.Protos;
 import org.quartz.CronExpression;
-import org.slf4j.Logger;
-import org.slf4j.LoggerFactory;
 
 import com.google.common.base.Joiner;
 import com.google.common.base.Optional;
@@ -36,23 +31,14 @@
 import com.hubspot.singularity.SingularityDeploy;
 import com.hubspot.singularity.SingularityDeployBuilder;
 import com.hubspot.singularity.SingularityRequest;
-<<<<<<< HEAD
-=======
 import com.hubspot.singularity.SingularityRequestWithState;
 import com.hubspot.singularity.SingularityTaskId;
->>>>>>> fc4edd98
 import com.hubspot.singularity.SingularityUser;
 import com.hubspot.singularity.config.SingularityConfiguration;
 import com.hubspot.singularity.data.history.DeployHistoryHelper;
-import com.hubspot.singularity.ldap.SingularityLDAPManager;
 
 @Singleton
 public class SingularityValidator {
-<<<<<<< HEAD
-  private static final Logger LOG = LoggerFactory.getLogger(SingularityValidator.class);
-
-=======
->>>>>>> fc4edd98
   private static final Joiner JOINER = Joiner.on(" ");
   private static final Joiner COMMA_JOINER = Joiner.on(", ");
 
@@ -76,11 +62,7 @@
   private final ImmutableSet<String> ldapAdminGroups;
 
   @Inject
-<<<<<<< HEAD
-  public SingularityValidator(SingularityConfiguration configuration, DeployHistoryHelper deployHistoryHelper, SingularityLDAPManager ldapManager) {
-=======
   public SingularityValidator(SingularityConfiguration configuration, DeployHistoryHelper deployHistoryHelper, RequestManager requestManager) {
->>>>>>> fc4edd98
     this.maxDeployIdSize = configuration.getMaxDeployIdSize();
     this.maxRequestIdSize = configuration.getMaxRequestIdSize();
     this.allowRequestsWithoutOwners = configuration.isAllowRequestsWithoutOwners();
@@ -105,11 +87,6 @@
     this.ldapAdminGroups = ImmutableSet.copyOf(configuration.getLdapConfiguration().getAdminGroups());
   }
 
-<<<<<<< HEAD
-  public void checkForAuthorization(SingularityRequest request, Optional<SingularityRequest> existingRequest, Optional<SingularityUser> user) {
-    if (ldapEnabled) {
-      checkBadRequest(user.isPresent(), "user must be present");
-=======
   public void checkForAuthorizationByTaskId(String taskId, Optional<SingularityUser> user) {
     try {
       final SingularityTaskId taskIdObj = SingularityTaskId.valueOf(taskId);
@@ -163,7 +140,6 @@
   public void checkForAuthorization(SingularityRequest request, Optional<SingularityRequest> existingRequest, Optional<SingularityUser> user) {
     if (ldapEnabled) {
       checkUnauthorized(user.isPresent(), "user must be present");
->>>>>>> fc4edd98
 
       final Set<String> groups = user.get().getGroups();
 
@@ -187,17 +163,6 @@
     }
   }
 
-<<<<<<< HEAD
-  public void checkForAdminAuthorization(Optional<SingularityUser> user) {
-    if (ldapEnabled) {
-      if (!ldapAdminGroups.isEmpty()) {
-        checkBadRequest(user.isPresent(), "user must be present");
-
-        final Set<String> groups = user.get().getGroups();
-
-        checkForbidden(!Sets.intersection(groups, ldapAdminGroups).isEmpty(), "User %s must be part of an admin group", user.get().getUsername());
-      }
-=======
   public boolean hasAdminAuthorization(Optional<SingularityUser> user) {
     if (!ldapEnabled) {
       return true;
@@ -214,7 +179,6 @@
     if (ldapEnabled) {
       checkUnauthorized(user.isPresent(), "User must be present");
       checkForbidden(hasAdminAuthorization(user), "User must be part of an admin group");
->>>>>>> fc4edd98
     }
   }
 
