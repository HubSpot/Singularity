--- conflicted
+++ resolved
@@ -33,10 +33,7 @@
 import com.hubspot.mesos.SingularityContainerInfo;
 import com.hubspot.mesos.SingularityContainerType;
 import com.hubspot.mesos.SingularityDockerInfo;
-<<<<<<< HEAD
-=======
 import com.hubspot.mesos.SingularityDockerParameter;
->>>>>>> ff651452
 import com.hubspot.mesos.SingularityDockerPortMapping;
 import com.hubspot.mesos.SingularityMesosTaskLabel;
 import com.hubspot.mesos.SingularityPortMappingType;
@@ -480,10 +477,10 @@
     }
   }
 
-<<<<<<< HEAD
   public void checkUserId(String name) {
     checkBadRequest(!Strings.isNullOrEmpty(name), "Name must be present and non-null");
-=======
+  }
+
   public SingularityPriorityFreeze checkSingularityPriorityFreeze(SingularityPriorityFreeze priorityFreeze) {
     checkBadRequest(priorityFreeze.getMinimumPriorityLevel() > 0 && priorityFreeze.getMinimumPriorityLevel() <= 1, "minimumPriorityLevel %s is invalid, must be greater than 0 and less than or equal to 1.", priorityFreeze.getMinimumPriorityLevel());
 
@@ -524,6 +521,5 @@
     checkBadRequest(requestGroup.getId().length() < maxRequestIdSize, "Id must be less than %s characters, it is %s (%s)", maxRequestIdSize, requestGroup.getId().length(), requestGroup.getId());
 
     checkBadRequest(requestGroup.getRequestIds() != null, "requestIds cannot be null");
->>>>>>> ff651452
   }
 }