package com.hubspot.singularity.data;

import static com.google.common.base.Preconditions.checkNotNull;
import static com.hubspot.singularity.WebExceptions.badRequest;
import static com.hubspot.singularity.WebExceptions.checkBadRequest;

import java.net.URI;
import java.net.URISyntaxException;
import java.util.ArrayList;
import java.util.Arrays;
import java.util.List;
import java.util.TimeZone;
import java.util.UUID;
import java.util.concurrent.TimeUnit;
import java.util.regex.Pattern;

import javax.inject.Singleton;

import org.apache.commons.lang3.ArrayUtils;
import org.apache.commons.lang3.StringUtils;
import org.dmfs.rfc5545.recur.InvalidRecurrenceRuleException;
import org.dmfs.rfc5545.recur.RecurrenceRule;
import org.quartz.CronExpression;

import com.google.common.base.Joiner;
import com.google.common.base.Optional;
import com.google.common.base.Strings;
import com.google.common.collect.Lists;
import com.google.common.hash.Hashing;
import com.google.inject.Inject;
import com.hubspot.mesos.Resources;
import com.hubspot.mesos.SingularityContainerInfo;
import com.hubspot.mesos.SingularityContainerType;
import com.hubspot.mesos.SingularityDockerInfo;
import com.hubspot.mesos.SingularityDockerPortMapping;
import com.hubspot.mesos.SingularityPortMappingType;
import com.hubspot.mesos.SingularityVolume;
import com.hubspot.singularity.ScheduleType;
import com.hubspot.singularity.SingularityDeploy;
import com.hubspot.singularity.SingularityDeployBuilder;
import com.hubspot.singularity.SingularityPriorityFreezeParent;
import com.hubspot.singularity.SingularityRequest;
import com.hubspot.singularity.SingularityRequestGroup;
import com.hubspot.singularity.SingularityWebhook;
import com.hubspot.singularity.api.SingularityBounceRequest;
import com.hubspot.singularity.api.SingularityPriorityFreeze;
import com.hubspot.singularity.config.SingularityConfiguration;
import com.hubspot.singularity.data.history.DeployHistoryHelper;

@Singleton
public class SingularityValidator {
  private static final Joiner JOINER = Joiner.on(" ");
  private static final List<Character> DEPLOY_ID_ILLEGAL_CHARACTERS = Arrays.asList('@', '-', '\\', '/', '*', '?', '%', ' ', '[', ']', '#', '$'); // Characters that make Mesos or URL bars sad
  private static final List<Character> REQUEST_ID_ILLEGAL_CHARACTERS = Arrays.asList('@', '\\', '/', '*', '?', '%', ' ', '[', ']', '#', '$'); // Characters that make Mesos or URL bars sad

  private final SingularityConfiguration configuration;
  private final int maxDeployIdSize;
  private final int maxRequestIdSize;
  private final int maxCpusPerRequest;
  private final int maxCpusPerInstance;
  private final int maxInstancesPerRequest;
  private final int maxMemoryMbPerRequest;
  private final int defaultCpus;
  private final int defaultMemoryMb;
  private final int defaultDiskMb;
  private final int maxMemoryMbPerInstance;
  private final boolean allowRequestsWithoutOwners;
  private final boolean createDeployIds;
  private final int deployIdLength;
  private final DeployHistoryHelper deployHistoryHelper;
  private final Resources defaultResources;
  private final PriorityManager priorityManager;

  @Inject
  public SingularityValidator(SingularityConfiguration configuration, DeployHistoryHelper deployHistoryHelper, PriorityManager priorityManager) {
    this.configuration = configuration;

    this.maxDeployIdSize = configuration.getMaxDeployIdSize();
    this.maxRequestIdSize = configuration.getMaxRequestIdSize();
    this.allowRequestsWithoutOwners = configuration.isAllowRequestsWithoutOwners();
    this.createDeployIds = configuration.isCreateDeployIds();
    this.deployIdLength = configuration.getDeployIdLength();
    this.deployHistoryHelper = deployHistoryHelper;
    this.priorityManager = priorityManager;

    this.defaultCpus = configuration.getMesosConfiguration().getDefaultCpus();
    this.defaultMemoryMb = configuration.getMesosConfiguration().getDefaultMemory();
    this.defaultDiskMb = configuration.getMesosConfiguration().getDefaultDisk();


    defaultResources = new Resources(defaultCpus, defaultMemoryMb, 0, defaultDiskMb);

    this.maxCpusPerInstance = configuration.getMesosConfiguration().getMaxNumCpusPerInstance();
    this.maxCpusPerRequest = configuration.getMesosConfiguration().getMaxNumCpusPerRequest();
    this.maxMemoryMbPerInstance = configuration.getMesosConfiguration().getMaxMemoryMbPerInstance();
    this.maxMemoryMbPerRequest = configuration.getMesosConfiguration().getMaxMemoryMbPerRequest();
    this.maxInstancesPerRequest = configuration.getMesosConfiguration().getMaxNumInstancesPerRequest();
  }

  private void checkForIllegalChanges(SingularityRequest request, SingularityRequest existingRequest) {
    checkBadRequest(request.getRequestType() == existingRequest.getRequestType(), String.format("Request can not change requestType from %s to %s", existingRequest.getRequestType(), request.getRequestType()));
    checkBadRequest(request.isLoadBalanced() == existingRequest.isLoadBalanced(), "Request can not change whether it is load balanced");
  }

  private void checkForIllegalResources(SingularityRequest request, SingularityDeploy deploy) {
    int instances = request.getInstancesSafe();
    double cpusPerInstance = deploy.getResources().or(defaultResources).getCpus();
    double memoryMbPerInstance = deploy.getResources().or(defaultResources).getMemoryMb();

    checkBadRequest(cpusPerInstance > 0, "Request must have more than 0 cpus");
    checkBadRequest(memoryMbPerInstance > 0, "Request must have more than 0 memoryMb");

    checkBadRequest(cpusPerInstance <= maxCpusPerInstance, "Deploy %s uses too many cpus %s (maxCpusPerInstance %s in mesos configuration)", deploy.getId(), cpusPerInstance, maxCpusPerInstance);
    checkBadRequest(cpusPerInstance * instances <= maxCpusPerRequest,
        "Deploy %s uses too many cpus %s (%s*%s) (cpusPerRequest %s in mesos configuration)", deploy.getId(), cpusPerInstance * instances, cpusPerInstance, instances, maxCpusPerRequest);

    checkBadRequest(memoryMbPerInstance <= maxMemoryMbPerInstance,
        "Deploy %s uses too much memoryMb %s (maxMemoryMbPerInstance %s in mesos configuration)", deploy.getId(), memoryMbPerInstance, maxMemoryMbPerInstance);
    checkBadRequest(memoryMbPerInstance * instances <= maxMemoryMbPerRequest, "Deploy %s uses too much memoryMb %s (%s*%s) (maxMemoryMbPerRequest %s in mesos configuration)", deploy.getId(),
        memoryMbPerInstance * instances, memoryMbPerInstance, instances, maxMemoryMbPerRequest);
  }

  public SingularityRequest checkSingularityRequest(SingularityRequest request, Optional<SingularityRequest> existingRequest, Optional<SingularityDeploy> activeDeploy,
      Optional<SingularityDeploy> pendingDeploy) {

    checkBadRequest(request.getId() != null && !StringUtils.containsAny(request.getId(), JOINER.join(REQUEST_ID_ILLEGAL_CHARACTERS)), "Id can not be null or contain any of the following characters: %s", REQUEST_ID_ILLEGAL_CHARACTERS);
    checkBadRequest(request.getRequestType() != null, "RequestType cannot be null or missing");

    if (request.getOwners().isPresent()) {
      checkBadRequest(!request.getOwners().get().contains(null), "Request owners cannot contain null values");
    }

    if (!allowRequestsWithoutOwners) {
      checkBadRequest(request.getOwners().isPresent() && !request.getOwners().get().isEmpty(), "Request must have owners defined (this can be turned off in Singularity configuration)");
    }

    checkBadRequest(request.getId().length() < maxRequestIdSize, "Request id must be less than %s characters, it is %s (%s)", maxRequestIdSize, request.getId().length(), request.getId());
    checkBadRequest(!request.getInstances().isPresent() || request.getInstances().get() > 0, "Instances must be greater than 0");

    checkBadRequest(request.getInstancesSafe() <= maxInstancesPerRequest,"Instances (%s) be greater than %s (maxInstancesPerRequest in mesos configuration)", request.getInstancesSafe(), maxInstancesPerRequest);

    if (request.getTaskPriorityLevel().isPresent()) {
      checkBadRequest(request.getTaskPriorityLevel().get() >= 0 && request.getTaskPriorityLevel().get() <= 1, "Request taskPriorityLevel %s is invalid, must be between 0 and 1 (inclusive).", request.getTaskPriorityLevel().get());
    }

    if (existingRequest.isPresent()) {
      checkForIllegalChanges(request, existingRequest.get());
    }

    if (activeDeploy.isPresent()) {
      checkForIllegalResources(request, activeDeploy.get());
    }

    if (pendingDeploy.isPresent()) {
      checkForIllegalResources(request, pendingDeploy.get());
    }

    String quartzSchedule = null;

    if (request.isScheduled()) {
      checkBadRequest(request.getQuartzSchedule().isPresent() || request.getSchedule().isPresent(), "Specify at least one of schedule or quartzSchedule");

      String originalSchedule = request.getQuartzScheduleSafe();

      if (request.getScheduleType().or(ScheduleType.QUARTZ) != ScheduleType.RFC5545) {
        if (request.getQuartzSchedule().isPresent() && !request.getSchedule().isPresent()) {
          checkBadRequest(request.getScheduleType().or(ScheduleType.QUARTZ) == ScheduleType.QUARTZ, "If using quartzSchedule specify scheduleType QUARTZ or leave it blank");
        }

        if (request.getQuartzSchedule().isPresent() || (request.getScheduleType().isPresent() && request.getScheduleType().get() == ScheduleType.QUARTZ)) {
          quartzSchedule = originalSchedule;
        } else {
          checkBadRequest(request.getScheduleType().or(ScheduleType.CRON) == ScheduleType.CRON, "If not using quartzSchedule specify scheduleType CRON or leave it blank");
          checkBadRequest(!request.getQuartzSchedule().isPresent(), "If using schedule type CRON do not specify quartzSchedule");

          quartzSchedule = getQuartzScheduleFromCronSchedule(originalSchedule);
        }

        checkBadRequest(isValidCronSchedule(quartzSchedule), "Schedule %s (from: %s) is not valid", quartzSchedule, originalSchedule);
      } else {
        checkForValidRFC5545Schedule(request.getSchedule().get());
      }
    } else {
      checkBadRequest(!request.getQuartzSchedule().isPresent() && !request.getSchedule().isPresent(), "Non-scheduled requests can not specify a schedule");
      checkBadRequest(!request.getScheduleType().isPresent(), "ScheduleType can only be set for scheduled requests");
    }

    if (request.getScheduleTimeZone().isPresent()) {
      if (!ArrayUtils.contains(TimeZone.getAvailableIDs(), request.getScheduleTimeZone().get())) {
        badRequest("scheduleTimeZone %s does not map to a valid Java TimeZone object (e.g. 'US/Eastern' or 'GMT')", request.getScheduleTimeZone().get());
      }
    }

    if (!request.isLongRunning()) {
      checkBadRequest(!request.isLoadBalanced(), "non-longRunning (scheduled/oneoff) requests can not be load balanced");
      checkBadRequest(!request.isRackSensitive(), "non-longRunning (scheduled/oneoff) requests can not be rack sensitive");
    } else {
      checkBadRequest(!request.getNumRetriesOnFailure().isPresent(), "NumRetriesOnFailure can only be set for non-long running requests");
      checkBadRequest(!request.getKillOldNonLongRunningTasksAfterMillis().isPresent(), "longRunning requests can not define a killOldNonLongRunningTasksAfterMillis value");
    }

    if (request.isScheduled()) {
      checkBadRequest(request.getInstances().or(1) == 1, "Scheduler requests can not be ran on more than one instance");
    } else if (request.isOneOff()) {
      checkBadRequest(!request.getInstances().isPresent(), "one-off requests can not define a # of instances");
    }

    return request.toBuilder().setQuartzSchedule(Optional.fromNullable(quartzSchedule)).build();
  }

  private void checkForValidRFC5545Schedule(String schedule) {
    try {
      new RecurrenceRule(schedule);
    } catch (InvalidRecurrenceRuleException ex) {
      badRequest("Schedule %s is not a valid RFC5545 schedule, error is: %s", schedule, ex);
    }
  }

  public SingularityWebhook checkSingularityWebhook(SingularityWebhook webhook) {
    checkNotNull(webhook, "Webhook is null");
    checkNotNull(webhook.getUri(), "URI is null");

    try {
      new URI(webhook.getUri());
    } catch (URISyntaxException e) {
      badRequest("Invalid URI provided");
    }

    return webhook;
  }

  public SingularityDeploy checkDeploy(SingularityRequest request, SingularityDeploy deploy) {
    checkNotNull(request, "request is null");
    checkNotNull(deploy, "deploy is null");

    String deployId = deploy.getId();

    if (deployId == null) {
      checkBadRequest(createDeployIds, "Id must not be null");
      SingularityDeployBuilder builder = deploy.toBuilder();
      builder.setId(createUniqueDeployId());
      deploy = builder.build();
      deployId = deploy.getId();
    }

    checkBadRequest(deployId != null && !StringUtils.containsAny(deployId, JOINER.join(DEPLOY_ID_ILLEGAL_CHARACTERS)), "Id must not be null and can not contain any of the following characters: %s", DEPLOY_ID_ILLEGAL_CHARACTERS);
    checkBadRequest(deployId.length() < maxDeployIdSize, "Deploy id must be less than %s characters, it is %s (%s)", maxDeployIdSize, deployId.length(), deployId);
    checkBadRequest(deploy.getRequestId() != null && deploy.getRequestId().equals(request.getId()), "Deploy id must match request id");

    if (request.isLoadBalanced()) {
      checkBadRequest(deploy.getServiceBasePath().isPresent(), "Deploy for loadBalanced request must include serviceBasePath");
      checkBadRequest(deploy.getLoadBalancerGroups().isPresent() && !deploy.getLoadBalancerGroups().get().isEmpty(), "Deploy for a loadBalanced request must include at least one load balacner group");
    }

    checkForIllegalResources(request, deploy);

    if (deploy.getResources().isPresent()) {
      if (deploy.getHealthcheckPortIndex().isPresent()) {
        checkBadRequest(deploy.getHealthcheckPortIndex().get() >= 0, "healthcheckPortIndex must be greater than 0");
        checkBadRequest(deploy.getResources().get().getNumPorts() > deploy.getHealthcheckPortIndex().get(), String
          .format("Must request %s ports for healthcheckPortIndex %s, only requested %s", deploy.getHealthcheckPortIndex().get() + 1, deploy.getHealthcheckPortIndex().get(),
            deploy.getResources().get().getNumPorts()));
      }
      if (deploy.getLoadBalancerPortIndex().isPresent()) {
        checkBadRequest(deploy.getLoadBalancerPortIndex().get() >= 0, "loadBalancerPortIndex must be greater than 0");
        checkBadRequest(deploy.getResources().get().getNumPorts() > deploy.getLoadBalancerPortIndex().get(), String
          .format("Must request %s ports for loadBalancerPortIndex %s, only requested %s", deploy.getLoadBalancerPortIndex().get() + 1, deploy.getLoadBalancerPortIndex().get(),
            deploy.getResources().get().getNumPorts()));
      }
    }

    checkBadRequest(deploy.getCommand().isPresent() && !deploy.getExecutorData().isPresent() ||
        deploy.getExecutorData().isPresent() && deploy.getCustomExecutorCmd().isPresent() && !deploy.getCommand().isPresent() ||
        deploy.getContainerInfo().isPresent(),
        "If not using custom executor, specify a command or containerInfo. If using custom executor, specify executorData and customExecutorCmd and no command.");

    checkBadRequest(!deploy.getContainerInfo().isPresent() || deploy.getContainerInfo().get().getType() != null, "Container type must not be null");

    if (deploy.getContainerInfo().isPresent()) {
      SingularityContainerInfo containerInfo = deploy.getContainerInfo().get();
      checkBadRequest(containerInfo.getType() != null, "container type may not be null");
      if (containerInfo.getVolumes().isPresent() && !containerInfo.getVolumes().get().isEmpty()) {
        for (SingularityVolume volume : containerInfo.getVolumes().get()) {
          checkBadRequest(volume.getContainerPath() != null, "volume containerPath may not be null");
        }
      }
      if (deploy.getContainerInfo().get().getType() == SingularityContainerType.DOCKER) {
        checkDocker(deploy);
      }
    }

    checkBadRequest(deployHistoryHelper.isDeployIdAvailable(request.getId(), deployId), "Can not deploy a deploy that has already been deployed");

    if (request.isDeployable()) {
      checkRequestForPriorityFreeze(request);
    }

    return deploy;
  }

  private String createUniqueDeployId() {
    UUID id = UUID.randomUUID();
    String result = Hashing.sha256().newHasher().putLong(id.getLeastSignificantBits()).putLong(id.getMostSignificantBits()).hash().toString();
    return result.substring(0, deployIdLength);
  }

  private void checkDocker(SingularityDeploy deploy) {
    if (deploy.getResources().isPresent() && deploy.getContainerInfo().get().getDocker().isPresent()) {
      final SingularityDockerInfo dockerInfo = deploy.getContainerInfo().get().getDocker().get();
      final int numPorts = deploy.getResources().get().getNumPorts();

      checkBadRequest(dockerInfo.getImage() != null, "docker image may not be null");

      for (SingularityDockerPortMapping portMapping : dockerInfo.getPortMappings()) {
        if (portMapping.getContainerPortType() == SingularityPortMappingType.FROM_OFFER) {
          checkBadRequest(portMapping.getContainerPort() >= 0 && portMapping.getContainerPort() < numPorts,
              "Index of port resource for containerPort must be between 0 and %d (inclusive)", numPorts - 1);
        }

        if (portMapping.getHostPortType() == SingularityPortMappingType.FROM_OFFER) {
          checkBadRequest(portMapping.getHostPort() >= 0 && portMapping.getHostPort() < numPorts,
              "Index of port resource for hostPort must be between 0 and %d (inclusive)", numPorts - 1);
        }
      }
    }
  }

  private boolean isValidCronSchedule(String schedule) {
    return CronExpression.isValidExpression(schedule);
  }

  private final Pattern DAY_RANGE_REGEXP = Pattern.compile("[0-7]-[0-7]");
  private final Pattern COMMA_DAYS_REGEXP = Pattern.compile("([0-7],)+([0-7])?");

  /**
   *
   * Transforms unix cron into quartz compatible cron;
   *
   * - adds seconds if not included
   * - switches either day of month or day of week to ?
   *
   * Field Name   Allowed Values          Allowed Special Characters
   * Seconds      0-59                    - * /
   * Minutes      0-59                    - * /
   * Hours        0-23                    - * /
   * Day-of-month 1-31                    - * ? / L W
   * Month        1-12 or JAN-DEC         - * /
   * Day-of-Week  1-7 or SUN-SAT          - * ? / L #
   * Year         (Optional), 1970-2199   - * /
   */
  public String getQuartzScheduleFromCronSchedule(String schedule) {
    if (schedule == null) {
      return null;
    }

    String[] split = schedule.split(" ");

    checkBadRequest(split.length >= 4, "Schedule %s is invalid because it contained only %s splits (looking for at least 4)", schedule, split.length);

    List<String> newSchedule = Lists.newArrayListWithCapacity(6);

    boolean hasSeconds = split.length > 5;

    if (!hasSeconds) {
      newSchedule.add("0");
    } else {
      newSchedule.add(split[0]);
    }

    int indexMod = hasSeconds ? 1 : 0;

    newSchedule.add(split[indexMod + 0]);
    newSchedule.add(split[indexMod + 1]);

    String dayOfMonth = split[indexMod + 2];
    String dayOfWeek = split[indexMod + 4];

    if (dayOfWeek.equals("*")) {
      dayOfWeek = "?";
    } else if (!dayOfWeek.equals("?")) {
      dayOfMonth = "?";
    }

    if (isValidInteger(dayOfWeek)) {
      dayOfWeek = getNewDayOfWeekValue(schedule, Integer.parseInt(dayOfWeek));
    } else if (DAY_RANGE_REGEXP.matcher(dayOfWeek).matches() || COMMA_DAYS_REGEXP.matcher(dayOfWeek).matches()) {
      String separator = ",";

      if (DAY_RANGE_REGEXP.matcher(dayOfWeek).matches()) {
        separator = "-";
      }

      final String[] dayOfWeekSplit = dayOfWeek.split(separator);
      final List<String> dayOfWeekValues = new ArrayList<>(dayOfWeekSplit.length);

      for (String dayOfWeekValue : dayOfWeekSplit) {
        dayOfWeekValues.add(getNewDayOfWeekValue(schedule, Integer.parseInt(dayOfWeekValue)));
      }

      dayOfWeek = Joiner.on(separator).join(dayOfWeekValues);
    }

    newSchedule.add(dayOfMonth);
    newSchedule.add(split[indexMod + 3]);
    newSchedule.add(dayOfWeek);

    return JOINER.join(newSchedule);
  }

  /**
   * Standard cron: day of week (0 - 6) (0 to 6 are Sunday to Saturday, or use names; 7 is Sunday, the same as 0)
   * Quartz: 1-7 or SUN-SAT
   */
  private String getNewDayOfWeekValue(String schedule, int dayOfWeekValue) {
    String newDayOfWeekValue = null;

    checkBadRequest(dayOfWeekValue >= 0 && dayOfWeekValue <= 7, "Schedule %s is invalid, day of week (%s) is not 0-7", schedule, dayOfWeekValue);

    switch (dayOfWeekValue) {
      case 7:
      case 0:
        newDayOfWeekValue = "SUN";
        break;
      case 1:
        newDayOfWeekValue = "MON";
        break;
      case 2:
        newDayOfWeekValue = "TUE";
        break;
      case 3:
        newDayOfWeekValue = "WED";
        break;
      case 4:
        newDayOfWeekValue = "THU";
        break;
      case 5:
        newDayOfWeekValue = "FRI";
        break;
      case 6:
        newDayOfWeekValue = "SAT";
        break;
      default:
        badRequest("Schedule %s is invalid, day of week (%s) is not 0-7", schedule, dayOfWeekValue);
        break;
    }

    return newDayOfWeekValue;
  }

  private boolean isValidInteger(String strValue) {
    try {
      Integer.parseInt(strValue);
      return true;
    } catch (NumberFormatException nfe) {
      return false;
    }
  }

<<<<<<< HEAD
  public SingularityPriorityFreeze checkSingularityPriorityFreeze(SingularityPriorityFreeze priorityFreeze) {
    checkBadRequest(priorityFreeze.getMinimumPriorityLevel() > 0 && priorityFreeze.getMinimumPriorityLevel() <= 1, "minimumPriorityLevel %s is invalid, must be greater than 0 and less than or equal to 1.", priorityFreeze.getMinimumPriorityLevel());

    // auto-generate actionId if not set
    if (!priorityFreeze.getActionId().isPresent()) {
      priorityFreeze = new SingularityPriorityFreeze(priorityFreeze.getMinimumPriorityLevel(), priorityFreeze.isKillTasks(), priorityFreeze.getMessage(), Optional.of(UUID.randomUUID().toString()));
    }

    return priorityFreeze;
  }

  public void checkRequestForPriorityFreeze(SingularityRequest request) {
    final Optional<SingularityPriorityFreezeParent> maybePriorityFreeze = priorityManager.getActivePriorityFreeze();

    if (!maybePriorityFreeze.isPresent()) {
      return;
    }

    final double taskPriorityLevel = priorityManager.getTaskPriorityLevelForRequest(request);

    checkBadRequest(taskPriorityLevel >= maybePriorityFreeze.get().getPriorityFreeze().getMinimumPriorityLevel(), "Priority level of request %s (%s) is lower than active priority freeze (%s)",
        request.getId(), taskPriorityLevel, maybePriorityFreeze.get().getPriorityFreeze().getMinimumPriorityLevel());
  }

  public void checkRequestGroup(SingularityRequestGroup requestGroup) {
    checkBadRequest(requestGroup.getId() != null && !StringUtils.containsAny(requestGroup.getId(), JOINER.join(REQUEST_ID_ILLEGAL_CHARACTERS)), "Id can not be null or contain any of the following characters: %s", REQUEST_ID_ILLEGAL_CHARACTERS);
    checkBadRequest(requestGroup.getId().length() < maxRequestIdSize, "Id must be less than %s characters, it is %s (%s)", maxRequestIdSize, requestGroup.getId().length(), requestGroup.getId());

    checkBadRequest(requestGroup.getRequestIds() != null, "requestIds cannot be null");
  }

  public SingularityBounceRequest checkBounceRequest(SingularityBounceRequest defaultBounceRequest) {
    if (defaultBounceRequest.getDurationMillis().isPresent()) {
      return defaultBounceRequest;
    }
    final long durationMillis = TimeUnit.MINUTES.toMillis(configuration.getDefaultBounceExpirationMinutes());
    return defaultBounceRequest
        .toBuilder()
        .setDurationMillis(Optional.of(durationMillis))
        .build();
=======
  public static void checkUserId(String name) {
    checkBadRequest(!Strings.isNullOrEmpty(name), "Name must be present and non-null");
>>>>>>> e07c05fe
  }
}<|MERGE_RESOLUTION|>--- conflicted
+++ resolved
@@ -456,7 +456,7 @@
     }
   }
 
-<<<<<<< HEAD
+
   public SingularityPriorityFreeze checkSingularityPriorityFreeze(SingularityPriorityFreeze priorityFreeze) {
     checkBadRequest(priorityFreeze.getMinimumPriorityLevel() > 0 && priorityFreeze.getMinimumPriorityLevel() <= 1, "minimumPriorityLevel %s is invalid, must be greater than 0 and less than or equal to 1.", priorityFreeze.getMinimumPriorityLevel());
 
@@ -497,9 +497,9 @@
         .toBuilder()
         .setDurationMillis(Optional.of(durationMillis))
         .build();
-=======
+  }
+
   public static void checkUserId(String name) {
     checkBadRequest(!Strings.isNullOrEmpty(name), "Name must be present and non-null");
->>>>>>> e07c05fe
   }
 }