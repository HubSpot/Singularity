package com.hubspot.singularity.data;

import static com.google.common.base.Preconditions.checkNotNull;
import static com.hubspot.singularity.WebExceptions.badRequest;
import static com.hubspot.singularity.WebExceptions.checkBadRequest;

import java.net.URI;
import java.net.URISyntaxException;
import java.util.ArrayList;
import java.util.Arrays;
import java.util.List;
import java.util.TimeZone;
import java.util.UUID;
import java.util.concurrent.TimeUnit;
import java.util.regex.Pattern;

import javax.inject.Singleton;

import org.apache.commons.lang3.ArrayUtils;
import org.apache.commons.lang3.StringUtils;
import org.dmfs.rfc5545.recur.InvalidRecurrenceRuleException;
import org.dmfs.rfc5545.recur.RecurrenceRule;
import org.quartz.CronExpression;

import com.google.common.base.Joiner;
import com.google.common.base.Optional;
import com.google.common.collect.Lists;
import com.google.common.hash.Hashing;
import com.google.inject.Inject;
import com.hubspot.mesos.Resources;
import com.hubspot.mesos.SingularityContainerInfo;
import com.hubspot.mesos.SingularityContainerType;
import com.hubspot.mesos.SingularityDockerInfo;
import com.hubspot.mesos.SingularityDockerPortMapping;
import com.hubspot.mesos.SingularityPortMappingType;
import com.hubspot.mesos.SingularityVolume;
import com.hubspot.singularity.ScheduleType;
import com.hubspot.singularity.SingularityDeploy;
import com.hubspot.singularity.SingularityDeployBuilder;
import com.hubspot.singularity.SingularityPriorityFreezeParent;
import com.hubspot.singularity.SingularityRequest;
import com.hubspot.singularity.SingularityRequestGroup;
import com.hubspot.singularity.SingularityWebhook;
<<<<<<< HEAD
import com.hubspot.singularity.api.SingularityPriorityFreeze;
=======
import com.hubspot.singularity.api.SingularityBounceRequest;
>>>>>>> 0d767d26
import com.hubspot.singularity.config.SingularityConfiguration;
import com.hubspot.singularity.data.history.DeployHistoryHelper;

@Singleton
public class SingularityValidator {
  private static final Joiner JOINER = Joiner.on(" ");
  private static final List<Character> DEPLOY_ID_ILLEGAL_CHARACTERS = Arrays.asList('@', '-', '\\', '/', '*', '?', '%', ' ', '[', ']', '#', '$'); // Characters that make Mesos or URL bars sad
  private static final List<Character> REQUEST_ID_ILLEGAL_CHARACTERS = Arrays.asList('@', '\\', '/', '*', '?', '%', ' ', '[', ']', '#', '$'); // Characters that make Mesos or URL bars sad

  private final SingularityConfiguration configuration;
  private final int maxDeployIdSize;
  private final int maxRequestIdSize;
  private final int maxCpusPerRequest;
  private final int maxCpusPerInstance;
  private final int maxInstancesPerRequest;
  private final int maxMemoryMbPerRequest;
  private final int defaultCpus;
  private final int defaultMemoryMb;
  private final int defaultDiskMb;
  private final int maxMemoryMbPerInstance;
  private final boolean allowRequestsWithoutOwners;
  private final boolean createDeployIds;
  private final int deployIdLength;
  private final DeployHistoryHelper deployHistoryHelper;
  private final Resources defaultResources;
  private final PriorityManager priorityManager;

  @Inject
<<<<<<< HEAD
  public SingularityValidator(SingularityConfiguration configuration, DeployHistoryHelper deployHistoryHelper, PriorityManager priorityManager) {
=======
  public SingularityValidator(SingularityConfiguration configuration, DeployHistoryHelper deployHistoryHelper, RequestManager requestManager) {
    this.configuration = configuration;

>>>>>>> 0d767d26
    this.maxDeployIdSize = configuration.getMaxDeployIdSize();
    this.maxRequestIdSize = configuration.getMaxRequestIdSize();
    this.allowRequestsWithoutOwners = configuration.isAllowRequestsWithoutOwners();
    this.createDeployIds = configuration.isCreateDeployIds();
    this.deployIdLength = configuration.getDeployIdLength();
    this.deployHistoryHelper = deployHistoryHelper;
    this.priorityManager = priorityManager;

    this.defaultCpus = configuration.getMesosConfiguration().getDefaultCpus();
    this.defaultMemoryMb = configuration.getMesosConfiguration().getDefaultMemory();
    this.defaultDiskMb = configuration.getMesosConfiguration().getDefaultDisk();

    defaultResources = new Resources(defaultCpus, defaultMemoryMb, 0, defaultDiskMb);

    this.maxCpusPerInstance = configuration.getMesosConfiguration().getMaxNumCpusPerInstance();
    this.maxCpusPerRequest = configuration.getMesosConfiguration().getMaxNumCpusPerRequest();
    this.maxMemoryMbPerInstance = configuration.getMesosConfiguration().getMaxMemoryMbPerInstance();
    this.maxMemoryMbPerRequest = configuration.getMesosConfiguration().getMaxMemoryMbPerRequest();
    this.maxInstancesPerRequest = configuration.getMesosConfiguration().getMaxNumInstancesPerRequest();
  }

  private void checkForIllegalChanges(SingularityRequest request, SingularityRequest existingRequest) {
    checkBadRequest(request.getRequestType() == existingRequest.getRequestType(), String.format("Request can not change requestType from %s to %s", existingRequest.getRequestType(), request.getRequestType()));
    checkBadRequest(request.isLoadBalanced() == existingRequest.isLoadBalanced(), "Request can not change whether it is load balanced");
  }

  private void checkForIllegalResources(SingularityRequest request, SingularityDeploy deploy) {
    int instances = request.getInstancesSafe();
    double cpusPerInstance = deploy.getResources().or(defaultResources).getCpus();
    double memoryMbPerInstance = deploy.getResources().or(defaultResources).getMemoryMb();

    checkBadRequest(cpusPerInstance > 0, "Request must have more than 0 cpus");
    checkBadRequest(memoryMbPerInstance > 0, "Request must have more than 0 memoryMb");

    checkBadRequest(cpusPerInstance <= maxCpusPerInstance, "Deploy %s uses too many cpus %s (maxCpusPerInstance %s in mesos configuration)", deploy.getId(), cpusPerInstance, maxCpusPerInstance);
    checkBadRequest(cpusPerInstance * instances <= maxCpusPerRequest,
        "Deploy %s uses too many cpus %s (%s*%s) (cpusPerRequest %s in mesos configuration)", deploy.getId(), cpusPerInstance * instances, cpusPerInstance, instances, maxCpusPerRequest);

    checkBadRequest(memoryMbPerInstance <= maxMemoryMbPerInstance,
        "Deploy %s uses too much memoryMb %s (maxMemoryMbPerInstance %s in mesos configuration)", deploy.getId(), memoryMbPerInstance, maxMemoryMbPerInstance);
    checkBadRequest(memoryMbPerInstance * instances <= maxMemoryMbPerRequest, "Deploy %s uses too much memoryMb %s (%s*%s) (maxMemoryMbPerRequest %s in mesos configuration)", deploy.getId(),
        memoryMbPerInstance * instances, memoryMbPerInstance, instances, maxMemoryMbPerRequest);
  }

  public SingularityRequest checkSingularityRequest(SingularityRequest request, Optional<SingularityRequest> existingRequest, Optional<SingularityDeploy> activeDeploy,
      Optional<SingularityDeploy> pendingDeploy) {

    checkBadRequest(request.getId() != null && !StringUtils.containsAny(request.getId(), JOINER.join(REQUEST_ID_ILLEGAL_CHARACTERS)), "Id can not be null or contain any of the following characters: %s", REQUEST_ID_ILLEGAL_CHARACTERS);
    checkBadRequest(request.getRequestType() != null, "RequestType cannot be null or missing");

    if (request.getOwners().isPresent()) {
      checkBadRequest(!request.getOwners().get().contains(null), "Request owners cannot contain null values");
    }

    if (!allowRequestsWithoutOwners) {
      checkBadRequest(request.getOwners().isPresent() && !request.getOwners().get().isEmpty(), "Request must have owners defined (this can be turned off in Singularity configuration)");
    }

    checkBadRequest(request.getId().length() < maxRequestIdSize, "Request id must be less than %s characters, it is %s (%s)", maxRequestIdSize, request.getId().length(), request.getId());
    checkBadRequest(!request.getInstances().isPresent() || request.getInstances().get() > 0, "Instances must be greater than 0");

    checkBadRequest(request.getInstancesSafe() <= maxInstancesPerRequest,"Instances (%s) be greater than %s (maxInstancesPerRequest in mesos configuration)", request.getInstancesSafe(), maxInstancesPerRequest);

    if (request.getTaskPriorityLevel().isPresent()) {
      checkBadRequest(request.getTaskPriorityLevel().get() >= 0 && request.getTaskPriorityLevel().get() <= 1, "Request taskPriorityLevel %s is invalid, must be between 0 and 1 (inclusive).", request.getTaskPriorityLevel().get());
    }

    if (existingRequest.isPresent()) {
      checkForIllegalChanges(request, existingRequest.get());
    }

    if (activeDeploy.isPresent()) {
      checkForIllegalResources(request, activeDeploy.get());
    }

    if (pendingDeploy.isPresent()) {
      checkForIllegalResources(request, pendingDeploy.get());
    }

    String quartzSchedule = null;

    if (request.isScheduled()) {
      checkBadRequest(request.getQuartzSchedule().isPresent() || request.getSchedule().isPresent(), "Specify at least one of schedule or quartzSchedule");

      String originalSchedule = request.getQuartzScheduleSafe();

      if (request.getScheduleType().or(ScheduleType.QUARTZ) != ScheduleType.RFC5545) {
        if (request.getQuartzSchedule().isPresent() && !request.getSchedule().isPresent()) {
          checkBadRequest(request.getScheduleType().or(ScheduleType.QUARTZ) == ScheduleType.QUARTZ, "If using quartzSchedule specify scheduleType QUARTZ or leave it blank");
        }

        if (request.getQuartzSchedule().isPresent() || (request.getScheduleType().isPresent() && request.getScheduleType().get() == ScheduleType.QUARTZ)) {
          quartzSchedule = originalSchedule;
        } else {
          checkBadRequest(request.getScheduleType().or(ScheduleType.CRON) == ScheduleType.CRON, "If not using quartzSchedule specify scheduleType CRON or leave it blank");
          checkBadRequest(!request.getQuartzSchedule().isPresent(), "If using schedule type CRON do not specify quartzSchedule");

          quartzSchedule = getQuartzScheduleFromCronSchedule(originalSchedule);
        }

        checkBadRequest(isValidCronSchedule(quartzSchedule), "Schedule %s (from: %s) is not valid", quartzSchedule, originalSchedule);
      } else {
        checkForValidRFC5545Schedule(request.getSchedule().get());
      }
    } else {
      checkBadRequest(!request.getQuartzSchedule().isPresent() && !request.getSchedule().isPresent(), "Non-scheduled requests can not specify a schedule");
      checkBadRequest(!request.getScheduleType().isPresent(), "ScheduleType can only be set for scheduled requests");
    }

    if (request.getScheduleTimeZone().isPresent()) {
      if (!ArrayUtils.contains(TimeZone.getAvailableIDs(), request.getScheduleTimeZone().get())) {
        badRequest("scheduleTimeZone %s does not map to a valid Java TimeZone object (e.g. 'US/Eastern' or 'GMT')", request.getScheduleTimeZone().get());
      }
    }

    if (!request.isLongRunning()) {
      checkBadRequest(!request.isLoadBalanced(), "non-longRunning (scheduled/oneoff) requests can not be load balanced");
      checkBadRequest(!request.isRackSensitive(), "non-longRunning (scheduled/oneoff) requests can not be rack sensitive");
    } else {
      checkBadRequest(!request.getNumRetriesOnFailure().isPresent(), "NumRetriesOnFailure can only be set for non-long running requests");
      checkBadRequest(!request.getKillOldNonLongRunningTasksAfterMillis().isPresent(), "longRunning requests can not define a killOldNonLongRunningTasksAfterMillis value");
    }

    if (request.isScheduled()) {
      checkBadRequest(request.getInstances().or(1) == 1, "Scheduler requests can not be ran on more than one instance");
    } else if (request.isOneOff()) {
      checkBadRequest(!request.getInstances().isPresent(), "one-off requests can not define a # of instances");
    }

    return request.toBuilder().setQuartzSchedule(Optional.fromNullable(quartzSchedule)).build();
  }

  private void checkForValidRFC5545Schedule(String schedule) {
    try {
      new RecurrenceRule(schedule);
    } catch (InvalidRecurrenceRuleException ex) {
      badRequest("Schedule %s is not a valid RFC5545 schedule, error is: %s", schedule, ex);
    }
  }

  public SingularityWebhook checkSingularityWebhook(SingularityWebhook webhook) {
    checkNotNull(webhook, "Webhook is null");
    checkNotNull(webhook.getUri(), "URI is null");

    try {
      new URI(webhook.getUri());
    } catch (URISyntaxException e) {
      badRequest("Invalid URI provided");
    }

    return webhook;
  }

  public SingularityDeploy checkDeploy(SingularityRequest request, SingularityDeploy deploy) {
    checkNotNull(request, "request is null");
    checkNotNull(deploy, "deploy is null");

    String deployId = deploy.getId();

    if (deployId == null) {
      checkBadRequest(createDeployIds, "Id must not be null");
      SingularityDeployBuilder builder = deploy.toBuilder();
      builder.setId(createUniqueDeployId());
      deploy = builder.build();
      deployId = deploy.getId();
    }

    checkBadRequest(deployId != null && !StringUtils.containsAny(deployId, JOINER.join(DEPLOY_ID_ILLEGAL_CHARACTERS)), "Id must not be null and can not contain any of the following characters: %s", DEPLOY_ID_ILLEGAL_CHARACTERS);
    checkBadRequest(deployId.length() < maxDeployIdSize, "Deploy id must be less than %s characters, it is %s (%s)", maxDeployIdSize, deployId.length(), deployId);
    checkBadRequest(deploy.getRequestId() != null && deploy.getRequestId().equals(request.getId()), "Deploy id must match request id");

    if (request.isLoadBalanced()) {
      checkBadRequest(deploy.getServiceBasePath().isPresent(), "Deploy for loadBalanced request must include serviceBasePath");
      checkBadRequest(deploy.getLoadBalancerGroups().isPresent() && !deploy.getLoadBalancerGroups().get().isEmpty(), "Deploy for a loadBalanced request must include at least one load balacner group");
    }

    checkForIllegalResources(request, deploy);

    if (deploy.getResources().isPresent()) {
      if (deploy.getHealthcheckPortIndex().isPresent()) {
        checkBadRequest(deploy.getHealthcheckPortIndex().get() >= 0, "healthcheckPortIndex must be greater than 0");
        checkBadRequest(deploy.getResources().get().getNumPorts() > deploy.getHealthcheckPortIndex().get(), String
          .format("Must request %s ports for healthcheckPortIndex %s, only requested %s", deploy.getHealthcheckPortIndex().get() + 1, deploy.getHealthcheckPortIndex().get(),
            deploy.getResources().get().getNumPorts()));
      }
      if (deploy.getLoadBalancerPortIndex().isPresent()) {
        checkBadRequest(deploy.getLoadBalancerPortIndex().get() >= 0, "loadBalancerPortIndex must be greater than 0");
        checkBadRequest(deploy.getResources().get().getNumPorts() > deploy.getLoadBalancerPortIndex().get(), String
          .format("Must request %s ports for loadBalancerPortIndex %s, only requested %s", deploy.getLoadBalancerPortIndex().get() + 1, deploy.getLoadBalancerPortIndex().get(),
            deploy.getResources().get().getNumPorts()));
      }
    }

    checkBadRequest(deploy.getCommand().isPresent() && !deploy.getExecutorData().isPresent() ||
        deploy.getExecutorData().isPresent() && deploy.getCustomExecutorCmd().isPresent() && !deploy.getCommand().isPresent() ||
        deploy.getContainerInfo().isPresent(),
        "If not using custom executor, specify a command or containerInfo. If using custom executor, specify executorData and customExecutorCmd and no command.");

    checkBadRequest(!deploy.getContainerInfo().isPresent() || deploy.getContainerInfo().get().getType() != null, "Container type must not be null");

    if (deploy.getContainerInfo().isPresent()) {
      SingularityContainerInfo containerInfo = deploy.getContainerInfo().get();
      checkBadRequest(containerInfo.getType() != null, "container type may not be null");
      if (containerInfo.getVolumes().isPresent() && !containerInfo.getVolumes().get().isEmpty()) {
        for (SingularityVolume volume : containerInfo.getVolumes().get()) {
          checkBadRequest(volume.getContainerPath() != null, "volume containerPath may not be null");
        }
      }
      if (deploy.getContainerInfo().get().getType() == SingularityContainerType.DOCKER) {
        checkDocker(deploy);
      }
    }

    checkBadRequest(deployHistoryHelper.isDeployIdAvailable(request.getId(), deployId), "Can not deploy a deploy that has already been deployed");

    if (request.isDeployable()) {
      checkRequestForPriorityFreeze(request);
    }

    return deploy;
  }

  private String createUniqueDeployId() {
    UUID id = UUID.randomUUID();
    String result = Hashing.sha256().newHasher().putLong(id.getLeastSignificantBits()).putLong(id.getMostSignificantBits()).hash().toString();
    return result.substring(0, deployIdLength);
  }

  private void checkDocker(SingularityDeploy deploy) {
    if (deploy.getResources().isPresent() && deploy.getContainerInfo().get().getDocker().isPresent()) {
      final SingularityDockerInfo dockerInfo = deploy.getContainerInfo().get().getDocker().get();
      final int numPorts = deploy.getResources().get().getNumPorts();

      checkBadRequest(dockerInfo.getImage() != null, "docker image may not be null");

      for (SingularityDockerPortMapping portMapping : dockerInfo.getPortMappings()) {
        if (portMapping.getContainerPortType() == SingularityPortMappingType.FROM_OFFER) {
          checkBadRequest(portMapping.getContainerPort() >= 0 && portMapping.getContainerPort() < numPorts,
              "Index of port resource for containerPort must be between 0 and %d (inclusive)", numPorts - 1);
        }

        if (portMapping.getHostPortType() == SingularityPortMappingType.FROM_OFFER) {
          checkBadRequest(portMapping.getHostPort() >= 0 && portMapping.getHostPort() < numPorts,
              "Index of port resource for hostPort must be between 0 and %d (inclusive)", numPorts - 1);
        }
      }
    }
  }

  private boolean isValidCronSchedule(String schedule) {
    return CronExpression.isValidExpression(schedule);
  }

  private final Pattern DAY_RANGE_REGEXP = Pattern.compile("[0-7]-[0-7]");
  private final Pattern COMMA_DAYS_REGEXP = Pattern.compile("([0-7],)+([0-7])?");

  /**
   *
   * Transforms unix cron into quartz compatible cron;
   *
   * - adds seconds if not included
   * - switches either day of month or day of week to ?
   *
   * Field Name   Allowed Values          Allowed Special Characters
   * Seconds      0-59                    - * /
   * Minutes      0-59                    - * /
   * Hours        0-23                    - * /
   * Day-of-month 1-31                    - * ? / L W
   * Month        1-12 or JAN-DEC         - * /
   * Day-of-Week  1-7 or SUN-SAT          - * ? / L #
   * Year         (Optional), 1970-2199   - * /
   */
  public String getQuartzScheduleFromCronSchedule(String schedule) {
    if (schedule == null) {
      return null;
    }

    String[] split = schedule.split(" ");

    checkBadRequest(split.length >= 4, "Schedule %s is invalid because it contained only %s splits (looking for at least 4)", schedule, split.length);

    List<String> newSchedule = Lists.newArrayListWithCapacity(6);

    boolean hasSeconds = split.length > 5;

    if (!hasSeconds) {
      newSchedule.add("0");
    } else {
      newSchedule.add(split[0]);
    }

    int indexMod = hasSeconds ? 1 : 0;

    newSchedule.add(split[indexMod + 0]);
    newSchedule.add(split[indexMod + 1]);

    String dayOfMonth = split[indexMod + 2];
    String dayOfWeek = split[indexMod + 4];

    if (dayOfWeek.equals("*")) {
      dayOfWeek = "?";
    } else if (!dayOfWeek.equals("?")) {
      dayOfMonth = "?";
    }

    if (isValidInteger(dayOfWeek)) {
      dayOfWeek = getNewDayOfWeekValue(schedule, Integer.parseInt(dayOfWeek));
    } else if (DAY_RANGE_REGEXP.matcher(dayOfWeek).matches() || COMMA_DAYS_REGEXP.matcher(dayOfWeek).matches()) {
      String separator = ",";

      if (DAY_RANGE_REGEXP.matcher(dayOfWeek).matches()) {
        separator = "-";
      }

      final String[] dayOfWeekSplit = dayOfWeek.split(separator);
      final List<String> dayOfWeekValues = new ArrayList<>(dayOfWeekSplit.length);

      for (String dayOfWeekValue : dayOfWeekSplit) {
        dayOfWeekValues.add(getNewDayOfWeekValue(schedule, Integer.parseInt(dayOfWeekValue)));
      }

      dayOfWeek = Joiner.on(separator).join(dayOfWeekValues);
    }

    newSchedule.add(dayOfMonth);
    newSchedule.add(split[indexMod + 3]);
    newSchedule.add(dayOfWeek);

    return JOINER.join(newSchedule);
  }

  /**
   * Standard cron: day of week (0 - 6) (0 to 6 are Sunday to Saturday, or use names; 7 is Sunday, the same as 0)
   * Quartz: 1-7 or SUN-SAT
   */
  private String getNewDayOfWeekValue(String schedule, int dayOfWeekValue) {
    String newDayOfWeekValue = null;

    checkBadRequest(dayOfWeekValue >= 0 && dayOfWeekValue <= 7, "Schedule %s is invalid, day of week (%s) is not 0-7", schedule, dayOfWeekValue);

    switch (dayOfWeekValue) {
      case 7:
      case 0:
        newDayOfWeekValue = "SUN";
        break;
      case 1:
        newDayOfWeekValue = "MON";
        break;
      case 2:
        newDayOfWeekValue = "TUE";
        break;
      case 3:
        newDayOfWeekValue = "WED";
        break;
      case 4:
        newDayOfWeekValue = "THU";
        break;
      case 5:
        newDayOfWeekValue = "FRI";
        break;
      case 6:
        newDayOfWeekValue = "SAT";
        break;
      default:
        badRequest("Schedule %s is invalid, day of week (%s) is not 0-7", schedule, dayOfWeekValue);
        break;
    }

    return newDayOfWeekValue;
  }

  private boolean isValidInteger(String strValue) {
    try {
      Integer.parseInt(strValue);
      return true;
    } catch (NumberFormatException nfe) {
      return false;
    }
  }

<<<<<<< HEAD
  public SingularityPriorityFreeze checkSingularityPriorityFreeze(SingularityPriorityFreeze priorityFreeze) {
    checkBadRequest(priorityFreeze.getMinimumPriorityLevel() > 0 && priorityFreeze.getMinimumPriorityLevel() <= 1, "minimumPriorityLevel %s is invalid, must be greater than 0 and less than or equal to 1.", priorityFreeze.getMinimumPriorityLevel());

    // auto-generate actionId if not set
    if (!priorityFreeze.getActionId().isPresent()) {
      priorityFreeze = new SingularityPriorityFreeze(priorityFreeze.getMinimumPriorityLevel(), priorityFreeze.isKillTasks(), priorityFreeze.getMessage(), Optional.of(UUID.randomUUID().toString()));
    }

    return priorityFreeze;
  }

  public void checkRequestForPriorityFreeze(SingularityRequest request) {
    final Optional<SingularityPriorityFreezeParent> maybePriorityFreeze = priorityManager.getActivePriorityFreeze();

    if (!maybePriorityFreeze.isPresent()) {
      return;
    }

    final double taskPriorityLevel = priorityManager.getTaskPriorityLevelForRequest(request);

    checkBadRequest(taskPriorityLevel >= maybePriorityFreeze.get().getPriorityFreeze().getMinimumPriorityLevel(), "Priority level of request %s (%s) is lower than active priority freeze (%s)",
        request.getId(), taskPriorityLevel, maybePriorityFreeze.get().getPriorityFreeze().getMinimumPriorityLevel());
  }

  public void checkRequestGroup(SingularityRequestGroup requestGroup) {
    checkBadRequest(requestGroup.getId() != null && !StringUtils.containsAny(requestGroup.getId(), JOINER.join(REQUEST_ID_ILLEGAL_CHARACTERS)), "Id can not be null or contain any of the following characters: %s", REQUEST_ID_ILLEGAL_CHARACTERS);
    checkBadRequest(requestGroup.getId().length() < maxRequestIdSize, "Id must be less than %s characters, it is %s (%s)", maxRequestIdSize, requestGroup.getId().length(), requestGroup.getId());

    checkBadRequest(requestGroup.getRequestIds() != null, "requestIds cannot be null");
=======
  public SingularityBounceRequest checkBounceRequest(SingularityBounceRequest defaultBounceRequest) {
    if (defaultBounceRequest.getDurationMillis().isPresent()) {
      return defaultBounceRequest;
    }
    final long durationMillis = TimeUnit.MINUTES.toMillis(configuration.getDefaultBounceExpirationMinutes());
    return defaultBounceRequest
        .toBuilder()
        .setDurationMillis(Optional.of(durationMillis))
        .build();
>>>>>>> 0d767d26
  }
}<|MERGE_RESOLUTION|>--- conflicted
+++ resolved
@@ -41,11 +41,8 @@
 import com.hubspot.singularity.SingularityRequest;
 import com.hubspot.singularity.SingularityRequestGroup;
 import com.hubspot.singularity.SingularityWebhook;
-<<<<<<< HEAD
 import com.hubspot.singularity.api.SingularityPriorityFreeze;
-=======
 import com.hubspot.singularity.api.SingularityBounceRequest;
->>>>>>> 0d767d26
 import com.hubspot.singularity.config.SingularityConfiguration;
 import com.hubspot.singularity.data.history.DeployHistoryHelper;
 
@@ -74,13 +71,9 @@
   private final PriorityManager priorityManager;
 
   @Inject
-<<<<<<< HEAD
   public SingularityValidator(SingularityConfiguration configuration, DeployHistoryHelper deployHistoryHelper, PriorityManager priorityManager) {
-=======
-  public SingularityValidator(SingularityConfiguration configuration, DeployHistoryHelper deployHistoryHelper, RequestManager requestManager) {
     this.configuration = configuration;
 
->>>>>>> 0d767d26
     this.maxDeployIdSize = configuration.getMaxDeployIdSize();
     this.maxRequestIdSize = configuration.getMaxRequestIdSize();
     this.allowRequestsWithoutOwners = configuration.isAllowRequestsWithoutOwners();
@@ -461,7 +454,6 @@
     }
   }
 
-<<<<<<< HEAD
   public SingularityPriorityFreeze checkSingularityPriorityFreeze(SingularityPriorityFreeze priorityFreeze) {
     checkBadRequest(priorityFreeze.getMinimumPriorityLevel() > 0 && priorityFreeze.getMinimumPriorityLevel() <= 1, "minimumPriorityLevel %s is invalid, must be greater than 0 and less than or equal to 1.", priorityFreeze.getMinimumPriorityLevel());
 
@@ -491,7 +483,8 @@
     checkBadRequest(requestGroup.getId().length() < maxRequestIdSize, "Id must be less than %s characters, it is %s (%s)", maxRequestIdSize, requestGroup.getId().length(), requestGroup.getId());
 
     checkBadRequest(requestGroup.getRequestIds() != null, "requestIds cannot be null");
-=======
+  }
+
   public SingularityBounceRequest checkBounceRequest(SingularityBounceRequest defaultBounceRequest) {
     if (defaultBounceRequest.getDurationMillis().isPresent()) {
       return defaultBounceRequest;
@@ -501,6 +494,5 @@
         .toBuilder()
         .setDurationMillis(Optional.of(durationMillis))
         .build();
->>>>>>> 0d767d26
   }
 }