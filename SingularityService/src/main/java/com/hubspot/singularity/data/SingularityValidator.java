--- conflicted
+++ resolved
@@ -402,12 +402,6 @@
     checkBadRequest(requestGroup.getRequestIds() != null, "requestIds cannot be null");
   }
 
-  public void checkActionEnabled(SingularityAction action) {
-    if (disasterManager.isDisabled(action)) {
-      locked(disasterManager.getDisabledAction(action).getMessage());
-    }
-  }
-
   private void checkForIllegalChanges(SingularityRequest request, SingularityRequest existingRequest) {
     checkBadRequest(request.getRequestType() == existingRequest.getRequestType(), String.format("Request can not change requestType from %s to %s", existingRequest.getRequestType(), request.getRequestType()));
     checkBadRequest(request.isLoadBalanced() == existingRequest.isLoadBalanced(), "Request can not change whether it is load balanced");
@@ -509,13 +503,10 @@
     return newDayOfWeekValue;
   }
 
-<<<<<<< HEAD
-=======
   public void checkActionEnabled(SingularityAction action) {
     checkConflict(!disasterManager.isDisabled(action), disasterManager.getDisabledAction(action).getMessage());
   }
 
->>>>>>> 1cf40e7d
   private boolean isValidInteger(String strValue) {
     try {
       Integer.parseInt(strValue);
