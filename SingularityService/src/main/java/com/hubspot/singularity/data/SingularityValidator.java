--- conflicted
+++ resolved
@@ -424,20 +424,11 @@
       throw badRequest("Can not request an immediate run of a non-scheduled / always running request (%s)", request);
     }
 
-<<<<<<< HEAD
-    if (runNowRequest.getRunAt().isPresent() && runNowRequest.getRunAt().get() > (System.currentTimeMillis() + TimeUnit.DAYS.toMillis(singularityConfiguration.getMaxRunNowTaskLaunchDelayDays()))) {
-      throw badRequest("Task launch delay can be at most %d days from now.", singularityConfiguration.getMaxRunNowTaskLaunchDelayDays());
-    }
-
-=======
     if (runNowRequest.getRunAt().isPresent()
         && runNowRequest.getRunAt().get() > (System.currentTimeMillis() + TimeUnit.DAYS.toMillis(maxRunNowTaskLaunchDelay))) {
       throw badRequest("Task launch delay can be at most %d days from now.", maxRunNowTaskLaunchDelay);
     }
 
-
-
->>>>>>> 1c352a51
     return new SingularityPendingRequest(
         request.getId(),
         deployId,
@@ -463,25 +454,15 @@
           Optional.of(getRunId(request.getRunId())),
           request.getCommandLineArgs(),
           request.getResources(),
-<<<<<<< HEAD
-          request.getRunAt()
-      );
-=======
           request.getRunAt());
->>>>>>> 1c352a51
     } else {
       return new SingularityRunNowRequest(
           Optional.absent(),
           Optional.absent(),
           Optional.of(getRunId(Optional.absent())),
           Optional.absent(),
-<<<<<<< HEAD
-          Optional.absent()
-      );
-=======
           Optional.absent(),
           Optional.absent());
->>>>>>> 1c352a51
     }
   }
 
