--- conflicted
+++ resolved
@@ -425,20 +425,11 @@
       throw badRequest("Can not request an immediate run of a non-scheduled / always running request (%s)", request);
     }
 
-<<<<<<< HEAD
-    if (runNowRequest.getRunAt().isPresent() && runNowRequest.getRunAt().get() > (System.currentTimeMillis() + TimeUnit.DAYS.toMillis(maxRunNowTaskLaunchDelayDays))) {
-      throw badRequest("Task launch delay can be at most %d days from now.", maxRunNowTaskLaunchDelayDays);
-    }
-
-=======
     if (runNowRequest.getRunAt().isPresent()
         && runNowRequest.getRunAt().get() > (System.currentTimeMillis() + TimeUnit.DAYS.toMillis(maxRunNowTaskLaunchDelay))) {
       throw badRequest("Task launch delay can be at most %d days from now.", maxRunNowTaskLaunchDelay);
     }
 
-
-
->>>>>>> 1c352a51
     return new SingularityPendingRequest(
         request.getId(),
         deployId,
@@ -464,22 +455,14 @@
           Optional.of(getRunId(request.getRunId())),
           request.getCommandLineArgs(),
           request.getResources(),
-<<<<<<< HEAD
-          request.getRunAt()
-      );
-=======
           request.getRunAt());
->>>>>>> 1c352a51
     } else {
       return new SingularityRunNowRequest(
           Optional.absent(),
           Optional.absent(),
           Optional.of(getRunId(Optional.absent())),
           Optional.absent(),
-<<<<<<< HEAD
-=======
           Optional.absent(),
->>>>>>> 1c352a51
           Optional.absent());
     }
   }
