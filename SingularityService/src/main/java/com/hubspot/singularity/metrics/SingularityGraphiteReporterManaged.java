package com.hubspot.singularity.metrics;

import java.net.InetSocketAddress;
import java.util.Map;
import java.util.concurrent.TimeUnit;

import javax.net.SocketFactory;

import org.slf4j.Logger;
import org.slf4j.LoggerFactory;

import com.codahale.metrics.Metric;
import com.codahale.metrics.MetricFilter;
import com.codahale.metrics.MetricRegistry;
import com.codahale.metrics.graphite.Graphite;
import com.codahale.metrics.graphite.GraphiteReporter;
import com.google.common.base.Charsets;
import com.google.common.base.Strings;
import com.google.common.collect.ImmutableMap;
import com.google.inject.Inject;
import com.google.inject.Singleton;
import com.google.inject.name.Named;
import com.hubspot.mesos.JavaUtils;
import com.hubspot.singularity.SingularityMainModule;
import com.hubspot.singularity.config.GraphiteConfiguration;
import com.hubspot.singularity.config.SingularityConfiguration;

import io.dropwizard.lifecycle.Managed;

@Singleton
public class SingularityGraphiteReporterManaged implements Managed {

  private static final Logger LOG = LoggerFactory.getLogger(SingularityGraphiteReporterManaged.class);

  private final GraphiteConfiguration graphiteConfiguration;
  private final MetricRegistry registry;
  private GraphiteReporter reporter = null;
  private Graphite graphite = null;
  private final String hostname;

  @Inject
  public SingularityGraphiteReporterManaged(SingularityConfiguration configuration, MetricRegistry registry, @Named(SingularityMainModule.HOST_NAME_PROPERTY) String hostname) {
    this.graphiteConfiguration = configuration.getGraphiteConfiguration();
    this.registry = registry;
    this.hostname = !Strings.isNullOrEmpty(graphiteConfiguration.getHostnameOmitSuffix()) && hostname.endsWith(graphiteConfiguration.getHostnameOmitSuffix()) ? hostname.substring(0, hostname.length() - graphiteConfiguration.getHostnameOmitSuffix().length()) : hostname;
  }

  private String buildGraphitePrefix() {
    if (Strings.isNullOrEmpty(graphiteConfiguration.getPrefix())) {
      return "";
    }

    return graphiteConfiguration.getPrefix().replace("{hostname}", hostname);
  }

  private Map<String, String> buildGraphiteTags() {
    ImmutableMap.Builder<String, String> builder = ImmutableMap.builder();

    for (Map.Entry<String, String> entry : graphiteConfiguration.getTags().entrySet()) {
      builder.put(entry.getKey(), entry.getValue().replace("{hostname}", hostname));
    }

    return builder.build();
  }

  @Override
  public void start() throws Exception {
    if (!graphiteConfiguration.isEnabled()) {
      LOG.info("Not reporting data points to graphite.");
      return;
    }

    final String prefix = buildGraphitePrefix();
    final Map<String, String> tags = buildGraphiteTags();

    LOG.info("Reporting data points to graphite server {}:{} every {} seconds with prefix '{}', predicates '{}', and tags '{}'.", graphiteConfiguration.getHostname(),
        graphiteConfiguration.getPort(), graphiteConfiguration.getPeriodSeconds(), prefix, JavaUtils.COMMA_JOINER.join(graphiteConfiguration.getPredicates()), JavaUtils.COMMA_EQUALS_MAP_JOINER.join(tags));

    graphite = new GraphiteWithTags(new InetSocketAddress(graphiteConfiguration.getHostname(), graphiteConfiguration.getPort()), SocketFactory.getDefault(), Charsets.UTF_8, tags);

    final GraphiteReporter.Builder reporterBuilder = GraphiteReporter.forRegistry(registry);

    if (!Strings.isNullOrEmpty(prefix)) {
      reporterBuilder.prefixedWith(prefix);
    }

    if (!graphiteConfiguration.getPredicates().isEmpty()) {
      reporterBuilder.filter(new MetricFilter() {
        @Override
        public boolean matches(String name, Metric metric) {
          for (String predicate : graphiteConfiguration.getPredicates()) {
            if (name.startsWith(predicate)) {
              return true;
            }
          }
          return false;
        }
      });
    }

    reporter = reporterBuilder.build(graphite);
    reporter.start(graphiteConfiguration.getPeriodSeconds(), TimeUnit.SECONDS);
  }

  @Override
  public void stop() throws Exception {
<<<<<<< HEAD
    if (reporter.isPresent()) {
      LOG.info("Shutting down graphite reporter");
      reporter.get().stop();
      LOG.info("Shut down graphite reporter");
=======
    if (graphite != null) {
      LOG.info("Closing GraphiteSender");
      graphite.close();
      LOG.info("Closed GraphiteSender");
    }
    if (reporter != null) {
      LOG.info("Closing GraphiteReporter");
      reporter.stop();
      LOG.info("Closed GraphiteReporter");
>>>>>>> 3ea075b7
    }
  }

}<|MERGE_RESOLUTION|>--- conflicted
+++ resolved
@@ -104,12 +104,6 @@
 
   @Override
   public void stop() throws Exception {
-<<<<<<< HEAD
-    if (reporter.isPresent()) {
-      LOG.info("Shutting down graphite reporter");
-      reporter.get().stop();
-      LOG.info("Shut down graphite reporter");
-=======
     if (graphite != null) {
       LOG.info("Closing GraphiteSender");
       graphite.close();
@@ -119,7 +113,6 @@
       LOG.info("Closing GraphiteReporter");
       reporter.stop();
       LOG.info("Closed GraphiteReporter");
->>>>>>> 3ea075b7
     }
   }
 
