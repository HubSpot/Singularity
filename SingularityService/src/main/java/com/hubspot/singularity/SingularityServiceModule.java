package com.hubspot.singularity;

import com.google.inject.Binder;
import com.hubspot.mesos.client.SingularityMesosClientModule;
import com.hubspot.singularity.config.SingularityConfiguration;
import com.hubspot.singularity.data.SingularityDataModule;
import com.hubspot.singularity.data.history.SingularityHistoryModule;
import com.hubspot.singularity.data.transcoders.SingularityTranscoderModule;
import com.hubspot.singularity.data.zkmigrations.SingularityZkMigrationsModule;
import com.hubspot.singularity.event.SingularityEventModule;
import com.hubspot.singularity.guice.ConfigurationAwareModule;
import com.hubspot.singularity.jersey.SingularityJerseyModule;
import com.hubspot.singularity.mesos.SingularityMesosModule;
import com.hubspot.singularity.resources.SingularityResourceModule;
import com.hubspot.singularity.scheduler.SingularitySchedulerModule;

public class SingularityServiceModule extends ConfigurationAwareModule<SingularityConfiguration> {

  @Override
  protected void configure(Binder binder, SingularityConfiguration configuration) {
    binder.install(new SingularityMainModule(configuration));
    binder.install(new SingularityDataModule());
    binder.install(new SingularitySchedulerModule());
    binder.install(new SingularityResourceModule(configuration.getUiConfiguration()));
    binder.install(new SingularityTranscoderModule());
    binder.install(new SingularityHistoryModule(configuration));
    binder.install(new SingularityMesosModule());
    binder.install(new SingularityZkMigrationsModule());
    binder.install(new SingularityMesosClientModule());
    binder.install(new SingularityJerseyModule());

    binder.install(new SingularityEventModule(configuration));

<<<<<<< HEAD
=======
    binder.install(new SingularityAuthModule(configuration));
>>>>>>> 92e96c4e
    binder.install(new SingularityLDAPModule(configuration));
  }
}<|MERGE_RESOLUTION|>--- conflicted
+++ resolved
@@ -31,10 +31,7 @@
 
     binder.install(new SingularityEventModule(configuration));
 
-<<<<<<< HEAD
-=======
     binder.install(new SingularityAuthModule(configuration));
->>>>>>> 92e96c4e
     binder.install(new SingularityLDAPModule(configuration));
   }
 }