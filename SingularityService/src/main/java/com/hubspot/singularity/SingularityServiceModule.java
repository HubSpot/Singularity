--- conflicted
+++ resolved
@@ -89,11 +89,8 @@
   public static final String TASK_COMPLETED_TEMPLATE = "task.completed.template";
   public static final String REQUEST_IN_COOLDOWN_TEMPLATE = "request.in.cooldown.template";
   public static final String REQUEST_MODIFIED_TEMPLATE = "request.modified.template";
-<<<<<<< HEAD
-=======
 
   public static final String SERVER_ID_PROPERTY = "singularity.server.id";
->>>>>>> d00b12f6
 
   @Override
   protected void configure() {
