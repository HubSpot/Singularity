--- conflicted
+++ resolved
@@ -79,9 +79,8 @@
 
   public static final String HTTP_HOST_AND_PORT = "http.host.and.port";
 
-<<<<<<< HEAD
   public static final String SINGULARITY_URI_BASE = "_singularity_uri_base";
-=======
+
   public static final String HEALTHCHECK_THREADPOOL_NAME = "_healthcheck_threadpool";
   public static final Named HEALTHCHECK_THREADPOOL_NAMED = Names.named(HEALTHCHECK_THREADPOOL_NAME);
 
@@ -93,7 +92,6 @@
   public SingularityMainModule(final SingularityConfiguration configuration) {
     this.configuration = configuration;
   }
->>>>>>> 6bb0e918
 
   @Override
   public void configure(Binder binder) {
