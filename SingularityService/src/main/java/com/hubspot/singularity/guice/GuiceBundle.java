package com.hubspot.singularity.guice;

import static com.google.common.base.Preconditions.checkNotNull;
import static com.google.common.base.Preconditions.checkState;
import io.dropwizard.Configuration;
import io.dropwizard.ConfiguredBundle;
import io.dropwizard.lifecycle.Managed;
import io.dropwizard.lifecycle.ServerLifecycleListener;
import io.dropwizard.servlets.tasks.Task;
import io.dropwizard.setup.Bootstrap;
import io.dropwizard.setup.Environment;

import java.util.Set;

import javax.annotation.Nonnull;
import javax.inject.Inject;

import org.slf4j.Logger;
import org.slf4j.LoggerFactory;

import com.codahale.metrics.health.HealthCheck;
import com.google.common.base.Function;
import com.google.common.collect.ImmutableSet;
import com.google.inject.Binder;
import com.google.inject.Guice;
import com.google.inject.Injector;
import com.google.inject.Module;
import com.google.inject.Scopes;
import com.google.inject.Stage;
import com.google.inject.TypeLiteral;
import com.google.inject.matcher.Matchers;
import com.google.inject.name.Named;
import com.google.inject.name.Names;
import com.google.inject.servlet.GuiceFilter;
import com.google.inject.spi.InjectionListener;
import com.google.inject.spi.TypeEncounter;
import com.google.inject.spi.TypeListener;
import com.sun.jersey.api.core.ResourceConfig;
import com.sun.jersey.guice.JerseyServletModule;
import com.sun.jersey.guice.spi.container.servlet.GuiceContainer;
import com.sun.jersey.spi.container.servlet.ServletContainer;

/**
 * Dropwizard bundle that adds basic guice integration.
 */
public class GuiceBundle<T extends Configuration> implements ConfiguredBundle<T> {
  private static final String GUICE_BUNDLE_NAME = "_guice_bundle";
  private static final Named GUICE_BUNDLE_NAMED = Names.named(GUICE_BUNDLE_NAME);

  private static final Logger LOG = LoggerFactory.getLogger(GuiceBundle.class);

  public static final <U extends Configuration> Builder<U> defaultBuilder(final Class<U> configClass) {
    return new Builder<>(configClass);
  }

  private final Class<T> configClass;
  private final ImmutableSet<ConfigurationAwareModule<T>> configurationAwareModules;
  private final ImmutableSet<Module> guiceModules;
  private final Stage guiceStage;

  @Inject
  @Named(GUICE_BUNDLE_NAME)
  private volatile Function<ResourceConfig, ServletContainer> replacer = null;

  private GuiceBundle(final Class<T> configClass, final ImmutableSet<Module> guiceModules, final ImmutableSet<ConfigurationAwareModule<T>> configurationAwareModules, final Stage guiceStage) {
    this.configClass = configClass;

    this.guiceModules = guiceModules;
    this.configurationAwareModules = configurationAwareModules;
    this.guiceStage = guiceStage;
  }

  @Override
  public void initialize(final Bootstrap<?> bootstrap) {}

  @Override
  public void run(final T configuration, final Environment environment) throws Exception {

    for (ConfigurationAwareModule<T> configurationAwareModule : configurationAwareModules) {
      configurationAwareModule.setConfiguration(configuration);
    }

    final DropwizardModule dropwizardModule = new DropwizardModule();

    final Injector injector =
        Guice.createInjector(guiceStage,
            ImmutableSet.<Module>builder()
            .addAll(guiceModules)
            .addAll(configurationAwareModules)
            .add(new GuiceEnforcerModule())
            .add(new JerseyServletModule())
            .add(dropwizardModule).add(new Module() {
              @Override
              public void configure(final Binder binder) {
                binder.bind(Environment.class).toInstance(environment);
                binder.bind(configClass).toInstance(configuration);

                binder.bind(GuiceContainer.class).to(DropwizardGuiceContainer.class).in(Scopes.SINGLETON);

<<<<<<< HEAD
                binder.bind(ServerProvider.class).toInstance(new ServerProvider(environment));
=======
>>>>>>> 90e14bb1
                binder.bind(new TypeLiteral<Function<ResourceConfig, ServletContainer>>() {}).annotatedWith(GUICE_BUNDLE_NAMED).to(GuiceContainerReplacer.class).in(Scopes.SINGLETON);
              }
            }).build());

    injector.injectMembers(this);
    checkState(replacer != null, "No guice container replacer was injected!");

    for (Managed managed : dropwizardModule.getManaged()) {
      LOG.info("Added guice injected managed Object: {}", managed.getClass().getName());
      environment.lifecycle().manage(managed);
    }

    for (Task task : dropwizardModule.getTasks()) {
      environment.admin().addTask(task);
      LOG.info("Added guice injected Task: {}", task.getClass().getName());
    }

    for (HealthCheck healthcheck : dropwizardModule.getHealthChecks()) {
      environment.healthChecks().register(healthcheck.getClass().getSimpleName(), healthcheck);
      LOG.info("Added guice injected health check: {}", healthcheck.getClass().getName());
    }

    for (ServerLifecycleListener serverLifecycleListener : dropwizardModule.getServerLifecycleListeners()) {
      environment.lifecycle().addServerLifecycleListener(serverLifecycleListener);
    }

    environment.jersey().replace(replacer);
    environment.servlets().addFilter("Guice Filter", GuiceFilter.class).addMappingForUrlPatterns(null, false, environment.getApplicationContext().getContextPath() + "*");
  }

  private static class GuiceContainerReplacer implements Function<ResourceConfig, ServletContainer> {
    private final GuiceContainer container;

    @Inject
    GuiceContainerReplacer(final GuiceContainer container) {
      this.container = checkNotNull(container, "container is null");
    }

    @Override
    public ServletContainer apply(@Nonnull final ResourceConfig resourceConfig) {
      return container;
    }
  }

  public static class GuiceEnforcerModule implements Module {
    @Override
    public void configure(final Binder binder) {
      binder.disableCircularProxies();
      binder.requireExplicitBindings();
      binder.requireExactBindingAnnotations();
      binder.requireAtInjectOnConstructors();
    }
  }

  public static class DropwizardModule implements Module {
    private final ImmutableSet.Builder<Managed> managedBuilder = ImmutableSet.builder();
    private final ImmutableSet.Builder<Task> taskBuilder = ImmutableSet.builder();
    private final ImmutableSet.Builder<HealthCheck> healthcheckBuilder = ImmutableSet.builder();
    private final ImmutableSet.Builder<ServerLifecycleListener> serverLifecycleListenerBuilder = ImmutableSet.builder();

    @Override
    public void configure(final Binder binder) {
      binder.bindListener(Matchers.any(), new TypeListener() {
        @Override
        public <T> void hear(TypeLiteral<T> type, TypeEncounter<T> encounter) {
          encounter.register(new InjectionListener<T>() {
            @Override
            public void afterInjection(T obj) {
              if (obj instanceof Managed) {
                managedBuilder.add((Managed) obj);
              }

              if (obj instanceof Task) {
                taskBuilder.add((Task) obj);
              }

              if (obj instanceof HealthCheck) {
                healthcheckBuilder.add((HealthCheck) obj);
              }
<<<<<<< HEAD
=======

              if (obj instanceof ServerLifecycleListener) {
                serverLifecycleListenerBuilder.add((ServerLifecycleListener) obj);
              }
>>>>>>> 90e14bb1
            }
          });
        }
      });
    }

    public Set<Managed> getManaged() {
      return managedBuilder.build();
    }

    public Set<Task> getTasks() {
      return taskBuilder.build();
    }

    public Set<HealthCheck> getHealthChecks() {
      return healthcheckBuilder.build();
    }

    public Set<ServerLifecycleListener> getServerLifecycleListeners() {
      return serverLifecycleListenerBuilder.build();
    }
  }

  public static class Builder<U extends Configuration> {
    private final Class<U> configClass;
    private final ImmutableSet.Builder<Module> guiceModules = ImmutableSet.builder();
    private final ImmutableSet.Builder<ConfigurationAwareModule<U>> configurationAwareModules = ImmutableSet.builder();
    private Stage guiceStage = Stage.PRODUCTION;

    private Builder(final Class<U> configClass) {
      this.configClass = configClass;
    }

    public final Builder<U> stage(final Stage guiceStage) {
      checkNotNull(guiceStage, "guiceStage is null");
      if (guiceStage != Stage.PRODUCTION) {
        LOG.warn("Guice should only ever run in PRODUCTION mode except for testing!");
      }
      this.guiceStage = guiceStage;
      return this;
    }

    public final Builder<U> modules(final Module... modules) {
      guiceModules.add(modules);
      return this;
    }

    @SafeVarargs
    public final Builder<U> modules(final ConfigurationAwareModule<U>... modules) {
      configurationAwareModules.add(modules);
      return this;
    }

    public final GuiceBundle<U> build() {
      return new GuiceBundle<U>(configClass, guiceModules.build(), configurationAwareModules.build(), guiceStage);
    }
  }
}<|MERGE_RESOLUTION|>--- conflicted
+++ resolved
@@ -97,10 +97,7 @@
 
                 binder.bind(GuiceContainer.class).to(DropwizardGuiceContainer.class).in(Scopes.SINGLETON);
 
-<<<<<<< HEAD
                 binder.bind(ServerProvider.class).toInstance(new ServerProvider(environment));
-=======
->>>>>>> 90e14bb1
                 binder.bind(new TypeLiteral<Function<ResourceConfig, ServletContainer>>() {}).annotatedWith(GUICE_BUNDLE_NAMED).to(GuiceContainerReplacer.class).in(Scopes.SINGLETON);
               }
             }).build());
@@ -180,13 +177,10 @@
               if (obj instanceof HealthCheck) {
                 healthcheckBuilder.add((HealthCheck) obj);
               }
-<<<<<<< HEAD
-=======
 
               if (obj instanceof ServerLifecycleListener) {
                 serverLifecycleListenerBuilder.add((ServerLifecycleListener) obj);
               }
->>>>>>> 90e14bb1
             }
           });
         }
