--- conflicted
+++ resolved
@@ -196,13 +196,8 @@
       templateSubs.put("slave_hostname", taskHistory.getTask().getOffer().getHostname());
       templateSubs.put("taskEverRan", taskEverRan(taskHistory));
     }
-<<<<<<< HEAD
-    
-    for (Map.Entry<String, Object> bindingEntry : additionalBindings.entrySet()){
-=======
 
     for (Map.Entry<String, Object> bindingEntry : additionalBindings.entrySet()) {
->>>>>>> 4bb97e09
       templateSubs.put(bindingEntry.getKey(), bindingEntry.getValue());
     }
 
