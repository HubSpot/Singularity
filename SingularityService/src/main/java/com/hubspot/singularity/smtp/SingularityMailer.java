package com.hubspot.singularity.smtp;

import java.util.Arrays;
import java.util.Collection;
import java.util.Collections;
import java.util.List;
import java.util.Properties;
import java.util.concurrent.LinkedBlockingQueue;
import java.util.concurrent.ThreadPoolExecutor;
import java.util.concurrent.TimeUnit;

import javax.mail.Address;
import javax.mail.Message.RecipientType;
import javax.mail.Session;
import javax.mail.Transport;
import javax.mail.internet.AddressException;
import javax.mail.internet.InternetAddress;
import javax.mail.internet.MimeMessage;

import org.apache.commons.lang3.time.DurationFormatUtils;
import org.slf4j.Logger;
import org.slf4j.LoggerFactory;

import com.fasterxml.jackson.databind.ObjectMapper;
import com.google.common.base.Joiner;
import com.google.common.base.Optional;
import com.google.common.collect.ImmutableMap;
import com.google.common.collect.ImmutableMap.Builder;
import com.google.common.collect.Lists;
import com.google.common.util.concurrent.ThreadFactoryBuilder;
import com.google.inject.Inject;
import com.google.inject.name.Named;
import com.hubspot.mesos.JavaUtils;
import com.hubspot.mesos.json.MesosFileChunkObject;
import com.hubspot.singularity.ExtendedTaskState;
import com.hubspot.singularity.SingularityCloseable;
import com.hubspot.singularity.SingularityCloser;
import com.hubspot.singularity.SingularityRequest;
import com.hubspot.singularity.SingularityServiceModule;
import com.hubspot.singularity.SingularityTask;
import com.hubspot.singularity.SingularityTaskCleanup.TaskCleanupType;
import com.hubspot.singularity.SingularityTaskHistoryUpdate;
import com.hubspot.singularity.SingularityTaskHistoryUpdate.SimplifiedTaskState;
import com.hubspot.singularity.SingularityTaskId;
import com.hubspot.singularity.config.EmailConfigurationEnums.EmailDestination;
import com.hubspot.singularity.config.EmailConfigurationEnums.EmailType;
import com.hubspot.singularity.config.SMTPConfiguration;
import com.hubspot.singularity.config.SingularityConfiguration;
import com.hubspot.singularity.data.SandboxManager;
import com.hubspot.singularity.data.TaskManager;
import com.hubspot.singularity.sentry.SingularityExceptionNotifier;
import com.ning.http.client.AsyncHttpClient;

import de.neuland.jade4j.Jade4J;
import de.neuland.jade4j.template.JadeTemplate;

public class SingularityMailer implements SingularityCloseable {

  private static final Logger LOG = LoggerFactory.getLogger(SingularityMailer.class);

  private final SingularityConfiguration configuration;
  private final Optional<SMTPConfiguration> maybeSmtpConfiguration;
  private final Optional<ThreadPoolExecutor> mailSenderExecutorService;

  private final SingularityCloser closer;

  private final TaskManager taskManager;

  private final JadeTemplate taskCompletedTemplate;
  private final JadeTemplate requestInCooldownTemplate;
  private final JadeTemplate requestModifiedTemplate;

  private final AsyncHttpClient asyncHttpClient;
  private final ObjectMapper objectMapper;

  private final Optional<String> uiHostnameAndPath;

  private final Joiner adminJoiner;

  private final SingularityExceptionNotifier exceptionNotifier;

  private static final String TASK_LINK_FORMAT = "%s/task/%s";
  private static final String REQUEST_LINK_FORMAT = "%s/request/%s";

  @Inject
  public SingularityMailer(SingularityConfiguration configuration, Optional<SMTPConfiguration> maybeSmtpConfiguration, SingularityCloser closer, TaskManager taskManager, AsyncHttpClient asyncHttpClient,
      ObjectMapper objectMapper, @Named(SingularityServiceModule.TASK_COMPLETED_TEMPLATE) JadeTemplate taskCompletedTemplate, @Named(SingularityServiceModule.REQUEST_IN_COOLDOWN_TEMPLATE) JadeTemplate requestInCooldownTemplate,
      @Named(SingularityServiceModule.REQUEST_MODIFIED_TEMPLATE) JadeTemplate requestModifiedTemplate, SingularityExceptionNotifier exceptionNotifier) {
    this.maybeSmtpConfiguration = maybeSmtpConfiguration;
    this.closer = closer;
    this.configuration = configuration;
    this.uiHostnameAndPath = configuration.getUiConfiguration().getBaseUrl();
    this.taskManager = taskManager;
    this.asyncHttpClient = asyncHttpClient;
    this.objectMapper = objectMapper;
    this.adminJoiner = Joiner.on(", ").skipNulls();

    if (maybeSmtpConfiguration.isPresent()) {
      mailSenderExecutorService = Optional.of(
          new ThreadPoolExecutor(maybeSmtpConfiguration.get().getMailThreads(), maybeSmtpConfiguration.get().getMailMaxThreads(), 0L, TimeUnit.MILLISECONDS,
              new LinkedBlockingQueue<Runnable>(),
              new ThreadFactoryBuilder().setNameFormat("SingularityMailer-%d")
              .build()));
    } else {
      mailSenderExecutorService = Optional.absent();
    }

    this.requestModifiedTemplate = requestModifiedTemplate;
    this.taskCompletedTemplate = taskCompletedTemplate;
    this.requestInCooldownTemplate = requestInCooldownTemplate;

    this.exceptionNotifier = exceptionNotifier;
  }

  @Override
  public void close() {
    if (!mailSenderExecutorService.isPresent()) {
      return;
    }

    closer.shutdown(getClass().getName(), mailSenderExecutorService.get());
  }

  public void sendAbortMail() {
    if (!maybeSmtpConfiguration.isPresent()) {
      LOG.debug("Not sending abort mail - no SMTP configuration is present");
      return;
    }

    final String subject = String.format("Singularity on %s is aborting", JavaUtils.getHostName());

    queueMail(getDestination(EmailType.SINGULARITY_ABORTING), Optional.<SingularityRequest> absent(), subject, "");
  }

  private String getEmailLogFormat(List<String> toList, String subject) {
    return String.format("[to: %s, subject: %s]", toList, subject);
  }

  private Optional<String[]> getTaskLogFile(SingularityTaskId taskId, String filename) {
    final Optional<SingularityTask> task = taskManager.getTask(taskId);

    if (!task.isPresent()) {
      LOG.error("No task found for {}", taskId.getId());
      return Optional.absent();
    }

    final Optional<String> directory = taskManager.getDirectory(taskId);

    if (!directory.isPresent()) {
      LOG.error("No directory found for task {} to fetch logs", taskId);
      return Optional.absent();
    }

    final String slaveHostname = task.get().getOffer().getHostname();

    final String fullPath = String.format("%s/%s", directory.get(), filename);

    final Long logLength = Long.valueOf(maybeSmtpConfiguration.get().getTaskLogLength());

    final SandboxManager sandboxManager = new SandboxManager(asyncHttpClient, objectMapper);

    final Optional<MesosFileChunkObject> logChunkObject;

    try {
      logChunkObject = sandboxManager.read(slaveHostname, fullPath, Optional.of(0L), Optional.of(logLength));
    } catch (RuntimeException e) {
      LOG.error("Sandboxmanager failed to read {}/{} on slave {}", directory, filename, slaveHostname,  e);
      return Optional.absent();
    }

    if (logChunkObject.isPresent()) {
      return Optional.of(logChunkObject.get().getData().split("[\r\n]+"));
    } else {
      LOG.error("Singularity mailer failed to get {} log for {} task ", filename, taskId.getId());
      return Optional.absent();
    }
  }

  private void populateRequestEmailProperties(Builder<String, Object> templateProperties, SingularityRequest request) {
    templateProperties.put("requestId", request.getId());
    templateProperties.put("singularityRequestLink", getSingularityRequestLink(request));

    templateProperties.put("requestScheduled", request.isScheduled());
    templateProperties.put("requestOneOff", request.isOneOff());

    templateProperties.put("taskWillRetry", request.getNumRetriesOnFailure().or(0) > 0);
    templateProperties.put("numRetries", request.getNumRetriesOnFailure().or(0));
  }

  private void populateTaskEmailProperties(Builder<String, Object> templateProperties, SingularityTaskId taskId, Collection<SingularityTaskHistoryUpdate> taskHistory, ExtendedTaskState taskState) {
    templateProperties.put("singularityTaskLink", getSingularityTaskLink(taskId));
    templateProperties.put("stdout", getTaskLogFile(taskId, "stdout").or(new String[0]));
    templateProperties.put("stderr", getTaskLogFile(taskId, "stderr").or(new String[0]));
    templateProperties.put("taskId", taskId.getId());
    templateProperties.put("deployId", taskId.getDeployId());

    templateProperties.put("taskDirectory", taskManager.getDirectory(taskId).or("directory missing"));

    Optional<SingularityTask> task = taskManager.getTask(taskId);

    if (task.isPresent()) {
      templateProperties.put("slaveHostname", task.get().getOffer().getHostname());
    }

    boolean needsBeenPrefix = (taskState == ExtendedTaskState.TASK_LOST) || (taskState == ExtendedTaskState.TASK_KILLED) || (taskState == ExtendedTaskState.TASK_LOST_WHILE_DOWN);

    templateProperties.put("status", String.format("%s%s", needsBeenPrefix ? "been " : "", taskState.getDisplayName()));
    templateProperties.put("taskStateLost", (taskState == ExtendedTaskState.TASK_LOST) || (taskState == ExtendedTaskState.TASK_LOST_WHILE_DOWN));
    templateProperties.put("taskStateFailed", taskState == ExtendedTaskState.TASK_FAILED);
    templateProperties.put("taskStateFinished", taskState == ExtendedTaskState.TASK_FINISHED);
    templateProperties.put("taskStateKilled", taskState == ExtendedTaskState.TASK_KILLED);

    templateProperties.put("taskUpdates", JadeHelper.getJadeTaskHistory(taskHistory));
    templateProperties.put("taskRan", didTaskRun(taskHistory));
  }

<<<<<<< HEAD
    if (taskState.isPresent()) {
      templateSubs.put("status", taskState.get().getDisplayName());
      templateSubs.put("taskStateLost", (taskState.get() == ExtendedTaskState.TASK_LOST));
      templateSubs.put("taskStateFailed", (taskState.get() == ExtendedTaskState.TASK_FAILED));
=======
  private Optional<TaskCleanupType> getTaskCleanupTypefromSingularityTaskHistoryUpdate(SingularityTaskHistoryUpdate taskHistoryUpdate) {
    if (!taskHistoryUpdate.getStatusMessage().isPresent()) {
      return Optional.absent();
>>>>>>> f877ffba
    }

    try {
      return Optional.of(TaskCleanupType.valueOf(taskHistoryUpdate.getStatusMessage().get()));
    } catch (IllegalArgumentException iae) {
      LOG.warn("Couldn't parse TaskCleanupType from update {}", taskHistoryUpdate);
      return Optional.absent();
    }
  }

  private Collection<EmailDestination> getEmailDestination(ExtendedTaskState taskState, Collection<SingularityTaskHistoryUpdate> taskHistory) {
    Optional<EmailType> emailType = getEmailType(taskState, taskHistory);
    if (!emailType.isPresent()) {
      return Collections.emptyList();
    }
    return getDestination(emailType.get());
  }

  private Optional<EmailType> getEmailType(ExtendedTaskState taskState, Collection<SingularityTaskHistoryUpdate> taskHistory) {
    switch (taskState) {
      case TASK_FAILED:
        return Optional.of(EmailType.TASK_FAILED);
      case TASK_FINISHED:
        return Optional.of(EmailType.TASK_FINISHED);
      case TASK_KILLED:
        Optional<SingularityTaskHistoryUpdate> cleaningUpdate = SingularityTaskHistoryUpdate.getUpdate(taskHistory, ExtendedTaskState.TASK_CLEANING);

        if (cleaningUpdate.isPresent()) {
          Optional<TaskCleanupType> cleanupType = getTaskCleanupTypefromSingularityTaskHistoryUpdate(cleaningUpdate.get());

          if (cleanupType.isPresent()) {
            switch (cleanupType.get()) {
              case DECOMISSIONING:
                return Optional.of(EmailType.TASK_KILLED_DECOMISSIONED);
              case UNHEALTHY_NEW_TASK:
              case OVERDUE_NEW_TASK:
                return Optional.of(EmailType.TASK_KILLED_UNHEALTHY);
              default:
            }
          }
        }

        return Optional.of(EmailType.TASK_KILLED);
      case TASK_LOST:
      case TASK_LOST_WHILE_DOWN:
        return Optional.of(EmailType.TASK_LOST);
      default:
        return Optional.absent();
    }
  }

  public void sendTaskCompletedMail(SingularityTaskId taskId, SingularityRequest request, ExtendedTaskState taskState) {
    if (!maybeSmtpConfiguration.isPresent()) {
      LOG.debug("Not sending task completed mail - no SMTP configuration is present");
      return;
    }

    final Collection<SingularityTaskHistoryUpdate> taskHistory = taskManager.getTaskHistoryUpdates(taskId);
    final Collection<EmailDestination> emailDestination = getEmailDestination(taskState, taskHistory);

    if (emailDestination.isEmpty()) {
      LOG.debug("Not configured to send task completed mail for {}", taskState);
      return;
    }

    final Builder<String, Object> templateProperties = ImmutableMap.<String, Object> builder();
    populateRequestEmailProperties(templateProperties, request);
    populateTaskEmailProperties(templateProperties, taskId, taskHistory, taskState);

    final String subject = getSubjectForTaskHistory(taskId, taskState, taskHistory);

    final String adminEmails = adminJoiner.join(maybeSmtpConfiguration.get().getAdmins());
    templateProperties.put("adminEmails", adminEmails);

    final String body = Jade4J.render(taskCompletedTemplate, templateProperties.build());

    queueMail(emailDestination, Optional.of(request), subject, body);
  }

  private List<EmailDestination> getDestination(EmailType type) {
    List<EmailDestination> fromMap = maybeSmtpConfiguration.get().getEmailConfiguration().get(type);
    if (fromMap == null) {
      return Collections.emptyList();
    }
    return fromMap;
  }

  public enum RequestMailType {

    PAUSED(EmailType.REQUEST_PAUSED), UNPAUSED(EmailType.REQUEST_UNPAUSED), REMOVED(EmailType.REQUEST_REMOVED);

    private final EmailType emailType;

    private RequestMailType(EmailType emailType) {
      this.emailType = emailType;
    }

    public EmailType getEmailType() {
      return emailType;
    }

  }

  private void sendRequestMail(SingularityRequest request, RequestMailType type, Optional<String> user) {
    if (!maybeSmtpConfiguration.isPresent()) {
      LOG.debug("Not sending request mail - no SMTP configuration is present");
      return;
    }

    final List<EmailDestination> emailDestination = getDestination(type.getEmailType());

    if (emailDestination.isEmpty()) {
      LOG.debug("Not configured to send request cooldown mail for");
      return;
    }

    final String subject = String.format("Request %s has been %s — Singularity", request.getId(), type.name().toLowerCase());
    final Builder<String, Object> templateProperties = ImmutableMap.<String, Object> builder();
    populateRequestEmailProperties(templateProperties, request);

    templateProperties.put("requestPaused", type == RequestMailType.PAUSED);
    templateProperties.put("requestUnpaused", type == RequestMailType.UNPAUSED);
    templateProperties.put("action", type.name().toLowerCase());
    templateProperties.put("hasUser", user.isPresent());

    if (user.isPresent()) {
      templateProperties.put("user", user.get());
    }

    final String body = Jade4J.render(requestModifiedTemplate, templateProperties.build());

    queueMail(emailDestination, Optional.of(request), subject, body);
  }

  public void sendRequestPausedMail(SingularityRequest request, Optional<String> user) {
    sendRequestMail(request, RequestMailType.PAUSED, user);
  }

  public void sendRequestUnpausedMail(SingularityRequest request, Optional<String> user) {
    sendRequestMail(request, RequestMailType.UNPAUSED, user);
  }

  public void sendRequestRemovedMail(SingularityRequest request, Optional<String> user) {
    sendRequestMail(request, RequestMailType.REMOVED, user);
  }

  public void sendRequestInCooldownMail(SingularityRequest request) {
    if (!maybeSmtpConfiguration.isPresent()) {
      LOG.debug("Not sending request in cooldown mail - no SMTP configuration is present");
      return;
    }

    final List<EmailDestination> emailDestination = getDestination(EmailType.REQUEST_IN_COOLDOWN);

    if (emailDestination.isEmpty()) {
      LOG.debug("Not configured to send request cooldown mail for");
      return;
    }

    final Builder<String, Object> templateProperties = ImmutableMap.<String, Object> builder();
    populateRequestEmailProperties(templateProperties, request);

    final String subject = String.format("Request %s has entered system cooldown — Singularity", request.getId());

    templateProperties.put("numFailures", configuration.getCooldownAfterFailures());
    templateProperties.put("cooldownDelayFormat", DurationFormatUtils.formatDurationHMS(TimeUnit.SECONDS.toMillis(configuration.getCooldownMinScheduleSeconds())));
    templateProperties.put("cooldownExpiresFormat", DurationFormatUtils.formatDurationHMS(TimeUnit.MINUTES.toMillis(configuration.getCooldownExpiresAfterMinutes())));

    final String body = Jade4J.render(requestInCooldownTemplate, templateProperties.build());

    queueMail(emailDestination, Optional.of(request), subject, body);
  }

  private boolean didTaskRun(Collection<SingularityTaskHistoryUpdate> history) {
    SimplifiedTaskState simplifiedTaskState = SingularityTaskHistoryUpdate.getCurrentState(history);

    return (simplifiedTaskState == SimplifiedTaskState.DONE) || (simplifiedTaskState == SimplifiedTaskState.RUNNING);
  }

  private String getSubjectForTaskHistory(SingularityTaskId taskId, ExtendedTaskState state, Collection<SingularityTaskHistoryUpdate> history) {
    if (!didTaskRun(history)) {
      return String.format("Task never started and was %s (%s)", state.getDisplayName(), taskId.toString());
    }

    return String.format("Task %s (%s)", state.getDisplayName(), taskId.toString());
  }

  private String getSingularityTaskLink(SingularityTaskId taskId) {
    if (!uiHostnameAndPath.isPresent()) {
      return "";
    }

    return String.format(TASK_LINK_FORMAT, uiHostnameAndPath.get(), taskId.getId());
  }

  private String getSingularityRequestLink(SingularityRequest request) {
    if (!uiHostnameAndPath.isPresent()) {
      return "";
    }

    return String.format(REQUEST_LINK_FORMAT, uiHostnameAndPath.get(), request.getId());
  }

  private void queueMail(final Collection<EmailDestination> destination, final Optional<SingularityRequest> request, final String subject, final String body) {
    final List<String> toList = Lists.newArrayList();
    final List<String> ccList = Lists.newArrayList();

    if (destination.contains(EmailDestination.OWNERS) && request.isPresent() && request.get().getOwners().isPresent()) {
      toList.addAll(request.get().getOwners().get());
      if (destination.contains(EmailDestination.ADMINS)) {
        ccList.addAll(maybeSmtpConfiguration.get().getAdmins());
      }
    } else if (destination.contains(EmailDestination.ADMINS)) {
      toList.addAll(maybeSmtpConfiguration.get().getAdmins());
    }

    if (toList.isEmpty()) {
      LOG.warn("Couldn't queue email {} because no to address is present", subject);
      return;
    }

    final Runnable cmd = new Runnable() {

      @Override
      public void run() {
        sendMail(toList, ccList, subject, body);
      }
    };

    LOG.debug("Queuing an email to {}/{} (subject: {})", toList, ccList, subject);

    mailSenderExecutorService.get().submit(cmd);
  }

  private Session createSession(SMTPConfiguration smtpConfiguration, boolean useAuth) {
    Properties properties = System.getProperties();

    properties.setProperty("mail.smtp.host", smtpConfiguration.getHost());

    if (smtpConfiguration.getPort().isPresent()) {
      properties.setProperty("mail.smtp.port", Integer.toString(smtpConfiguration.getPort().get()));
    }

    if (useAuth) {
      properties.setProperty("mail.smtp.auth", "true");
      return Session.getInstance(properties, new SMTPAuthenticator(smtpConfiguration.getUsername().get(), smtpConfiguration.getPassword().get()));
    } else {
      return Session.getInstance(properties);
    }
  }

  private void sendMail(List<String> toList, List<String> ccList, String subject, String body) {
    final SMTPConfiguration smtpConfiguration = maybeSmtpConfiguration.get();

    boolean useAuth = false;

    if (smtpConfiguration.getUsername().isPresent() && smtpConfiguration.getPassword().isPresent()) {
      useAuth = true;
    } else if (smtpConfiguration.getUsername().isPresent() || smtpConfiguration.getPassword().isPresent()) {
      LOG.warn("Not using smtp authentication because username ({}) or password ({}) was not present", smtpConfiguration.getUsername().isPresent(), smtpConfiguration.getPassword().isPresent());
    }

    try {
      final Session session = createSession(maybeSmtpConfiguration.get(), useAuth);

      MimeMessage message = new MimeMessage(session);

      Address[] toArray = getAddresses(toList);
      message.addRecipients(RecipientType.TO, toArray);

      if (!ccList.isEmpty()) {
        Address[] ccArray = getAddresses(ccList);
        message.addRecipients(RecipientType.CC, ccArray);
      }

      message.setFrom(new InternetAddress(smtpConfiguration.getFrom()));

      message.setSubject(subject);
      message.setContent(body, "text/html; charset=utf-8");

      LOG.trace("Sending a message to {} - {}", Arrays.toString(toArray), getEmailLogFormat(toList, subject));

      Transport.send(message);
    } catch (Throwable t) {
      LOG.warn("Unable to send message {}", getEmailLogFormat(toList, subject), t);
      exceptionNotifier.notify(t);
    }
  }

  private Address[] getAddresses(List<String> toList) {
    List<InternetAddress> addresses = Lists.newArrayListWithCapacity(toList.size());

    for (String to : toList) {
      try {
        addresses.add(new InternetAddress(to));
      } catch (AddressException t) {
        LOG.warn("Invalid address {} - ignoring", to, t);
      }
    }

    return addresses.toArray(new InternetAddress[addresses.size()]);
  }
}<|MERGE_RESOLUTION|>--- conflicted
+++ resolved
@@ -214,16 +214,9 @@
     templateProperties.put("taskRan", didTaskRun(taskHistory));
   }
 
-<<<<<<< HEAD
-    if (taskState.isPresent()) {
-      templateSubs.put("status", taskState.get().getDisplayName());
-      templateSubs.put("taskStateLost", (taskState.get() == ExtendedTaskState.TASK_LOST));
-      templateSubs.put("taskStateFailed", (taskState.get() == ExtendedTaskState.TASK_FAILED));
-=======
   private Optional<TaskCleanupType> getTaskCleanupTypefromSingularityTaskHistoryUpdate(SingularityTaskHistoryUpdate taskHistoryUpdate) {
     if (!taskHistoryUpdate.getStatusMessage().isPresent()) {
       return Optional.absent();
->>>>>>> f877ffba
     }
 
     try {
