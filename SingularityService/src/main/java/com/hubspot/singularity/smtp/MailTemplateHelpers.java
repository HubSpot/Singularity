package com.hubspot.singularity.smtp;

import java.util.Collection;
import java.util.Collections;
import java.util.List;
import java.util.TimeZone;
import java.util.regex.Matcher;
import java.util.regex.Pattern;
import java.util.regex.PatternSyntaxException;

import org.apache.commons.lang3.text.WordUtils;
import org.apache.commons.lang3.time.DateFormatUtils;
import org.slf4j.Logger;
import org.slf4j.LoggerFactory;

import com.google.common.base.Optional;
import com.google.common.collect.Lists;
import com.google.inject.Inject;
import com.google.inject.Singleton;
import com.hubspot.mesos.MesosUtils;
import com.hubspot.mesos.json.MesosFileChunkObject;
import com.hubspot.singularity.ExtendedTaskState;
import com.hubspot.singularity.SingularityEmailType;
import com.hubspot.singularity.SingularityTask;
import com.hubspot.singularity.SingularityTaskHistoryUpdate;
import com.hubspot.singularity.SingularityTaskMetadata;
import com.hubspot.singularity.SingularityTaskId;
import com.hubspot.singularity.config.SMTPConfiguration;
import com.hubspot.singularity.config.SingularityConfiguration;
import com.hubspot.singularity.data.SandboxManager;

@Singleton
public class MailTemplateHelpers {

  private static final Logger LOG = LoggerFactory.getLogger(MailTemplateHelpers.class);

  private static final String TASK_LINK_FORMAT = "%s/task/%s";
  private static final String REQUEST_LINK_FORMAT = "%s/request/%s";
  private static final String LOG_LINK_FORMAT = "%s/task/%s/tail/%s";
  private static final String DEFAULT_TIMESTAMP_FORMAT = "MMM dd h:mm:ss a zzz";

  private final SandboxManager sandboxManager;

  private final Optional<String> uiBaseUrl;
  private final Optional<SMTPConfiguration> smtpConfiguration;
  private final Optional<String> taskDatePattern;
  private final Optional<TimeZone> timeZone;

  @Inject
  public MailTemplateHelpers(SandboxManager sandboxManager, SingularityConfiguration singularityConfiguration) {
    this.uiBaseUrl = singularityConfiguration.getUiConfiguration().getBaseUrl();
    this.sandboxManager = sandboxManager;
    this.smtpConfiguration = singularityConfiguration.getSmtpConfiguration();
    if (this.smtpConfiguration.isPresent()) {
      this.taskDatePattern = Optional.of(this.smtpConfiguration.get().getMailerDatePattern());
      this.timeZone = Optional.of(this.smtpConfiguration.get().getMailerTimeZone());
    } else {
      this.taskDatePattern = Optional.absent();
      this.timeZone = Optional.absent();
    }
  }

  public String humanizeTimestamp(long timestamp) {
    if (taskDatePattern.isPresent() && timeZone.isPresent()) {
      return DateFormatUtils.format(timestamp, taskDatePattern.get(), timeZone.get());
    } else if (taskDatePattern.isPresent()) {
      return DateFormatUtils.formatUTC(timestamp, taskDatePattern.get());
    } else if (timeZone.isPresent()) {
      return DateFormatUtils.format(timestamp, DEFAULT_TIMESTAMP_FORMAT, timeZone.get());
    } else {
      return DateFormatUtils.format(timestamp, DEFAULT_TIMESTAMP_FORMAT);
    }
  }

  public List<SingularityMailTaskMetadata> getJadeTaskMetadata(Collection<SingularityTaskMetadata> taskMetadata) {
    List<SingularityMailTaskMetadata> output = Lists.newArrayListWithCapacity(taskMetadata.size());

    for (SingularityTaskMetadata metadataElement : taskMetadata) {
      output.add(
          new SingularityMailTaskMetadata(
              humanizeTimestamp(metadataElement.getTimestamp()),
              metadataElement.getType(),
              metadataElement.getTitle(),
              metadataElement.getUser().or(""),
              metadataElement.getMessage().or(""),
              metadataElement.getLevel().toString()));
    }

    return output;
  }

  public List<SingularityMailTaskHistoryUpdate> getJadeTaskHistory(Collection<SingularityTaskHistoryUpdate> taskHistory) {
    List<SingularityMailTaskHistoryUpdate> output = Lists.newArrayListWithCapacity(taskHistory.size());

    for (SingularityTaskHistoryUpdate taskUpdate : taskHistory) {
      output.add(
          new SingularityMailTaskHistoryUpdate(
              humanizeTimestamp(taskUpdate.getTimestamp()),
              WordUtils.capitalize(taskUpdate.getTaskState().getDisplayName()),
              taskUpdate.getStatusMessage().or("")));
    }

    return output;
  }

  public List<SingularityMailTaskLog> getTaskLogs(SingularityTaskId taskId, Optional<SingularityTask> task, Optional<String> directory) {
    if (!smtpConfiguration.isPresent()) {
      LOG.warn("Tried to getTaskLogs for sending email without SMTP configuration set.");
      return Collections.emptyList();
    }

    List<String> taskEmailTailFiles = smtpConfiguration.get().getTaskEmailTailFiles();
    List<SingularityMailTaskLog> logTails = Lists.newArrayListWithCapacity(taskEmailTailFiles.size());

    for (String filePath : taskEmailTailFiles) {
      // To enable support for tailing the service.log file, replace instances of $MESOS_TASK_ID.
      filePath = filePath.replaceAll("\\$MESOS_TASK_ID", MesosUtils.getSafeTaskIdForDirectory(taskId.getId()));

      logTails.add(
          new SingularityMailTaskLog(
              filePath,
              getFileName(filePath),
              getSingularityLogLink(filePath, taskId.getId()),
              getTaskLogFile(taskId, filePath, task, directory).or("")));
    }

    return logTails;
  }

  private Optional<String> getLogErrorRegex(final Optional<SingularityTask> task) {
    if (task.isPresent() && task.get().getTaskRequest().getRequest().getTaskLogErrorRegex().isPresent()
    && !task.get().getTaskRequest().getRequest().getTaskLogErrorRegex().get().equals("")) {
      return task.get().getTaskRequest().getRequest().getTaskLogErrorRegex();
    } else {
      return smtpConfiguration.get().getTaskLogErrorRegex();
    }
  }

  private Optional<String> getTaskLogFile(final SingularityTaskId taskId, final String filename, final Optional<SingularityTask> task, final Optional<String> directory) {
    if (!smtpConfiguration.isPresent()) {
      LOG.warn("Tried to get a task log file without SMTP configuration set up.");
      return Optional.absent();
    }
    if (!task.isPresent() || !directory.isPresent()) {
      LOG.warn("Couldn't retrieve {} for {} because task ({}) or directory ({}) wasn't present", filename, taskId, task.isPresent(), directory.isPresent());
      return Optional.absent();
    }

    final String slaveHostname = task.get().getOffer().getHostname();

    final String fullPath = String.format("%s/%s", directory.get(), filename);

    final Long logLength = (long) smtpConfiguration.get().getTaskLogLength();

    final Optional<MesosFileChunkObject> logChunkObject;

<<<<<<< HEAD
    Optional<Long> maybeOffset = getMaybeOffset(slaveHostname, fullPath, filename, directory);

    if (!maybeOffset.isPresent()) {
      return Optional.absent();
    }
    try {
      logChunkObject = sandboxManager.read(slaveHostname, fullPath, Optional.of(Math.min(0, maybeOffset.get() - logLength)), Optional.of(logLength));
=======
    LOG.trace("Getting offset (maybe) for task {} file {}", taskId.getId(), fullPath);
    Optional<Long> maybeOffset = getMaybeTaskLogReadOffset(slaveHostname, fullPath, logLength, task);

    if (!maybeOffset.isPresent()) {
      LOG.trace("Failed to find logs or error finding logs for task {} file {}", taskId.getId(), fullPath);
      return Optional.absent();
    }
    try {
      logChunkObject = sandboxManager.read(slaveHostname, fullPath, maybeOffset, Optional.of(logLength));
>>>>>>> 6edc3543
    } catch (RuntimeException e) {
      LOG.error("Sandboxmanager failed to read {}/{} on slave {}", directory.get(), filename, slaveHostname, e);
      return Optional.absent();
    }

    if (logChunkObject.isPresent()) {
      return Optional.of(logChunkObject.get().getData());
    } else {
      LOG.error("Failed to get {} log for {}", filename, taskId.getId());
      return Optional.absent();
    }
  }

<<<<<<< HEAD
  private Optional<Long> getMaybeOffset(String slaveHostname, String fullPath, String filename, Optional<String> directory) {
=======
  // Searches through the file, looking for first error
  private Optional<Long> getMaybeTaskLogReadOffset(final String slaveHostname, final String fullPath, final Long logLength, Optional<SingularityTask> task) {
    long offset = 0;
    long maxOffset = smtpConfiguration.get().getMaxTaskLogSearchOffset();
    Optional<String> maybeRegex = getLogErrorRegex(task);
    String regex;
    if (maybeRegex.isPresent()) {
      regex = maybeRegex.get();
    } else {
      LOG.trace("No task log error regex provided. Reading from bottom of file instead.");
      return getMaybeTaskLogEndOfFileOffset(slaveHostname, fullPath, logLength);
    }
    long length = logLength + regex.length(); // Get extra so that we can be sure to find the error
    Pattern pattern;
    try {
      pattern = Pattern.compile(regex);
    } catch (PatternSyntaxException e) {
      LOG.error("Invalid task log error regex supplied: \"{}\". Reading from bottom of file instead. Received exception: {}", regex, e);
      return getMaybeTaskLogEndOfFileOffset(slaveHostname, fullPath, logLength);
    }
    Optional<MesosFileChunkObject> logChunkObject;
    Optional<MesosFileChunkObject> previous = Optional.absent();

    while (offset <= maxOffset) {
      try {
        logChunkObject = sandboxManager.read(slaveHostname, fullPath, Optional.of(offset), Optional.of(length));
      } catch (RuntimeException e) {
        LOG.error("Sandboxmanager failed to read {} on slave {}", fullPath, slaveHostname, e);
        return Optional.absent();
      }
      if (logChunkObject.isPresent()) {
        if (logChunkObject.get().getData().equals("")) { // Passed end of file
          if (previous.isPresent()) { // If there was any log, get the bottom bytes of it
            long end = previous.get().getOffset() + previous.get().getData().length();
            return Optional.of(end - logLength);
          }
          return Optional.absent();
        }
        Matcher matcher = pattern.matcher(logChunkObject.get().getData());
        if (matcher.find()) {
          return Optional.of(offset + matcher.start());
        } else {
          offset += logLength;
        }
      } else { // Couldn't read anything
        LOG.error("Failed to read log file {}", fullPath);
        return Optional.absent();
      }
      previous = logChunkObject;
    }
    LOG.trace("Searched through the first {} bytes of file {} and didn't find an error. Tailing bottom of file instead", maxOffset, fullPath);
    return getMaybeTaskLogEndOfFileOffset(slaveHostname, fullPath, logLength);
  }

  private Optional<Long> getMaybeTaskLogEndOfFileOffset(final String slaveHostname, final String fullPath, final long logLength) {
>>>>>>> 6edc3543
    Optional<MesosFileChunkObject> logChunkObject;
    try {
      logChunkObject = sandboxManager.read(slaveHostname, fullPath, Optional.<Long>absent(), Optional.<Long>absent());
    } catch (RuntimeException e) {
<<<<<<< HEAD
      LOG.error("Sandboxmanager failed to read {}/{} on slave {}", directory.get(), filename, slaveHostname, e);
      return Optional.absent();
    }
    if (logChunkObject.isPresent()) {
      return Optional.of(logChunkObject.get().getOffset());
=======
      LOG.error("Sandboxmanager failed to read {} on slave {}", fullPath, slaveHostname, e);
      return Optional.absent();
    }
    if (logChunkObject.isPresent()) {
      return Optional.of(Math.max(0, logChunkObject.get().getOffset() - logLength));
>>>>>>> 6edc3543
    } else {
      LOG.error("Failed to get offset for log file {}", fullPath);
      return Optional.absent();
    }

  }

  public String getFileName(String path) {
    String[] splitPath = path.split("/");
    return splitPath[splitPath.length - 1];
  }

  public String getSingularityTaskLink(String taskId) {
    if (!uiBaseUrl.isPresent()) {
      return "";
    }

    return String.format(TASK_LINK_FORMAT, uiBaseUrl.get(), taskId);
  }

  public String getSingularityRequestLink(String requestId) {
    if (!uiBaseUrl.isPresent()) {
      return "";
    }

    return String.format(REQUEST_LINK_FORMAT, uiBaseUrl.get(), requestId);
  }

  public String getSingularityLogLink(String logPath, String taskId) {
    if (!uiBaseUrl.isPresent()) {
      return "";
    }

    return String.format(LOG_LINK_FORMAT, uiBaseUrl.get(), taskId, logPath);
  }

  public String getSubjectForTaskHistory(SingularityTaskId taskId, ExtendedTaskState state, SingularityEmailType type, Collection<SingularityTaskHistoryUpdate> history) {
    if (type == SingularityEmailType.TASK_SCHEDULED_OVERDUE_TO_FINISH) {
      return String.format("Task is overdue to finish (%s)", taskId.toString());
    }

    if (!didTaskRun(history)) {
      return String.format("Task never started and was %s (%s)", state.getDisplayName(), taskId.toString());
    }

    return String.format("Task %s (%s)", state.getDisplayName(), taskId.toString());
  }

  public boolean didTaskRun(Collection<SingularityTaskHistoryUpdate> history) {
    SingularityTaskHistoryUpdate.SimplifiedTaskState simplifiedTaskState = SingularityTaskHistoryUpdate.getCurrentState(history);

    return simplifiedTaskState == SingularityTaskHistoryUpdate.SimplifiedTaskState.DONE || simplifiedTaskState == SingularityTaskHistoryUpdate.SimplifiedTaskState.RUNNING;
  }
}<|MERGE_RESOLUTION|>--- conflicted
+++ resolved
@@ -154,15 +154,6 @@
 
     final Optional<MesosFileChunkObject> logChunkObject;
 
-<<<<<<< HEAD
-    Optional<Long> maybeOffset = getMaybeOffset(slaveHostname, fullPath, filename, directory);
-
-    if (!maybeOffset.isPresent()) {
-      return Optional.absent();
-    }
-    try {
-      logChunkObject = sandboxManager.read(slaveHostname, fullPath, Optional.of(Math.min(0, maybeOffset.get() - logLength)), Optional.of(logLength));
-=======
     LOG.trace("Getting offset (maybe) for task {} file {}", taskId.getId(), fullPath);
     Optional<Long> maybeOffset = getMaybeTaskLogReadOffset(slaveHostname, fullPath, logLength, task);
 
@@ -172,7 +163,6 @@
     }
     try {
       logChunkObject = sandboxManager.read(slaveHostname, fullPath, maybeOffset, Optional.of(logLength));
->>>>>>> 6edc3543
     } catch (RuntimeException e) {
       LOG.error("Sandboxmanager failed to read {}/{} on slave {}", directory.get(), filename, slaveHostname, e);
       return Optional.absent();
@@ -186,9 +176,6 @@
     }
   }
 
-<<<<<<< HEAD
-  private Optional<Long> getMaybeOffset(String slaveHostname, String fullPath, String filename, Optional<String> directory) {
-=======
   // Searches through the file, looking for first error
   private Optional<Long> getMaybeTaskLogReadOffset(final String slaveHostname, final String fullPath, final Long logLength, Optional<SingularityTask> task) {
     long offset = 0;
@@ -244,24 +231,15 @@
   }
 
   private Optional<Long> getMaybeTaskLogEndOfFileOffset(final String slaveHostname, final String fullPath, final long logLength) {
->>>>>>> 6edc3543
     Optional<MesosFileChunkObject> logChunkObject;
     try {
       logChunkObject = sandboxManager.read(slaveHostname, fullPath, Optional.<Long>absent(), Optional.<Long>absent());
     } catch (RuntimeException e) {
-<<<<<<< HEAD
-      LOG.error("Sandboxmanager failed to read {}/{} on slave {}", directory.get(), filename, slaveHostname, e);
-      return Optional.absent();
-    }
-    if (logChunkObject.isPresent()) {
-      return Optional.of(logChunkObject.get().getOffset());
-=======
       LOG.error("Sandboxmanager failed to read {} on slave {}", fullPath, slaveHostname, e);
       return Optional.absent();
     }
     if (logChunkObject.isPresent()) {
       return Optional.of(Math.max(0, logChunkObject.get().getOffset() - logLength));
->>>>>>> 6edc3543
     } else {
       LOG.error("Failed to get offset for log file {}", fullPath);
       return Optional.absent();
