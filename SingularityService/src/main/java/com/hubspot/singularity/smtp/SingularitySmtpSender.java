package com.hubspot.singularity.smtp;

import java.util.Arrays;
import java.util.List;
import java.util.Properties;
import java.util.concurrent.ThreadPoolExecutor;
import java.util.concurrent.TimeUnit;

import javax.inject.Singleton;
import javax.mail.Address;
import javax.mail.Message.RecipientType;
import javax.mail.Session;
import javax.mail.Transport;
import javax.mail.internet.AddressException;
import javax.mail.internet.InternetAddress;
import javax.mail.internet.MimeMessage;
import javax.mail.internet.MimeUtility;

import org.slf4j.Logger;
import org.slf4j.LoggerFactory;

import com.google.common.base.Optional;
import com.google.common.collect.ImmutableMap;
import com.google.common.collect.Lists;
import com.google.common.util.concurrent.MoreExecutors;
import com.google.inject.Inject;
import com.hubspot.mesos.JavaUtils;
import com.hubspot.singularity.config.SMTPConfiguration;
import com.hubspot.singularity.sentry.SingularityExceptionNotifier;

import io.dropwizard.lifecycle.Managed;

@Singleton
public class SingularitySmtpSender implements Managed {

  private static final Logger LOG = LoggerFactory.getLogger(SingularitySmtpSender.class);

  private final Optional<SMTPConfiguration> maybeSmtpConfiguration;
  private final Optional<ThreadPoolExecutor> mailSenderExecutorService;
  private final SingularityExceptionNotifier exceptionNotifier;

  @Inject
  public SingularitySmtpSender(Optional<SMTPConfiguration> maybeSmtpConfiguration, SingularityExceptionNotifier exceptionNotifier) {
    this.maybeSmtpConfiguration = maybeSmtpConfiguration;
    this.exceptionNotifier = exceptionNotifier;

    if (maybeSmtpConfiguration.isPresent()) {
      this.mailSenderExecutorService = Optional.of(JavaUtils.newFixedTimingOutThreadPool(maybeSmtpConfiguration.get().getMailMaxThreads(), TimeUnit.SECONDS.toMillis(1), "SingularitySMTPSender-%d"));
    } else {
      this.mailSenderExecutorService = Optional.absent();
    }
  }

  @Override
  public void start() {}

  @Override
  public void stop() {
    if (mailSenderExecutorService.isPresent()) {
      MoreExecutors.shutdownAndAwaitTermination(mailSenderExecutorService.get(), 1, TimeUnit.SECONDS);
    }
  }

  public void queueMail(final List<String> toList, final List<String> ccList, final String subject, final String body) {
<<<<<<< HEAD
    LOG.trace("Sending email to: {}, cc: {}, body: {}", toList, ccList, body); // Log the email for viewing without SMTP server

=======
>>>>>>> f592d8cb
    if (toList.isEmpty()) {
      LOG.warn("Couldn't queue email {} because no to address is present", subject);
      return;
    }

    if (!mailSenderExecutorService.isPresent()) {
      LOG.warn(String.format("Couldn't queue email %s because no SMTP configuration is present", getEmailLogFormat(toList, subject)));
      return;
    }

    final Runnable cmd = new Runnable() {

      @Override
      public void run() {
        sendMail(toList, ccList, subject, body);
      }
    };

    LOG.debug("Queuing an email to {}/{} (subject: {})", toList, ccList, subject);

    mailSenderExecutorService.get().submit(cmd);
  }

  private String getEmailLogFormat(List<String> toList, String subject) {
    return String.format("[to: %s, subject: %s]", toList, subject);
  }

  private Session createSession(SMTPConfiguration smtpConfiguration, boolean useAuth) {
    Properties properties = System.getProperties();

    properties.setProperty("mail.smtp.host", smtpConfiguration.getHost());
    properties.setProperty("mail.smtp.port", Integer.toString(smtpConfiguration.getPort()));

    if (useAuth) {
      properties.setProperty("mail.smtp.auth", "true");
      return Session.getInstance(properties, new SMTPAuthenticator(smtpConfiguration.getUsername().get(), smtpConfiguration.getPassword().get()));
    } else {
      return Session.getInstance(properties);
    }
  }

  private void sendMail(List<String> toList, List<String> ccList, String subject, String body) {
    final SMTPConfiguration smtpConfiguration = maybeSmtpConfiguration.get();

    boolean useAuth = false;

    if (smtpConfiguration.getUsername().isPresent() && smtpConfiguration.getPassword().isPresent()) {
      useAuth = true;
    } else if (smtpConfiguration.getUsername().isPresent() || smtpConfiguration.getPassword().isPresent()) {
      LOG.warn("Not using smtp authentication because username ({}) or password ({}) was not present", smtpConfiguration.getUsername().isPresent(), smtpConfiguration.getPassword().isPresent());
    }

    try {
      final Session session = createSession(maybeSmtpConfiguration.get(), useAuth);

      MimeMessage message = new MimeMessage(session);

      Address[] toArray = getAddresses(toList);
      message.addRecipients(RecipientType.TO, toArray);

      if (!ccList.isEmpty()) {
        Address[] ccArray = getAddresses(ccList);
        message.addRecipients(RecipientType.CC, ccArray);
      }

      message.setFrom(new InternetAddress(smtpConfiguration.getFrom()));

      message.setSubject(MimeUtility.encodeText(subject, "utf-8", null));
      message.setContent(body, "text/html; charset=utf-8");

      LOG.trace("Sending a message to {} - {}", Arrays.toString(toArray), getEmailLogFormat(toList, subject));

      Transport.send(message);
    } catch (Throwable t) {
      LOG.warn("Unable to send message {}", getEmailLogFormat(toList, subject), t);
      exceptionNotifier.notify(t, ImmutableMap.of("subject", subject));
    }
  }

  private Address[] getAddresses(List<String> toList) {
    List<InternetAddress> addresses = Lists.newArrayListWithCapacity(toList.size());

    for (String to : toList) {
      try {
        addresses.add(new InternetAddress(to));
      } catch (AddressException t) {
        LOG.warn("Invalid address {} - ignoring", to, t);
      }
    }

    return addresses.toArray(new InternetAddress[addresses.size()]);
  }
}<|MERGE_RESOLUTION|>--- conflicted
+++ resolved
@@ -62,11 +62,6 @@
   }
 
   public void queueMail(final List<String> toList, final List<String> ccList, final String subject, final String body) {
-<<<<<<< HEAD
-    LOG.trace("Sending email to: {}, cc: {}, body: {}", toList, ccList, body); // Log the email for viewing without SMTP server
-
-=======
->>>>>>> f592d8cb
     if (toList.isEmpty()) {
       LOG.warn("Couldn't queue email {} because no to address is present", subject);
       return;
