package com.hubspot.singularity;

import java.lang.management.ManagementFactory;
import java.lang.management.RuntimeMXBean;
import java.util.concurrent.TimeUnit;
import java.util.concurrent.atomic.AtomicBoolean;
import java.util.concurrent.locks.Lock;
import java.util.concurrent.locks.ReentrantLock;

import javax.inject.Singleton;

import org.apache.curator.framework.recipes.leader.LeaderLatchListener;
import org.apache.mesos.v1.Protos.MasterInfo;
import org.apache.mesos.v1.Protos.Offer;
import org.slf4j.Logger;
import org.slf4j.LoggerFactory;

import com.google.common.base.Optional;
import com.google.common.net.HostAndPort;
import com.google.inject.Inject;
import com.google.inject.name.Named;
import com.hubspot.mesos.MesosUtils;
import com.hubspot.singularity.SingularityAbort.AbortReason;
import com.hubspot.singularity.config.SingularityConfiguration;
import com.hubspot.singularity.data.StateManager;
import com.hubspot.singularity.mesos.OfferCache;
import com.hubspot.singularity.mesos.SingularityMesosScheduler;
import com.hubspot.singularity.sentry.SingularityExceptionNotifier;

import io.dropwizard.lifecycle.Managed;

@Singleton
public class SingularityLeaderController implements Managed, LeaderLatchListener {

  private static final Logger LOG = LoggerFactory.getLogger(SingularityLeaderController.class);

  private final StateManager stateManager;
  private final SingularityAbort abort;
  private final SingularityExceptionNotifier exceptionNotifier;
  private final HostAndPort hostAndPort;
  private final long saveStateEveryMs;
  private final StatePoller statePoller;
  private final SingularityMesosScheduler scheduler;
  private final OfferCache offerCache;

  private volatile boolean master;

  @Inject
  public SingularityLeaderController(StateManager stateManager,
                                     SingularityConfiguration configuration,
                                     SingularityAbort abort,
                                     SingularityExceptionNotifier exceptionNotifier,
                                     @Named(SingularityMainModule.HTTP_HOST_AND_PORT) HostAndPort hostAndPort,
                                     SingularityMesosScheduler scheduler,
                                     OfferCache offerCache) {
    this.stateManager = stateManager;
    this.abort = abort;
    this.exceptionNotifier = exceptionNotifier;

    this.hostAndPort = hostAndPort;
    this.saveStateEveryMs = TimeUnit.SECONDS.toMillis(configuration.getSaveStateEverySeconds());
    this.statePoller = new StatePoller();
    this.scheduler = scheduler;

    this.offerCache = offerCache;

    this.master = false;
  }

  @Override
  public void start() throws Exception {
    statePoller.start();
  }

  @Override
  public void stop() throws Exception {
    statePoller.finish();
  }

  @Override
  public void isLeader() {
    LOG.info("We are now the leader! Current state {}", scheduler.getState());

    master = true;
   try {
      scheduler.start();
      statePoller.wake();
    } catch (Throwable t) {
      LOG.error("While starting driver", t);
      exceptionNotifier.notify(String.format("Error starting driver (%s)", t.getMessage()), t);
      abort.abort(AbortReason.UNRECOVERABLE_ERROR, Optional.of(t));
    }
  }

  public boolean isMaster() {
    return master;
  }

  public Optional<MasterInfo> getMaster() {
    return scheduler.getMaster();
  }

  public Optional<Long> getLastOfferTimestamp() {
    return scheduler.getLastOfferTimestamp();
  }

  @Override
  public void notLeader() {
    LOG.info("We are not the leader! Current state {}", scheduler.getState());

    master = false;

    if (scheduler.isRunning()) {
      try {
        scheduler.notifyStopping();
        statePoller.wake();
      } catch (Throwable t) {
        LOG.error("While stopping driver", t);
        exceptionNotifier.notify(String.format("Error while stopping driver (%s)", t.getMessage()), t);
      } finally {
        abort.abort(AbortReason.LOST_LEADERSHIP, Optional.<Throwable>absent());
      }
    }
  }

  private SingularityHostState getHostState() {
    final boolean master = isMaster();

    final RuntimeMXBean mxBean = ManagementFactory.getRuntimeMXBean();
    final long uptime = mxBean.getUptime();

    final long now = System.currentTimeMillis();
    final Optional<Long> lastOfferTimestamp = getLastOfferTimestamp();
    final Optional<Long> millisSinceLastOfferTimestamp = lastOfferTimestamp.isPresent() ? Optional.of(now - lastOfferTimestamp.get()) : Optional.<Long> absent();

    String mesosMaster = null;
    Optional<MasterInfo> mesosMasterInfo = getMaster();

    if (mesosMasterInfo.isPresent()) {
      mesosMaster = MesosUtils.getMasterHostAndPort(mesosMasterInfo.get());
    }

    double cachedCpus = 0;
    double cachedMemoryBytes = 0;
    int numCachedOffers = 0;

    for (Offer offer : offerCache.peekOffers()) {
      cachedCpus += MesosUtils.getNumCpus(offer);
      cachedMemoryBytes += MesosUtils.getMemory(offer);
      numCachedOffers++;
    }

<<<<<<< HEAD
    return new SingularityHostState(master, uptime, driverStatus.name(), millisSinceLastOfferTimestamp, hostAndPort.getHost(), hostAndPort.getHost(), mesosMaster, scheduler.isConnected(),
=======
    return new SingularityHostState(master, uptime, scheduler.getState().name(), millisSinceLastOfferTimestamp, hostAndPort.getHostText(), hostAndPort.getHostText(), mesosMaster, scheduler.isRunning(),
>>>>>>> 4f953506
       numCachedOffers, cachedCpus, cachedMemoryBytes);
  }

  // This thread lives inside of this class solely so that we can instantly update the state when the leader latch changes.
  public class StatePoller extends Thread {
    private final AtomicBoolean finished = new AtomicBoolean();
    private Lock lock = new ReentrantLock();
    private volatile boolean interrupted = false;

    StatePoller() {
      super("SingularityStatePoller");
      setDaemon(true);
    }

    public void finish() {
      finished.set(true);
      this.interrupt();
    }

    public void wake() {
      this.interrupted = true;
      if (lock.tryLock()) {
        try {
          this.interrupt();
        }
        finally {
          lock.unlock();
        }
      }
      else {
        LOG.trace("state poller in zk code");
      }
    }

    @Override
    public void run() {
      while (!finished.get()) {

        try {
          lock.lock();
          // save current interrupt state and clear it.
          interrupted |= Thread.interrupted();
          final SingularityHostState state = getHostState();
          LOG.trace("Saving state in ZK: " + state);
          stateManager.save(state);
        } catch (InterruptedException e) {
          LOG.trace("Caught interrupted exception, running the loop");
        } catch (Throwable t) {
          LOG.error("Caught exception while saving state", t);
          exceptionNotifier.notify(String.format("Caught exception while saving state (%s)", t.getMessage()), t);
        }
        finally {
          lock.unlock();
          if (interrupted) {
            Thread.currentThread().interrupt();
          }
        }

        try {
          Thread.sleep(saveStateEveryMs);
        } catch (InterruptedException e) {
          interrupted = false;
          LOG.trace("Interrupted, running the loop");
        }
      }
    }
  }
}<|MERGE_RESOLUTION|>--- conflicted
+++ resolved
@@ -150,11 +150,7 @@
       numCachedOffers++;
     }
 
-<<<<<<< HEAD
-    return new SingularityHostState(master, uptime, driverStatus.name(), millisSinceLastOfferTimestamp, hostAndPort.getHost(), hostAndPort.getHost(), mesosMaster, scheduler.isConnected(),
-=======
     return new SingularityHostState(master, uptime, scheduler.getState().name(), millisSinceLastOfferTimestamp, hostAndPort.getHostText(), hostAndPort.getHostText(), mesosMaster, scheduler.isRunning(),
->>>>>>> 4f953506
        numCachedOffers, cachedCpus, cachedMemoryBytes);
   }
 
