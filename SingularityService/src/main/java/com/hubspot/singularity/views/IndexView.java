--- conflicted
+++ resolved
@@ -43,17 +43,13 @@
 
   private final Integer warnIfScheduledJobIsRunningPastNextRunPct;
 
-<<<<<<< HEAD
+  private final String shellCommands;
+
   private final String timestampFormat;
 
   private final String timestampWithSecondsFormat;
 
-  public IndexView(String singularityUriBase, String appRoot, SingularityConfiguration configuration) {
-=======
-  private final String shellCommands;
-
   public IndexView(String singularityUriBase, String appRoot, SingularityConfiguration configuration, ObjectMapper mapper) {
->>>>>>> 4012ae4f
     super("index.mustache");
 
     checkNotNull(singularityUriBase, "singularityUriBase is null");
@@ -91,18 +87,16 @@
 
     this.warnIfScheduledJobIsRunningPastNextRunPct = configuration.getWarnIfScheduledJobIsRunningPastNextRunPct();
 
-<<<<<<< HEAD
-    this.timestampFormat = configuration.getUiConfiguration().getTimestampFormat();
-
-    this.timestampWithSecondsFormat = configuration.getUiConfiguration().getTimestampWithSecondsFormat();
-=======
     ObjectWriter ow = mapper.writer().withDefaultPrettyPrinter();
     try {
       this.shellCommands = ow.writeValueAsString(configuration.getUiConfiguration().getShellCommands());
     } catch (JsonProcessingException e) {
       throw Throwables.propagate(e);
     }
->>>>>>> 4012ae4f
+
+    this.timestampFormat = configuration.getUiConfiguration().getTimestampFormat();
+
+    this.timestampWithSecondsFormat = configuration.getUiConfiguration().getTimestampWithSecondsFormat();
   }
 
   public String getAppRoot() {
@@ -185,17 +179,16 @@
     return warnIfScheduledJobIsRunningPastNextRunPct;
   }
 
-<<<<<<< HEAD
+  public String getShellCommands() {
+    return shellCommands;
+  }
+
   public String getTimestampFormat() {
     return timestampFormat;
   }
 
   public String getTimestampWithSecondsFormat() {
     return timestampWithSecondsFormat;
-=======
-  public String getShellCommands() {
-    return shellCommands;
->>>>>>> 4012ae4f
   }
 
   @Override
@@ -219,15 +212,11 @@
             ", runningTaskLogPath='" + runningTaskLogPath + '\'' +
             ", finishedTaskLogPath='" + finishedTaskLogPath + '\'' +
             ", commonHostnameSuffixToOmit='" + commonHostnameSuffixToOmit + '\'' +
-<<<<<<< HEAD
-            ", warnIfScheduledJobIsRunningPastNextRunPct='" + warnIfScheduledJobIsRunningPastNextRunPct + '\'' +
-            ", timestampFormat='" + timestampFormat + '\'' +
-            ", timestampWithSecondsFormat='" + timestampWithSecondsFormat + '\'' +
-=======
             ", taskS3LogOmitPrefix='" + taskS3LogOmitPrefix + '\'' +
             ", warnIfScheduledJobIsRunningPastNextRunPct=" + warnIfScheduledJobIsRunningPastNextRunPct +
             ", shellCommands='" + shellCommands + '\'' +
->>>>>>> 4012ae4f
+            ", timestampFormat='" + timestampFormat + '\'' +
+            ", timestampWithSecondsFormat='" + timestampWithSecondsFormat + '\'' +
             ']';
   }
 }