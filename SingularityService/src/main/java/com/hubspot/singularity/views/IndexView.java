package com.hubspot.singularity.views;

import static com.google.common.base.Preconditions.checkNotNull;

import com.fasterxml.jackson.core.JsonProcessingException;
import com.fasterxml.jackson.databind.ObjectMapper;
import com.fasterxml.jackson.databind.ObjectWriter;
import com.google.common.base.Strings;
import com.google.common.base.Throwables;
import com.hubspot.singularity.SingularityService;
import com.hubspot.singularity.config.SingularityConfiguration;

import io.dropwizard.views.View;

public class IndexView extends View {

  private final String appRoot;
  private final String apiDocs;
  private final String staticRoot;
  private final String apiRoot;
  private final String navColor;

  private final Integer defaultMemory;
  private final Integer defaultCpus;
  private final Integer defaultGpus;

  private final Boolean hideNewDeployButton;
  private final Boolean hideNewRequestButton;
  private final Boolean loadBalancingEnabled;

  private final String title;

  private final Integer slaveHttpPort;
  private final Integer slaveHttpsPort;

  private final int defaultBounceExpirationMinutes;
  private final long defaultHealthcheckIntervalSeconds;
  private final long defaultHealthcheckTimeoutSeconds;
  private final Integer defaultHealthcheckMaxRetries;
  private final int defaultStartupTimeoutSeconds;

  private final String runningTaskLogPath;
  private final String finishedTaskLogPath;

  private final String commonHostnameSuffixToOmit;

  private final String taskS3LogOmitPrefix;

  private final Integer warnIfScheduledJobIsRunningPastNextRunPct;

  private final String shellCommands;

  private final boolean shortenSlaveUsageHostname;

  private final String timestampFormat;

  private final boolean showTaskDiskResource;

  private final String timestampWithSecondsFormat;

  private final String redirectOnUnauthorizedUrl;

  private final String extraScript;

  public IndexView(String singularityUriBase, String appRoot, SingularityConfiguration configuration, ObjectMapper mapper) {
    super("index.mustache");

    checkNotNull(singularityUriBase, "singularityUriBase is null");

    String rawAppRoot = String.format("%s%s", singularityUriBase, appRoot);

    this.appRoot = (rawAppRoot.endsWith("/")) ? rawAppRoot.substring(0, rawAppRoot.length() - 1) : rawAppRoot;
    this.staticRoot = String.format("%s/static", singularityUriBase);
    this.apiDocs = String.format("%s/api-docs/", singularityUriBase);
    this.apiRoot = String.format("%s%s", singularityUriBase, SingularityService.API_BASE_PATH);

    this.title = configuration.getUiConfiguration().getTitle();

    this.slaveHttpPort = configuration.getMesosConfiguration().getSlaveHttpPort();
    this.slaveHttpsPort = configuration.getMesosConfiguration().getSlaveHttpsPort().orNull();

    this.defaultCpus = configuration.getMesosConfiguration().getDefaultCpus();
    this.defaultGpus = configuration.getMesosConfiguration().getDefaultGpus();
    this.defaultMemory = configuration.getMesosConfiguration().getDefaultMemory();

    this.hideNewDeployButton = configuration.getUiConfiguration().isHideNewDeployButton();
    this.hideNewRequestButton = configuration.getUiConfiguration().isHideNewRequestButton();
    this.loadBalancingEnabled = !Strings.isNullOrEmpty(configuration.getLoadBalancerUri());

    this.navColor = configuration.getUiConfiguration().getNavColor().or("");

    this.defaultBounceExpirationMinutes = configuration.getDefaultBounceExpirationMinutes();
    this.defaultHealthcheckIntervalSeconds = configuration.getHealthcheckIntervalSeconds();
    this.defaultHealthcheckTimeoutSeconds = configuration.getHealthcheckTimeoutSeconds();
    this.defaultHealthcheckMaxRetries = configuration.getHealthcheckMaxRetries().or(0);
    this.defaultStartupTimeoutSeconds = configuration.getStartupTimeoutSeconds();

    this.runningTaskLogPath = configuration.getUiConfiguration().getRunningTaskLogPath();
    this.finishedTaskLogPath = configuration.getUiConfiguration().getFinishedTaskLogPath();

    this.showTaskDiskResource = configuration.getUiConfiguration().isShowTaskDiskResource();

    this.commonHostnameSuffixToOmit = configuration.getCommonHostnameSuffixToOmit().or("");

    this.taskS3LogOmitPrefix = configuration.getUiConfiguration().getTaskS3LogOmitPrefix().or("");

    this.warnIfScheduledJobIsRunningPastNextRunPct = configuration.getWarnIfScheduledJobIsRunningPastNextRunPct();

    this.redirectOnUnauthorizedUrl = configuration.getUiConfiguration().getRedirectOnUnauthorizedUrl().or("");

    ObjectWriter ow = mapper.writer().withDefaultPrettyPrinter();
    try {
      this.shellCommands = ow.writeValueAsString(configuration.getUiConfiguration().getShellCommands());
    } catch (JsonProcessingException e) {
      throw Throwables.propagate(e);
    }

    this.shortenSlaveUsageHostname = configuration.getUiConfiguration().isShortenSlaveUsageHostname();

    this.timestampFormat = configuration.getUiConfiguration().getTimestampFormat();

    this.timestampWithSecondsFormat = configuration.getUiConfiguration().getTimestampWithSecondsFormat();

    this.extraScript = configuration.getUiConfiguration().getExtraScript().orNull();
  }

  public String getAppRoot() {
    return appRoot;
  }

  public String getStaticRoot() {
    return staticRoot;
  }

  public String getApiDocs() {
    return apiDocs;
  }

  public String getApiRoot() {
    return apiRoot;
  }

  public String getTitle() {
    return title;
  }

  public String getNavColor() {
    return navColor;
  }

  public Integer getSlaveHttpPort() {
    return slaveHttpPort;
  }

  public Integer getSlaveHttpsPort() {
    return slaveHttpsPort;
  }

  public Integer getDefaultMemory() {
    return defaultMemory;
  }

  public Integer getDefaultCpus() {
    return defaultCpus;
  }
  
  public Integer getDefaultGpus() {
    return defaultGpus;
  }

  public Boolean getHideNewDeployButton() {
    return hideNewDeployButton;
  }

  public Boolean getHideNewRequestButton() {
    return hideNewRequestButton;
  }

  public Boolean getLoadBalancingEnabled() {
    return loadBalancingEnabled;
  }

  public int getDefaultBounceExpirationMinutes() {
    return defaultBounceExpirationMinutes;
  }

  public long getDefaultHealthcheckIntervalSeconds() {
    return defaultHealthcheckIntervalSeconds;
  }

  public long getDefaultHealthcheckTimeoutSeconds() {
    return defaultHealthcheckTimeoutSeconds;
  }

  public Integer getDefaultHealthcheckMaxRetries() {
    return defaultHealthcheckMaxRetries;
  }

  public int getDefaultStartupTimeoutSeconds() {
    return defaultStartupTimeoutSeconds;
  }

  public String getRunningTaskLogPath() {
    return runningTaskLogPath;
  }

  public String getFinishedTaskLogPath() {
    return finishedTaskLogPath;
  }

  public String getCommonHostnameSuffixToOmit() {
    return commonHostnameSuffixToOmit;
  }

  public Boolean isShowTaskDiskResource() {
    return showTaskDiskResource;
  }

  public String getTaskS3LogOmitPrefix() {
    return taskS3LogOmitPrefix;
  }

  public Integer getWarnIfScheduledJobIsRunningPastNextRunPct() {
    return warnIfScheduledJobIsRunningPastNextRunPct;
  }

  public String getShellCommands() {
    return shellCommands;
  }

  public String getTimestampFormat() {
    return timestampFormat;
  }

  public String getTimestampWithSecondsFormat() {
    return timestampWithSecondsFormat;
  }

  public String getExtraScript() {
    return extraScript;
  }

  public String getRedirectOnUnauthorizedUrl() {
    return redirectOnUnauthorizedUrl;
  }

  public boolean isShortenSlaveUsageHostname() {
    return shortenSlaveUsageHostname;
  }

  @Override
  public String toString() {
<<<<<<< HEAD
    return "IndexView[" +
            "appRoot='" + appRoot + '\'' +
            ", apiDocs='" + apiDocs + '\'' +
            ", staticRoot='" + staticRoot + '\'' +
            ", apiRoot='" + apiRoot + '\'' +
            ", navColor='" + navColor + '\'' +
            ", defaultMemory=" + defaultMemory +
            ", defaultCpus=" + defaultCpus +
            ", defaultGpus=" + defaultGpus +
            ", hideNewDeployButton=" + hideNewDeployButton +
            ", hideNewRequestButton=" + hideNewRequestButton +
            ", title='" + title + '\'' +
            ", slaveHttpPort=" + slaveHttpPort +
            ", slaveHttpsPort=" + slaveHttpsPort +
            ", defaultBounceExpirationMinutes=" + defaultBounceExpirationMinutes +
            ", defaultHealthcheckIntervalSeconds=" + defaultHealthcheckIntervalSeconds +
            ", defaultHealthcheckTimeoutSeconds=" + defaultHealthcheckTimeoutSeconds +
            ", defaultDeployHealthTimeoutSeconds=" + defaultDeployHealthTimeoutSeconds +
            ", defaultHealthcheckMaxRetries=" + defaultHealthcheckMaxRetries +
            ", runningTaskLogPath='" + runningTaskLogPath + '\'' +
            ", finishedTaskLogPath='" + finishedTaskLogPath + '\'' +
            ", commonHostnameSuffixToOmit='" + commonHostnameSuffixToOmit + '\'' +
            ", taskS3LogOmitPrefix='" + taskS3LogOmitPrefix + '\'' +
            ", warnIfScheduledJobIsRunningPastNextRunPct=" + warnIfScheduledJobIsRunningPastNextRunPct +
            ", shellCommands='" + shellCommands + '\'' +
            ", showTaskDiskResource=" + showTaskDiskResource +
            ", timestampFormat='" + timestampFormat + '\'' +
            ", timestampWithSecondsFormat='" + timestampWithSecondsFormat + '\'' +
            ", redirectOnUnauthorizedUrl='" + redirectOnUnauthorizedUrl + '\'' +
            ", extraScript='" + extraScript + '\'' +
            ']';
=======
    return "IndexView{" +
        "appRoot='" + appRoot + '\'' +
        ", apiDocs='" + apiDocs + '\'' +
        ", staticRoot='" + staticRoot + '\'' +
        ", apiRoot='" + apiRoot + '\'' +
        ", navColor='" + navColor + '\'' +
        ", defaultMemory=" + defaultMemory +
        ", defaultCpus=" + defaultCpus +
        ", hideNewDeployButton=" + hideNewDeployButton +
        ", hideNewRequestButton=" + hideNewRequestButton +
        ", loadBalancingEnabled=" + loadBalancingEnabled +
        ", title='" + title + '\'' +
        ", slaveHttpPort=" + slaveHttpPort +
        ", slaveHttpsPort=" + slaveHttpsPort +
        ", defaultBounceExpirationMinutes=" + defaultBounceExpirationMinutes +
        ", defaultHealthcheckIntervalSeconds=" + defaultHealthcheckIntervalSeconds +
        ", defaultHealthcheckTimeoutSeconds=" + defaultHealthcheckTimeoutSeconds +
        ", defaultHealthcheckMaxRetries=" + defaultHealthcheckMaxRetries +
        ", defaultStartupTimeoutSeconds=" + defaultStartupTimeoutSeconds +
        ", runningTaskLogPath='" + runningTaskLogPath + '\'' +
        ", finishedTaskLogPath='" + finishedTaskLogPath + '\'' +
        ", commonHostnameSuffixToOmit='" + commonHostnameSuffixToOmit + '\'' +
        ", taskS3LogOmitPrefix='" + taskS3LogOmitPrefix + '\'' +
        ", warnIfScheduledJobIsRunningPastNextRunPct=" + warnIfScheduledJobIsRunningPastNextRunPct +
        ", shellCommands='" + shellCommands + '\'' +
        ", shortenSlaveUsageHostname=" + shortenSlaveUsageHostname +
        ", timestampFormat='" + timestampFormat + '\'' +
        ", showTaskDiskResource=" + showTaskDiskResource +
        ", timestampWithSecondsFormat='" + timestampWithSecondsFormat + '\'' +
        ", redirectOnUnauthorizedUrl='" + redirectOnUnauthorizedUrl + '\'' +
        ", extraScript='" + extraScript + '\'' +
        "} " + super.toString();
>>>>>>> 0d09f7e5
  }
}<|MERGE_RESOLUTION|>--- conflicted
+++ resolved
@@ -250,39 +250,6 @@
 
   @Override
   public String toString() {
-<<<<<<< HEAD
-    return "IndexView[" +
-            "appRoot='" + appRoot + '\'' +
-            ", apiDocs='" + apiDocs + '\'' +
-            ", staticRoot='" + staticRoot + '\'' +
-            ", apiRoot='" + apiRoot + '\'' +
-            ", navColor='" + navColor + '\'' +
-            ", defaultMemory=" + defaultMemory +
-            ", defaultCpus=" + defaultCpus +
-            ", defaultGpus=" + defaultGpus +
-            ", hideNewDeployButton=" + hideNewDeployButton +
-            ", hideNewRequestButton=" + hideNewRequestButton +
-            ", title='" + title + '\'' +
-            ", slaveHttpPort=" + slaveHttpPort +
-            ", slaveHttpsPort=" + slaveHttpsPort +
-            ", defaultBounceExpirationMinutes=" + defaultBounceExpirationMinutes +
-            ", defaultHealthcheckIntervalSeconds=" + defaultHealthcheckIntervalSeconds +
-            ", defaultHealthcheckTimeoutSeconds=" + defaultHealthcheckTimeoutSeconds +
-            ", defaultDeployHealthTimeoutSeconds=" + defaultDeployHealthTimeoutSeconds +
-            ", defaultHealthcheckMaxRetries=" + defaultHealthcheckMaxRetries +
-            ", runningTaskLogPath='" + runningTaskLogPath + '\'' +
-            ", finishedTaskLogPath='" + finishedTaskLogPath + '\'' +
-            ", commonHostnameSuffixToOmit='" + commonHostnameSuffixToOmit + '\'' +
-            ", taskS3LogOmitPrefix='" + taskS3LogOmitPrefix + '\'' +
-            ", warnIfScheduledJobIsRunningPastNextRunPct=" + warnIfScheduledJobIsRunningPastNextRunPct +
-            ", shellCommands='" + shellCommands + '\'' +
-            ", showTaskDiskResource=" + showTaskDiskResource +
-            ", timestampFormat='" + timestampFormat + '\'' +
-            ", timestampWithSecondsFormat='" + timestampWithSecondsFormat + '\'' +
-            ", redirectOnUnauthorizedUrl='" + redirectOnUnauthorizedUrl + '\'' +
-            ", extraScript='" + extraScript + '\'' +
-            ']';
-=======
     return "IndexView{" +
         "appRoot='" + appRoot + '\'' +
         ", apiDocs='" + apiDocs + '\'' +
@@ -291,6 +258,7 @@
         ", navColor='" + navColor + '\'' +
         ", defaultMemory=" + defaultMemory +
         ", defaultCpus=" + defaultCpus +
+        ", defaultGpus=" + defaultGpus +
         ", hideNewDeployButton=" + hideNewDeployButton +
         ", hideNewRequestButton=" + hideNewRequestButton +
         ", loadBalancingEnabled=" + loadBalancingEnabled +
@@ -315,6 +283,5 @@
         ", redirectOnUnauthorizedUrl='" + redirectOnUnauthorizedUrl + '\'' +
         ", extraScript='" + extraScript + '\'' +
         "} " + super.toString();
->>>>>>> 0d09f7e5
   }
 }