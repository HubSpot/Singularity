--- conflicted
+++ resolved
@@ -1,6 +1,8 @@
 package com.hubspot.singularity.views;
 
 import static com.google.common.base.Preconditions.checkNotNull;
+
+import javax.ws.rs.HEAD;
 
 import com.fasterxml.jackson.core.JsonProcessingException;
 import com.fasterxml.jackson.databind.ObjectMapper;
@@ -43,17 +45,13 @@
 
   private final Integer warnIfScheduledJobIsRunningPastNextRunPct;
 
-<<<<<<< HEAD
   private final String shellCommands;
 
+  private final String timestampFormat;
+
+  private final String timestampWithSecondsFormat;
+
   public IndexView(String singularityUriBase, String appRoot, SingularityConfiguration configuration, ObjectMapper mapper) {
-=======
-  private final String timestampFormat;
-
-  private final String timestampWithSecondsFormat;
-
-  public IndexView(String singularityUriBase, String appRoot, SingularityConfiguration configuration) {
->>>>>>> 9bb11f00
     super("index.mustache");
 
     checkNotNull(singularityUriBase, "singularityUriBase is null");
@@ -91,18 +89,16 @@
 
     this.warnIfScheduledJobIsRunningPastNextRunPct = configuration.getWarnIfScheduledJobIsRunningPastNextRunPct();
 
-<<<<<<< HEAD
     ObjectWriter ow = mapper.writer().withDefaultPrettyPrinter();
     try {
       this.shellCommands = ow.writeValueAsString(configuration.getUiConfiguration().getShellCommands());
     } catch (JsonProcessingException e) {
       throw Throwables.propagate(e);
     }
-=======
+
     this.timestampFormat = configuration.getUiConfiguration().getTimestampFormat();
 
     this.timestampWithSecondsFormat = configuration.getUiConfiguration().getTimestampWithSecondsFormat();
->>>>>>> 9bb11f00
   }
 
   public String getAppRoot() {
@@ -185,17 +181,16 @@
     return warnIfScheduledJobIsRunningPastNextRunPct;
   }
 
-<<<<<<< HEAD
   public String getShellCommands() {
     return shellCommands;
-=======
+  }
+
   public String getTimestampFormat() {
     return timestampFormat;
   }
 
   public String getTimestampWithSecondsFormat() {
     return timestampWithSecondsFormat;
->>>>>>> 9bb11f00
   }
 
   @Override
@@ -219,15 +214,11 @@
             ", runningTaskLogPath='" + runningTaskLogPath + '\'' +
             ", finishedTaskLogPath='" + finishedTaskLogPath + '\'' +
             ", commonHostnameSuffixToOmit='" + commonHostnameSuffixToOmit + '\'' +
-<<<<<<< HEAD
             ", taskS3LogOmitPrefix='" + taskS3LogOmitPrefix + '\'' +
             ", warnIfScheduledJobIsRunningPastNextRunPct=" + warnIfScheduledJobIsRunningPastNextRunPct +
             ", shellCommands='" + shellCommands + '\'' +
-=======
-            ", warnIfScheduledJobIsRunningPastNextRunPct='" + warnIfScheduledJobIsRunningPastNextRunPct + '\'' +
             ", timestampFormat='" + timestampFormat + '\'' +
             ", timestampWithSecondsFormat='" + timestampWithSecondsFormat + '\'' +
->>>>>>> 9bb11f00
             ']';
   }
 }