--- conflicted
+++ resolved
@@ -43,13 +43,9 @@
 
   private final Integer warnIfScheduledJobIsRunningPastNextRunPct;
 
-<<<<<<< HEAD
-  public IndexView(String singularityUriBase, String appRoot, SingularityConfiguration configuration) {
-=======
   private final String shellCommands;
 
   public IndexView(String singularityUriBase, String appRoot, SingularityConfiguration configuration, ObjectMapper mapper) {
->>>>>>> d94d33d8
     super("index.mustache");
 
     checkNotNull(singularityUriBase, "singularityUriBase is null");
@@ -86,8 +82,6 @@
     this.taskS3LogOmitPrefix = configuration.getUiConfiguration().getTaskS3LogOmitPrefix();
 
     this.warnIfScheduledJobIsRunningPastNextRunPct = configuration.getWarnIfScheduledJobIsRunningPastNextRunPct();
-<<<<<<< HEAD
-=======
 
     ObjectWriter ow = mapper.writer().withDefaultPrettyPrinter();
     try {
@@ -95,7 +89,6 @@
     } catch (JsonProcessingException e) {
       throw Throwables.propagate(e);
     }
->>>>>>> d94d33d8
   }
 
   public String getAppRoot() {
@@ -178,13 +171,10 @@
     return warnIfScheduledJobIsRunningPastNextRunPct;
   }
 
-<<<<<<< HEAD
-=======
   public String getShellCommands() {
     return shellCommands;
   }
 
->>>>>>> d94d33d8
   @Override
   public String toString() {
     return "IndexView[" +
@@ -206,13 +196,9 @@
             ", runningTaskLogPath='" + runningTaskLogPath + '\'' +
             ", finishedTaskLogPath='" + finishedTaskLogPath + '\'' +
             ", commonHostnameSuffixToOmit='" + commonHostnameSuffixToOmit + '\'' +
-<<<<<<< HEAD
-            ", warnIfScheduledJobIsRunningPastNextRunPct='" + warnIfScheduledJobIsRunningPastNextRunPct + '\'' +
-=======
             ", taskS3LogOmitPrefix='" + taskS3LogOmitPrefix + '\'' +
             ", warnIfScheduledJobIsRunningPastNextRunPct=" + warnIfScheduledJobIsRunningPastNextRunPct +
             ", shellCommands='" + shellCommands + '\'' +
->>>>>>> d94d33d8
             ']';
   }
 }