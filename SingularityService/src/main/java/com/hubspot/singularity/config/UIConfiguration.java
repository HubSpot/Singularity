--- conflicted
+++ resolved
@@ -136,14 +136,6 @@
     this.finishedTaskLogPath = finishedTaskLogPath;
   }
 
-<<<<<<< HEAD
-  public Optional<Integer> getWarnIfScheduledJobIsRunningPastNextRunPct() {
-    return warnIfScheduledJobIsRunningPastNextRunPct;
-  }
-
-  public void setWarnIfScheduledJobIsRunningPastNextRunPct(Optional<Integer> warnIfScheduledJobIsRunningPastNextRunPct) {
-    this.warnIfScheduledJobIsRunningPastNextRunPct = warnIfScheduledJobIsRunningPastNextRunPct;
-=======
   public String getRunningTaskLogPath() {
     return runningTaskLogPath;
   }
@@ -158,6 +150,13 @@
 
   public void setTaskS3LogOmitPrefix(String taskS3LogOmitPrefix) {
     this.taskS3LogOmitPrefix = taskS3LogOmitPrefix;
->>>>>>> 63caff39
+  }
+
+  public Optional<Integer> getWarnIfScheduledJobIsRunningPastNextRunPct() {
+    return warnIfScheduledJobIsRunningPastNextRunPct;
+  }
+
+  public void setWarnIfScheduledJobIsRunningPastNextRunPct(Optional<Integer> warnIfScheduledJobIsRunningPastNextRunPct) {
+    this.warnIfScheduledJobIsRunningPastNextRunPct = warnIfScheduledJobIsRunningPastNextRunPct;
   }
 }