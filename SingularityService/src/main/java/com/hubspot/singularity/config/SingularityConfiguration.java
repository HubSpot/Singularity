--- conflicted
+++ resolved
@@ -399,12 +399,10 @@
 
   private boolean proxyRunNowToLeader = true;
 
-<<<<<<< HEAD
   private Optional<Integer> expectedRacksCount = Optional.empty();
-=======
+
   @JsonProperty("crashLoop")
   private CrashLoopConfiguration crashLoopConfiguration = new CrashLoopConfiguration();
->>>>>>> 58000e23
 
   public long getAskDriverToKillTasksAgainAfterMillis() {
     return askDriverToKillTasksAgainAfterMillis;
@@ -1697,20 +1695,19 @@
     this.sqlFallBackToBytesFields = sqlFallBackToBytesFields;
   }
 
-<<<<<<< HEAD
   public Optional<Integer> getExpectedRacksCount() {
     return expectedRacksCount;
   }
 
   public void setExpectedRacksCount(Optional<Integer> expectedRacksCount) {
     this.expectedRacksCount = expectedRacksCount;
-=======
+  }
+
   public CrashLoopConfiguration getCrashLoopConfiguration() {
     return crashLoopConfiguration;
   }
 
   public void setCrashLoopConfiguration(CrashLoopConfiguration crashLoopConfiguration) {
     this.crashLoopConfiguration = crashLoopConfiguration;
->>>>>>> 58000e23
   }
 }