package com.hubspot.singularity.config;

import java.util.Collections;
import java.util.List;
import java.util.Map;
import java.util.concurrent.TimeUnit;

import javax.validation.Valid;
import javax.validation.constraints.Max;
import javax.validation.constraints.Min;
import javax.validation.constraints.NotNull;
import javax.ws.rs.HEAD;

import com.fasterxml.jackson.annotation.JsonIgnoreProperties;
import com.fasterxml.jackson.annotation.JsonProperty;
import com.google.common.base.Optional;
import com.google.common.base.Strings;
import com.google.common.collect.ImmutableMap;
import com.hubspot.singularity.RequestType;
import com.hubspot.singularity.SlavePlacement;

import io.dropwizard.Configuration;
import io.dropwizard.db.DataSourceFactory;

@JsonIgnoreProperties(ignoreUnknown = true)
public class SingularityConfiguration extends Configuration {

  private boolean allowRequestsWithoutOwners = true;

  private boolean allowTestResourceCalls = false;

  private long askDriverToKillTasksAgainAfterMillis = TimeUnit.MINUTES.toMillis(5);

  private long cacheOffersForMillis = TimeUnit.MINUTES.toMillis(1);

  private int offerCacheSize = 125;

  private boolean cacheOffers = true;

  private int cacheTasksMaxSize = 5000;

  private int cacheTasksInitialSize = 100;

  private long cacheTasksForMillis = TimeUnit.DAYS.toMillis(1);

  private long cacheStateForMillis = TimeUnit.SECONDS.toMillis(30);

  private long checkDeploysEverySeconds = 5;

  private long checkNewTasksEverySeconds = 5;

  private long checkExpiringUserActionEveryMillis = TimeUnit.SECONDS.toMillis(45);

  private int checkNewTasksScheduledThreads = 3;

  private long checkReconcileWhenRunningEveryMillis = TimeUnit.SECONDS.toMillis(30);

  private long checkJobsEveryMillis = TimeUnit.MINUTES.toMillis(10);

  private long checkSchedulerEverySeconds = 5;

  private long checkWebhooksEveryMillis = TimeUnit.SECONDS.toMillis(10);

  private long checkUsageEveryMillis = TimeUnit.MINUTES.toMillis(1);

  private long cleanUsageEveryMillis = TimeUnit.MINUTES.toMillis(5);

  private int numUsageToKeep = 5;

  private long cleanupEverySeconds = 5;

  private long checkQueuedMailsEveryMillis = TimeUnit.SECONDS.toMillis(15);

  private boolean ldapCacheEnabled = true;

  private long ldapCacheSize = 100;

  private long ldapCacheExpireMillis = TimeUnit.MINUTES.toMillis(1);

  private long closeWaitSeconds = 5;

  private String commonHostnameSuffixToOmit;

  private boolean compressLargeDataObjects = true;

  private long considerTaskHealthyAfterRunningForSeconds = 5;

  private int cooldownAfterFailures = 3;

  private double cooldownAfterPctOfInstancesFail = 1.0;

  private long cooldownExpiresAfterMinutes = 15;

  private long cooldownMinScheduleSeconds = 120;

  @JsonProperty("database")
  private DataSourceFactory databaseConfiguration;

  @Min(value = 1, message = "Must be positive and non-zero")
  private int defaultBounceExpirationMinutes = 60;

  @NotNull
  private SlavePlacement defaultSlavePlacement = SlavePlacement.GREEDY;

  private boolean defaultValueForKillTasksOfPausedRequests = true;

  private int defaultDeployStepWaitTimeMs = 0;

  private int defaultDeployMaxTaskRetries = 0;

  private long deleteDeploysFromZkWhenNoDatabaseAfterHours = TimeUnit.DAYS.toHours(14);

  private Optional<Integer> maxStaleDeploysPerRequestInZkWhenNoDatabase = Optional.absent();

  private long deleteDeadSlavesAfterHours = TimeUnit.DAYS.toHours(7);

  private long deleteStaleRequestsFromZkWhenNoDatabaseAfterHours = TimeUnit.DAYS.toHours(14);

  private Optional<Integer> maxRequestsWithHistoryInZkWhenNoDatabase = Optional.absent();

  private long deleteTasksFromZkWhenNoDatabaseAfterHours = TimeUnit.DAYS.toHours(7);

  private Optional<Integer> maxStaleTasksPerRequestInZkWhenNoDatabase = Optional.absent();

  private long deleteUndeliverableWebhooksAfterHours = TimeUnit.DAYS.toHours(7);

  private long deltaAfterWhichTasksAreLateMillis = TimeUnit.SECONDS.toMillis(30);

  private long deployHealthyBySeconds = 120;

  private long debugCuratorCallOverBytes = 25000;

  private long debugCuratorCallOverMillis = 250;

  private int dispatchTaskShellCommandsEverySeconds = 5;

  private boolean enableCorsFilter = false;

  private int healthcheckIntervalSeconds = 5;

  private int healthcheckStartThreads = 3;

  private int healthcheckTimeoutSeconds = 5;

  private Optional<Integer> startupDelaySeconds = Optional.absent();

  private int startupTimeoutSeconds = 45;

  private int startupIntervalSeconds = 2;

  @NotNull
  private Optional<Integer> healthcheckMaxRetries = Optional.absent();

  @NotNull
  private Optional<Integer> healthcheckMaxTotalTimeoutSeconds = Optional.absent();

  @NotNull
  private List<Integer> healthcheckFailureStatusCodes = Collections.emptyList();

  private String hostname;

  private long killAfterTasksDoNotRunDefaultSeconds = 600;

  private long killNonLongRunningTasksInCleanupAfterSeconds = TimeUnit.HOURS.toSeconds(24);

  private int listenerThreadpoolSize = 3;

  @JsonProperty("loadBalancerQueryParams")
  private Map<String, String> loadBalancerQueryParams;

  private long loadBalancerRequestTimeoutMillis = 2000;

  private long loadBalancerRemovalGracePeriodMillis = 0;

  private String loadBalancerUri;

  private boolean deleteRemovedRequestsFromLoadBalancer = false;

  private Optional<String> taskLabelForLoadBalancerUpstreamGroup = Optional.absent();

  private int logFetchMaxThreads = 15;

  private int maxDeployIdSize = 50;

  private int maxHealthcheckResponseBodyBytes = 8192;

  private int maxQueuedUpdatesPerWebhook = 50;

  private int maxTasksPerOffer = 0;

  private int maxTasksPerOfferPerRequest = 0;

  private int maxRequestIdSize = 100;

  private int maxUserIdSize = 100;

  private boolean storeAllMesosTaskInfoForDebugging = false;

  @JsonProperty("historyPurging")
  @Valid
  private HistoryPurgingConfiguration historyPurgingConfiguration = new HistoryPurgingConfiguration();

  @JsonProperty("mesos")
  @Valid
  private MesosConfiguration mesosConfiguration;

  @JsonProperty("network")
  @Valid
  private NetworkConfiguration networkConfiguration = new NetworkConfiguration();

  private int newTaskCheckerBaseDelaySeconds = 1;

  private long pendingDeployHoldTaskDuringDecommissionMillis = TimeUnit.MINUTES.toMillis(10);

  private long persistHistoryEverySeconds = TimeUnit.HOURS.toSeconds(1);

  private long reconcileSlavesEveryMinutes = TimeUnit.HOURS.toMinutes(1);

  @JsonProperty("s3")
  private S3Configuration s3Configuration;

  private boolean sandboxDefaultsToTaskId = false;

  private long sandboxHttpTimeoutMillis = TimeUnit.SECONDS.toMillis(5);

  private long saveStateEverySeconds = 60;

  @JsonProperty("sentry")
  @Valid
  private SentryConfiguration sentryConfiguration;

  @JsonProperty("taskMetadata")
  @Valid
  private SingularityTaskMetadataConfiguration taskMetadataConfiguration = new SingularityTaskMetadataConfiguration();

  @JsonProperty("smtp")
  @Valid
  private SMTPConfiguration smtpConfiguration;

  private long startNewReconcileEverySeconds = TimeUnit.MINUTES.toSeconds(10);

  @JsonProperty("ui")
  @Valid
  private UIConfiguration uiConfiguration = new UIConfiguration();

  /** If true, the event system waits for all listeners having processed an event. */
  private boolean waitForListeners = true;

  private long warnIfScheduledJobIsRunningForAtLeastMillis = TimeUnit.DAYS.toMillis(1);

  @JsonProperty("taskExecutionTimeLimitMillis")
  @Valid
  @NotNull
  private Optional<Long> taskExecutionTimeLimitMillis = Optional.absent();

  private int warnIfScheduledJobIsRunningPastNextRunPct = 200;

  private long zookeeperAsyncTimeout = 5000;

  private int coreThreadpoolSize = 8;

  private long threadpoolShutdownDelayInSeconds = 1;

  private long taskPersistAfterStartupBufferMillis = TimeUnit.MINUTES.toMillis(1);

  @Valid
  @JsonProperty("customExecutor")
  @NotNull
  private CustomExecutorConfiguration customExecutorConfiguration = new CustomExecutorConfiguration();

  private boolean createDeployIds = false;

  @Min(4)
  @Max(32)
  private int deployIdLength = 8;

  @JsonProperty("zookeeper")
  @Valid
  private ZooKeeperConfiguration zooKeeperConfiguration;

  @JsonProperty("ldap")
  @Valid
  private LDAPConfiguration ldapConfiguration;

  @JsonProperty("auth")
  @NotNull
  @Valid
  private AuthConfiguration authConfiguration = new AuthConfiguration();

  @NotNull
  private Map<String, List<String>> reserveSlavesWithAttributes = Collections.emptyMap();

  @JsonProperty("graphite")
  @NotNull
  @Valid
  private GraphiteConfiguration graphiteConfiguration = new GraphiteConfiguration();

  private boolean taskHistoryQueryUsesZkFirst = false;

  @JsonProperty("disasterDetection")
  @NotNull
  @Valid
  private DisasterDetectionConfiguration disasterDetection = new DisasterDetectionConfiguration();

  @Min(0)
  @Max(1)
  private double defaultTaskPriorityLevel = 0.3;

  @NotNull
  private Map<RequestType, Double> defaultTaskPriorityLevelForRequestType = ImmutableMap.of(RequestType.WORKER, 0.5, RequestType.SERVICE, 0.7);

  @Min(0)
  private long checkPriorityKillsEveryMillis = TimeUnit.SECONDS.toMillis(30);

  @Min(0)
  @Max(5)
  private double schedulerPriorityWeightFactor = 1.0;

  @Min(1)
  private int statusUpdateQueueCapacity = 1000;

  private boolean processStatusUpdatesInSeparateThread = false;

  private boolean rebalanceRacksOnScaleDown = false;

  private boolean allowBounceToSameHost = false;

  private int maxActiveOnDemandTasksPerRequest = 0;

  public long getAskDriverToKillTasksAgainAfterMillis() {
    return askDriverToKillTasksAgainAfterMillis;
  }

  public long getCacheStateForMillis() {
    return cacheStateForMillis;
  }

  public long getDispatchTaskShellCommandsEverySeconds() {
    return dispatchTaskShellCommandsEverySeconds;
  }

  public long getCheckDeploysEverySeconds() {
    return checkDeploysEverySeconds;
  }

  public long getCheckNewTasksEverySeconds() {
    return checkNewTasksEverySeconds;
  }

  public int getCheckNewTasksScheduledThreads() {
    return checkNewTasksScheduledThreads;
  }

  public long getCheckReconcileWhenRunningEveryMillis() {
    return checkReconcileWhenRunningEveryMillis;
  }

  public long getCheckJobsEveryMillis() {
    return checkJobsEveryMillis;
  }

  public long getCheckSchedulerEverySeconds() {
    return checkSchedulerEverySeconds;
  }

  public long getCheckWebhooksEveryMillis() {
    return checkWebhooksEveryMillis;
  }

  public long getCleanupEverySeconds() {
    return cleanupEverySeconds;
  }

  public long getCloseWaitSeconds() {
    return closeWaitSeconds;
  }

  public Optional<String> getCommonHostnameSuffixToOmit() {
    return Optional.fromNullable(Strings.emptyToNull(commonHostnameSuffixToOmit));
  }

  public long getConsiderTaskHealthyAfterRunningForSeconds() {
    return considerTaskHealthyAfterRunningForSeconds;
  }

  public int getCooldownAfterFailures() {
    return cooldownAfterFailures;
  }

  public long getDebugCuratorCallOverBytes() {
    return debugCuratorCallOverBytes;
  }

  public void setDebugCuratorCallOverBytes(long debugCuratorCallOverBytes) {
    this.debugCuratorCallOverBytes = debugCuratorCallOverBytes;
  }

  public long getPendingDeployHoldTaskDuringDecommissionMillis() {
    return pendingDeployHoldTaskDuringDecommissionMillis;
  }

  public void setPendingDeployHoldTaskDuringDecommissionMillis(long pendingDeployHoldTaskDuringDecommissionMillis) {
    this.pendingDeployHoldTaskDuringDecommissionMillis = pendingDeployHoldTaskDuringDecommissionMillis;
  }

  public long getDebugCuratorCallOverMillis() {
    return debugCuratorCallOverMillis;
  }

  public void setDebugCuratorCallOverMillis(long debugCuratorCallOverMillis) {
    this.debugCuratorCallOverMillis = debugCuratorCallOverMillis;
  }

  public double getCooldownAfterPctOfInstancesFail() {
    return cooldownAfterPctOfInstancesFail;
  }

  public long getCooldownExpiresAfterMinutes() {
    return cooldownExpiresAfterMinutes;
  }

  public long getCooldownMinScheduleSeconds() {
    return cooldownMinScheduleSeconds;
  }

  public int getCacheTasksMaxSize() {
    return cacheTasksMaxSize;
  }

  public void setCacheTasksMaxSize(int cacheTasksMaxSize) {
    this.cacheTasksMaxSize = cacheTasksMaxSize;
  }

  public int getCacheTasksInitialSize() {
    return cacheTasksInitialSize;
  }

  public void setCacheTasksInitialSize(int cacheTasksInitialSize) {
    this.cacheTasksInitialSize = cacheTasksInitialSize;
  }

  public int getCoreThreadpoolSize() {
    return coreThreadpoolSize;
  }

  public CustomExecutorConfiguration getCustomExecutorConfiguration() {
    return customExecutorConfiguration;
  }

  public Optional<DataSourceFactory> getDatabaseConfiguration() {
    return Optional.fromNullable(databaseConfiguration);
  }

  public int getDefaultBounceExpirationMinutes() {
    return defaultBounceExpirationMinutes;
  }

  public void setDefaultBounceExpirationMinutes(int defaultBounceExpirationMinutes) {
    this.defaultBounceExpirationMinutes = defaultBounceExpirationMinutes;
  }

  public SlavePlacement getDefaultSlavePlacement() {
    return defaultSlavePlacement;
  }

  public int getDefaultDeployStepWaitTimeMs() {
    return defaultDeployStepWaitTimeMs;
  }

  public void setDefaultDeployStepWaitTimeMs(int defaultDeployStepWaitTimeMs) {
    this.defaultDeployStepWaitTimeMs = defaultDeployStepWaitTimeMs;
  }

  public int getDefaultDeployMaxTaskRetries() {
    return defaultDeployMaxTaskRetries;
  }

  public boolean isLdapCacheEnabled() {
    return ldapCacheEnabled;
  }

  public void setLdapCacheEnabled(boolean ldapCacheEnabled) {
    this.ldapCacheEnabled = ldapCacheEnabled;
  }

  public long getLdapCacheSize() {
    return ldapCacheSize;
  }

  public void setLdapCacheSize(long ldapCacheSize) {
    this.ldapCacheSize = ldapCacheSize;
  }

  public long getLdapCacheExpireMillis() {
    return ldapCacheExpireMillis;
  }

  public void setLdapCacheExpireMillis(long ldapCacheExpireMillis) {
    this.ldapCacheExpireMillis = ldapCacheExpireMillis;
  }

  public void setDefaultDeployMaxTaskRetries(int defaultDeployMaxTaskRetries) {
    this.defaultDeployMaxTaskRetries = defaultDeployMaxTaskRetries;
  }

  public long getDeleteDeploysFromZkWhenNoDatabaseAfterHours() {
    return deleteDeploysFromZkWhenNoDatabaseAfterHours;
  }

  public long getDeleteStaleRequestsFromZkWhenNoDatabaseAfterHours() {
    return deleteStaleRequestsFromZkWhenNoDatabaseAfterHours;
  }

  public long getDeleteTasksFromZkWhenNoDatabaseAfterHours() {
    return deleteTasksFromZkWhenNoDatabaseAfterHours;
  }

  public long getDeleteUndeliverableWebhooksAfterHours() {
    return deleteUndeliverableWebhooksAfterHours;
  }

  public long getDeltaAfterWhichTasksAreLateMillis() {
    return deltaAfterWhichTasksAreLateMillis;
  }

  public long getDeployHealthyBySeconds() {
    return deployHealthyBySeconds;
  }

  public int getDeployIdLength() {
    return deployIdLength;
  }

  public int getHealthcheckIntervalSeconds() {
    return healthcheckIntervalSeconds;
  }

  public int getHealthcheckStartThreads() {
    return healthcheckStartThreads;
  }

  public int getHealthcheckTimeoutSeconds() {
    return healthcheckTimeoutSeconds;
  }

  public Optional<Integer> getHealthcheckMaxRetries() {
    return healthcheckMaxRetries;
  }

  public Optional<Integer> getHealthcheckMaxTotalTimeoutSeconds() {
    return healthcheckMaxTotalTimeoutSeconds;
  }

  public Optional<String> getHostname() {
    return Optional.fromNullable(Strings.emptyToNull(hostname));
  }

  public long getKillAfterTasksDoNotRunDefaultSeconds() {
    return killAfterTasksDoNotRunDefaultSeconds;
  }

  public long getKillNonLongRunningTasksInCleanupAfterSeconds() {
    return killNonLongRunningTasksInCleanupAfterSeconds;
  }

  public long getLoadBalancerRemovalGracePeriodMillis() {
    return loadBalancerRemovalGracePeriodMillis;
  }

  public void setLoadBalancerRemovalGracePeriodMillis(long loadBalancerRemovalGracePeriodMillis) {
    this.loadBalancerRemovalGracePeriodMillis = loadBalancerRemovalGracePeriodMillis;
  }

  public long getDeleteDeadSlavesAfterHours() {
    return deleteDeadSlavesAfterHours;
  }

  public void setDeleteDeadSlavesAfterHours(long deleteDeadSlavesAfterHours) {
    this.deleteDeadSlavesAfterHours = deleteDeadSlavesAfterHours;
  }

  public int getListenerThreadpoolSize() {
    return listenerThreadpoolSize;
  }

  public Optional<Map<String, String>> getLoadBalancerQueryParams() {
    return Optional.fromNullable(loadBalancerQueryParams);
  }

  public long getLoadBalancerRequestTimeoutMillis() {
    return loadBalancerRequestTimeoutMillis;
  }

  public String getLoadBalancerUri() {
    return loadBalancerUri;
  }

  public int getLogFetchMaxThreads() {
    return logFetchMaxThreads;
  }

  public int getMaxDeployIdSize() {
    return maxDeployIdSize;
  }

  public int getMaxHealthcheckResponseBodyBytes() {
    return maxHealthcheckResponseBodyBytes;
  }

  public int getMaxQueuedUpdatesPerWebhook() {
    return maxQueuedUpdatesPerWebhook;
  }

  public int getMaxRequestIdSize() {
    return maxRequestIdSize;
  }

  public int getMaxUserIdSize() {
    return maxUserIdSize;
  }

  public int getMaxTasksPerOffer() {
    return maxTasksPerOffer;
  }

  public int getMaxTasksPerOfferPerRequest() {
    return maxTasksPerOfferPerRequest;
  }

  public MesosConfiguration getMesosConfiguration() {
    return mesosConfiguration;
  }

  public NetworkConfiguration getNetworkConfiguration() {
    return networkConfiguration;
  }

  public int getNewTaskCheckerBaseDelaySeconds() {
    return newTaskCheckerBaseDelaySeconds;
  }

  public long getPersistHistoryEverySeconds() {
    return persistHistoryEverySeconds;
  }

  public Optional<S3Configuration> getS3Configuration() {
    return Optional.fromNullable(s3Configuration);
  }

  public long getSandboxHttpTimeoutMillis() {
    return sandboxHttpTimeoutMillis;
  }

  public long getSaveStateEverySeconds() {
    return saveStateEverySeconds;
  }

  public Optional<SentryConfiguration> getSentryConfiguration(){
    return Optional.fromNullable(sentryConfiguration);
  }

  public Optional<SMTPConfiguration> getSmtpConfiguration() {
    return Optional.fromNullable(smtpConfiguration);
  }

  public long getStartNewReconcileEverySeconds() {
    return startNewReconcileEverySeconds;
  }

  public long getThreadpoolShutdownDelayInSeconds() {
    return threadpoolShutdownDelayInSeconds;
  }

  public void setThreadpoolShutdownDelayInSeconds(long threadpoolShutdownDelayInSeconds) {
    this.threadpoolShutdownDelayInSeconds = threadpoolShutdownDelayInSeconds;
  }

  public UIConfiguration getUiConfiguration() {
    return uiConfiguration;
  }

  public long getCheckQueuedMailsEveryMillis() {
    return checkQueuedMailsEveryMillis;
  }

  public void setCheckQueuedMailsEveryMillis(long checkQueuedMailsEveryMillis) {
    this.checkQueuedMailsEveryMillis = checkQueuedMailsEveryMillis;
  }

  public long getWarnIfScheduledJobIsRunningForAtLeastMillis() {
    return warnIfScheduledJobIsRunningForAtLeastMillis;
  }

  public Optional<Long> getTaskExecutionTimeLimitMillis() {
    return taskExecutionTimeLimitMillis;
  }

  public int getWarnIfScheduledJobIsRunningPastNextRunPct() {
    return warnIfScheduledJobIsRunningPastNextRunPct;
  }

  public long getZookeeperAsyncTimeout() {
    return zookeeperAsyncTimeout;
  }

  public ZooKeeperConfiguration getZooKeeperConfiguration() {
    return zooKeeperConfiguration;
  }

  public boolean isAllowRequestsWithoutOwners() {
    return allowRequestsWithoutOwners;
  }

  public boolean isAllowTestResourceCalls() {
    return allowTestResourceCalls;
  }

  public boolean isStoreAllMesosTaskInfoForDebugging() {
    return storeAllMesosTaskInfoForDebugging;
  }

  public void setStoreAllMesosTaskInfoForDebugging(boolean storeAllMesosTaskInfoForDebugging) {
    this.storeAllMesosTaskInfoForDebugging = storeAllMesosTaskInfoForDebugging;
  }

  public boolean isCompressLargeDataObjects() {
    return compressLargeDataObjects;
  }

  public boolean isCreateDeployIds() {
    return createDeployIds;
  }

  public boolean isDefaultValueForKillTasksOfPausedRequests() {
    return defaultValueForKillTasksOfPausedRequests;
  }

  public boolean isEnableCorsFilter() {
    return enableCorsFilter;
  }

  public boolean isSandboxDefaultsToTaskId() {
    return sandboxDefaultsToTaskId;
  }

  public boolean isWaitForListeners() {
    return waitForListeners;
  }

  public void setAllowRequestsWithoutOwners(boolean allowRequestsWithoutOwners) {
    this.allowRequestsWithoutOwners = allowRequestsWithoutOwners;
  }

  public void setAllowTestResourceCalls(boolean allowTestResourceCalls) {
    this.allowTestResourceCalls = allowTestResourceCalls;
  }

  public void setAskDriverToKillTasksAgainAfterMillis(long askDriverToKillTasksAgainAfterMillis) {
    this.askDriverToKillTasksAgainAfterMillis = askDriverToKillTasksAgainAfterMillis;
  }

  public void setCacheStateForMillis(long cacheStateForMillis) {
    this.cacheStateForMillis = cacheStateForMillis;
  }

  public void setCheckDeploysEverySeconds(long checkDeploysEverySeconds) {
    this.checkDeploysEverySeconds = checkDeploysEverySeconds;
  }

  public void setCheckNewTasksEverySeconds(long checkNewTasksEverySeconds) {
    this.checkNewTasksEverySeconds = checkNewTasksEverySeconds;
  }

  public void setCheckNewTasksScheduledThreads(int checkNewTasksScheduledThreads) {
    this.checkNewTasksScheduledThreads = checkNewTasksScheduledThreads;
  }

  public void setCheckReconcileWhenRunningEveryMillis(long checkReconcileWhenRunningEveryMillis) {
    this.checkReconcileWhenRunningEveryMillis = checkReconcileWhenRunningEveryMillis;
  }

  public void setCheckJobsEveryMillis(long checkJobsEveryMillis) {
    this.checkJobsEveryMillis = checkJobsEveryMillis;
  }

  public void setCheckSchedulerEverySeconds(long checkSchedulerEverySeconds) {
    this.checkSchedulerEverySeconds = checkSchedulerEverySeconds;
  }

  public void setCheckWebhooksEveryMillis(long checkWebhooksEveryMillis) {
    this.checkWebhooksEveryMillis = checkWebhooksEveryMillis;
  }

  public void setCleanupEverySeconds(long cleanupEverySeconds) {
    this.cleanupEverySeconds = cleanupEverySeconds;
  }

  public void setCloseWaitSeconds(long closeWaitSeconds) {
    this.closeWaitSeconds = closeWaitSeconds;
  }

  public void setCommonHostnameSuffixToOmit(String commonHostnameSuffixToOmit) {
    this.commonHostnameSuffixToOmit = commonHostnameSuffixToOmit;
  }

  public void setCompressLargeDataObjects(boolean compressLargeDataObjects) {
    this.compressLargeDataObjects = compressLargeDataObjects;
  }

  public void setConsiderTaskHealthyAfterRunningForSeconds(long considerTaskHealthyAfterRunningForSeconds) {
    this.considerTaskHealthyAfterRunningForSeconds = considerTaskHealthyAfterRunningForSeconds;
  }

  public void setCooldownAfterFailures(int cooldownAfterFailures) {
    this.cooldownAfterFailures = cooldownAfterFailures;
  }

  public void setCooldownAfterPctOfInstancesFail(double cooldownAfterPctOfInstancesFail) {
    this.cooldownAfterPctOfInstancesFail = cooldownAfterPctOfInstancesFail;
  }

  public void setCooldownExpiresAfterMinutes(long cooldownExpiresAfterMinutes) {
    this.cooldownExpiresAfterMinutes = cooldownExpiresAfterMinutes;
  }

  public void setCooldownMinScheduleSeconds(long cooldownMinScheduleSeconds) {
    this.cooldownMinScheduleSeconds = cooldownMinScheduleSeconds;
  }

  public void setCoreThreadpoolSize(int coreThreadpoolSize) {
    this.coreThreadpoolSize = coreThreadpoolSize;
  }

  public void setCreateDeployIds(boolean createDeployIds) {
    this.createDeployIds = createDeployIds;
  }

  public void setCustomExecutorConfiguration(CustomExecutorConfiguration customExecutorConfiguration) {
    this.customExecutorConfiguration = customExecutorConfiguration;
  }

  public void setDatabaseConfiguration(DataSourceFactory databaseConfiguration) {
    this.databaseConfiguration = databaseConfiguration;
  }

  public void setDefaultSlavePlacement(SlavePlacement defaultSlavePlacement) {
    this.defaultSlavePlacement = defaultSlavePlacement;
  }

  public void setDefaultValueForKillTasksOfPausedRequests(boolean defaultValueForKillTasksOfPausedRequests) {
    this.defaultValueForKillTasksOfPausedRequests = defaultValueForKillTasksOfPausedRequests;
  }

  public void setDeleteDeploysFromZkWhenNoDatabaseAfterHours(long deleteDeploysFromZkWhenNoDatabaseAfterHours) {
    this.deleteDeploysFromZkWhenNoDatabaseAfterHours = deleteDeploysFromZkWhenNoDatabaseAfterHours;
  }

  public void setDeleteStaleRequestsFromZkWhenNoDatabaseAfterHours(long deleteStaleRequestsFromZkWhenNoDatabaseAfterHours) {
    this.deleteStaleRequestsFromZkWhenNoDatabaseAfterHours = deleteStaleRequestsFromZkWhenNoDatabaseAfterHours;
  }

  public void setDeleteTasksFromZkWhenNoDatabaseAfterHours(long deleteTasksFromZkWhenNoDatabaseAfterHours) {
    this.deleteTasksFromZkWhenNoDatabaseAfterHours = deleteTasksFromZkWhenNoDatabaseAfterHours;
  }

  public void setDeleteUndeliverableWebhooksAfterHours(long deleteUndeliverableWebhooksAfterHours) {
    this.deleteUndeliverableWebhooksAfterHours = deleteUndeliverableWebhooksAfterHours;
  }

  public void setDeltaAfterWhichTasksAreLateMillis(long deltaAfterWhichTasksAreLateMillis) {
    this.deltaAfterWhichTasksAreLateMillis = deltaAfterWhichTasksAreLateMillis;
  }

  public void setDeployHealthyBySeconds(long deployHealthyBySeconds) {
    this.deployHealthyBySeconds = deployHealthyBySeconds;
  }

  public void setDeployIdLength(int deployIdLength) {
    this.deployIdLength = deployIdLength;
  }

  public void setEnableCorsFilter(boolean enableCorsFilter) {
    this.enableCorsFilter = enableCorsFilter;
  }

  public void setHealthcheckIntervalSeconds(int healthcheckIntervalSeconds) {
    this.healthcheckIntervalSeconds = healthcheckIntervalSeconds;
  }

  public void setHealthcheckStartThreads(int healthcheckStartThreads) {
    this.healthcheckStartThreads = healthcheckStartThreads;
  }

  public void setHealthcheckTimeoutSeconds(int healthcheckTimeoutSeconds) {
    this.healthcheckTimeoutSeconds = healthcheckTimeoutSeconds;
  }

  public void setHealthcheckMaxRetries(Optional<Integer> healthcheckMaxRetries) {
    this.healthcheckMaxRetries = healthcheckMaxRetries;
  }

  public void setHealthcheckMaxTotalTimeoutSeconds(Optional<Integer> healthcheckMaxTotalTimeoutSeconds) {
    this.healthcheckMaxTotalTimeoutSeconds = healthcheckMaxTotalTimeoutSeconds;
  }

  public List<Integer> getHealthcheckFailureStatusCodes() {
    return healthcheckFailureStatusCodes;
  }

  public void setHealthcheckFailureStatusCodes(List<Integer> healthcheckFailureStatusCodes) {
    this.healthcheckFailureStatusCodes = healthcheckFailureStatusCodes;
  }

  public void setHostname(String hostname) {
    this.hostname = hostname;
  }

  public void setKillAfterTasksDoNotRunDefaultSeconds(long killAfterTasksDoNotRunDefaultSeconds) {
    this.killAfterTasksDoNotRunDefaultSeconds = killAfterTasksDoNotRunDefaultSeconds;
  }

  public void setKillNonLongRunningTasksInCleanupAfterSeconds(long killNonLongRunningTasksInCleanupAfterSeconds) {
    this.killNonLongRunningTasksInCleanupAfterSeconds = killNonLongRunningTasksInCleanupAfterSeconds;
  }

  public void setListenerThreadpoolSize(int listenerThreadpoolSize) {
    this.listenerThreadpoolSize = listenerThreadpoolSize;
  }

  public void setLoadBalancerQueryParams(Map<String, String> loadBalancerQueryParams) {
    this.loadBalancerQueryParams = loadBalancerQueryParams;
  }

  public void setLoadBalancerRequestTimeoutMillis(long loadBalancerRequestTimeoutMillis) {
    this.loadBalancerRequestTimeoutMillis = loadBalancerRequestTimeoutMillis;
  }

  public void setLoadBalancerUri(String loadBalancerUri) {
    this.loadBalancerUri = loadBalancerUri;
  }

  public void setLogFetchMaxThreads(int logFetchMaxThreads) {
    this.logFetchMaxThreads = logFetchMaxThreads;
  }

  public void setMaxDeployIdSize(int maxDeployIdSize) {
    this.maxDeployIdSize = maxDeployIdSize;
  }

  public void setMaxHealthcheckResponseBodyBytes(int maxHealthcheckResponseBodyBytes) {
    this.maxHealthcheckResponseBodyBytes = maxHealthcheckResponseBodyBytes;
  }

  public void setMaxQueuedUpdatesPerWebhook(int maxQueuedUpdatesPerWebhook) {
    this.maxQueuedUpdatesPerWebhook = maxQueuedUpdatesPerWebhook;
  }

  public void setMaxRequestIdSize(int maxRequestIdSize) {
    this.maxRequestIdSize = maxRequestIdSize;
  }

  public SingularityConfiguration setMaxUserIdSize(int maxUserIdSize) {
    this.maxUserIdSize = maxUserIdSize;
    return this;
  }

  public void setMaxTasksPerOffer(int maxTasksPerOffer) {
    this.maxTasksPerOffer = maxTasksPerOffer;
  }

  public void setMaxTasksPerOfferPerRequest(int maxTasksPerOfferPerRequest) {
    this.maxTasksPerOfferPerRequest = maxTasksPerOfferPerRequest;
  }

  public void setMesosConfiguration(MesosConfiguration mesosConfiguration) {
    this.mesosConfiguration = mesosConfiguration;
  }

  public void setNetworkConfiguration(NetworkConfiguration networkConfiguration) {
    this.networkConfiguration = networkConfiguration;
  }

  public void setNewTaskCheckerBaseDelaySeconds(int newTaskCheckerBaseDelaySeconds) {
    this.newTaskCheckerBaseDelaySeconds = newTaskCheckerBaseDelaySeconds;
  }

  public void setDispatchTaskShellCommandsEverySeconds(int dispatchTaskShellCommandsEverySeconds) {
    this.dispatchTaskShellCommandsEverySeconds = dispatchTaskShellCommandsEverySeconds;
  }

  public void setPersistHistoryEverySeconds(long persistHistoryEverySeconds) {
    this.persistHistoryEverySeconds = persistHistoryEverySeconds;
  }

  public void setS3Configuration(S3Configuration s3Configuration) {
    this.s3Configuration = s3Configuration;
  }

  public void setSandboxDefaultsToTaskId(boolean sandboxDefaultsToTaskId) {
    this.sandboxDefaultsToTaskId = sandboxDefaultsToTaskId;
  }

  public void setSandboxHttpTimeoutMillis(long sandboxHttpTimeoutMillis) {
    this.sandboxHttpTimeoutMillis = sandboxHttpTimeoutMillis;
  }

  public void setSaveStateEverySeconds(long saveStateEverySeconds) {
    this.saveStateEverySeconds = saveStateEverySeconds;
  }

  public void setSentryConfiguration(SentryConfiguration sentryConfiguration){
    this.sentryConfiguration = sentryConfiguration;
  }

  public void setSmtpConfiguration(SMTPConfiguration smtpConfiguration) {
    this.smtpConfiguration = smtpConfiguration;
  }

  public void setStartNewReconcileEverySeconds(long startNewReconcileEverySeconds) {
    this.startNewReconcileEverySeconds = startNewReconcileEverySeconds;
  }

  public void setUiConfiguration(UIConfiguration uiConfiguration) {
    this.uiConfiguration = uiConfiguration;
  }

  public void setWaitForListeners(boolean waitForListeners) {
    this.waitForListeners = waitForListeners;
  }

  public void setWarnIfScheduledJobIsRunningForAtLeastMillis(long warnIfScheduledJobIsRunningForAtLeastMillis) {
    this.warnIfScheduledJobIsRunningForAtLeastMillis = warnIfScheduledJobIsRunningForAtLeastMillis;
  }

  public SingularityConfiguration setTaskExecutionTimeLimitMillis(Optional<Long> taskExecutionTimeLimitMillis) {
    this.taskExecutionTimeLimitMillis = taskExecutionTimeLimitMillis;
    return this;
  }

  public void setWarnIfScheduledJobIsRunningPastNextRunPct(int warnIfScheduledJobIsRunningPastNextRunPct) {
    this.warnIfScheduledJobIsRunningPastNextRunPct = warnIfScheduledJobIsRunningPastNextRunPct;
  }

  public void setZookeeperAsyncTimeout(long zookeeperAsyncTimeout) {
    this.zookeeperAsyncTimeout = zookeeperAsyncTimeout;
  }

  public void setZooKeeperConfiguration(ZooKeeperConfiguration zooKeeperConfiguration) {
    this.zooKeeperConfiguration = zooKeeperConfiguration;
  }

  public Optional<Integer> getStartupDelaySeconds() {
    return startupDelaySeconds;
  }

  public void setStartupDelaySeconds(Optional<Integer> startupDelaySeconds) {
    this.startupDelaySeconds = startupDelaySeconds;
  }

  public int getStartupTimeoutSeconds() {
    return startupTimeoutSeconds;
  }

  public void setStartupTimeoutSeconds(int startupTimeoutSeconds) {
    this.startupTimeoutSeconds = startupTimeoutSeconds;
  }

  public int getStartupIntervalSeconds() {
    return startupIntervalSeconds;
  }

  public void setStartupIntervalSeconds(int startupIntervalSeconds) {
    this.startupIntervalSeconds = startupIntervalSeconds;
  }

  public long getReconcileSlavesEveryMinutes() {
    return reconcileSlavesEveryMinutes;
  }

  public void setReconcileSlavesEveryMinutes(long reconcileSlavesEveryMinutes) {
    this.reconcileSlavesEveryMinutes = reconcileSlavesEveryMinutes;
  }

  public long getCacheTasksForMillis() {
    return cacheTasksForMillis;
  }

  public void setCacheTasksForMillis(long cacheTasksForMillis) {
    this.cacheTasksForMillis = cacheTasksForMillis;
  }

  public long getTaskPersistAfterStartupBufferMillis() {
    return taskPersistAfterStartupBufferMillis;
  }

  public void setTaskPersistAfterStartupBufferMillis(long taskPersistAfterStartupBufferMillis) {
    this.taskPersistAfterStartupBufferMillis = taskPersistAfterStartupBufferMillis;
  }

  public Optional<LDAPConfiguration> getLdapConfiguration() {
    return Optional.fromNullable(ldapConfiguration);
  }

  public void setLdapConfiguration(LDAPConfiguration ldapConfiguration) {
    this.ldapConfiguration = ldapConfiguration;
  }

  public AuthConfiguration getAuthConfiguration() {
    return authConfiguration;
  }

  public long getCheckExpiringUserActionEveryMillis() {
    return checkExpiringUserActionEveryMillis;
  }

  public void setCheckExpiringUserActionEveryMillis(long checkExpiringUserActionEveryMillis) {
    this.checkExpiringUserActionEveryMillis = checkExpiringUserActionEveryMillis;
  }

  public void setAuthConfiguration(AuthConfiguration authConfiguration) {
    this.authConfiguration = authConfiguration;
  }

  public HistoryPurgingConfiguration getHistoryPurgingConfiguration() {
    return historyPurgingConfiguration;
  }

  public void setHistoryPurgingConfiguration(HistoryPurgingConfiguration historyPurgingConfiguration) {
    this.historyPurgingConfiguration = historyPurgingConfiguration;
  }

  public Map<String, List<String>> getReserveSlavesWithAttributes() {
    return reserveSlavesWithAttributes;
  }

  public void setReserveSlavesWithAttributes(Map<String, List<String>> reserveSlavesWithAttributes) {
    this.reserveSlavesWithAttributes = reserveSlavesWithAttributes;
  }

  public SingularityTaskMetadataConfiguration getTaskMetadataConfiguration() {
    return taskMetadataConfiguration;
  }

  public void setTaskMetadataConfiguration(SingularityTaskMetadataConfiguration taskMetadataConfiguration) {
    this.taskMetadataConfiguration = taskMetadataConfiguration;
  }

  public GraphiteConfiguration getGraphiteConfiguration() {
    return graphiteConfiguration;
  }

  public void setGraphiteConfiguration(GraphiteConfiguration graphiteConfiguration) {
    this.graphiteConfiguration = graphiteConfiguration;
  }

  public boolean isDeleteRemovedRequestsFromLoadBalancer() {
    return deleteRemovedRequestsFromLoadBalancer;
  }

  public void setDeleteRemovedRequestsFromLoadBalancer(boolean deleteRemovedRequestsFromLoadBalancer) {
    this.deleteRemovedRequestsFromLoadBalancer = deleteRemovedRequestsFromLoadBalancer;
  }

  public Optional<Integer> getMaxStaleDeploysPerRequestInZkWhenNoDatabase() {
    return maxStaleDeploysPerRequestInZkWhenNoDatabase;
  }

  public void setMaxStaleDeploysPerRequestInZkWhenNoDatabase(Optional<Integer> maxStaleDeploysPerRequestInZkWhenNoDatabase) {
    this.maxStaleDeploysPerRequestInZkWhenNoDatabase = maxStaleDeploysPerRequestInZkWhenNoDatabase;
  }

  public Optional<Integer> getMaxRequestsWithHistoryInZkWhenNoDatabase() {
    return maxRequestsWithHistoryInZkWhenNoDatabase;
  }

  public void setMaxRequestsWithHistoryInZkWhenNoDatabase(Optional<Integer> maxRequestsWithHistoryInZkWhenNoDatabase) {
    this.maxRequestsWithHistoryInZkWhenNoDatabase = maxRequestsWithHistoryInZkWhenNoDatabase;
  }

  public Optional<Integer> getMaxStaleTasksPerRequestInZkWhenNoDatabase() {
    return maxStaleTasksPerRequestInZkWhenNoDatabase;
  }

  public void setMaxStaleTasksPerRequestInZkWhenNoDatabase(Optional<Integer> maxStaleTasksPerRequestInZkWhenNoDatabase) {
    this.maxStaleTasksPerRequestInZkWhenNoDatabase = maxStaleTasksPerRequestInZkWhenNoDatabase;
  }

  public boolean isTaskHistoryQueryUsesZkFirst() {
    return taskHistoryQueryUsesZkFirst;
  }

  public void setTaskHistoryQueryUsesZkFirst(boolean taskHistoryQueryUsesZkFirst) {
    this.taskHistoryQueryUsesZkFirst = taskHistoryQueryUsesZkFirst;
  }

  public Optional<String> getTaskLabelForLoadBalancerUpstreamGroup() {
    return taskLabelForLoadBalancerUpstreamGroup;
  }

  public void setTaskLabelForLoadBalancerUpstreamGroup(Optional<String> taskLabelForLoadBalancerUpstreamGroup) {
    this.taskLabelForLoadBalancerUpstreamGroup = taskLabelForLoadBalancerUpstreamGroup;
  }

  public DisasterDetectionConfiguration getDisasterDetection() {
    return disasterDetection;
  }

  public void setDisasterDetection(DisasterDetectionConfiguration disasterDetection) {
    this.disasterDetection = disasterDetection;
  }

  public double getDefaultTaskPriorityLevel() {
    return defaultTaskPriorityLevel;
  }

  public void setDefaultTaskPriorityLevel(double defaultTaskPriorityLevel) {
    this.defaultTaskPriorityLevel = defaultTaskPriorityLevel;
  }

  public Map<RequestType, Double> getDefaultTaskPriorityLevelForRequestType() {
    return defaultTaskPriorityLevelForRequestType;
  }

  public void setDefaultTaskPriorityLevelForRequestType(Map<RequestType, Double> defaultTaskPriorityLevelForRequestType) {
    this.defaultTaskPriorityLevelForRequestType = defaultTaskPriorityLevelForRequestType;
  }

  public long getCheckPriorityKillsEveryMillis() {
    return checkPriorityKillsEveryMillis;
  }

  public void setCheckPriorityKillsEveryMillis(long checkPriorityKillsEveryMillis) {
    this.checkPriorityKillsEveryMillis = checkPriorityKillsEveryMillis;
  }

  public double getSchedulerPriorityWeightFactor() {
    return schedulerPriorityWeightFactor;
  }

  public void setSchedulerPriorityWeightFactor(double schedulerPriorityWeightFactor) {
    this.schedulerPriorityWeightFactor = schedulerPriorityWeightFactor;
  }

  public int getStatusUpdateQueueCapacity() {
    return statusUpdateQueueCapacity;
  }

  public void setStatusUpdateQueueCapacity(int statusUpdateQueueCapacity) {
    this.statusUpdateQueueCapacity = statusUpdateQueueCapacity;
  }

  public boolean isProcessStatusUpdatesInSeparateThread() {
    return processStatusUpdatesInSeparateThread;
  }

  public void setProcessStatusUpdatesInSeparateThread(boolean processStatusUpdatesInSeparateThread) {
    this.processStatusUpdatesInSeparateThread = processStatusUpdatesInSeparateThread;
  }

  public boolean isRebalanceRacksOnScaleDown() {
    return rebalanceRacksOnScaleDown;
  }

  public void setRebalanceRacksOnScaleDown(boolean rebalanceRacksOnScaleDown) {
    this.rebalanceRacksOnScaleDown = rebalanceRacksOnScaleDown;
  }

  public boolean isAllowBounceToSameHost() {
    return allowBounceToSameHost;
  }

  public SingularityConfiguration setAllowBounceToSameHost(boolean allowBounceToSameHost) {
    this.allowBounceToSameHost = allowBounceToSameHost;
    return this;
  }

  public long getCacheOffersForMillis() {
    return cacheOffersForMillis;
  }

  public void setCacheOffersForMillis(long cacheOffersForMillis) {
    this.cacheOffersForMillis = cacheOffersForMillis;
  }

  public int getOfferCacheSize() {
    return offerCacheSize;
  }

  public void setOfferCacheSize(int offerCacheSize) {
    this.offerCacheSize = offerCacheSize;
  }

  public boolean isCacheOffers() {
    return cacheOffers;
  }

  public void setCacheOffers(boolean cacheOffers) {
    this.cacheOffers = cacheOffers;
  }

<<<<<<< HEAD
  public long getCheckUsageEveryMillis() {
    return checkUsageEveryMillis;
  }

  public void setCheckUsageEveryMillis(long checkUsageEveryMillis) {
    this.checkUsageEveryMillis = checkUsageEveryMillis;
  }

  public long getCleanUsageEveryMillis() {
    return cleanUsageEveryMillis;
  }

  public void setCleanUsageEveryMillis(long cleanUsageEveryMillis) {
    this.cleanUsageEveryMillis = cleanUsageEveryMillis;
  }

  public int getNumUsageToKeep() {
    return numUsageToKeep;
  }

  public void setNumUsageToKeep(int numUsageToKeep) {
    this.numUsageToKeep = numUsageToKeep;
  }

=======
  public int getMaxActiveOnDemandTasksPerRequest() {
    return maxActiveOnDemandTasksPerRequest;
  }

  public void setMaxActiveOnDemandTasksPerRequest(int maxActiveOnDemandTasksPerRequest) {
    this.maxActiveOnDemandTasksPerRequest = maxActiveOnDemandTasksPerRequest;
  }
>>>>>>> c4e3554e
}<|MERGE_RESOLUTION|>--- conflicted
+++ resolved
@@ -1298,7 +1298,6 @@
     this.cacheOffers = cacheOffers;
   }
 
-<<<<<<< HEAD
   public long getCheckUsageEveryMillis() {
     return checkUsageEveryMillis;
   }
@@ -1323,7 +1322,6 @@
     this.numUsageToKeep = numUsageToKeep;
   }
 
-=======
   public int getMaxActiveOnDemandTasksPerRequest() {
     return maxActiveOnDemandTasksPerRequest;
   }
@@ -1331,5 +1329,4 @@
   public void setMaxActiveOnDemandTasksPerRequest(int maxActiveOnDemandTasksPerRequest) {
     this.maxActiveOnDemandTasksPerRequest = maxActiveOnDemandTasksPerRequest;
   }
->>>>>>> c4e3554e
 }