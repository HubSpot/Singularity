--- conflicted
+++ resolved
@@ -402,17 +402,16 @@
     return sandboxDefaultsToTaskId;
   }
 
-<<<<<<< HEAD
+  public int getCoreThreadpoolSize() {
+    return coreThreadpoolSize;
+  }
+
+  public long getThreadpoolShutdownDelayInSeconds() {
+    return threadpoolShutdownDelayInSeconds;
+  }
+
   public boolean isWaitForListeners() {
     return waitForListeners;
-=======
-  public int getCoreThreadpoolSize() {
-    return coreThreadpoolSize;
-  }
-
-  public long getThreadpoolShutdownDelayInSeconds() {
-    return threadpoolShutdownDelayInSeconds;
->>>>>>> 6bb0e918
   }
 
   public void setAllowRequestsWithoutOwners(boolean allowRequestsWithoutOwners) {
@@ -662,9 +661,6 @@
   public void setZooKeeperConfiguration(ZooKeeperConfiguration zooKeeperConfiguration) {
     this.zooKeeperConfiguration = zooKeeperConfiguration;
   }
-<<<<<<< HEAD
-=======
-
   public void setCoreThreadpoolSize(int coreThreadpoolSize) {
     this.coreThreadpoolSize = coreThreadpoolSize;
   }
@@ -673,5 +669,4 @@
     this.threadpoolShutdownDelayInSeconds = threadpoolShutdownDelayInSeconds;
   }
 
->>>>>>> 6bb0e918
 }