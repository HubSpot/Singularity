package com.hubspot.singularity.config;

import java.util.Collections;
import java.util.List;
import java.util.Map;
import java.util.concurrent.TimeUnit;

import javax.validation.Valid;
import javax.validation.constraints.Max;
import javax.validation.constraints.Min;
import javax.validation.constraints.NotNull;
import javax.ws.rs.HEAD;

import com.fasterxml.jackson.annotation.JsonIgnoreProperties;
import com.fasterxml.jackson.annotation.JsonProperty;
import com.google.common.base.Optional;
import com.google.common.base.Strings;
import com.google.common.collect.ImmutableMap;
import com.hubspot.singularity.RequestType;
import com.hubspot.singularity.SlavePlacement;

import io.dropwizard.Configuration;
import io.dropwizard.db.DataSourceFactory;

@JsonIgnoreProperties(ignoreUnknown = true)
public class SingularityConfiguration extends Configuration {

  private boolean allowRequestsWithoutOwners = true;

  private boolean allowTestResourceCalls = false;

  private long askDriverToKillTasksAgainAfterMillis = TimeUnit.MINUTES.toMillis(5);

  private long cacheOffersForMillis = TimeUnit.MINUTES.toMillis(1);

  private int offerCacheSize = 125;

  private boolean cacheOffers = true;

  private int cacheTasksMaxSize = 5000;

  private int cacheTasksInitialSize = 100;

  private long cacheTasksForMillis = TimeUnit.DAYS.toMillis(1);

  private long cacheStateForMillis = TimeUnit.SECONDS.toMillis(30);

  private long checkDeploysEverySeconds = 5;

  private long checkNewTasksEverySeconds = 5;

  private long checkExpiringUserActionEveryMillis = TimeUnit.SECONDS.toMillis(45);

  private int checkNewTasksScheduledThreads = 3;

  private long checkReconcileWhenRunningEveryMillis = TimeUnit.SECONDS.toMillis(30);

  private long checkJobsEveryMillis = TimeUnit.MINUTES.toMillis(10);

  private long checkSchedulerEverySeconds = 5;

  private long checkWebhooksEveryMillis = TimeUnit.SECONDS.toMillis(10);

  private long checkUsageEveryMillis = TimeUnit.MINUTES.toMillis(1);

  private long cleanUsageEveryMillis = TimeUnit.MINUTES.toMillis(5);

  private int numUsageToKeep = 5;

  private long cleanupEverySeconds = 5;

  private long checkQueuedMailsEveryMillis = TimeUnit.SECONDS.toMillis(15);

  private boolean ldapCacheEnabled = true;

  private long ldapCacheSize = 100;

  private long ldapCacheExpireMillis = TimeUnit.MINUTES.toMillis(1);

  private long closeWaitSeconds = 5;

  private String commonHostnameSuffixToOmit;

  private boolean compressLargeDataObjects = true;

  private long considerTaskHealthyAfterRunningForSeconds = 5;

  private int cooldownAfterFailures = 3;

  private double cooldownAfterPctOfInstancesFail = 1.0;

  private long cooldownExpiresAfterMinutes = 15;

  private long cooldownMinScheduleSeconds = 120;

  @JsonProperty("database")
  private DataSourceFactory databaseConfiguration;

  @Min(value = 1, message = "Must be positive and non-zero")
  private int defaultBounceExpirationMinutes = 60;

  @NotNull
  private SlavePlacement defaultSlavePlacement = SlavePlacement.GREEDY;

  private boolean defaultValueForKillTasksOfPausedRequests = true;

  private int defaultDeployStepWaitTimeMs = 0;

  private int defaultDeployMaxTaskRetries = 0;

  private long deleteDeploysFromZkWhenNoDatabaseAfterHours = TimeUnit.DAYS.toHours(14);

  private Optional<Integer> maxStaleDeploysPerRequestInZkWhenNoDatabase = Optional.absent();

  private long deleteDeadSlavesAfterHours = TimeUnit.DAYS.toHours(7);

  private long deleteStaleRequestsFromZkWhenNoDatabaseAfterHours = TimeUnit.DAYS.toHours(14);

  private Optional<Integer> maxRequestsWithHistoryInZkWhenNoDatabase = Optional.absent();

  private long deleteTasksFromZkWhenNoDatabaseAfterHours = TimeUnit.DAYS.toHours(7);

  private Optional<Integer> maxStaleTasksPerRequestInZkWhenNoDatabase = Optional.absent();

  private long deleteUndeliverableWebhooksAfterHours = TimeUnit.DAYS.toHours(7);

  private long deltaAfterWhichTasksAreLateMillis = TimeUnit.SECONDS.toMillis(30);

  private long deployHealthyBySeconds = 120;

  private long debugCuratorCallOverBytes = 25000;

  private long debugCuratorCallOverMillis = 250;

  private int dispatchTaskShellCommandsEverySeconds = 5;

  private boolean enableCorsFilter = false;

  private int healthcheckIntervalSeconds = 5;

  private int healthcheckStartThreads = 3;

  private int healthcheckTimeoutSeconds = 5;

  private Optional<Integer> startupDelaySeconds = Optional.absent();

  private int startupTimeoutSeconds = 45;

  private int startupIntervalSeconds = 2;

  @NotNull
  private Optional<Integer> healthcheckMaxRetries = Optional.absent();

  @NotNull
  private Optional<Integer> healthcheckMaxTotalTimeoutSeconds = Optional.absent();

  @NotNull
  private List<Integer> healthcheckFailureStatusCodes = Collections.emptyList();

  private String hostname;

  private long killAfterTasksDoNotRunDefaultSeconds = 600;

  private long killNonLongRunningTasksInCleanupAfterSeconds = TimeUnit.HOURS.toSeconds(24);

  private int listenerThreadpoolSize = 3;

  @JsonProperty("loadBalancerQueryParams")
  private Map<String, String> loadBalancerQueryParams;

  private long loadBalancerRequestTimeoutMillis = 2000;

  private long loadBalancerRemovalGracePeriodMillis = 0;

  private String loadBalancerUri;

  private boolean deleteRemovedRequestsFromLoadBalancer = false;

  private Optional<String> taskLabelForLoadBalancerUpstreamGroup = Optional.absent();

  private int logFetchMaxThreads = 15;

  private int maxDeployIdSize = 50;

  private int maxHealthcheckResponseBodyBytes = 8192;

  private int maxQueuedUpdatesPerWebhook = 50;

  private int maxTasksPerOffer = 0;

  private int maxTasksPerOfferPerRequest = 0;

  private int maxRequestIdSize = 100;

  private int maxUserIdSize = 100;

  private boolean storeAllMesosTaskInfoForDebugging = false;

  @JsonProperty("historyPurging")
  @Valid
  private HistoryPurgingConfiguration historyPurgingConfiguration = new HistoryPurgingConfiguration();

  @JsonProperty("mesos")
  @Valid
  private MesosConfiguration mesosConfiguration;

  @JsonProperty("network")
  @Valid
  private NetworkConfiguration networkConfiguration = new NetworkConfiguration();

  private int newTaskCheckerBaseDelaySeconds = 1;

  private long pendingDeployHoldTaskDuringDecommissionMillis = TimeUnit.MINUTES.toMillis(10);

  private long persistHistoryEverySeconds = TimeUnit.HOURS.toSeconds(1);

  private long reconcileSlavesEveryMinutes = TimeUnit.HOURS.toMinutes(1);

  @JsonProperty("s3")
  private S3Configuration s3Configuration;

  private boolean sandboxDefaultsToTaskId = false;

  private long sandboxHttpTimeoutMillis = TimeUnit.SECONDS.toMillis(5);

  private long saveStateEverySeconds = 60;

  @JsonProperty("sentry")
  @Valid
  private SentryConfiguration sentryConfiguration;

  @JsonProperty("taskMetadata")
  @Valid
  private SingularityTaskMetadataConfiguration taskMetadataConfiguration = new SingularityTaskMetadataConfiguration();

  @JsonProperty("smtp")
  @Valid
  private SMTPConfiguration smtpConfiguration;

  private long startNewReconcileEverySeconds = TimeUnit.MINUTES.toSeconds(10);

  @JsonProperty("ui")
  @Valid
  private UIConfiguration uiConfiguration = new UIConfiguration();

  /** If true, the event system waits for all listeners having processed an event. */
  private boolean waitForListeners = true;

  private long warnIfScheduledJobIsRunningForAtLeastMillis = TimeUnit.DAYS.toMillis(1);

  @JsonProperty("taskExecutionTimeLimitMillis")
  @Valid
  @NotNull
  private Optional<Long> taskExecutionTimeLimitMillis = Optional.absent();

  private int warnIfScheduledJobIsRunningPastNextRunPct = 200;

  private long zookeeperAsyncTimeout = 5000;

  private int coreThreadpoolSize = 8;

  private long threadpoolShutdownDelayInSeconds = 1;

  private long taskPersistAfterStartupBufferMillis = TimeUnit.MINUTES.toMillis(1);

  @Valid
  @JsonProperty("customExecutor")
  @NotNull
  private CustomExecutorConfiguration customExecutorConfiguration = new CustomExecutorConfiguration();

  private boolean createDeployIds = false;

  @Min(4)
  @Max(32)
  private int deployIdLength = 8;

  @JsonProperty("zookeeper")
  @Valid
  private ZooKeeperConfiguration zooKeeperConfiguration;

  @JsonProperty("ldap")
  @Valid
  private LDAPConfiguration ldapConfiguration;

  @JsonProperty("auth")
  @NotNull
  @Valid
  private AuthConfiguration authConfiguration = new AuthConfiguration();

  @NotNull
  private Map<String, List<String>> reserveSlavesWithAttributes = Collections.emptyMap();

  @JsonProperty("graphite")
  @NotNull
  @Valid
  private GraphiteConfiguration graphiteConfiguration = new GraphiteConfiguration();

  private boolean taskHistoryQueryUsesZkFirst = false;

  @JsonProperty("disasterDetection")
  @NotNull
  @Valid
  private DisasterDetectionConfiguration disasterDetection = new DisasterDetectionConfiguration();

  @Min(0)
  @Max(1)
  private double defaultTaskPriorityLevel = 0.3;

  @NotNull
  private Map<RequestType, Double> defaultTaskPriorityLevelForRequestType = ImmutableMap.of(RequestType.WORKER, 0.5, RequestType.SERVICE, 0.7);

  @Min(0)
  private long checkPriorityKillsEveryMillis = TimeUnit.SECONDS.toMillis(30);

  @Min(0)
  @Max(5)
  private double schedulerPriorityWeightFactor = 1.0;

  @Min(1)
  private int statusUpdateQueueCapacity = 1000;

  private boolean processStatusUpdatesInSeparateThread = false;

  private boolean rebalanceRacksOnScaleDown = false;

  private boolean allowBounceToSameHost = false;

  public long getAskDriverToKillTasksAgainAfterMillis() {
    return askDriverToKillTasksAgainAfterMillis;
  }

  public long getCacheStateForMillis() {
    return cacheStateForMillis;
  }

  public long getDispatchTaskShellCommandsEverySeconds() {
    return dispatchTaskShellCommandsEverySeconds;
  }

  public long getCheckDeploysEverySeconds() {
    return checkDeploysEverySeconds;
  }

  public long getCheckNewTasksEverySeconds() {
    return checkNewTasksEverySeconds;
  }

  public int getCheckNewTasksScheduledThreads() {
    return checkNewTasksScheduledThreads;
  }

  public long getCheckReconcileWhenRunningEveryMillis() {
    return checkReconcileWhenRunningEveryMillis;
  }

  public long getCheckJobsEveryMillis() {
    return checkJobsEveryMillis;
  }

  public long getCheckSchedulerEverySeconds() {
    return checkSchedulerEverySeconds;
  }

  public long getCheckWebhooksEveryMillis() {
    return checkWebhooksEveryMillis;
  }

  public long getCleanupEverySeconds() {
    return cleanupEverySeconds;
  }

  public long getCloseWaitSeconds() {
    return closeWaitSeconds;
  }

  public Optional<String> getCommonHostnameSuffixToOmit() {
    return Optional.fromNullable(Strings.emptyToNull(commonHostnameSuffixToOmit));
  }

  public long getConsiderTaskHealthyAfterRunningForSeconds() {
    return considerTaskHealthyAfterRunningForSeconds;
  }

  public int getCooldownAfterFailures() {
    return cooldownAfterFailures;
  }

  public long getDebugCuratorCallOverBytes() {
    return debugCuratorCallOverBytes;
  }

  public void setDebugCuratorCallOverBytes(long debugCuratorCallOverBytes) {
    this.debugCuratorCallOverBytes = debugCuratorCallOverBytes;
  }

  public long getPendingDeployHoldTaskDuringDecommissionMillis() {
    return pendingDeployHoldTaskDuringDecommissionMillis;
  }

  public void setPendingDeployHoldTaskDuringDecommissionMillis(long pendingDeployHoldTaskDuringDecommissionMillis) {
    this.pendingDeployHoldTaskDuringDecommissionMillis = pendingDeployHoldTaskDuringDecommissionMillis;
  }

  public long getDebugCuratorCallOverMillis() {
    return debugCuratorCallOverMillis;
  }

  public void setDebugCuratorCallOverMillis(long debugCuratorCallOverMillis) {
    this.debugCuratorCallOverMillis = debugCuratorCallOverMillis;
  }

  public double getCooldownAfterPctOfInstancesFail() {
    return cooldownAfterPctOfInstancesFail;
  }

  public long getCooldownExpiresAfterMinutes() {
    return cooldownExpiresAfterMinutes;
  }

  public long getCooldownMinScheduleSeconds() {
    return cooldownMinScheduleSeconds;
  }

  public int getCacheTasksMaxSize() {
    return cacheTasksMaxSize;
  }

  public void setCacheTasksMaxSize(int cacheTasksMaxSize) {
    this.cacheTasksMaxSize = cacheTasksMaxSize;
  }

  public int getCacheTasksInitialSize() {
    return cacheTasksInitialSize;
  }

  public void setCacheTasksInitialSize(int cacheTasksInitialSize) {
    this.cacheTasksInitialSize = cacheTasksInitialSize;
  }

  public int getCoreThreadpoolSize() {
    return coreThreadpoolSize;
  }

  public CustomExecutorConfiguration getCustomExecutorConfiguration() {
    return customExecutorConfiguration;
  }

  public Optional<DataSourceFactory> getDatabaseConfiguration() {
    return Optional.fromNullable(databaseConfiguration);
  }

  public int getDefaultBounceExpirationMinutes() {
    return defaultBounceExpirationMinutes;
  }

  public void setDefaultBounceExpirationMinutes(int defaultBounceExpirationMinutes) {
    this.defaultBounceExpirationMinutes = defaultBounceExpirationMinutes;
  }

  public SlavePlacement getDefaultSlavePlacement() {
    return defaultSlavePlacement;
  }

  public int getDefaultDeployStepWaitTimeMs() {
    return defaultDeployStepWaitTimeMs;
  }

  public void setDefaultDeployStepWaitTimeMs(int defaultDeployStepWaitTimeMs) {
    this.defaultDeployStepWaitTimeMs = defaultDeployStepWaitTimeMs;
  }

  public int getDefaultDeployMaxTaskRetries() {
    return defaultDeployMaxTaskRetries;
  }

  public boolean isLdapCacheEnabled() {
    return ldapCacheEnabled;
  }

  public void setLdapCacheEnabled(boolean ldapCacheEnabled) {
    this.ldapCacheEnabled = ldapCacheEnabled;
  }

  public long getLdapCacheSize() {
    return ldapCacheSize;
  }

  public void setLdapCacheSize(long ldapCacheSize) {
    this.ldapCacheSize = ldapCacheSize;
  }

  public long getLdapCacheExpireMillis() {
    return ldapCacheExpireMillis;
  }

  public void setLdapCacheExpireMillis(long ldapCacheExpireMillis) {
    this.ldapCacheExpireMillis = ldapCacheExpireMillis;
  }

  public void setDefaultDeployMaxTaskRetries(int defaultDeployMaxTaskRetries) {
    this.defaultDeployMaxTaskRetries = defaultDeployMaxTaskRetries;
  }

  public long getDeleteDeploysFromZkWhenNoDatabaseAfterHours() {
    return deleteDeploysFromZkWhenNoDatabaseAfterHours;
  }

  public long getDeleteStaleRequestsFromZkWhenNoDatabaseAfterHours() {
    return deleteStaleRequestsFromZkWhenNoDatabaseAfterHours;
  }

  public long getDeleteTasksFromZkWhenNoDatabaseAfterHours() {
    return deleteTasksFromZkWhenNoDatabaseAfterHours;
  }

  public long getDeleteUndeliverableWebhooksAfterHours() {
    return deleteUndeliverableWebhooksAfterHours;
  }

  public long getDeltaAfterWhichTasksAreLateMillis() {
    return deltaAfterWhichTasksAreLateMillis;
  }

  public long getDeployHealthyBySeconds() {
    return deployHealthyBySeconds;
  }

  public int getDeployIdLength() {
    return deployIdLength;
  }

  public int getHealthcheckIntervalSeconds() {
    return healthcheckIntervalSeconds;
  }

  public int getHealthcheckStartThreads() {
    return healthcheckStartThreads;
  }

  public int getHealthcheckTimeoutSeconds() {
    return healthcheckTimeoutSeconds;
  }

  public Optional<Integer> getHealthcheckMaxRetries() {
    return healthcheckMaxRetries;
  }

  public Optional<Integer> getHealthcheckMaxTotalTimeoutSeconds() {
    return healthcheckMaxTotalTimeoutSeconds;
  }

  public Optional<String> getHostname() {
    return Optional.fromNullable(Strings.emptyToNull(hostname));
  }

  public long getKillAfterTasksDoNotRunDefaultSeconds() {
    return killAfterTasksDoNotRunDefaultSeconds;
  }

  public long getKillNonLongRunningTasksInCleanupAfterSeconds() {
    return killNonLongRunningTasksInCleanupAfterSeconds;
  }

  public long getLoadBalancerRemovalGracePeriodMillis() {
    return loadBalancerRemovalGracePeriodMillis;
  }

  public void setLoadBalancerRemovalGracePeriodMillis(long loadBalancerRemovalGracePeriodMillis) {
    this.loadBalancerRemovalGracePeriodMillis = loadBalancerRemovalGracePeriodMillis;
  }

  public long getDeleteDeadSlavesAfterHours() {
    return deleteDeadSlavesAfterHours;
  }

  public void setDeleteDeadSlavesAfterHours(long deleteDeadSlavesAfterHours) {
    this.deleteDeadSlavesAfterHours = deleteDeadSlavesAfterHours;
  }

  public int getListenerThreadpoolSize() {
    return listenerThreadpoolSize;
  }

  public Optional<Map<String, String>> getLoadBalancerQueryParams() {
    return Optional.fromNullable(loadBalancerQueryParams);
  }

  public long getLoadBalancerRequestTimeoutMillis() {
    return loadBalancerRequestTimeoutMillis;
  }

  public String getLoadBalancerUri() {
    return loadBalancerUri;
  }

  public int getLogFetchMaxThreads() {
    return logFetchMaxThreads;
  }

  public int getMaxDeployIdSize() {
    return maxDeployIdSize;
  }

  public int getMaxHealthcheckResponseBodyBytes() {
    return maxHealthcheckResponseBodyBytes;
  }

  public int getMaxQueuedUpdatesPerWebhook() {
    return maxQueuedUpdatesPerWebhook;
  }

  public int getMaxRequestIdSize() {
    return maxRequestIdSize;
  }

  public int getMaxUserIdSize() {
    return maxUserIdSize;
  }

  public int getMaxTasksPerOffer() {
    return maxTasksPerOffer;
  }

  public int getMaxTasksPerOfferPerRequest() {
    return maxTasksPerOfferPerRequest;
  }

  public MesosConfiguration getMesosConfiguration() {
    return mesosConfiguration;
  }

  public NetworkConfiguration getNetworkConfiguration() {
    return networkConfiguration;
  }

  public int getNewTaskCheckerBaseDelaySeconds() {
    return newTaskCheckerBaseDelaySeconds;
  }

  public long getPersistHistoryEverySeconds() {
    return persistHistoryEverySeconds;
  }

  public Optional<S3Configuration> getS3Configuration() {
    return Optional.fromNullable(s3Configuration);
  }

  public long getSandboxHttpTimeoutMillis() {
    return sandboxHttpTimeoutMillis;
  }

  public long getSaveStateEverySeconds() {
    return saveStateEverySeconds;
  }

  public Optional<SentryConfiguration> getSentryConfiguration(){
    return Optional.fromNullable(sentryConfiguration);
  }

  public Optional<SMTPConfiguration> getSmtpConfiguration() {
    return Optional.fromNullable(smtpConfiguration);
  }

  public long getStartNewReconcileEverySeconds() {
    return startNewReconcileEverySeconds;
  }

  public long getThreadpoolShutdownDelayInSeconds() {
    return threadpoolShutdownDelayInSeconds;
  }

  public void setThreadpoolShutdownDelayInSeconds(long threadpoolShutdownDelayInSeconds) {
    this.threadpoolShutdownDelayInSeconds = threadpoolShutdownDelayInSeconds;
  }

  public UIConfiguration getUiConfiguration() {
    return uiConfiguration;
  }

  public long getCheckQueuedMailsEveryMillis() {
    return checkQueuedMailsEveryMillis;
  }

  public void setCheckQueuedMailsEveryMillis(long checkQueuedMailsEveryMillis) {
    this.checkQueuedMailsEveryMillis = checkQueuedMailsEveryMillis;
  }

  public long getWarnIfScheduledJobIsRunningForAtLeastMillis() {
    return warnIfScheduledJobIsRunningForAtLeastMillis;
  }

  public Optional<Long> getTaskExecutionTimeLimitMillis() {
    return taskExecutionTimeLimitMillis;
  }

  public int getWarnIfScheduledJobIsRunningPastNextRunPct() {
    return warnIfScheduledJobIsRunningPastNextRunPct;
  }

  public long getZookeeperAsyncTimeout() {
    return zookeeperAsyncTimeout;
  }

  public ZooKeeperConfiguration getZooKeeperConfiguration() {
    return zooKeeperConfiguration;
  }

  public boolean isAllowRequestsWithoutOwners() {
    return allowRequestsWithoutOwners;
  }

  public boolean isAllowTestResourceCalls() {
    return allowTestResourceCalls;
  }

  public boolean isStoreAllMesosTaskInfoForDebugging() {
    return storeAllMesosTaskInfoForDebugging;
  }

  public void setStoreAllMesosTaskInfoForDebugging(boolean storeAllMesosTaskInfoForDebugging) {
    this.storeAllMesosTaskInfoForDebugging = storeAllMesosTaskInfoForDebugging;
  }

  public boolean isCompressLargeDataObjects() {
    return compressLargeDataObjects;
  }

  public boolean isCreateDeployIds() {
    return createDeployIds;
  }

  public boolean isDefaultValueForKillTasksOfPausedRequests() {
    return defaultValueForKillTasksOfPausedRequests;
  }

  public boolean isEnableCorsFilter() {
    return enableCorsFilter;
  }

  public boolean isSandboxDefaultsToTaskId() {
    return sandboxDefaultsToTaskId;
  }

  public boolean isWaitForListeners() {
    return waitForListeners;
  }

  public void setAllowRequestsWithoutOwners(boolean allowRequestsWithoutOwners) {
    this.allowRequestsWithoutOwners = allowRequestsWithoutOwners;
  }

  public void setAllowTestResourceCalls(boolean allowTestResourceCalls) {
    this.allowTestResourceCalls = allowTestResourceCalls;
  }

  public void setAskDriverToKillTasksAgainAfterMillis(long askDriverToKillTasksAgainAfterMillis) {
    this.askDriverToKillTasksAgainAfterMillis = askDriverToKillTasksAgainAfterMillis;
  }

  public void setCacheStateForMillis(long cacheStateForMillis) {
    this.cacheStateForMillis = cacheStateForMillis;
  }

  public void setCheckDeploysEverySeconds(long checkDeploysEverySeconds) {
    this.checkDeploysEverySeconds = checkDeploysEverySeconds;
  }

  public void setCheckNewTasksEverySeconds(long checkNewTasksEverySeconds) {
    this.checkNewTasksEverySeconds = checkNewTasksEverySeconds;
  }

  public void setCheckNewTasksScheduledThreads(int checkNewTasksScheduledThreads) {
    this.checkNewTasksScheduledThreads = checkNewTasksScheduledThreads;
  }

  public void setCheckReconcileWhenRunningEveryMillis(long checkReconcileWhenRunningEveryMillis) {
    this.checkReconcileWhenRunningEveryMillis = checkReconcileWhenRunningEveryMillis;
  }

  public void setCheckJobsEveryMillis(long checkJobsEveryMillis) {
    this.checkJobsEveryMillis = checkJobsEveryMillis;
  }

  public void setCheckSchedulerEverySeconds(long checkSchedulerEverySeconds) {
    this.checkSchedulerEverySeconds = checkSchedulerEverySeconds;
  }

  public void setCheckWebhooksEveryMillis(long checkWebhooksEveryMillis) {
    this.checkWebhooksEveryMillis = checkWebhooksEveryMillis;
  }

  public void setCleanupEverySeconds(long cleanupEverySeconds) {
    this.cleanupEverySeconds = cleanupEverySeconds;
  }

  public void setCloseWaitSeconds(long closeWaitSeconds) {
    this.closeWaitSeconds = closeWaitSeconds;
  }

  public void setCommonHostnameSuffixToOmit(String commonHostnameSuffixToOmit) {
    this.commonHostnameSuffixToOmit = commonHostnameSuffixToOmit;
  }

  public void setCompressLargeDataObjects(boolean compressLargeDataObjects) {
    this.compressLargeDataObjects = compressLargeDataObjects;
  }

  public void setConsiderTaskHealthyAfterRunningForSeconds(long considerTaskHealthyAfterRunningForSeconds) {
    this.considerTaskHealthyAfterRunningForSeconds = considerTaskHealthyAfterRunningForSeconds;
  }

  public void setCooldownAfterFailures(int cooldownAfterFailures) {
    this.cooldownAfterFailures = cooldownAfterFailures;
  }

  public void setCooldownAfterPctOfInstancesFail(double cooldownAfterPctOfInstancesFail) {
    this.cooldownAfterPctOfInstancesFail = cooldownAfterPctOfInstancesFail;
  }

  public void setCooldownExpiresAfterMinutes(long cooldownExpiresAfterMinutes) {
    this.cooldownExpiresAfterMinutes = cooldownExpiresAfterMinutes;
  }

  public void setCooldownMinScheduleSeconds(long cooldownMinScheduleSeconds) {
    this.cooldownMinScheduleSeconds = cooldownMinScheduleSeconds;
  }

  public void setCoreThreadpoolSize(int coreThreadpoolSize) {
    this.coreThreadpoolSize = coreThreadpoolSize;
  }

  public void setCreateDeployIds(boolean createDeployIds) {
    this.createDeployIds = createDeployIds;
  }

  public void setCustomExecutorConfiguration(CustomExecutorConfiguration customExecutorConfiguration) {
    this.customExecutorConfiguration = customExecutorConfiguration;
  }

  public void setDatabaseConfiguration(DataSourceFactory databaseConfiguration) {
    this.databaseConfiguration = databaseConfiguration;
  }

  public void setDefaultSlavePlacement(SlavePlacement defaultSlavePlacement) {
    this.defaultSlavePlacement = defaultSlavePlacement;
  }

  public void setDefaultValueForKillTasksOfPausedRequests(boolean defaultValueForKillTasksOfPausedRequests) {
    this.defaultValueForKillTasksOfPausedRequests = defaultValueForKillTasksOfPausedRequests;
  }

  public void setDeleteDeploysFromZkWhenNoDatabaseAfterHours(long deleteDeploysFromZkWhenNoDatabaseAfterHours) {
    this.deleteDeploysFromZkWhenNoDatabaseAfterHours = deleteDeploysFromZkWhenNoDatabaseAfterHours;
  }

  public void setDeleteStaleRequestsFromZkWhenNoDatabaseAfterHours(long deleteStaleRequestsFromZkWhenNoDatabaseAfterHours) {
    this.deleteStaleRequestsFromZkWhenNoDatabaseAfterHours = deleteStaleRequestsFromZkWhenNoDatabaseAfterHours;
  }

  public void setDeleteTasksFromZkWhenNoDatabaseAfterHours(long deleteTasksFromZkWhenNoDatabaseAfterHours) {
    this.deleteTasksFromZkWhenNoDatabaseAfterHours = deleteTasksFromZkWhenNoDatabaseAfterHours;
  }

  public void setDeleteUndeliverableWebhooksAfterHours(long deleteUndeliverableWebhooksAfterHours) {
    this.deleteUndeliverableWebhooksAfterHours = deleteUndeliverableWebhooksAfterHours;
  }

  public void setDeltaAfterWhichTasksAreLateMillis(long deltaAfterWhichTasksAreLateMillis) {
    this.deltaAfterWhichTasksAreLateMillis = deltaAfterWhichTasksAreLateMillis;
  }

  public void setDeployHealthyBySeconds(long deployHealthyBySeconds) {
    this.deployHealthyBySeconds = deployHealthyBySeconds;
  }

  public void setDeployIdLength(int deployIdLength) {
    this.deployIdLength = deployIdLength;
  }

  public void setEnableCorsFilter(boolean enableCorsFilter) {
    this.enableCorsFilter = enableCorsFilter;
  }

  public void setHealthcheckIntervalSeconds(int healthcheckIntervalSeconds) {
    this.healthcheckIntervalSeconds = healthcheckIntervalSeconds;
  }

  public void setHealthcheckStartThreads(int healthcheckStartThreads) {
    this.healthcheckStartThreads = healthcheckStartThreads;
  }

  public void setHealthcheckTimeoutSeconds(int healthcheckTimeoutSeconds) {
    this.healthcheckTimeoutSeconds = healthcheckTimeoutSeconds;
  }

  public void setHealthcheckMaxRetries(Optional<Integer> healthcheckMaxRetries) {
    this.healthcheckMaxRetries = healthcheckMaxRetries;
  }

  public void setHealthcheckMaxTotalTimeoutSeconds(Optional<Integer> healthcheckMaxTotalTimeoutSeconds) {
    this.healthcheckMaxTotalTimeoutSeconds = healthcheckMaxTotalTimeoutSeconds;
  }

  public List<Integer> getHealthcheckFailureStatusCodes() {
    return healthcheckFailureStatusCodes;
  }

  public void setHealthcheckFailureStatusCodes(List<Integer> healthcheckFailureStatusCodes) {
    this.healthcheckFailureStatusCodes = healthcheckFailureStatusCodes;
  }

  public void setHostname(String hostname) {
    this.hostname = hostname;
  }

  public void setKillAfterTasksDoNotRunDefaultSeconds(long killAfterTasksDoNotRunDefaultSeconds) {
    this.killAfterTasksDoNotRunDefaultSeconds = killAfterTasksDoNotRunDefaultSeconds;
  }

  public void setKillNonLongRunningTasksInCleanupAfterSeconds(long killNonLongRunningTasksInCleanupAfterSeconds) {
    this.killNonLongRunningTasksInCleanupAfterSeconds = killNonLongRunningTasksInCleanupAfterSeconds;
  }

  public void setListenerThreadpoolSize(int listenerThreadpoolSize) {
    this.listenerThreadpoolSize = listenerThreadpoolSize;
  }

  public void setLoadBalancerQueryParams(Map<String, String> loadBalancerQueryParams) {
    this.loadBalancerQueryParams = loadBalancerQueryParams;
  }

  public void setLoadBalancerRequestTimeoutMillis(long loadBalancerRequestTimeoutMillis) {
    this.loadBalancerRequestTimeoutMillis = loadBalancerRequestTimeoutMillis;
  }

  public void setLoadBalancerUri(String loadBalancerUri) {
    this.loadBalancerUri = loadBalancerUri;
  }

  public void setLogFetchMaxThreads(int logFetchMaxThreads) {
    this.logFetchMaxThreads = logFetchMaxThreads;
  }

  public void setMaxDeployIdSize(int maxDeployIdSize) {
    this.maxDeployIdSize = maxDeployIdSize;
  }

  public void setMaxHealthcheckResponseBodyBytes(int maxHealthcheckResponseBodyBytes) {
    this.maxHealthcheckResponseBodyBytes = maxHealthcheckResponseBodyBytes;
  }

  public void setMaxQueuedUpdatesPerWebhook(int maxQueuedUpdatesPerWebhook) {
    this.maxQueuedUpdatesPerWebhook = maxQueuedUpdatesPerWebhook;
  }

  public void setMaxRequestIdSize(int maxRequestIdSize) {
    this.maxRequestIdSize = maxRequestIdSize;
  }

  public SingularityConfiguration setMaxUserIdSize(int maxUserIdSize) {
    this.maxUserIdSize = maxUserIdSize;
    return this;
  }

  public void setMaxTasksPerOffer(int maxTasksPerOffer) {
    this.maxTasksPerOffer = maxTasksPerOffer;
  }

  public void setMaxTasksPerOfferPerRequest(int maxTasksPerOfferPerRequest) {
    this.maxTasksPerOfferPerRequest = maxTasksPerOfferPerRequest;
  }

  public void setMesosConfiguration(MesosConfiguration mesosConfiguration) {
    this.mesosConfiguration = mesosConfiguration;
  }

  public void setNetworkConfiguration(NetworkConfiguration networkConfiguration) {
    this.networkConfiguration = networkConfiguration;
  }

  public void setNewTaskCheckerBaseDelaySeconds(int newTaskCheckerBaseDelaySeconds) {
    this.newTaskCheckerBaseDelaySeconds = newTaskCheckerBaseDelaySeconds;
  }

  public void setDispatchTaskShellCommandsEverySeconds(int dispatchTaskShellCommandsEverySeconds) {
    this.dispatchTaskShellCommandsEverySeconds = dispatchTaskShellCommandsEverySeconds;
  }

  public void setPersistHistoryEverySeconds(long persistHistoryEverySeconds) {
    this.persistHistoryEverySeconds = persistHistoryEverySeconds;
  }

  public void setS3Configuration(S3Configuration s3Configuration) {
    this.s3Configuration = s3Configuration;
  }

  public void setSandboxDefaultsToTaskId(boolean sandboxDefaultsToTaskId) {
    this.sandboxDefaultsToTaskId = sandboxDefaultsToTaskId;
  }

  public void setSandboxHttpTimeoutMillis(long sandboxHttpTimeoutMillis) {
    this.sandboxHttpTimeoutMillis = sandboxHttpTimeoutMillis;
  }

  public void setSaveStateEverySeconds(long saveStateEverySeconds) {
    this.saveStateEverySeconds = saveStateEverySeconds;
  }

  public void setSentryConfiguration(SentryConfiguration sentryConfiguration){
    this.sentryConfiguration = sentryConfiguration;
  }

  public void setSmtpConfiguration(SMTPConfiguration smtpConfiguration) {
    this.smtpConfiguration = smtpConfiguration;
  }

  public void setStartNewReconcileEverySeconds(long startNewReconcileEverySeconds) {
    this.startNewReconcileEverySeconds = startNewReconcileEverySeconds;
  }

  public void setUiConfiguration(UIConfiguration uiConfiguration) {
    this.uiConfiguration = uiConfiguration;
  }

  public void setWaitForListeners(boolean waitForListeners) {
    this.waitForListeners = waitForListeners;
  }

  public void setWarnIfScheduledJobIsRunningForAtLeastMillis(long warnIfScheduledJobIsRunningForAtLeastMillis) {
    this.warnIfScheduledJobIsRunningForAtLeastMillis = warnIfScheduledJobIsRunningForAtLeastMillis;
  }

  public SingularityConfiguration setTaskExecutionTimeLimitMillis(Optional<Long> taskExecutionTimeLimitMillis) {
    this.taskExecutionTimeLimitMillis = taskExecutionTimeLimitMillis;
    return this;
  }

  public void setWarnIfScheduledJobIsRunningPastNextRunPct(int warnIfScheduledJobIsRunningPastNextRunPct) {
    this.warnIfScheduledJobIsRunningPastNextRunPct = warnIfScheduledJobIsRunningPastNextRunPct;
  }

  public void setZookeeperAsyncTimeout(long zookeeperAsyncTimeout) {
    this.zookeeperAsyncTimeout = zookeeperAsyncTimeout;
  }

  public void setZooKeeperConfiguration(ZooKeeperConfiguration zooKeeperConfiguration) {
    this.zooKeeperConfiguration = zooKeeperConfiguration;
  }

  public Optional<Integer> getStartupDelaySeconds() {
    return startupDelaySeconds;
  }

  public void setStartupDelaySeconds(Optional<Integer> startupDelaySeconds) {
    this.startupDelaySeconds = startupDelaySeconds;
  }

  public int getStartupTimeoutSeconds() {
    return startupTimeoutSeconds;
  }

  public void setStartupTimeoutSeconds(int startupTimeoutSeconds) {
    this.startupTimeoutSeconds = startupTimeoutSeconds;
  }

  public int getStartupIntervalSeconds() {
    return startupIntervalSeconds;
  }

  public void setStartupIntervalSeconds(int startupIntervalSeconds) {
    this.startupIntervalSeconds = startupIntervalSeconds;
  }

  public long getReconcileSlavesEveryMinutes() {
    return reconcileSlavesEveryMinutes;
  }

  public void setReconcileSlavesEveryMinutes(long reconcileSlavesEveryMinutes) {
    this.reconcileSlavesEveryMinutes = reconcileSlavesEveryMinutes;
  }

  public long getCacheTasksForMillis() {
    return cacheTasksForMillis;
  }

  public void setCacheTasksForMillis(long cacheTasksForMillis) {
    this.cacheTasksForMillis = cacheTasksForMillis;
  }

  public long getTaskPersistAfterStartupBufferMillis() {
    return taskPersistAfterStartupBufferMillis;
  }

  public void setTaskPersistAfterStartupBufferMillis(long taskPersistAfterStartupBufferMillis) {
    this.taskPersistAfterStartupBufferMillis = taskPersistAfterStartupBufferMillis;
  }

  public Optional<LDAPConfiguration> getLdapConfiguration() {
    return Optional.fromNullable(ldapConfiguration);
  }

  public void setLdapConfiguration(LDAPConfiguration ldapConfiguration) {
    this.ldapConfiguration = ldapConfiguration;
  }

  public AuthConfiguration getAuthConfiguration() {
    return authConfiguration;
  }

  public long getCheckExpiringUserActionEveryMillis() {
    return checkExpiringUserActionEveryMillis;
  }

  public void setCheckExpiringUserActionEveryMillis(long checkExpiringUserActionEveryMillis) {
    this.checkExpiringUserActionEveryMillis = checkExpiringUserActionEveryMillis;
  }

  public void setAuthConfiguration(AuthConfiguration authConfiguration) {
    this.authConfiguration = authConfiguration;
  }

  public HistoryPurgingConfiguration getHistoryPurgingConfiguration() {
    return historyPurgingConfiguration;
  }

  public void setHistoryPurgingConfiguration(HistoryPurgingConfiguration historyPurgingConfiguration) {
    this.historyPurgingConfiguration = historyPurgingConfiguration;
  }

  public Map<String, List<String>> getReserveSlavesWithAttributes() {
    return reserveSlavesWithAttributes;
  }

  public void setReserveSlavesWithAttributes(Map<String, List<String>> reserveSlavesWithAttributes) {
    this.reserveSlavesWithAttributes = reserveSlavesWithAttributes;
  }

  public SingularityTaskMetadataConfiguration getTaskMetadataConfiguration() {
    return taskMetadataConfiguration;
  }

  public void setTaskMetadataConfiguration(SingularityTaskMetadataConfiguration taskMetadataConfiguration) {
    this.taskMetadataConfiguration = taskMetadataConfiguration;
  }

  public GraphiteConfiguration getGraphiteConfiguration() {
    return graphiteConfiguration;
  }

  public void setGraphiteConfiguration(GraphiteConfiguration graphiteConfiguration) {
    this.graphiteConfiguration = graphiteConfiguration;
  }

  public boolean isDeleteRemovedRequestsFromLoadBalancer() {
    return deleteRemovedRequestsFromLoadBalancer;
  }

  public void setDeleteRemovedRequestsFromLoadBalancer(boolean deleteRemovedRequestsFromLoadBalancer) {
    this.deleteRemovedRequestsFromLoadBalancer = deleteRemovedRequestsFromLoadBalancer;
  }

  public Optional<Integer> getMaxStaleDeploysPerRequestInZkWhenNoDatabase() {
    return maxStaleDeploysPerRequestInZkWhenNoDatabase;
  }

  public void setMaxStaleDeploysPerRequestInZkWhenNoDatabase(Optional<Integer> maxStaleDeploysPerRequestInZkWhenNoDatabase) {
    this.maxStaleDeploysPerRequestInZkWhenNoDatabase = maxStaleDeploysPerRequestInZkWhenNoDatabase;
  }

  public Optional<Integer> getMaxRequestsWithHistoryInZkWhenNoDatabase() {
    return maxRequestsWithHistoryInZkWhenNoDatabase;
  }

  public void setMaxRequestsWithHistoryInZkWhenNoDatabase(Optional<Integer> maxRequestsWithHistoryInZkWhenNoDatabase) {
    this.maxRequestsWithHistoryInZkWhenNoDatabase = maxRequestsWithHistoryInZkWhenNoDatabase;
  }

  public Optional<Integer> getMaxStaleTasksPerRequestInZkWhenNoDatabase() {
    return maxStaleTasksPerRequestInZkWhenNoDatabase;
  }

  public void setMaxStaleTasksPerRequestInZkWhenNoDatabase(Optional<Integer> maxStaleTasksPerRequestInZkWhenNoDatabase) {
    this.maxStaleTasksPerRequestInZkWhenNoDatabase = maxStaleTasksPerRequestInZkWhenNoDatabase;
  }

  public boolean isTaskHistoryQueryUsesZkFirst() {
    return taskHistoryQueryUsesZkFirst;
  }

  public void setTaskHistoryQueryUsesZkFirst(boolean taskHistoryQueryUsesZkFirst) {
    this.taskHistoryQueryUsesZkFirst = taskHistoryQueryUsesZkFirst;
  }

  public Optional<String> getTaskLabelForLoadBalancerUpstreamGroup() {
    return taskLabelForLoadBalancerUpstreamGroup;
  }

  public void setTaskLabelForLoadBalancerUpstreamGroup(Optional<String> taskLabelForLoadBalancerUpstreamGroup) {
    this.taskLabelForLoadBalancerUpstreamGroup = taskLabelForLoadBalancerUpstreamGroup;
  }

  public DisasterDetectionConfiguration getDisasterDetection() {
    return disasterDetection;
  }

  public void setDisasterDetection(DisasterDetectionConfiguration disasterDetection) {
    this.disasterDetection = disasterDetection;
  }

  public double getDefaultTaskPriorityLevel() {
    return defaultTaskPriorityLevel;
  }

  public void setDefaultTaskPriorityLevel(double defaultTaskPriorityLevel) {
    this.defaultTaskPriorityLevel = defaultTaskPriorityLevel;
  }

  public Map<RequestType, Double> getDefaultTaskPriorityLevelForRequestType() {
    return defaultTaskPriorityLevelForRequestType;
  }

  public void setDefaultTaskPriorityLevelForRequestType(Map<RequestType, Double> defaultTaskPriorityLevelForRequestType) {
    this.defaultTaskPriorityLevelForRequestType = defaultTaskPriorityLevelForRequestType;
  }

  public long getCheckPriorityKillsEveryMillis() {
    return checkPriorityKillsEveryMillis;
  }

  public void setCheckPriorityKillsEveryMillis(long checkPriorityKillsEveryMillis) {
    this.checkPriorityKillsEveryMillis = checkPriorityKillsEveryMillis;
  }

  public double getSchedulerPriorityWeightFactor() {
    return schedulerPriorityWeightFactor;
  }

  public void setSchedulerPriorityWeightFactor(double schedulerPriorityWeightFactor) {
    this.schedulerPriorityWeightFactor = schedulerPriorityWeightFactor;
  }

  public int getStatusUpdateQueueCapacity() {
    return statusUpdateQueueCapacity;
  }

  public void setStatusUpdateQueueCapacity(int statusUpdateQueueCapacity) {
    this.statusUpdateQueueCapacity = statusUpdateQueueCapacity;
  }

  public boolean isProcessStatusUpdatesInSeparateThread() {
    return processStatusUpdatesInSeparateThread;
  }

  public void setProcessStatusUpdatesInSeparateThread(boolean processStatusUpdatesInSeparateThread) {
    this.processStatusUpdatesInSeparateThread = processStatusUpdatesInSeparateThread;
  }

  public boolean isRebalanceRacksOnScaleDown() {
    return rebalanceRacksOnScaleDown;
  }

  public void setRebalanceRacksOnScaleDown(boolean rebalanceRacksOnScaleDown) {
    this.rebalanceRacksOnScaleDown = rebalanceRacksOnScaleDown;
  }

  public boolean isAllowBounceToSameHost() {
    return allowBounceToSameHost;
  }

  public SingularityConfiguration setAllowBounceToSameHost(boolean allowBounceToSameHost) {
    this.allowBounceToSameHost = allowBounceToSameHost;
    return this;
  }

<<<<<<< HEAD
  public long getCacheOffersForMillis() {
    return cacheOffersForMillis;
  }

  public void setCacheOffersForMillis(long cacheOffersForMillis) {
    this.cacheOffersForMillis = cacheOffersForMillis;
  }

  public int getOfferCacheSize() {
    return offerCacheSize;
  }

  public void setOfferCacheSize(int offerCacheSize) {
    this.offerCacheSize = offerCacheSize;
  }

  public boolean isCacheOffers() {
    return cacheOffers;
  }

  public void setCacheOffers(boolean cacheOffers) {
    this.cacheOffers = cacheOffers;
  }

  public long getCheckUsageEveryMillis() {
    return checkUsageEveryMillis;
  }

  public void setCheckUsageEveryMillis(long checkUsageEveryMillis) {
    this.checkUsageEveryMillis = checkUsageEveryMillis;
  }

  public long getCleanUsageEveryMillis() {
    return cleanUsageEveryMillis;
  }

  public void setCleanUsageEveryMillis(long cleanUsageEveryMillis) {
    this.cleanUsageEveryMillis = cleanUsageEveryMillis;
  }

  public int getNumUsageToKeep() {
    return numUsageToKeep;
  }

  public void setNumUsageToKeep(int numUsageToKeep) {
    this.numUsageToKeep = numUsageToKeep;
  }

  public long getIgnoreStatusUpdatesOlderThanMillis() {
    return ignoreStatusUpdatesOlderThanMillis;
  }

  public void setIgnoreStatusUpdatesOlderThanMillis(long ignoreStatusUpdatesOlderThanMillis) {
    this.ignoreStatusUpdatesOlderThanMillis = ignoreStatusUpdatesOlderThanMillis;
  }

=======
>>>>>>> c5b6306f
}<|MERGE_RESOLUTION|>--- conflicted
+++ resolved
@@ -1272,7 +1272,6 @@
     return this;
   }
 
-<<<<<<< HEAD
   public long getCacheOffersForMillis() {
     return cacheOffersForMillis;
   }
@@ -1321,14 +1320,4 @@
     this.numUsageToKeep = numUsageToKeep;
   }
 
-  public long getIgnoreStatusUpdatesOlderThanMillis() {
-    return ignoreStatusUpdatesOlderThanMillis;
-  }
-
-  public void setIgnoreStatusUpdatesOlderThanMillis(long ignoreStatusUpdatesOlderThanMillis) {
-    this.ignoreStatusUpdatesOlderThanMillis = ignoreStatusUpdatesOlderThanMillis;
-  }
-
-=======
->>>>>>> c5b6306f
 }