package com.hubspot.singularity.config;

import java.util.Collections;
import java.util.List;
import java.util.Map;
import java.util.concurrent.TimeUnit;

import javax.validation.Valid;
import javax.validation.constraints.Max;
import javax.validation.constraints.Min;
import javax.validation.constraints.NotNull;
import javax.ws.rs.HEAD;

import com.fasterxml.jackson.annotation.JsonIgnoreProperties;
import com.fasterxml.jackson.annotation.JsonProperty;
import com.google.common.base.Optional;
import com.google.common.base.Strings;
import com.google.common.collect.ImmutableMap;
import com.hubspot.singularity.RequestType;
import com.hubspot.singularity.SlavePlacement;

import io.dropwizard.Configuration;
import io.dropwizard.db.DataSourceFactory;

@JsonIgnoreProperties(ignoreUnknown = true)
public class SingularityConfiguration extends Configuration {

  private boolean allowRequestsWithoutOwners = true;

  private boolean allowTestResourceCalls = false;

  private long askDriverToKillTasksAgainAfterMillis = TimeUnit.MINUTES.toMillis(5);

  private long cacheOffersForMillis = TimeUnit.MINUTES.toMillis(1);

  private int offerCacheSize = 125;

  private boolean cacheOffers = true;

  private int cacheTasksMaxSize = 5000;

  private int cacheTasksInitialSize = 100;

  private long cacheTasksForMillis = TimeUnit.DAYS.toMillis(1);

  private long cacheStateForMillis = TimeUnit.SECONDS.toMillis(30);

  private long checkDeploysEverySeconds = 5;

  private long checkNewTasksEverySeconds = 5;

  private long checkExpiringUserActionEveryMillis = TimeUnit.SECONDS.toMillis(45);

  private int checkNewTasksScheduledThreads = 3;

  private long checkReconcileWhenRunningEveryMillis = TimeUnit.SECONDS.toMillis(30);

  private long checkJobsEveryMillis = TimeUnit.MINUTES.toMillis(10);

  private long checkSchedulerEverySeconds = 5;

  private long checkWebhooksEveryMillis = TimeUnit.SECONDS.toMillis(10);

  private long checkUsageEveryMillis = TimeUnit.MINUTES.toMillis(1);

  private long cleanUsageEveryMillis = TimeUnit.MINUTES.toMillis(5);

  private int numUsageToKeep = 5;

  private long cleanupEverySeconds = 5;

  private long checkQueuedMailsEveryMillis = TimeUnit.SECONDS.toMillis(15);

  private boolean ldapCacheEnabled = true;

  private long ldapCacheSize = 100;

  private long ldapCacheExpireMillis = TimeUnit.MINUTES.toMillis(1);

  private long closeWaitSeconds = 5;

  private String commonHostnameSuffixToOmit;

  private boolean compressLargeDataObjects = true;

  private long considerTaskHealthyAfterRunningForSeconds = 5;

  private int cooldownAfterFailures = 3;

  private double cooldownAfterPctOfInstancesFail = 1.0;

  private long cooldownExpiresAfterMinutes = 15;

  private long cooldownMinScheduleSeconds = 120;

  @JsonProperty("database")
  private DataSourceFactory databaseConfiguration;

  @Min(value = 1, message = "Must be positive and non-zero")
  private int defaultBounceExpirationMinutes = 60;

  @NotNull
  private SlavePlacement defaultSlavePlacement = SlavePlacement.GREEDY;

  private boolean defaultValueForKillTasksOfPausedRequests = true;

  private int defaultDeployStepWaitTimeMs = 0;

  private int defaultDeployMaxTaskRetries = 0;

  private long deleteDeploysFromZkWhenNoDatabaseAfterHours = TimeUnit.DAYS.toHours(14);

  private Optional<Integer> maxStaleDeploysPerRequestInZkWhenNoDatabase = Optional.absent();

  private long deleteDeadSlavesAfterHours = TimeUnit.DAYS.toHours(7);

  private long deleteStaleRequestsFromZkWhenNoDatabaseAfterHours = TimeUnit.DAYS.toHours(14);

  private Optional<Integer> maxRequestsWithHistoryInZkWhenNoDatabase = Optional.absent();

  private long deleteTasksFromZkWhenNoDatabaseAfterHours = TimeUnit.DAYS.toHours(7);

  private Optional<Integer> maxStaleTasksPerRequestInZkWhenNoDatabase = Optional.absent();

  private long deleteUndeliverableWebhooksAfterHours = TimeUnit.DAYS.toHours(7);

  private long deltaAfterWhichTasksAreLateMillis = TimeUnit.SECONDS.toMillis(30);

  private long deployHealthyBySeconds = 120;

  private long debugCuratorCallOverBytes = 25000;

  private long debugCuratorCallOverMillis = 250;

  private int dispatchTaskShellCommandsEverySeconds = 5;

  private boolean enableCorsFilter = false;

  private int healthcheckIntervalSeconds = 5;

  private int healthcheckStartThreads = 3;

  private int healthcheckTimeoutSeconds = 5;

  private Optional<Integer> startupDelaySeconds = Optional.absent();

  private int startupTimeoutSeconds = 45;

  private int startupIntervalSeconds = 2;

  @NotNull
  private Optional<Integer> healthcheckMaxRetries = Optional.absent();

  @NotNull
  private Optional<Integer> healthcheckMaxTotalTimeoutSeconds = Optional.absent();

  @NotNull
  private List<Integer> healthcheckFailureStatusCodes = Collections.emptyList();

  private String hostname;

  private long killAfterTasksDoNotRunDefaultSeconds = 600;

  private long killNonLongRunningTasksInCleanupAfterSeconds = TimeUnit.HOURS.toSeconds(24);

  private int listenerThreadpoolSize = 3;

  @JsonProperty("loadBalancerQueryParams")
  private Map<String, String> loadBalancerQueryParams;

  private long loadBalancerRequestTimeoutMillis = 2000;

  private long loadBalancerRemovalGracePeriodMillis = 0;

  private String loadBalancerUri;

  private boolean deleteRemovedRequestsFromLoadBalancer = false;

  private Optional<String> taskLabelForLoadBalancerUpstreamGroup = Optional.absent();

  private int logFetchMaxThreads = 15;

  private int maxDeployIdSize = 50;

  private int maxHealthcheckResponseBodyBytes = 8192;

  private int maxQueuedUpdatesPerWebhook = 50;

  private int maxTasksPerOffer = 0;

  private int maxTasksPerOfferPerRequest = 0;

  private int maxRequestIdSize = 100;

  private int maxUserIdSize = 100;

  private boolean storeAllMesosTaskInfoForDebugging = false;

  @JsonProperty("historyPurging")
  @Valid
  private HistoryPurgingConfiguration historyPurgingConfiguration = new HistoryPurgingConfiguration();

  @JsonProperty("mesos")
  @Valid
  private MesosConfiguration mesosConfiguration;

  @JsonProperty("network")
  @Valid
  private NetworkConfiguration networkConfiguration = new NetworkConfiguration();

  private int newTaskCheckerBaseDelaySeconds = 1;

  private long pendingDeployHoldTaskDuringDecommissionMillis = TimeUnit.MINUTES.toMillis(10);

  private long persistHistoryEverySeconds = TimeUnit.HOURS.toSeconds(1);

  private long reconcileSlavesEveryMinutes = TimeUnit.HOURS.toMinutes(1);

  @JsonProperty("s3")
  private S3Configuration s3Configuration;

  private boolean sandboxDefaultsToTaskId = false;

  private long sandboxHttpTimeoutMillis = TimeUnit.SECONDS.toMillis(5);

  private long saveStateEverySeconds = 60;

  @JsonProperty("sentry")
  @Valid
  private SentryConfiguration sentryConfiguration;

  @JsonProperty("taskMetadata")
  @Valid
  private SingularityTaskMetadataConfiguration taskMetadataConfiguration = new SingularityTaskMetadataConfiguration();

  @JsonProperty("smtp")
  @Valid
  private SMTPConfiguration smtpConfiguration;

  private long startNewReconcileEverySeconds = TimeUnit.MINUTES.toSeconds(10);

  @JsonProperty("ui")
  @Valid
  private UIConfiguration uiConfiguration = new UIConfiguration();

  /** If true, the event system waits for all listeners having processed an event. */
  private boolean waitForListeners = true;

  private long warnIfScheduledJobIsRunningForAtLeastMillis = TimeUnit.DAYS.toMillis(1);

  @JsonProperty("taskExecutionTimeLimitMillis")
  @Valid
  @NotNull
  private Optional<Long> taskExecutionTimeLimitMillis = Optional.absent();

  private int warnIfScheduledJobIsRunningPastNextRunPct = 200;

  private long zookeeperAsyncTimeout = 5000;

  private int coreThreadpoolSize = 8;

  private long threadpoolShutdownDelayInSeconds = 1;

  private long taskPersistAfterStartupBufferMillis = TimeUnit.MINUTES.toMillis(1);

  @Valid
  @JsonProperty("customExecutor")
  @NotNull
  private CustomExecutorConfiguration customExecutorConfiguration = new CustomExecutorConfiguration();

  private boolean createDeployIds = false;

  @Min(4)
  @Max(32)
  private int deployIdLength = 8;

  @JsonProperty("zookeeper")
  @Valid
  private ZooKeeperConfiguration zooKeeperConfiguration;

  @JsonProperty("ldap")
  @Valid
  private LDAPConfiguration ldapConfiguration;

  @JsonProperty("auth")
  @NotNull
  @Valid
  private AuthConfiguration authConfiguration = new AuthConfiguration();

  @NotNull
  private Map<String, List<String>> reserveSlavesWithAttributes = Collections.emptyMap();

  @JsonProperty("graphite")
  @NotNull
  @Valid
  private GraphiteConfiguration graphiteConfiguration = new GraphiteConfiguration();

  private boolean taskHistoryQueryUsesZkFirst = false;

  @JsonProperty("disasterDetection")
  @NotNull
  @Valid
  private DisasterDetectionConfiguration disasterDetection = new DisasterDetectionConfiguration();

  @Min(0)
  @Max(1)
  private double defaultTaskPriorityLevel = 0.3;

  @NotNull
  private Map<RequestType, Double> defaultTaskPriorityLevelForRequestType = ImmutableMap.of(RequestType.WORKER, 0.5, RequestType.SERVICE, 0.7);

  @Min(0)
  private long checkPriorityKillsEveryMillis = TimeUnit.SECONDS.toMillis(30);

  @Min(0)
  @Max(5)
  private double schedulerPriorityWeightFactor = 1.0;

  @Min(1)
  private int statusUpdateQueueCapacity = 1000;

  private long ignoreStatusUpdatesOlderThanMillis = TimeUnit.MINUTES.toMillis(3);

  private boolean processStatusUpdatesInSeparateThread = false;

  private boolean rebalanceRacksOnScaleDown = false;

  private boolean allowBounceToSameHost = false;

  public long getAskDriverToKillTasksAgainAfterMillis() {
    return askDriverToKillTasksAgainAfterMillis;
  }

  public long getCacheStateForMillis() {
    return cacheStateForMillis;
  }

  public long getDispatchTaskShellCommandsEverySeconds() {
    return dispatchTaskShellCommandsEverySeconds;
  }

  public long getCheckDeploysEverySeconds() {
    return checkDeploysEverySeconds;
  }

  public long getCheckNewTasksEverySeconds() {
    return checkNewTasksEverySeconds;
  }

  public int getCheckNewTasksScheduledThreads() {
    return checkNewTasksScheduledThreads;
  }

  public long getCheckReconcileWhenRunningEveryMillis() {
    return checkReconcileWhenRunningEveryMillis;
  }

  public long getCheckJobsEveryMillis() {
    return checkJobsEveryMillis;
  }

  public long getCheckSchedulerEverySeconds() {
    return checkSchedulerEverySeconds;
  }

  public long getCheckWebhooksEveryMillis() {
    return checkWebhooksEveryMillis;
  }

  public long getCleanupEverySeconds() {
    return cleanupEverySeconds;
  }

  public long getCloseWaitSeconds() {
    return closeWaitSeconds;
  }

  public Optional<String> getCommonHostnameSuffixToOmit() {
    return Optional.fromNullable(Strings.emptyToNull(commonHostnameSuffixToOmit));
  }

  public long getConsiderTaskHealthyAfterRunningForSeconds() {
    return considerTaskHealthyAfterRunningForSeconds;
  }

  public int getCooldownAfterFailures() {
    return cooldownAfterFailures;
  }

  public long getDebugCuratorCallOverBytes() {
    return debugCuratorCallOverBytes;
  }

  public void setDebugCuratorCallOverBytes(long debugCuratorCallOverBytes) {
    this.debugCuratorCallOverBytes = debugCuratorCallOverBytes;
  }

  public long getPendingDeployHoldTaskDuringDecommissionMillis() {
    return pendingDeployHoldTaskDuringDecommissionMillis;
  }

  public void setPendingDeployHoldTaskDuringDecommissionMillis(long pendingDeployHoldTaskDuringDecommissionMillis) {
    this.pendingDeployHoldTaskDuringDecommissionMillis = pendingDeployHoldTaskDuringDecommissionMillis;
  }

  public long getDebugCuratorCallOverMillis() {
    return debugCuratorCallOverMillis;
  }

  public void setDebugCuratorCallOverMillis(long debugCuratorCallOverMillis) {
    this.debugCuratorCallOverMillis = debugCuratorCallOverMillis;
  }

  public double getCooldownAfterPctOfInstancesFail() {
    return cooldownAfterPctOfInstancesFail;
  }

  public long getCooldownExpiresAfterMinutes() {
    return cooldownExpiresAfterMinutes;
  }

  public long getCooldownMinScheduleSeconds() {
    return cooldownMinScheduleSeconds;
  }

  public int getCacheTasksMaxSize() {
    return cacheTasksMaxSize;
  }

  public void setCacheTasksMaxSize(int cacheTasksMaxSize) {
    this.cacheTasksMaxSize = cacheTasksMaxSize;
  }

  public int getCacheTasksInitialSize() {
    return cacheTasksInitialSize;
  }

  public void setCacheTasksInitialSize(int cacheTasksInitialSize) {
    this.cacheTasksInitialSize = cacheTasksInitialSize;
  }

  public int getCoreThreadpoolSize() {
    return coreThreadpoolSize;
  }

  public CustomExecutorConfiguration getCustomExecutorConfiguration() {
    return customExecutorConfiguration;
  }

  public Optional<DataSourceFactory> getDatabaseConfiguration() {
    return Optional.fromNullable(databaseConfiguration);
  }

  public int getDefaultBounceExpirationMinutes() {
    return defaultBounceExpirationMinutes;
  }

  public void setDefaultBounceExpirationMinutes(int defaultBounceExpirationMinutes) {
    this.defaultBounceExpirationMinutes = defaultBounceExpirationMinutes;
  }

  public SlavePlacement getDefaultSlavePlacement() {
    return defaultSlavePlacement;
  }

  public int getDefaultDeployStepWaitTimeMs() {
    return defaultDeployStepWaitTimeMs;
  }

  public void setDefaultDeployStepWaitTimeMs(int defaultDeployStepWaitTimeMs) {
    this.defaultDeployStepWaitTimeMs = defaultDeployStepWaitTimeMs;
  }

  public int getDefaultDeployMaxTaskRetries() {
    return defaultDeployMaxTaskRetries;
  }

  public boolean isLdapCacheEnabled() {
    return ldapCacheEnabled;
  }

  public void setLdapCacheEnabled(boolean ldapCacheEnabled) {
    this.ldapCacheEnabled = ldapCacheEnabled;
  }

  public long getLdapCacheSize() {
    return ldapCacheSize;
  }

  public void setLdapCacheSize(long ldapCacheSize) {
    this.ldapCacheSize = ldapCacheSize;
  }

  public long getLdapCacheExpireMillis() {
    return ldapCacheExpireMillis;
  }

  public void setLdapCacheExpireMillis(long ldapCacheExpireMillis) {
    this.ldapCacheExpireMillis = ldapCacheExpireMillis;
  }

  public void setDefaultDeployMaxTaskRetries(int defaultDeployMaxTaskRetries) {
    this.defaultDeployMaxTaskRetries = defaultDeployMaxTaskRetries;
  }

  public long getDeleteDeploysFromZkWhenNoDatabaseAfterHours() {
    return deleteDeploysFromZkWhenNoDatabaseAfterHours;
  }

  public long getDeleteStaleRequestsFromZkWhenNoDatabaseAfterHours() {
    return deleteStaleRequestsFromZkWhenNoDatabaseAfterHours;
  }

  public long getDeleteTasksFromZkWhenNoDatabaseAfterHours() {
    return deleteTasksFromZkWhenNoDatabaseAfterHours;
  }

  public long getDeleteUndeliverableWebhooksAfterHours() {
    return deleteUndeliverableWebhooksAfterHours;
  }

  public long getDeltaAfterWhichTasksAreLateMillis() {
    return deltaAfterWhichTasksAreLateMillis;
  }

  public long getDeployHealthyBySeconds() {
    return deployHealthyBySeconds;
  }

  public int getDeployIdLength() {
    return deployIdLength;
  }

  public int getHealthcheckIntervalSeconds() {
    return healthcheckIntervalSeconds;
  }

  public int getHealthcheckStartThreads() {
    return healthcheckStartThreads;
  }

  public int getHealthcheckTimeoutSeconds() {
    return healthcheckTimeoutSeconds;
  }

  public Optional<Integer> getHealthcheckMaxRetries() {
    return healthcheckMaxRetries;
  }

  public Optional<Integer> getHealthcheckMaxTotalTimeoutSeconds() {
    return healthcheckMaxTotalTimeoutSeconds;
  }

  public Optional<String> getHostname() {
    return Optional.fromNullable(Strings.emptyToNull(hostname));
  }

  public long getKillAfterTasksDoNotRunDefaultSeconds() {
    return killAfterTasksDoNotRunDefaultSeconds;
  }

  public long getKillNonLongRunningTasksInCleanupAfterSeconds() {
    return killNonLongRunningTasksInCleanupAfterSeconds;
  }

  public long getLoadBalancerRemovalGracePeriodMillis() {
    return loadBalancerRemovalGracePeriodMillis;
  }

  public void setLoadBalancerRemovalGracePeriodMillis(long loadBalancerRemovalGracePeriodMillis) {
    this.loadBalancerRemovalGracePeriodMillis = loadBalancerRemovalGracePeriodMillis;
  }

  public long getDeleteDeadSlavesAfterHours() {
    return deleteDeadSlavesAfterHours;
  }

  public void setDeleteDeadSlavesAfterHours(long deleteDeadSlavesAfterHours) {
    this.deleteDeadSlavesAfterHours = deleteDeadSlavesAfterHours;
  }

  public int getListenerThreadpoolSize() {
    return listenerThreadpoolSize;
  }

  public Optional<Map<String, String>> getLoadBalancerQueryParams() {
    return Optional.fromNullable(loadBalancerQueryParams);
  }

  public long getLoadBalancerRequestTimeoutMillis() {
    return loadBalancerRequestTimeoutMillis;
  }

  public String getLoadBalancerUri() {
    return loadBalancerUri;
  }

  public int getLogFetchMaxThreads() {
    return logFetchMaxThreads;
  }

  public int getMaxDeployIdSize() {
    return maxDeployIdSize;
  }

  public int getMaxHealthcheckResponseBodyBytes() {
    return maxHealthcheckResponseBodyBytes;
  }

  public int getMaxQueuedUpdatesPerWebhook() {
    return maxQueuedUpdatesPerWebhook;
  }

  public int getMaxRequestIdSize() {
    return maxRequestIdSize;
  }

  public int getMaxUserIdSize() {
    return maxUserIdSize;
  }

  public int getMaxTasksPerOffer() {
    return maxTasksPerOffer;
  }

  public int getMaxTasksPerOfferPerRequest() {
    return maxTasksPerOfferPerRequest;
  }

  public MesosConfiguration getMesosConfiguration() {
    return mesosConfiguration;
  }

  public NetworkConfiguration getNetworkConfiguration() {
    return networkConfiguration;
  }

  public int getNewTaskCheckerBaseDelaySeconds() {
    return newTaskCheckerBaseDelaySeconds;
  }

  public long getPersistHistoryEverySeconds() {
    return persistHistoryEverySeconds;
  }

  public Optional<S3Configuration> getS3Configuration() {
    return Optional.fromNullable(s3Configuration);
  }

  public long getSandboxHttpTimeoutMillis() {
    return sandboxHttpTimeoutMillis;
  }

  public long getSaveStateEverySeconds() {
    return saveStateEverySeconds;
  }

  public Optional<SentryConfiguration> getSentryConfiguration(){
    return Optional.fromNullable(sentryConfiguration);
  }

  public Optional<SMTPConfiguration> getSmtpConfiguration() {
    return Optional.fromNullable(smtpConfiguration);
  }

  public long getStartNewReconcileEverySeconds() {
    return startNewReconcileEverySeconds;
  }

  public long getThreadpoolShutdownDelayInSeconds() {
    return threadpoolShutdownDelayInSeconds;
  }

  public void setThreadpoolShutdownDelayInSeconds(long threadpoolShutdownDelayInSeconds) {
    this.threadpoolShutdownDelayInSeconds = threadpoolShutdownDelayInSeconds;
  }

  public UIConfiguration getUiConfiguration() {
    return uiConfiguration;
  }

  public long getCheckQueuedMailsEveryMillis() {
    return checkQueuedMailsEveryMillis;
  }

  public void setCheckQueuedMailsEveryMillis(long checkQueuedMailsEveryMillis) {
    this.checkQueuedMailsEveryMillis = checkQueuedMailsEveryMillis;
  }

  public long getWarnIfScheduledJobIsRunningForAtLeastMillis() {
    return warnIfScheduledJobIsRunningForAtLeastMillis;
  }

  public Optional<Long> getTaskExecutionTimeLimitMillis() {
    return taskExecutionTimeLimitMillis;
  }

  public int getWarnIfScheduledJobIsRunningPastNextRunPct() {
    return warnIfScheduledJobIsRunningPastNextRunPct;
  }

  public long getZookeeperAsyncTimeout() {
    return zookeeperAsyncTimeout;
  }

  public ZooKeeperConfiguration getZooKeeperConfiguration() {
    return zooKeeperConfiguration;
  }

  public boolean isAllowRequestsWithoutOwners() {
    return allowRequestsWithoutOwners;
  }

  public boolean isAllowTestResourceCalls() {
    return allowTestResourceCalls;
  }

  public boolean isStoreAllMesosTaskInfoForDebugging() {
    return storeAllMesosTaskInfoForDebugging;
  }

  public void setStoreAllMesosTaskInfoForDebugging(boolean storeAllMesosTaskInfoForDebugging) {
    this.storeAllMesosTaskInfoForDebugging = storeAllMesosTaskInfoForDebugging;
  }

  public boolean isCompressLargeDataObjects() {
    return compressLargeDataObjects;
  }

  public boolean isCreateDeployIds() {
    return createDeployIds;
  }

  public boolean isDefaultValueForKillTasksOfPausedRequests() {
    return defaultValueForKillTasksOfPausedRequests;
  }

  public boolean isEnableCorsFilter() {
    return enableCorsFilter;
  }

  public boolean isSandboxDefaultsToTaskId() {
    return sandboxDefaultsToTaskId;
  }

  public boolean isWaitForListeners() {
    return waitForListeners;
  }

  public void setAllowRequestsWithoutOwners(boolean allowRequestsWithoutOwners) {
    this.allowRequestsWithoutOwners = allowRequestsWithoutOwners;
  }

  public void setAllowTestResourceCalls(boolean allowTestResourceCalls) {
    this.allowTestResourceCalls = allowTestResourceCalls;
  }

  public void setAskDriverToKillTasksAgainAfterMillis(long askDriverToKillTasksAgainAfterMillis) {
    this.askDriverToKillTasksAgainAfterMillis = askDriverToKillTasksAgainAfterMillis;
  }

  public void setCacheStateForMillis(long cacheStateForMillis) {
    this.cacheStateForMillis = cacheStateForMillis;
  }

  public void setCheckDeploysEverySeconds(long checkDeploysEverySeconds) {
    this.checkDeploysEverySeconds = checkDeploysEverySeconds;
  }

  public void setCheckNewTasksEverySeconds(long checkNewTasksEverySeconds) {
    this.checkNewTasksEverySeconds = checkNewTasksEverySeconds;
  }

  public void setCheckNewTasksScheduledThreads(int checkNewTasksScheduledThreads) {
    this.checkNewTasksScheduledThreads = checkNewTasksScheduledThreads;
  }

  public void setCheckReconcileWhenRunningEveryMillis(long checkReconcileWhenRunningEveryMillis) {
    this.checkReconcileWhenRunningEveryMillis = checkReconcileWhenRunningEveryMillis;
  }

  public void setCheckJobsEveryMillis(long checkJobsEveryMillis) {
    this.checkJobsEveryMillis = checkJobsEveryMillis;
  }

  public void setCheckSchedulerEverySeconds(long checkSchedulerEverySeconds) {
    this.checkSchedulerEverySeconds = checkSchedulerEverySeconds;
  }

  public void setCheckWebhooksEveryMillis(long checkWebhooksEveryMillis) {
    this.checkWebhooksEveryMillis = checkWebhooksEveryMillis;
  }

  public void setCleanupEverySeconds(long cleanupEverySeconds) {
    this.cleanupEverySeconds = cleanupEverySeconds;
  }

  public void setCloseWaitSeconds(long closeWaitSeconds) {
    this.closeWaitSeconds = closeWaitSeconds;
  }

  public void setCommonHostnameSuffixToOmit(String commonHostnameSuffixToOmit) {
    this.commonHostnameSuffixToOmit = commonHostnameSuffixToOmit;
  }

  public void setCompressLargeDataObjects(boolean compressLargeDataObjects) {
    this.compressLargeDataObjects = compressLargeDataObjects;
  }

  public void setConsiderTaskHealthyAfterRunningForSeconds(long considerTaskHealthyAfterRunningForSeconds) {
    this.considerTaskHealthyAfterRunningForSeconds = considerTaskHealthyAfterRunningForSeconds;
  }

  public void setCooldownAfterFailures(int cooldownAfterFailures) {
    this.cooldownAfterFailures = cooldownAfterFailures;
  }

  public void setCooldownAfterPctOfInstancesFail(double cooldownAfterPctOfInstancesFail) {
    this.cooldownAfterPctOfInstancesFail = cooldownAfterPctOfInstancesFail;
  }

  public void setCooldownExpiresAfterMinutes(long cooldownExpiresAfterMinutes) {
    this.cooldownExpiresAfterMinutes = cooldownExpiresAfterMinutes;
  }

  public void setCooldownMinScheduleSeconds(long cooldownMinScheduleSeconds) {
    this.cooldownMinScheduleSeconds = cooldownMinScheduleSeconds;
  }

  public void setCoreThreadpoolSize(int coreThreadpoolSize) {
    this.coreThreadpoolSize = coreThreadpoolSize;
  }

  public void setCreateDeployIds(boolean createDeployIds) {
    this.createDeployIds = createDeployIds;
  }

  public void setCustomExecutorConfiguration(CustomExecutorConfiguration customExecutorConfiguration) {
    this.customExecutorConfiguration = customExecutorConfiguration;
  }

  public void setDatabaseConfiguration(DataSourceFactory databaseConfiguration) {
    this.databaseConfiguration = databaseConfiguration;
  }

  public void setDefaultSlavePlacement(SlavePlacement defaultSlavePlacement) {
    this.defaultSlavePlacement = defaultSlavePlacement;
  }

  public void setDefaultValueForKillTasksOfPausedRequests(boolean defaultValueForKillTasksOfPausedRequests) {
    this.defaultValueForKillTasksOfPausedRequests = defaultValueForKillTasksOfPausedRequests;
  }

  public void setDeleteDeploysFromZkWhenNoDatabaseAfterHours(long deleteDeploysFromZkWhenNoDatabaseAfterHours) {
    this.deleteDeploysFromZkWhenNoDatabaseAfterHours = deleteDeploysFromZkWhenNoDatabaseAfterHours;
  }

  public void setDeleteStaleRequestsFromZkWhenNoDatabaseAfterHours(long deleteStaleRequestsFromZkWhenNoDatabaseAfterHours) {
    this.deleteStaleRequestsFromZkWhenNoDatabaseAfterHours = deleteStaleRequestsFromZkWhenNoDatabaseAfterHours;
  }

  public void setDeleteTasksFromZkWhenNoDatabaseAfterHours(long deleteTasksFromZkWhenNoDatabaseAfterHours) {
    this.deleteTasksFromZkWhenNoDatabaseAfterHours = deleteTasksFromZkWhenNoDatabaseAfterHours;
  }

  public void setDeleteUndeliverableWebhooksAfterHours(long deleteUndeliverableWebhooksAfterHours) {
    this.deleteUndeliverableWebhooksAfterHours = deleteUndeliverableWebhooksAfterHours;
  }

  public void setDeltaAfterWhichTasksAreLateMillis(long deltaAfterWhichTasksAreLateMillis) {
    this.deltaAfterWhichTasksAreLateMillis = deltaAfterWhichTasksAreLateMillis;
  }

  public void setDeployHealthyBySeconds(long deployHealthyBySeconds) {
    this.deployHealthyBySeconds = deployHealthyBySeconds;
  }

  public void setDeployIdLength(int deployIdLength) {
    this.deployIdLength = deployIdLength;
  }

  public void setEnableCorsFilter(boolean enableCorsFilter) {
    this.enableCorsFilter = enableCorsFilter;
  }

  public void setHealthcheckIntervalSeconds(int healthcheckIntervalSeconds) {
    this.healthcheckIntervalSeconds = healthcheckIntervalSeconds;
  }

  public void setHealthcheckStartThreads(int healthcheckStartThreads) {
    this.healthcheckStartThreads = healthcheckStartThreads;
  }

  public void setHealthcheckTimeoutSeconds(int healthcheckTimeoutSeconds) {
    this.healthcheckTimeoutSeconds = healthcheckTimeoutSeconds;
  }

  public void setHealthcheckMaxRetries(Optional<Integer> healthcheckMaxRetries) {
    this.healthcheckMaxRetries = healthcheckMaxRetries;
  }

  public void setHealthcheckMaxTotalTimeoutSeconds(Optional<Integer> healthcheckMaxTotalTimeoutSeconds) {
    this.healthcheckMaxTotalTimeoutSeconds = healthcheckMaxTotalTimeoutSeconds;
  }

  public List<Integer> getHealthcheckFailureStatusCodes() {
    return healthcheckFailureStatusCodes;
  }

  public void setHealthcheckFailureStatusCodes(List<Integer> healthcheckFailureStatusCodes) {
    this.healthcheckFailureStatusCodes = healthcheckFailureStatusCodes;
  }

  public void setHostname(String hostname) {
    this.hostname = hostname;
  }

  public void setKillAfterTasksDoNotRunDefaultSeconds(long killAfterTasksDoNotRunDefaultSeconds) {
    this.killAfterTasksDoNotRunDefaultSeconds = killAfterTasksDoNotRunDefaultSeconds;
  }

  public void setKillNonLongRunningTasksInCleanupAfterSeconds(long killNonLongRunningTasksInCleanupAfterSeconds) {
    this.killNonLongRunningTasksInCleanupAfterSeconds = killNonLongRunningTasksInCleanupAfterSeconds;
  }

  public void setListenerThreadpoolSize(int listenerThreadpoolSize) {
    this.listenerThreadpoolSize = listenerThreadpoolSize;
  }

  public void setLoadBalancerQueryParams(Map<String, String> loadBalancerQueryParams) {
    this.loadBalancerQueryParams = loadBalancerQueryParams;
  }

  public void setLoadBalancerRequestTimeoutMillis(long loadBalancerRequestTimeoutMillis) {
    this.loadBalancerRequestTimeoutMillis = loadBalancerRequestTimeoutMillis;
  }

  public void setLoadBalancerUri(String loadBalancerUri) {
    this.loadBalancerUri = loadBalancerUri;
  }

  public void setLogFetchMaxThreads(int logFetchMaxThreads) {
    this.logFetchMaxThreads = logFetchMaxThreads;
  }

  public void setMaxDeployIdSize(int maxDeployIdSize) {
    this.maxDeployIdSize = maxDeployIdSize;
  }

  public void setMaxHealthcheckResponseBodyBytes(int maxHealthcheckResponseBodyBytes) {
    this.maxHealthcheckResponseBodyBytes = maxHealthcheckResponseBodyBytes;
  }

  public void setMaxQueuedUpdatesPerWebhook(int maxQueuedUpdatesPerWebhook) {
    this.maxQueuedUpdatesPerWebhook = maxQueuedUpdatesPerWebhook;
  }

  public void setMaxRequestIdSize(int maxRequestIdSize) {
    this.maxRequestIdSize = maxRequestIdSize;
  }

  public SingularityConfiguration setMaxUserIdSize(int maxUserIdSize) {
    this.maxUserIdSize = maxUserIdSize;
    return this;
  }

  public void setMaxTasksPerOffer(int maxTasksPerOffer) {
    this.maxTasksPerOffer = maxTasksPerOffer;
  }

  public void setMaxTasksPerOfferPerRequest(int maxTasksPerOfferPerRequest) {
    this.maxTasksPerOfferPerRequest = maxTasksPerOfferPerRequest;
  }

  public void setMesosConfiguration(MesosConfiguration mesosConfiguration) {
    this.mesosConfiguration = mesosConfiguration;
  }

  public void setNetworkConfiguration(NetworkConfiguration networkConfiguration) {
    this.networkConfiguration = networkConfiguration;
  }

  public void setNewTaskCheckerBaseDelaySeconds(int newTaskCheckerBaseDelaySeconds) {
    this.newTaskCheckerBaseDelaySeconds = newTaskCheckerBaseDelaySeconds;
  }

  public void setDispatchTaskShellCommandsEverySeconds(int dispatchTaskShellCommandsEverySeconds) {
    this.dispatchTaskShellCommandsEverySeconds = dispatchTaskShellCommandsEverySeconds;
  }

  public void setPersistHistoryEverySeconds(long persistHistoryEverySeconds) {
    this.persistHistoryEverySeconds = persistHistoryEverySeconds;
  }

  public void setS3Configuration(S3Configuration s3Configuration) {
    this.s3Configuration = s3Configuration;
  }

  public void setSandboxDefaultsToTaskId(boolean sandboxDefaultsToTaskId) {
    this.sandboxDefaultsToTaskId = sandboxDefaultsToTaskId;
  }

  public void setSandboxHttpTimeoutMillis(long sandboxHttpTimeoutMillis) {
    this.sandboxHttpTimeoutMillis = sandboxHttpTimeoutMillis;
  }

  public void setSaveStateEverySeconds(long saveStateEverySeconds) {
    this.saveStateEverySeconds = saveStateEverySeconds;
  }

  public void setSentryConfiguration(SentryConfiguration sentryConfiguration){
    this.sentryConfiguration = sentryConfiguration;
  }

  public void setSmtpConfiguration(SMTPConfiguration smtpConfiguration) {
    this.smtpConfiguration = smtpConfiguration;
  }

  public void setStartNewReconcileEverySeconds(long startNewReconcileEverySeconds) {
    this.startNewReconcileEverySeconds = startNewReconcileEverySeconds;
  }

  public void setUiConfiguration(UIConfiguration uiConfiguration) {
    this.uiConfiguration = uiConfiguration;
  }

  public void setWaitForListeners(boolean waitForListeners) {
    this.waitForListeners = waitForListeners;
  }

  public void setWarnIfScheduledJobIsRunningForAtLeastMillis(long warnIfScheduledJobIsRunningForAtLeastMillis) {
    this.warnIfScheduledJobIsRunningForAtLeastMillis = warnIfScheduledJobIsRunningForAtLeastMillis;
  }

  public SingularityConfiguration setTaskExecutionTimeLimitMillis(Optional<Long> taskExecutionTimeLimitMillis) {
    this.taskExecutionTimeLimitMillis = taskExecutionTimeLimitMillis;
    return this;
  }

  public void setWarnIfScheduledJobIsRunningPastNextRunPct(int warnIfScheduledJobIsRunningPastNextRunPct) {
    this.warnIfScheduledJobIsRunningPastNextRunPct = warnIfScheduledJobIsRunningPastNextRunPct;
  }

  public void setZookeeperAsyncTimeout(long zookeeperAsyncTimeout) {
    this.zookeeperAsyncTimeout = zookeeperAsyncTimeout;
  }

  public void setZooKeeperConfiguration(ZooKeeperConfiguration zooKeeperConfiguration) {
    this.zooKeeperConfiguration = zooKeeperConfiguration;
  }

  public Optional<Integer> getStartupDelaySeconds() {
    return startupDelaySeconds;
  }

  public void setStartupDelaySeconds(Optional<Integer> startupDelaySeconds) {
    this.startupDelaySeconds = startupDelaySeconds;
  }

  public int getStartupTimeoutSeconds() {
    return startupTimeoutSeconds;
  }

  public void setStartupTimeoutSeconds(int startupTimeoutSeconds) {
    this.startupTimeoutSeconds = startupTimeoutSeconds;
  }

  public int getStartupIntervalSeconds() {
    return startupIntervalSeconds;
  }

  public void setStartupIntervalSeconds(int startupIntervalSeconds) {
    this.startupIntervalSeconds = startupIntervalSeconds;
  }

  public long getReconcileSlavesEveryMinutes() {
    return reconcileSlavesEveryMinutes;
  }

  public void setReconcileSlavesEveryMinutes(long reconcileSlavesEveryMinutes) {
    this.reconcileSlavesEveryMinutes = reconcileSlavesEveryMinutes;
  }

  public long getCacheTasksForMillis() {
    return cacheTasksForMillis;
  }

  public void setCacheTasksForMillis(long cacheTasksForMillis) {
    this.cacheTasksForMillis = cacheTasksForMillis;
  }

  public long getTaskPersistAfterStartupBufferMillis() {
    return taskPersistAfterStartupBufferMillis;
  }

  public void setTaskPersistAfterStartupBufferMillis(long taskPersistAfterStartupBufferMillis) {
    this.taskPersistAfterStartupBufferMillis = taskPersistAfterStartupBufferMillis;
  }

  public Optional<LDAPConfiguration> getLdapConfiguration() {
    return Optional.fromNullable(ldapConfiguration);
  }

  public void setLdapConfiguration(LDAPConfiguration ldapConfiguration) {
    this.ldapConfiguration = ldapConfiguration;
  }

  public AuthConfiguration getAuthConfiguration() {
    return authConfiguration;
  }

  public long getCheckExpiringUserActionEveryMillis() {
    return checkExpiringUserActionEveryMillis;
  }

  public void setCheckExpiringUserActionEveryMillis(long checkExpiringUserActionEveryMillis) {
    this.checkExpiringUserActionEveryMillis = checkExpiringUserActionEveryMillis;
  }

  public void setAuthConfiguration(AuthConfiguration authConfiguration) {
    this.authConfiguration = authConfiguration;
  }

  public HistoryPurgingConfiguration getHistoryPurgingConfiguration() {
    return historyPurgingConfiguration;
  }

  public void setHistoryPurgingConfiguration(HistoryPurgingConfiguration historyPurgingConfiguration) {
    this.historyPurgingConfiguration = historyPurgingConfiguration;
  }

  public Map<String, List<String>> getReserveSlavesWithAttributes() {
    return reserveSlavesWithAttributes;
  }

  public void setReserveSlavesWithAttributes(Map<String, List<String>> reserveSlavesWithAttributes) {
    this.reserveSlavesWithAttributes = reserveSlavesWithAttributes;
  }

  public SingularityTaskMetadataConfiguration getTaskMetadataConfiguration() {
    return taskMetadataConfiguration;
  }

  public void setTaskMetadataConfiguration(SingularityTaskMetadataConfiguration taskMetadataConfiguration) {
    this.taskMetadataConfiguration = taskMetadataConfiguration;
  }

  public GraphiteConfiguration getGraphiteConfiguration() {
    return graphiteConfiguration;
  }

  public void setGraphiteConfiguration(GraphiteConfiguration graphiteConfiguration) {
    this.graphiteConfiguration = graphiteConfiguration;
  }

  public boolean isDeleteRemovedRequestsFromLoadBalancer() {
    return deleteRemovedRequestsFromLoadBalancer;
  }

  public void setDeleteRemovedRequestsFromLoadBalancer(boolean deleteRemovedRequestsFromLoadBalancer) {
    this.deleteRemovedRequestsFromLoadBalancer = deleteRemovedRequestsFromLoadBalancer;
  }

  public Optional<Integer> getMaxStaleDeploysPerRequestInZkWhenNoDatabase() {
    return maxStaleDeploysPerRequestInZkWhenNoDatabase;
  }

  public void setMaxStaleDeploysPerRequestInZkWhenNoDatabase(Optional<Integer> maxStaleDeploysPerRequestInZkWhenNoDatabase) {
    this.maxStaleDeploysPerRequestInZkWhenNoDatabase = maxStaleDeploysPerRequestInZkWhenNoDatabase;
  }

  public Optional<Integer> getMaxRequestsWithHistoryInZkWhenNoDatabase() {
    return maxRequestsWithHistoryInZkWhenNoDatabase;
  }

  public void setMaxRequestsWithHistoryInZkWhenNoDatabase(Optional<Integer> maxRequestsWithHistoryInZkWhenNoDatabase) {
    this.maxRequestsWithHistoryInZkWhenNoDatabase = maxRequestsWithHistoryInZkWhenNoDatabase;
  }

  public Optional<Integer> getMaxStaleTasksPerRequestInZkWhenNoDatabase() {
    return maxStaleTasksPerRequestInZkWhenNoDatabase;
  }

  public void setMaxStaleTasksPerRequestInZkWhenNoDatabase(Optional<Integer> maxStaleTasksPerRequestInZkWhenNoDatabase) {
    this.maxStaleTasksPerRequestInZkWhenNoDatabase = maxStaleTasksPerRequestInZkWhenNoDatabase;
  }

  public boolean isTaskHistoryQueryUsesZkFirst() {
    return taskHistoryQueryUsesZkFirst;
  }

  public void setTaskHistoryQueryUsesZkFirst(boolean taskHistoryQueryUsesZkFirst) {
    this.taskHistoryQueryUsesZkFirst = taskHistoryQueryUsesZkFirst;
  }

  public Optional<String> getTaskLabelForLoadBalancerUpstreamGroup() {
    return taskLabelForLoadBalancerUpstreamGroup;
  }

  public void setTaskLabelForLoadBalancerUpstreamGroup(Optional<String> taskLabelForLoadBalancerUpstreamGroup) {
    this.taskLabelForLoadBalancerUpstreamGroup = taskLabelForLoadBalancerUpstreamGroup;
  }

  public DisasterDetectionConfiguration getDisasterDetection() {
    return disasterDetection;
  }

  public void setDisasterDetection(DisasterDetectionConfiguration disasterDetection) {
    this.disasterDetection = disasterDetection;
  }

  public double getDefaultTaskPriorityLevel() {
    return defaultTaskPriorityLevel;
  }

  public void setDefaultTaskPriorityLevel(double defaultTaskPriorityLevel) {
    this.defaultTaskPriorityLevel = defaultTaskPriorityLevel;
  }

  public Map<RequestType, Double> getDefaultTaskPriorityLevelForRequestType() {
    return defaultTaskPriorityLevelForRequestType;
  }

  public void setDefaultTaskPriorityLevelForRequestType(Map<RequestType, Double> defaultTaskPriorityLevelForRequestType) {
    this.defaultTaskPriorityLevelForRequestType = defaultTaskPriorityLevelForRequestType;
  }

  public long getCheckPriorityKillsEveryMillis() {
    return checkPriorityKillsEveryMillis;
  }

  public void setCheckPriorityKillsEveryMillis(long checkPriorityKillsEveryMillis) {
    this.checkPriorityKillsEveryMillis = checkPriorityKillsEveryMillis;
  }

  public double getSchedulerPriorityWeightFactor() {
    return schedulerPriorityWeightFactor;
  }

  public void setSchedulerPriorityWeightFactor(double schedulerPriorityWeightFactor) {
    this.schedulerPriorityWeightFactor = schedulerPriorityWeightFactor;
  }

  public int getStatusUpdateQueueCapacity() {
    return statusUpdateQueueCapacity;
  }

  public void setStatusUpdateQueueCapacity(int statusUpdateQueueCapacity) {
    this.statusUpdateQueueCapacity = statusUpdateQueueCapacity;
  }

  public boolean isProcessStatusUpdatesInSeparateThread() {
    return processStatusUpdatesInSeparateThread;
  }

  public void setProcessStatusUpdatesInSeparateThread(boolean processStatusUpdatesInSeparateThread) {
    this.processStatusUpdatesInSeparateThread = processStatusUpdatesInSeparateThread;
  }

  public boolean isRebalanceRacksOnScaleDown() {
    return rebalanceRacksOnScaleDown;
  }

  public void setRebalanceRacksOnScaleDown(boolean rebalanceRacksOnScaleDown) {
    this.rebalanceRacksOnScaleDown = rebalanceRacksOnScaleDown;
  }

  public boolean isAllowBounceToSameHost() {
    return allowBounceToSameHost;
  }

  public SingularityConfiguration setAllowBounceToSameHost(boolean allowBounceToSameHost) {
    this.allowBounceToSameHost = allowBounceToSameHost;
    return this;
  }

<<<<<<< HEAD
  public long getCacheOffersForMillis() {
    return cacheOffersForMillis;
  }

  public void setCacheOffersForMillis(long cacheOffersForMillis) {
    this.cacheOffersForMillis = cacheOffersForMillis;
  }

  public int getOfferCacheSize() {
    return offerCacheSize;
  }

  public void setOfferCacheSize(int offerCacheSize) {
    this.offerCacheSize = offerCacheSize;
  }

  public boolean isCacheOffers() {
    return cacheOffers;
  }

  public void setCacheOffers(boolean cacheOffers) {
    this.cacheOffers = cacheOffers;
  }

  public long getCheckUsageEveryMillis() {
    return checkUsageEveryMillis;
  }

  public void setCheckUsageEveryMillis(long checkUsageEveryMillis) {
    this.checkUsageEveryMillis = checkUsageEveryMillis;
  }

  public long getCleanUsageEveryMillis() {
    return cleanUsageEveryMillis;
  }

  public void setCleanUsageEveryMillis(long cleanUsageEveryMillis) {
    this.cleanUsageEveryMillis = cleanUsageEveryMillis;
  }

  public int getNumUsageToKeep() {
    return numUsageToKeep;
  }

  public void setNumUsageToKeep(int numUsageToKeep) {
    this.numUsageToKeep = numUsageToKeep;
  }
=======
  public long getIgnoreStatusUpdatesOlderThanMillis() {
    return ignoreStatusUpdatesOlderThanMillis;
  }

  public void setIgnoreStatusUpdatesOlderThanMillis(long ignoreStatusUpdatesOlderThanMillis) {
    this.ignoreStatusUpdatesOlderThanMillis = ignoreStatusUpdatesOlderThanMillis;
  }

>>>>>>> bffba047

}<|MERGE_RESOLUTION|>--- conflicted
+++ resolved
@@ -1274,7 +1274,6 @@
     return this;
   }
 
-<<<<<<< HEAD
   public long getCacheOffersForMillis() {
     return cacheOffersForMillis;
   }
@@ -1322,7 +1321,7 @@
   public void setNumUsageToKeep(int numUsageToKeep) {
     this.numUsageToKeep = numUsageToKeep;
   }
-=======
+
   public long getIgnoreStatusUpdatesOlderThanMillis() {
     return ignoreStatusUpdatesOlderThanMillis;
   }
@@ -1331,6 +1330,4 @@
     this.ignoreStatusUpdatesOlderThanMillis = ignoreStatusUpdatesOlderThanMillis;
   }
 
->>>>>>> bffba047
-
 }