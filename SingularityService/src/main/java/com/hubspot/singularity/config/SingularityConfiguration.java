package com.hubspot.singularity.config;

import java.util.Collections;
import java.util.List;
import java.util.Map;
import java.util.concurrent.TimeUnit;

import javax.validation.Valid;
import javax.validation.constraints.Max;
import javax.validation.constraints.Min;
import javax.validation.constraints.NotNull;

import com.fasterxml.jackson.annotation.JsonIgnoreProperties;
import com.fasterxml.jackson.annotation.JsonProperty;
import com.google.common.base.Optional;
import com.google.common.base.Strings;
import com.google.common.collect.ImmutableMap;
import com.hubspot.singularity.RequestType;
import com.hubspot.singularity.SlavePlacement;

import io.dropwizard.Configuration;
import io.dropwizard.db.DataSourceFactory;

@JsonIgnoreProperties(ignoreUnknown = true)
public class SingularityConfiguration extends Configuration {

  private boolean allowRequestsWithoutOwners = true;

  private boolean allowTestResourceCalls = false;

  private long askDriverToKillTasksAgainAfterMillis = TimeUnit.MINUTES.toMillis(5);

  private int cacheTasksMaxSize = 5000;

  private int cacheTasksInitialSize = 100;

  private long cacheTasksForMillis = TimeUnit.DAYS.toMillis(1);

  private long cacheStateForMillis = TimeUnit.SECONDS.toMillis(30);

  private long checkDeploysEverySeconds = 5;

  private long checkNewTasksEverySeconds = 5;

  private long checkExpiringUserActionEveryMillis = TimeUnit.SECONDS.toMillis(45);

  private int checkNewTasksScheduledThreads = 3;

  private long checkReconcileWhenRunningEveryMillis = TimeUnit.SECONDS.toMillis(30);

  private long checkJobsEveryMillis = TimeUnit.MINUTES.toMillis(10);

  private long checkSchedulerEverySeconds = 5;

  private long checkWebhooksEveryMillis = TimeUnit.SECONDS.toMillis(10);

  private long cleanupEverySeconds = 5;

  private long checkQueuedMailsEveryMillis = TimeUnit.SECONDS.toMillis(15);

  private long closeWaitSeconds = 5;

  private String commonHostnameSuffixToOmit;

  private boolean compressLargeDataObjects = true;

  private long considerTaskHealthyAfterRunningForSeconds = 5;

  private int cooldownAfterFailures = 3;

  private double cooldownAfterPctOfInstancesFail = 1.0;

  private long cooldownExpiresAfterMinutes = 15;

  private long cooldownMinScheduleSeconds = 120;

  @JsonProperty("database")
  private DataSourceFactory databaseConfiguration;

  @Min(value = 1, message = "Must be positive and non-zero")
  private int defaultBounceExpirationMinutes = 60;

  @NotNull
  private SlavePlacement defaultSlavePlacement = SlavePlacement.GREEDY;

  private boolean defaultValueForKillTasksOfPausedRequests = true;

  private int defaultDeployStepWaitTimeMs = 0;

  private int defaultDeployMaxTaskRetries = 0;

  private long deleteDeploysFromZkWhenNoDatabaseAfterHours = TimeUnit.DAYS.toHours(14);

  private Optional<Integer> maxStaleDeploysPerRequestInZkWhenNoDatabase = Optional.absent();

  private long deleteDeadSlavesAfterHours = TimeUnit.DAYS.toHours(7);

  private long deleteStaleRequestsFromZkWhenNoDatabaseAfterHours = TimeUnit.DAYS.toHours(14);

  private Optional<Integer> maxRequestsWithHistoryInZkWhenNoDatabase = Optional.absent();

  private long deleteTasksFromZkWhenNoDatabaseAfterHours = TimeUnit.DAYS.toHours(7);

  private Optional<Integer> maxStaleTasksPerRequestInZkWhenNoDatabase = Optional.absent();

  private long deleteUndeliverableWebhooksAfterHours = TimeUnit.DAYS.toHours(7);

  private long deltaAfterWhichTasksAreLateMillis = TimeUnit.SECONDS.toMillis(30);

  private long deployHealthyBySeconds = 120;

  private int dispatchTaskShellCommandsEverySeconds = 5;

  private long debugCuratorCallOverBytes = 25000;

  private long debugCuratorCallOverMillis = 250;

  private boolean enableCorsFilter = false;

  private long healthcheckIntervalSeconds = 5;

  private int healthcheckStartThreads = 3;

  private long healthcheckTimeoutSeconds = 5;

  @NotNull
  private Optional<Integer> healthcheckMaxRetries = Optional.absent();

  @NotNull
  private Optional<Long> healthcheckMaxTotalTimeoutSeconds = Optional.absent();

  private String hostname;

  private long killAfterTasksDoNotRunDefaultSeconds = 600;

  private long killNonLongRunningTasksInCleanupAfterSeconds = TimeUnit.HOURS.toSeconds(24);

  private int listenerThreadpoolSize = 3;

  @JsonProperty("loadBalancerQueryParams")
  private Map<String, String> loadBalancerQueryParams;

  private long loadBalancerRequestTimeoutMillis = 2000;

  private long loadBalancerRemovalGracePeriodMillis = 0;

  private String loadBalancerUri;

  private boolean deleteRemovedRequestsFromLoadBalancer = false;

  private Optional<String> taskLabelForLoadBalancerUpstreamGroup = Optional.absent();

  private int logFetchMaxThreads = 15;

  private int maxDeployIdSize = 50;

  private int maxHealthcheckResponseBodyBytes = 8192;

  private int maxQueuedUpdatesPerWebhook = 50;

  private int maxTasksPerOffer = 0;

  private int maxRequestIdSize = 100;

  private boolean storeAllMesosTaskInfoForDebugging = false;

  @JsonProperty("historyPurging")
  @Valid
  private HistoryPurgingConfiguration historyPurgingConfiguration = new HistoryPurgingConfiguration();

  @JsonProperty("mesos")
  @Valid
  private MesosConfiguration mesosConfiguration;

  @JsonProperty("network")
  @Valid
  private NetworkConfiguration networkConfiguration = new NetworkConfiguration();

  private int newTaskCheckerBaseDelaySeconds = 1;

  private long pendingDeployHoldTaskDuringDecommissionMillis = TimeUnit.MINUTES.toMillis(10);

  private long persistHistoryEverySeconds = TimeUnit.HOURS.toSeconds(1);

  private long reconcileSlavesEveryMinutes = TimeUnit.HOURS.toMinutes(1);

  @JsonProperty("s3")
  private S3Configuration s3Configuration;

  private boolean sandboxDefaultsToTaskId = false;

  private long sandboxHttpTimeoutMillis = TimeUnit.SECONDS.toMillis(5);

  private long saveStateEverySeconds = 60;

  @JsonProperty("sentry")
  @Valid
  private SentryConfiguration sentryConfiguration;

  @JsonProperty("taskMetadata")
  @Valid
  private SingularityTaskMetadataConfiguration taskMetadataConfiguration = new SingularityTaskMetadataConfiguration();

  @JsonProperty("smtp")
  @Valid
  private SMTPConfiguration smtpConfiguration;

  private long startNewReconcileEverySeconds = TimeUnit.MINUTES.toSeconds(10);

  @JsonProperty("ui")
  @Valid
  private UIConfiguration uiConfiguration = new UIConfiguration();

  /** If true, the event system waits for all listeners having processed an event. */
  private boolean waitForListeners = true;

  private long warnIfScheduledJobIsRunningForAtLeastMillis = TimeUnit.DAYS.toMillis(1);

  @JsonProperty("taskExecutionTimeLimitMillis")
  @Valid
  @NotNull
  private Optional<Long> taskExecutionTimeLimitMillis = Optional.absent();

  private int warnIfScheduledJobIsRunningPastNextRunPct = 200;

  private long zookeeperAsyncTimeout = 5000;

  private int coreThreadpoolSize = 8;

  private long threadpoolShutdownDelayInSeconds = 1;

  private long taskPersistAfterStartupBufferMillis = TimeUnit.MINUTES.toMillis(1);

  @Valid
  @JsonProperty("customExecutor")
  @NotNull
  private CustomExecutorConfiguration customExecutorConfiguration = new CustomExecutorConfiguration();

  private boolean createDeployIds = false;

  @Min(4)
  @Max(32)
  private int deployIdLength = 8;

  @JsonProperty("zookeeper")
  @Valid
  private ZooKeeperConfiguration zooKeeperConfiguration;

  @JsonProperty("ldap")
  @Valid
  private LDAPConfiguration ldapConfiguration;

  @JsonProperty("auth")
  @NotNull
  @Valid
  private AuthConfiguration authConfiguration = new AuthConfiguration();

  @NotNull
  private Map<String, List<String>> reserveSlavesWithAttributes = Collections.emptyMap();

  @JsonProperty("graphite")
  @NotNull
  @Valid
  private GraphiteConfiguration graphiteConfiguration = new GraphiteConfiguration();

  private boolean taskHistoryQueryUsesZkFirst = false;

  @JsonProperty("disasterDetection")
  @NotNull
  @Valid
  private DisasterDetectionConfiguration disasterDetection = new DisasterDetectionConfiguration();

  @Min(0)
  @Max(1)
  private double defaultTaskPriorityLevel = 0.3;

  @NotNull
  private Map<RequestType, Double> defaultTaskPriorityLevelForRequestType = ImmutableMap.of(RequestType.WORKER, 0.5, RequestType.SERVICE, 0.7);

  @Min(0)
  private long checkPriorityKillsEveryMillis = TimeUnit.SECONDS.toMillis(30);

  @Min(0)
  @Max(5)
  private double schedulerPriorityWeightFactor = 1.0;

  @Min(1)
<<<<<<< HEAD
  private int statusUpdateQueueCapacity = 10;
=======
  private int statusUpdateQueueCapacity = 1000;
>>>>>>> 98f2f9c1

  private boolean processStatusUpdatesInSeparateThread = false;

  private boolean rebalanceRacksOnScaleDown = false;

  public long getAskDriverToKillTasksAgainAfterMillis() {
    return askDriverToKillTasksAgainAfterMillis;
  }

  public long getCacheStateForMillis() {
    return cacheStateForMillis;
  }

  public long getDispatchTaskShellCommandsEverySeconds() {
    return dispatchTaskShellCommandsEverySeconds;
  }

  public long getCheckDeploysEverySeconds() {
    return checkDeploysEverySeconds;
  }

  public long getCheckNewTasksEverySeconds() {
    return checkNewTasksEverySeconds;
  }

  public int getCheckNewTasksScheduledThreads() {
    return checkNewTasksScheduledThreads;
  }

  public long getCheckReconcileWhenRunningEveryMillis() {
    return checkReconcileWhenRunningEveryMillis;
  }

  public long getCheckJobsEveryMillis() {
    return checkJobsEveryMillis;
  }

  public long getCheckSchedulerEverySeconds() {
    return checkSchedulerEverySeconds;
  }

  public long getCheckWebhooksEveryMillis() {
    return checkWebhooksEveryMillis;
  }

  public long getCleanupEverySeconds() {
    return cleanupEverySeconds;
  }

  public long getCloseWaitSeconds() {
    return closeWaitSeconds;
  }

  public Optional<String> getCommonHostnameSuffixToOmit() {
    return Optional.fromNullable(Strings.emptyToNull(commonHostnameSuffixToOmit));
  }

  public long getConsiderTaskHealthyAfterRunningForSeconds() {
    return considerTaskHealthyAfterRunningForSeconds;
  }

  public int getCooldownAfterFailures() {
    return cooldownAfterFailures;
  }

  public long getDebugCuratorCallOverBytes() {
    return debugCuratorCallOverBytes;
  }

  public void setDebugCuratorCallOverBytes(long debugCuratorCallOverBytes) {
    this.debugCuratorCallOverBytes = debugCuratorCallOverBytes;
  }

  public long getPendingDeployHoldTaskDuringDecommissionMillis() {
    return pendingDeployHoldTaskDuringDecommissionMillis;
  }

  public void setPendingDeployHoldTaskDuringDecommissionMillis(long pendingDeployHoldTaskDuringDecommissionMillis) {
    this.pendingDeployHoldTaskDuringDecommissionMillis = pendingDeployHoldTaskDuringDecommissionMillis;
  }

  public long getDebugCuratorCallOverMillis() {
    return debugCuratorCallOverMillis;
  }

  public void setDebugCuratorCallOverMillis(long debugCuratorCallOverMillis) {
    this.debugCuratorCallOverMillis = debugCuratorCallOverMillis;
  }

  public double getCooldownAfterPctOfInstancesFail() {
    return cooldownAfterPctOfInstancesFail;
  }

  public long getCooldownExpiresAfterMinutes() {
    return cooldownExpiresAfterMinutes;
  }

  public long getCooldownMinScheduleSeconds() {
    return cooldownMinScheduleSeconds;
  }

  public int getCacheTasksMaxSize() {
    return cacheTasksMaxSize;
  }

  public void setCacheTasksMaxSize(int cacheTasksMaxSize) {
    this.cacheTasksMaxSize = cacheTasksMaxSize;
  }

  public int getCacheTasksInitialSize() {
    return cacheTasksInitialSize;
  }

  public void setCacheTasksInitialSize(int cacheTasksInitialSize) {
    this.cacheTasksInitialSize = cacheTasksInitialSize;
  }

  public int getCoreThreadpoolSize() {
    return coreThreadpoolSize;
  }

  public CustomExecutorConfiguration getCustomExecutorConfiguration() {
    return customExecutorConfiguration;
  }

  public Optional<DataSourceFactory> getDatabaseConfiguration() {
    return Optional.fromNullable(databaseConfiguration);
  }

  public int getDefaultBounceExpirationMinutes() {
    return defaultBounceExpirationMinutes;
  }

  public void setDefaultBounceExpirationMinutes(int defaultBounceExpirationMinutes) {
    this.defaultBounceExpirationMinutes = defaultBounceExpirationMinutes;
  }

  public SlavePlacement getDefaultSlavePlacement() {
    return defaultSlavePlacement;
  }

  public int getDefaultDeployStepWaitTimeMs() {
    return defaultDeployStepWaitTimeMs;
  }

  public void setDefaultDeployStepWaitTimeMs(int defaultDeployStepWaitTimeMs) {
    this.defaultDeployStepWaitTimeMs = defaultDeployStepWaitTimeMs;
  }

  public int getDefaultDeployMaxTaskRetries() {
    return defaultDeployMaxTaskRetries;
  }

  public void setDefaultDeployMaxTaskRetries(int defaultDeployMaxTaskRetries) {
    this.defaultDeployMaxTaskRetries = defaultDeployMaxTaskRetries;
  }

  public long getDeleteDeploysFromZkWhenNoDatabaseAfterHours() {
    return deleteDeploysFromZkWhenNoDatabaseAfterHours;
  }

  public long getDeleteStaleRequestsFromZkWhenNoDatabaseAfterHours() {
    return deleteStaleRequestsFromZkWhenNoDatabaseAfterHours;
  }

  public long getDeleteTasksFromZkWhenNoDatabaseAfterHours() {
    return deleteTasksFromZkWhenNoDatabaseAfterHours;
  }

  public long getDeleteUndeliverableWebhooksAfterHours() {
    return deleteUndeliverableWebhooksAfterHours;
  }

  public long getDeltaAfterWhichTasksAreLateMillis() {
    return deltaAfterWhichTasksAreLateMillis;
  }

  public long getDeployHealthyBySeconds() {
    return deployHealthyBySeconds;
  }

  public int getDeployIdLength() {
    return deployIdLength;
  }

  public long getHealthcheckIntervalSeconds() {
    return healthcheckIntervalSeconds;
  }

  public int getHealthcheckStartThreads() {
    return healthcheckStartThreads;
  }

  public long getHealthcheckTimeoutSeconds() {
    return healthcheckTimeoutSeconds;
  }

  public Optional<Integer> getHealthcheckMaxRetries() {
    return healthcheckMaxRetries;
  }

  public Optional<Long> getHealthcheckMaxTotalTimeoutSeconds() {
    return healthcheckMaxTotalTimeoutSeconds;
  }

  public Optional<String> getHostname() {
    return Optional.fromNullable(Strings.emptyToNull(hostname));
  }

  public long getKillAfterTasksDoNotRunDefaultSeconds() {
    return killAfterTasksDoNotRunDefaultSeconds;
  }

  public long getKillNonLongRunningTasksInCleanupAfterSeconds() {
    return killNonLongRunningTasksInCleanupAfterSeconds;
  }

  public long getLoadBalancerRemovalGracePeriodMillis() {
    return loadBalancerRemovalGracePeriodMillis;
  }

  public void setLoadBalancerRemovalGracePeriodMillis(long loadBalancerRemovalGracePeriodMillis) {
    this.loadBalancerRemovalGracePeriodMillis = loadBalancerRemovalGracePeriodMillis;
  }

  public long getDeleteDeadSlavesAfterHours() {
    return deleteDeadSlavesAfterHours;
  }

  public void setDeleteDeadSlavesAfterHours(long deleteDeadSlavesAfterHours) {
    this.deleteDeadSlavesAfterHours = deleteDeadSlavesAfterHours;
  }

  public int getListenerThreadpoolSize() {
    return listenerThreadpoolSize;
  }

  public Optional<Map<String, String>> getLoadBalancerQueryParams() {
    return Optional.fromNullable(loadBalancerQueryParams);
  }

  public long getLoadBalancerRequestTimeoutMillis() {
    return loadBalancerRequestTimeoutMillis;
  }

  public String getLoadBalancerUri() {
    return loadBalancerUri;
  }

  public int getLogFetchMaxThreads() {
    return logFetchMaxThreads;
  }

  public int getMaxDeployIdSize() {
    return maxDeployIdSize;
  }

  public int getMaxHealthcheckResponseBodyBytes() {
    return maxHealthcheckResponseBodyBytes;
  }

  public int getMaxQueuedUpdatesPerWebhook() {
    return maxQueuedUpdatesPerWebhook;
  }

  public int getMaxRequestIdSize() {
    return maxRequestIdSize;
  }

  public int getMaxTasksPerOffer() {
    return maxTasksPerOffer;
  }

  public MesosConfiguration getMesosConfiguration() {
    return mesosConfiguration;
  }

  public NetworkConfiguration getNetworkConfiguration() {
    return networkConfiguration;
  }

  public int getNewTaskCheckerBaseDelaySeconds() {
    return newTaskCheckerBaseDelaySeconds;
  }

  public long getPersistHistoryEverySeconds() {
    return persistHistoryEverySeconds;
  }

  public Optional<S3Configuration> getS3Configuration() {
    return Optional.fromNullable(s3Configuration);
  }

  public long getSandboxHttpTimeoutMillis() {
    return sandboxHttpTimeoutMillis;
  }

  public long getSaveStateEverySeconds() {
    return saveStateEverySeconds;
  }

  public Optional<SentryConfiguration> getSentryConfiguration(){
    return Optional.fromNullable(sentryConfiguration);
  }

  public Optional<SMTPConfiguration> getSmtpConfiguration() {
    return Optional.fromNullable(smtpConfiguration);
  }

  public long getStartNewReconcileEverySeconds() {
    return startNewReconcileEverySeconds;
  }

  public long getThreadpoolShutdownDelayInSeconds() {
    return threadpoolShutdownDelayInSeconds;
  }

  public void setThreadpoolShutdownDelayInSeconds(long threadpoolShutdownDelayInSeconds) {
    this.threadpoolShutdownDelayInSeconds = threadpoolShutdownDelayInSeconds;
  }

  public UIConfiguration getUiConfiguration() {
    return uiConfiguration;
  }

  public long getCheckQueuedMailsEveryMillis() {
    return checkQueuedMailsEveryMillis;
  }

  public void setCheckQueuedMailsEveryMillis(long checkQueuedMailsEveryMillis) {
    this.checkQueuedMailsEveryMillis = checkQueuedMailsEveryMillis;
  }

  public long getWarnIfScheduledJobIsRunningForAtLeastMillis() {
    return warnIfScheduledJobIsRunningForAtLeastMillis;
  }

  public Optional<Long> getTaskExecutionTimeLimitMillis() {
    return taskExecutionTimeLimitMillis;
  }

  public int getWarnIfScheduledJobIsRunningPastNextRunPct() {
    return warnIfScheduledJobIsRunningPastNextRunPct;
  }

  public long getZookeeperAsyncTimeout() {
    return zookeeperAsyncTimeout;
  }

  public ZooKeeperConfiguration getZooKeeperConfiguration() {
    return zooKeeperConfiguration;
  }

  public boolean isAllowRequestsWithoutOwners() {
    return allowRequestsWithoutOwners;
  }

  public boolean isAllowTestResourceCalls() {
    return allowTestResourceCalls;
  }

  public boolean isStoreAllMesosTaskInfoForDebugging() {
    return storeAllMesosTaskInfoForDebugging;
  }

  public void setStoreAllMesosTaskInfoForDebugging(boolean storeAllMesosTaskInfoForDebugging) {
    this.storeAllMesosTaskInfoForDebugging = storeAllMesosTaskInfoForDebugging;
  }

  public boolean isCompressLargeDataObjects() {
    return compressLargeDataObjects;
  }

  public boolean isCreateDeployIds() {
    return createDeployIds;
  }

  public boolean isDefaultValueForKillTasksOfPausedRequests() {
    return defaultValueForKillTasksOfPausedRequests;
  }

  public boolean isEnableCorsFilter() {
    return enableCorsFilter;
  }

  public boolean isSandboxDefaultsToTaskId() {
    return sandboxDefaultsToTaskId;
  }

  public boolean isWaitForListeners() {
    return waitForListeners;
  }

  public void setAllowRequestsWithoutOwners(boolean allowRequestsWithoutOwners) {
    this.allowRequestsWithoutOwners = allowRequestsWithoutOwners;
  }

  public void setAllowTestResourceCalls(boolean allowTestResourceCalls) {
    this.allowTestResourceCalls = allowTestResourceCalls;
  }

  public void setAskDriverToKillTasksAgainAfterMillis(long askDriverToKillTasksAgainAfterMillis) {
    this.askDriverToKillTasksAgainAfterMillis = askDriverToKillTasksAgainAfterMillis;
  }

  public void setCacheStateForMillis(long cacheStateForMillis) {
    this.cacheStateForMillis = cacheStateForMillis;
  }

  public void setCheckDeploysEverySeconds(long checkDeploysEverySeconds) {
    this.checkDeploysEverySeconds = checkDeploysEverySeconds;
  }

  public void setCheckNewTasksEverySeconds(long checkNewTasksEverySeconds) {
    this.checkNewTasksEverySeconds = checkNewTasksEverySeconds;
  }

  public void setCheckNewTasksScheduledThreads(int checkNewTasksScheduledThreads) {
    this.checkNewTasksScheduledThreads = checkNewTasksScheduledThreads;
  }

  public void setCheckReconcileWhenRunningEveryMillis(long checkReconcileWhenRunningEveryMillis) {
    this.checkReconcileWhenRunningEveryMillis = checkReconcileWhenRunningEveryMillis;
  }

  public void setCheckJobsEveryMillis(long checkJobsEveryMillis) {
    this.checkJobsEveryMillis = checkJobsEveryMillis;
  }

  public void setCheckSchedulerEverySeconds(long checkSchedulerEverySeconds) {
    this.checkSchedulerEverySeconds = checkSchedulerEverySeconds;
  }

  public void setCheckWebhooksEveryMillis(long checkWebhooksEveryMillis) {
    this.checkWebhooksEveryMillis = checkWebhooksEveryMillis;
  }

  public void setCleanupEverySeconds(long cleanupEverySeconds) {
    this.cleanupEverySeconds = cleanupEverySeconds;
  }

  public void setCloseWaitSeconds(long closeWaitSeconds) {
    this.closeWaitSeconds = closeWaitSeconds;
  }

  public void setCommonHostnameSuffixToOmit(String commonHostnameSuffixToOmit) {
    this.commonHostnameSuffixToOmit = commonHostnameSuffixToOmit;
  }

  public void setCompressLargeDataObjects(boolean compressLargeDataObjects) {
    this.compressLargeDataObjects = compressLargeDataObjects;
  }

  public void setConsiderTaskHealthyAfterRunningForSeconds(long considerTaskHealthyAfterRunningForSeconds) {
    this.considerTaskHealthyAfterRunningForSeconds = considerTaskHealthyAfterRunningForSeconds;
  }

  public void setCooldownAfterFailures(int cooldownAfterFailures) {
    this.cooldownAfterFailures = cooldownAfterFailures;
  }

  public void setCooldownAfterPctOfInstancesFail(double cooldownAfterPctOfInstancesFail) {
    this.cooldownAfterPctOfInstancesFail = cooldownAfterPctOfInstancesFail;
  }

  public void setCooldownExpiresAfterMinutes(long cooldownExpiresAfterMinutes) {
    this.cooldownExpiresAfterMinutes = cooldownExpiresAfterMinutes;
  }

  public void setCooldownMinScheduleSeconds(long cooldownMinScheduleSeconds) {
    this.cooldownMinScheduleSeconds = cooldownMinScheduleSeconds;
  }

  public void setCoreThreadpoolSize(int coreThreadpoolSize) {
    this.coreThreadpoolSize = coreThreadpoolSize;
  }

  public void setCreateDeployIds(boolean createDeployIds) {
    this.createDeployIds = createDeployIds;
  }

  public void setCustomExecutorConfiguration(CustomExecutorConfiguration customExecutorConfiguration) {
    this.customExecutorConfiguration = customExecutorConfiguration;
  }

  public void setDatabaseConfiguration(DataSourceFactory databaseConfiguration) {
    this.databaseConfiguration = databaseConfiguration;
  }

  public void setDefaultSlavePlacement(SlavePlacement defaultSlavePlacement) {
    this.defaultSlavePlacement = defaultSlavePlacement;
  }

  public void setDefaultValueForKillTasksOfPausedRequests(boolean defaultValueForKillTasksOfPausedRequests) {
    this.defaultValueForKillTasksOfPausedRequests = defaultValueForKillTasksOfPausedRequests;
  }

  public void setDeleteDeploysFromZkWhenNoDatabaseAfterHours(long deleteDeploysFromZkWhenNoDatabaseAfterHours) {
    this.deleteDeploysFromZkWhenNoDatabaseAfterHours = deleteDeploysFromZkWhenNoDatabaseAfterHours;
  }

  public void setDeleteStaleRequestsFromZkWhenNoDatabaseAfterHours(long deleteStaleRequestsFromZkWhenNoDatabaseAfterHours) {
    this.deleteStaleRequestsFromZkWhenNoDatabaseAfterHours = deleteStaleRequestsFromZkWhenNoDatabaseAfterHours;
  }

  public void setDeleteTasksFromZkWhenNoDatabaseAfterHours(long deleteTasksFromZkWhenNoDatabaseAfterHours) {
    this.deleteTasksFromZkWhenNoDatabaseAfterHours = deleteTasksFromZkWhenNoDatabaseAfterHours;
  }

  public void setDeleteUndeliverableWebhooksAfterHours(long deleteUndeliverableWebhooksAfterHours) {
    this.deleteUndeliverableWebhooksAfterHours = deleteUndeliverableWebhooksAfterHours;
  }

  public void setDeltaAfterWhichTasksAreLateMillis(long deltaAfterWhichTasksAreLateMillis) {
    this.deltaAfterWhichTasksAreLateMillis = deltaAfterWhichTasksAreLateMillis;
  }

  public void setDeployHealthyBySeconds(long deployHealthyBySeconds) {
    this.deployHealthyBySeconds = deployHealthyBySeconds;
  }

  public void setDeployIdLength(int deployIdLength) {
    this.deployIdLength = deployIdLength;
  }

  public void setEnableCorsFilter(boolean enableCorsFilter) {
    this.enableCorsFilter = enableCorsFilter;
  }

  public void setHealthcheckIntervalSeconds(long healthcheckIntervalSeconds) {
    this.healthcheckIntervalSeconds = healthcheckIntervalSeconds;
  }

  public void setHealthcheckStartThreads(int healthcheckStartThreads) {
    this.healthcheckStartThreads = healthcheckStartThreads;
  }

  public void setHealthcheckTimeoutSeconds(long healthcheckTimeoutSeconds) {
    this.healthcheckTimeoutSeconds = healthcheckTimeoutSeconds;
  }

  public void setHealthcheckMaxRetries(Optional<Integer> healthcheckMaxRetries) {
    this.healthcheckMaxRetries = healthcheckMaxRetries;
  }

  public void setHealthcheckMaxTotalTimeoutSeconds(Optional<Long> healthcheckMaxTotalTimeoutSeconds) {
    this.healthcheckMaxTotalTimeoutSeconds = healthcheckMaxTotalTimeoutSeconds;
  }

  public void setHostname(String hostname) {
    this.hostname = hostname;
  }

  public void setKillAfterTasksDoNotRunDefaultSeconds(long killAfterTasksDoNotRunDefaultSeconds) {
    this.killAfterTasksDoNotRunDefaultSeconds = killAfterTasksDoNotRunDefaultSeconds;
  }

  public void setKillNonLongRunningTasksInCleanupAfterSeconds(long killNonLongRunningTasksInCleanupAfterSeconds) {
    this.killNonLongRunningTasksInCleanupAfterSeconds = killNonLongRunningTasksInCleanupAfterSeconds;
  }

  public void setListenerThreadpoolSize(int listenerThreadpoolSize) {
    this.listenerThreadpoolSize = listenerThreadpoolSize;
  }

  public void setLoadBalancerQueryParams(Map<String, String> loadBalancerQueryParams) {
    this.loadBalancerQueryParams = loadBalancerQueryParams;
  }

  public void setLoadBalancerRequestTimeoutMillis(long loadBalancerRequestTimeoutMillis) {
    this.loadBalancerRequestTimeoutMillis = loadBalancerRequestTimeoutMillis;
  }

  public void setLoadBalancerUri(String loadBalancerUri) {
    this.loadBalancerUri = loadBalancerUri;
  }

  public void setLogFetchMaxThreads(int logFetchMaxThreads) {
    this.logFetchMaxThreads = logFetchMaxThreads;
  }

  public void setMaxDeployIdSize(int maxDeployIdSize) {
    this.maxDeployIdSize = maxDeployIdSize;
  }

  public void setMaxHealthcheckResponseBodyBytes(int maxHealthcheckResponseBodyBytes) {
    this.maxHealthcheckResponseBodyBytes = maxHealthcheckResponseBodyBytes;
  }

  public void setMaxQueuedUpdatesPerWebhook(int maxQueuedUpdatesPerWebhook) {
    this.maxQueuedUpdatesPerWebhook = maxQueuedUpdatesPerWebhook;
  }

  public void setMaxRequestIdSize(int maxRequestIdSize) {
    this.maxRequestIdSize = maxRequestIdSize;
  }

  public void setMaxTasksPerOffer(int maxTasksPerOffer) {
    this.maxTasksPerOffer = maxTasksPerOffer;
  }

  public void setMesosConfiguration(MesosConfiguration mesosConfiguration) {
    this.mesosConfiguration = mesosConfiguration;
  }

  public void setNetworkConfiguration(NetworkConfiguration networkConfiguration) {
    this.networkConfiguration = networkConfiguration;
  }

  public void setNewTaskCheckerBaseDelaySeconds(int newTaskCheckerBaseDelaySeconds) {
    this.newTaskCheckerBaseDelaySeconds = newTaskCheckerBaseDelaySeconds;
  }

  public void setDispatchTaskShellCommandsEverySeconds(int dispatchTaskShellCommandsEverySeconds) {
    this.dispatchTaskShellCommandsEverySeconds = dispatchTaskShellCommandsEverySeconds;
  }

  public void setPersistHistoryEverySeconds(long persistHistoryEverySeconds) {
    this.persistHistoryEverySeconds = persistHistoryEverySeconds;
  }

  public void setS3Configuration(S3Configuration s3Configuration) {
    this.s3Configuration = s3Configuration;
  }

  public void setSandboxDefaultsToTaskId(boolean sandboxDefaultsToTaskId) {
    this.sandboxDefaultsToTaskId = sandboxDefaultsToTaskId;
  }

  public void setSandboxHttpTimeoutMillis(long sandboxHttpTimeoutMillis) {
    this.sandboxHttpTimeoutMillis = sandboxHttpTimeoutMillis;
  }

  public void setSaveStateEverySeconds(long saveStateEverySeconds) {
    this.saveStateEverySeconds = saveStateEverySeconds;
  }

  public void setSentryConfiguration(SentryConfiguration sentryConfiguration){
    this.sentryConfiguration = sentryConfiguration;
  }

  public void setSmtpConfiguration(SMTPConfiguration smtpConfiguration) {
    this.smtpConfiguration = smtpConfiguration;
  }

  public void setStartNewReconcileEverySeconds(long startNewReconcileEverySeconds) {
    this.startNewReconcileEverySeconds = startNewReconcileEverySeconds;
  }

  public void setUiConfiguration(UIConfiguration uiConfiguration) {
    this.uiConfiguration = uiConfiguration;
  }

  public void setWaitForListeners(boolean waitForListeners) {
    this.waitForListeners = waitForListeners;
  }

  public void setWarnIfScheduledJobIsRunningForAtLeastMillis(long warnIfScheduledJobIsRunningForAtLeastMillis) {
    this.warnIfScheduledJobIsRunningForAtLeastMillis = warnIfScheduledJobIsRunningForAtLeastMillis;
  }

  public SingularityConfiguration setTaskExecutionTimeLimitMillis(Optional<Long> taskExecutionTimeLimitMillis) {
    this.taskExecutionTimeLimitMillis = taskExecutionTimeLimitMillis;
    return this;
  }

  public void setWarnIfScheduledJobIsRunningPastNextRunPct(int warnIfScheduledJobIsRunningPastNextRunPct) {
    this.warnIfScheduledJobIsRunningPastNextRunPct = warnIfScheduledJobIsRunningPastNextRunPct;
  }

  public void setZookeeperAsyncTimeout(long zookeeperAsyncTimeout) {
    this.zookeeperAsyncTimeout = zookeeperAsyncTimeout;
  }

  public void setZooKeeperConfiguration(ZooKeeperConfiguration zooKeeperConfiguration) {
    this.zooKeeperConfiguration = zooKeeperConfiguration;
  }

  public long getReconcileSlavesEveryMinutes() {
    return reconcileSlavesEveryMinutes;
  }

  public void setReconcileSlavesEveryMinutes(long reconcileSlavesEveryMinutes) {
    this.reconcileSlavesEveryMinutes = reconcileSlavesEveryMinutes;
  }

  public long getCacheTasksForMillis() {
    return cacheTasksForMillis;
  }

  public void setCacheTasksForMillis(long cacheTasksForMillis) {
    this.cacheTasksForMillis = cacheTasksForMillis;
  }

  public long getTaskPersistAfterStartupBufferMillis() {
    return taskPersistAfterStartupBufferMillis;
  }

  public void setTaskPersistAfterStartupBufferMillis(long taskPersistAfterStartupBufferMillis) {
    this.taskPersistAfterStartupBufferMillis = taskPersistAfterStartupBufferMillis;
  }

  public Optional<LDAPConfiguration> getLdapConfiguration() {
    return Optional.fromNullable(ldapConfiguration);
  }

  public void setLdapConfiguration(LDAPConfiguration ldapConfiguration) {
    this.ldapConfiguration = ldapConfiguration;
  }

  public AuthConfiguration getAuthConfiguration() {
    return authConfiguration;
  }

  public long getCheckExpiringUserActionEveryMillis() {
    return checkExpiringUserActionEveryMillis;
  }

  public void setCheckExpiringUserActionEveryMillis(long checkExpiringUserActionEveryMillis) {
    this.checkExpiringUserActionEveryMillis = checkExpiringUserActionEveryMillis;
  }

  public void setAuthConfiguration(AuthConfiguration authConfiguration) {
    this.authConfiguration = authConfiguration;
  }

  public HistoryPurgingConfiguration getHistoryPurgingConfiguration() {
    return historyPurgingConfiguration;
  }

  public void setHistoryPurgingConfiguration(HistoryPurgingConfiguration historyPurgingConfiguration) {
    this.historyPurgingConfiguration = historyPurgingConfiguration;
  }

  public Map<String, List<String>> getReserveSlavesWithAttributes() {
    return reserveSlavesWithAttributes;
  }

  public void setReserveSlavesWithAttributes(Map<String, List<String>> reserveSlavesWithAttributes) {
    this.reserveSlavesWithAttributes = reserveSlavesWithAttributes;
  }

  public SingularityTaskMetadataConfiguration getTaskMetadataConfiguration() {
    return taskMetadataConfiguration;
  }

  public void setTaskMetadataConfiguration(SingularityTaskMetadataConfiguration taskMetadataConfiguration) {
    this.taskMetadataConfiguration = taskMetadataConfiguration;
  }

  public GraphiteConfiguration getGraphiteConfiguration() {
    return graphiteConfiguration;
  }

  public void setGraphiteConfiguration(GraphiteConfiguration graphiteConfiguration) {
    this.graphiteConfiguration = graphiteConfiguration;
  }

  public boolean isDeleteRemovedRequestsFromLoadBalancer() {
    return deleteRemovedRequestsFromLoadBalancer;
  }

  public void setDeleteRemovedRequestsFromLoadBalancer(boolean deleteRemovedRequestsFromLoadBalancer) {
    this.deleteRemovedRequestsFromLoadBalancer = deleteRemovedRequestsFromLoadBalancer;
  }

  public Optional<Integer> getMaxStaleDeploysPerRequestInZkWhenNoDatabase() {
    return maxStaleDeploysPerRequestInZkWhenNoDatabase;
  }

  public void setMaxStaleDeploysPerRequestInZkWhenNoDatabase(Optional<Integer> maxStaleDeploysPerRequestInZkWhenNoDatabase) {
    this.maxStaleDeploysPerRequestInZkWhenNoDatabase = maxStaleDeploysPerRequestInZkWhenNoDatabase;
  }

  public Optional<Integer> getMaxRequestsWithHistoryInZkWhenNoDatabase() {
    return maxRequestsWithHistoryInZkWhenNoDatabase;
  }

  public void setMaxRequestsWithHistoryInZkWhenNoDatabase(Optional<Integer> maxRequestsWithHistoryInZkWhenNoDatabase) {
    this.maxRequestsWithHistoryInZkWhenNoDatabase = maxRequestsWithHistoryInZkWhenNoDatabase;
  }

  public Optional<Integer> getMaxStaleTasksPerRequestInZkWhenNoDatabase() {
    return maxStaleTasksPerRequestInZkWhenNoDatabase;
  }

  public void setMaxStaleTasksPerRequestInZkWhenNoDatabase(Optional<Integer> maxStaleTasksPerRequestInZkWhenNoDatabase) {
    this.maxStaleTasksPerRequestInZkWhenNoDatabase = maxStaleTasksPerRequestInZkWhenNoDatabase;
  }

  public boolean isTaskHistoryQueryUsesZkFirst() {
    return taskHistoryQueryUsesZkFirst;
  }

  public void setTaskHistoryQueryUsesZkFirst(boolean taskHistoryQueryUsesZkFirst) {
    this.taskHistoryQueryUsesZkFirst = taskHistoryQueryUsesZkFirst;
  }

  public Optional<String> getTaskLabelForLoadBalancerUpstreamGroup() {
    return taskLabelForLoadBalancerUpstreamGroup;
  }

  public void setTaskLabelForLoadBalancerUpstreamGroup(Optional<String> taskLabelForLoadBalancerUpstreamGroup) {
    this.taskLabelForLoadBalancerUpstreamGroup = taskLabelForLoadBalancerUpstreamGroup;
  }

  public DisasterDetectionConfiguration getDisasterDetection() {
    return disasterDetection;
  }

  public void setDisasterDetection(DisasterDetectionConfiguration disasterDetection) {
    this.disasterDetection = disasterDetection;
  }

  public double getDefaultTaskPriorityLevel() {
    return defaultTaskPriorityLevel;
  }

  public void setDefaultTaskPriorityLevel(double defaultTaskPriorityLevel) {
    this.defaultTaskPriorityLevel = defaultTaskPriorityLevel;
  }

  public Map<RequestType, Double> getDefaultTaskPriorityLevelForRequestType() {
    return defaultTaskPriorityLevelForRequestType;
  }

  public void setDefaultTaskPriorityLevelForRequestType(Map<RequestType, Double> defaultTaskPriorityLevelForRequestType) {
    this.defaultTaskPriorityLevelForRequestType = defaultTaskPriorityLevelForRequestType;
  }

  public long getCheckPriorityKillsEveryMillis() {
    return checkPriorityKillsEveryMillis;
  }

  public void setCheckPriorityKillsEveryMillis(long checkPriorityKillsEveryMillis) {
    this.checkPriorityKillsEveryMillis = checkPriorityKillsEveryMillis;
  }

  public double getSchedulerPriorityWeightFactor() {
    return schedulerPriorityWeightFactor;
  }

  public void setSchedulerPriorityWeightFactor(double schedulerPriorityWeightFactor) {
    this.schedulerPriorityWeightFactor = schedulerPriorityWeightFactor;
  }

  public int getStatusUpdateQueueCapacity() {
    return statusUpdateQueueCapacity;
  }

  public void setStatusUpdateQueueCapacity(int statusUpdateQueueCapacity) {
    this.statusUpdateQueueCapacity = statusUpdateQueueCapacity;
  }

  public boolean isProcessStatusUpdatesInSeparateThread() {
    return processStatusUpdatesInSeparateThread;
  }

  public void setProcessStatusUpdatesInSeparateThread(boolean processStatusUpdatesInSeparateThread) {
    this.processStatusUpdatesInSeparateThread = processStatusUpdatesInSeparateThread;
  }

  public boolean isRebalanceRacksOnScaleDown() {
    return rebalanceRacksOnScaleDown;
  }

  public void setRebalanceRacksOnScaleDown(boolean rebalanceRacksOnScaleDown) {
    this.rebalanceRacksOnScaleDown = rebalanceRacksOnScaleDown;
  }
}<|MERGE_RESOLUTION|>--- conflicted
+++ resolved
@@ -285,11 +285,7 @@
   private double schedulerPriorityWeightFactor = 1.0;
 
   @Min(1)
-<<<<<<< HEAD
-  private int statusUpdateQueueCapacity = 10;
-=======
   private int statusUpdateQueueCapacity = 1000;
->>>>>>> 98f2f9c1
 
   private boolean processStatusUpdatesInSeparateThread = false;
 
