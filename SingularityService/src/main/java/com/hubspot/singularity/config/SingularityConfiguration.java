package com.hubspot.singularity.config;

import java.util.Map;
import java.util.concurrent.TimeUnit;

import javax.validation.Valid;
import javax.validation.constraints.Max;
import javax.validation.constraints.Min;
import javax.validation.constraints.NotNull;

import com.fasterxml.jackson.annotation.JsonIgnoreProperties;
import com.fasterxml.jackson.annotation.JsonProperty;
import com.google.common.base.Optional;
import com.google.common.base.Strings;
import com.hubspot.singularity.SlavePlacement;

import io.dropwizard.Configuration;
import io.dropwizard.db.DataSourceFactory;

@JsonIgnoreProperties(ignoreUnknown = true)
public class SingularityConfiguration extends Configuration {

  private boolean allowRequestsWithoutOwners = true;

  private boolean allowTestResourceCalls = false;

  private long askDriverToKillTasksAgainAfterMillis = TimeUnit.MINUTES.toMillis(5);

  private int cacheTasksMaxSize = 5000;

  private int cacheTasksInitialSize = 100;

  private long cacheTasksForMillis = TimeUnit.DAYS.toMillis(1);

  private long cacheStateForMillis = TimeUnit.SECONDS.toMillis(30);

  private long checkDeploysEverySeconds = 5;

  private long checkNewTasksEverySeconds = 5;

  private int checkNewTasksScheduledThreads = 3;

  private long checkReconcileWhenRunningEveryMillis = TimeUnit.SECONDS.toMillis(30);

  private long checkScheduledJobsEveryMillis = TimeUnit.MINUTES.toMillis(10);

  private long checkSchedulerEverySeconds = 5;

  private long checkWebhooksEveryMillis = TimeUnit.SECONDS.toMillis(10);

  private long cleanupEverySeconds = 5;

  private long closeWaitSeconds = 5;

  private String commonHostnameSuffixToOmit;

  private boolean compressLargeDataObjects = true;

  private long considerTaskHealthyAfterRunningForSeconds = 5;

  private int cooldownAfterFailures = 3;

  private double cooldownAfterPctOfInstancesFail = 1.0;

  private long cooldownExpiresAfterMinutes = 15;

  private long cooldownMinScheduleSeconds = 120;

  @JsonProperty("database")
  private DataSourceFactory databaseConfiguration;

  @NotNull
  private SlavePlacement defaultSlavePlacement = SlavePlacement.GREEDY;

  private boolean defaultValueForKillTasksOfPausedRequests = true;

  private long deleteDeploysFromZkWhenNoDatabaseAfterHours = TimeUnit.DAYS.toHours(14);

  private long deleteDeadSlavesAfterHours = TimeUnit.DAYS.toHours(7);

  private long deleteStaleRequestsFromZkWhenNoDatabaseAfterHours = TimeUnit.DAYS.toHours(14);

  private long deleteTasksFromZkWhenNoDatabaseAfterHours = TimeUnit.DAYS.toHours(7);

  private long deleteUndeliverableWebhooksAfterHours = TimeUnit.DAYS.toHours(7);

  private long deltaAfterWhichTasksAreLateMillis = TimeUnit.SECONDS.toMillis(30);

  private long deployHealthyBySeconds = 120;

<<<<<<< HEAD
  private int dispatchTaskShellCommandsEverySeconds = 5;
=======
  private long debugCuratorCallOverBytes = 25000;

  private long debugCuratorCallOverMillis = 250;
>>>>>>> 9b070573

  private boolean enableCorsFilter = false;

  private long healthcheckIntervalSeconds = 5;

  private int healthcheckStartThreads = 3;

  private long healthcheckTimeoutSeconds = 5;

  private String hostname;

  private long killAfterTasksDoNotRunDefaultSeconds = 600;

  private long killNonLongRunningTasksInCleanupAfterSeconds = TimeUnit.HOURS.toSeconds(24);

  private int listenerThreadpoolSize = 3;

  @JsonProperty("loadBalancerQueryParams")
  private Map<String, String> loadBalancerQueryParams;

  private long loadBalancerRequestTimeoutMillis = 2000;

  private long loadBalancerRemovalGracePeriodMillis = 0;

  private String loadBalancerUri;

  private boolean deletePausedRequestsFromLoadBalancer = true;

  private int logFetchMaxThreads = 15;

  private int maxDeployIdSize = 50;

  private int maxHealthcheckResponseBodyBytes = 8192;

  private int maxQueuedUpdatesPerWebhook = 50;

  private int maxTasksPerOffer = 0;

  private int maxRequestIdSize = 100;

  @JsonProperty("historyPurging")
  @Valid
  private HistoryPurgingConfiguration historyPurgingConfiguration = new HistoryPurgingConfiguration();

  @JsonProperty("mesos")
  @Valid
  private MesosConfiguration mesosConfiguration;

  private int newTaskCheckerBaseDelaySeconds = 1;

  private long persistHistoryEverySeconds = TimeUnit.HOURS.toSeconds(1);

  @JsonProperty("s3")
  private S3Configuration s3Configuration;

  private boolean sandboxDefaultsToTaskId = false;

  private long sandboxHttpTimeoutMillis = TimeUnit.SECONDS.toMillis(5);

  private long saveStateEverySeconds = 60;

  @JsonProperty("sentry")
  private SentryConfiguration sentryConfiguration;

  @JsonProperty("smtp")
  private SMTPConfiguration smtpConfiguration;

  private long startNewReconcileEverySeconds = TimeUnit.MINUTES.toSeconds(10);

  @JsonProperty("ui")
  @Valid
  private UIConfiguration uiConfiguration = new UIConfiguration();

  /** If true, the event system waits for all listeners having processed an event. */
  private boolean waitForListeners = true;

  private long warnIfScheduledJobIsRunningForAtLeastMillis = TimeUnit.DAYS.toMillis(1);

  private int warnIfScheduledJobIsRunningPastNextRunPct = 200;

  private long zookeeperAsyncTimeout = 5000;

  private int coreThreadpoolSize = 8;

  private long threadpoolShutdownDelayInSeconds = 1;

  @Valid
  @JsonProperty("customExecutor")
  @NotNull
  private CustomExecutorConfiguration customExecutorConfiguration = new CustomExecutorConfiguration();

  private boolean createDeployIds = false;

  @Min(4)
  @Max(32)
  private int deployIdLength = 8;

  @JsonProperty("zookeeper")
  @Valid
  private ZooKeeperConfiguration zooKeeperConfiguration;

  @JsonProperty("ldap")
  @Valid
  private LDAPConfiguration ldapConfiguration = null;

  @JsonProperty("auth")
  @NotNull
  private AuthConfiguration authConfiguration = new AuthConfiguration();

  @JsonProperty("graphite")
  @NotNull
  private GraphiteConfiguration graphiteConfiguration = new GraphiteConfiguration();

  public long getAskDriverToKillTasksAgainAfterMillis() {
    return askDriverToKillTasksAgainAfterMillis;
  }

  public long getCacheStateForMillis() {
    return cacheStateForMillis;
  }

  public long getDispatchTaskShellCommandsEverySeconds() {
    return dispatchTaskShellCommandsEverySeconds;
  }

  public long getCheckDeploysEverySeconds() {
    return checkDeploysEverySeconds;
  }

  public long getCheckNewTasksEverySeconds() {
    return checkNewTasksEverySeconds;
  }

  public int getCheckNewTasksScheduledThreads() {
    return checkNewTasksScheduledThreads;
  }

  public long getCheckReconcileWhenRunningEveryMillis() {
    return checkReconcileWhenRunningEveryMillis;
  }

  public long getCheckScheduledJobsEveryMillis() {
    return checkScheduledJobsEveryMillis;
  }

  public long getCheckSchedulerEverySeconds() {
    return checkSchedulerEverySeconds;
  }

  public long getCheckWebhooksEveryMillis() {
    return checkWebhooksEveryMillis;
  }

  public long getCleanupEverySeconds() {
    return cleanupEverySeconds;
  }

  public long getCloseWaitSeconds() {
    return closeWaitSeconds;
  }

  public Optional<String> getCommonHostnameSuffixToOmit() {
    return Optional.fromNullable(Strings.emptyToNull(commonHostnameSuffixToOmit));
  }

  public long getConsiderTaskHealthyAfterRunningForSeconds() {
    return considerTaskHealthyAfterRunningForSeconds;
  }

  public int getCooldownAfterFailures() {
    return cooldownAfterFailures;
  }

  public long getDebugCuratorCallOverBytes() {
    return debugCuratorCallOverBytes;
  }

  public void setDebugCuratorCallOverBytes(long debugCuratorCallOverBytes) {
    this.debugCuratorCallOverBytes = debugCuratorCallOverBytes;
  }

  public long getDebugCuratorCallOverMillis() {
    return debugCuratorCallOverMillis;
  }

  public void setDebugCuratorCallOverMillis(long debugCuratorCallOverMillis) {
    this.debugCuratorCallOverMillis = debugCuratorCallOverMillis;
  }

  public double getCooldownAfterPctOfInstancesFail() {
    return cooldownAfterPctOfInstancesFail;
  }

  public long getCooldownExpiresAfterMinutes() {
    return cooldownExpiresAfterMinutes;
  }

  public long getCooldownMinScheduleSeconds() {
    return cooldownMinScheduleSeconds;
  }

  public int getCacheTasksMaxSize() {
    return cacheTasksMaxSize;
  }

  public void setCacheTasksMaxSize(int cacheTasksMaxSize) {
    this.cacheTasksMaxSize = cacheTasksMaxSize;
  }

  public int getCacheTasksInitialSize() {
    return cacheTasksInitialSize;
  }

  public void setCacheTasksInitialSize(int cacheTasksInitialSize) {
    this.cacheTasksInitialSize = cacheTasksInitialSize;
  }

  public int getCoreThreadpoolSize() {
    return coreThreadpoolSize;
  }

  public CustomExecutorConfiguration getCustomExecutorConfiguration() {
    return customExecutorConfiguration;
  }

  public Optional<DataSourceFactory> getDatabaseConfiguration() {
    return Optional.fromNullable(databaseConfiguration);
  }

  public SlavePlacement getDefaultSlavePlacement() {
    return defaultSlavePlacement;
  }

  public long getDeleteDeploysFromZkWhenNoDatabaseAfterHours() {
    return deleteDeploysFromZkWhenNoDatabaseAfterHours;
  }

  public long getDeleteStaleRequestsFromZkWhenNoDatabaseAfterHours() {
    return deleteStaleRequestsFromZkWhenNoDatabaseAfterHours;
  }

  public long getDeleteTasksFromZkWhenNoDatabaseAfterHours() {
    return deleteTasksFromZkWhenNoDatabaseAfterHours;
  }

  public long getDeleteUndeliverableWebhooksAfterHours() {
    return deleteUndeliverableWebhooksAfterHours;
  }

  public long getDeltaAfterWhichTasksAreLateMillis() {
    return deltaAfterWhichTasksAreLateMillis;
  }

  public long getDeployHealthyBySeconds() {
    return deployHealthyBySeconds;
  }

  public int getDeployIdLength() {
    return deployIdLength;
  }

  public long getHealthcheckIntervalSeconds() {
    return healthcheckIntervalSeconds;
  }

  public int getHealthcheckStartThreads() {
    return healthcheckStartThreads;
  }

  public long getHealthcheckTimeoutSeconds() {
    return healthcheckTimeoutSeconds;
  }

  public Optional<String> getHostname() {
    return Optional.fromNullable(Strings.emptyToNull(hostname));
  }

  public long getKillAfterTasksDoNotRunDefaultSeconds() {
    return killAfterTasksDoNotRunDefaultSeconds;
  }

  public long getKillNonLongRunningTasksInCleanupAfterSeconds() {
    return killNonLongRunningTasksInCleanupAfterSeconds;
  }

  public long getLoadBalancerRemovalGracePeriodMillis() {
    return loadBalancerRemovalGracePeriodMillis;
  }

  public void setLoadBalancerRemovalGracePeriodMillis(long loadBalancerRemovalGracePeriodMillis) {
    this.loadBalancerRemovalGracePeriodMillis = loadBalancerRemovalGracePeriodMillis;
  }

  public long getDeleteDeadSlavesAfterHours() {
    return deleteDeadSlavesAfterHours;
  }

  public void setDeleteDeadSlavesAfterHours(long deleteDeadSlavesAfterHours) {
    this.deleteDeadSlavesAfterHours = deleteDeadSlavesAfterHours;
  }

  public int getListenerThreadpoolSize() {
    return listenerThreadpoolSize;
  }

  public Optional<Map<String, String>> getLoadBalancerQueryParams() {
    return Optional.fromNullable(loadBalancerQueryParams);
  }

  public long getLoadBalancerRequestTimeoutMillis() {
    return loadBalancerRequestTimeoutMillis;
  }

  public String getLoadBalancerUri() {
    return loadBalancerUri;
  }

  public int getLogFetchMaxThreads() {
    return logFetchMaxThreads;
  }

  public int getMaxDeployIdSize() {
    return maxDeployIdSize;
  }

  public int getMaxHealthcheckResponseBodyBytes() {
    return maxHealthcheckResponseBodyBytes;
  }

  public int getMaxQueuedUpdatesPerWebhook() {
    return maxQueuedUpdatesPerWebhook;
  }

  public int getMaxRequestIdSize() {
    return maxRequestIdSize;
  }

  public int getMaxTasksPerOffer() {
    return maxTasksPerOffer;
  }

  public MesosConfiguration getMesosConfiguration() {
    return mesosConfiguration;
  }

  public int getNewTaskCheckerBaseDelaySeconds() {
    return newTaskCheckerBaseDelaySeconds;
  }

  public long getPersistHistoryEverySeconds() {
    return persistHistoryEverySeconds;
  }

  public Optional<S3Configuration> getS3Configuration() {
    return Optional.fromNullable(s3Configuration);
  }

  public long getSandboxHttpTimeoutMillis() {
    return sandboxHttpTimeoutMillis;
  }

  public long getSaveStateEverySeconds() {
    return saveStateEverySeconds;
  }

  public Optional<SentryConfiguration> getSentryConfiguration(){
    return Optional.fromNullable(sentryConfiguration);
  }

  public Optional<SMTPConfiguration> getSmtpConfiguration() {
    return Optional.fromNullable(smtpConfiguration);
  }

  public long getStartNewReconcileEverySeconds() {
    return startNewReconcileEverySeconds;
  }

  public long getThreadpoolShutdownDelayInSeconds() {
    return threadpoolShutdownDelayInSeconds;
  }

  public void setThreadpoolShutdownDelayInSeconds(long threadpoolShutdownDelayInSeconds) {
    this.threadpoolShutdownDelayInSeconds = threadpoolShutdownDelayInSeconds;
  }

  public UIConfiguration getUiConfiguration() {
    return uiConfiguration;
  }

  public long getWarnIfScheduledJobIsRunningForAtLeastMillis() {
    return warnIfScheduledJobIsRunningForAtLeastMillis;
  }

  public int getWarnIfScheduledJobIsRunningPastNextRunPct() {
    return warnIfScheduledJobIsRunningPastNextRunPct;
  }

  public long getZookeeperAsyncTimeout() {
    return zookeeperAsyncTimeout;
  }

  public ZooKeeperConfiguration getZooKeeperConfiguration() {
    return zooKeeperConfiguration;
  }

  public boolean isAllowRequestsWithoutOwners() {
    return allowRequestsWithoutOwners;
  }

  public boolean isAllowTestResourceCalls() {
    return allowTestResourceCalls;
  }

  public boolean isCompressLargeDataObjects() {
    return compressLargeDataObjects;
  }

  public boolean isCreateDeployIds() {
    return createDeployIds;
  }

  public boolean isDefaultValueForKillTasksOfPausedRequests() {
    return defaultValueForKillTasksOfPausedRequests;
  }

  public boolean isEnableCorsFilter() {
    return enableCorsFilter;
  }

  public boolean isSandboxDefaultsToTaskId() {
    return sandboxDefaultsToTaskId;
  }

  public boolean isWaitForListeners() {
    return waitForListeners;
  }

  public void setAllowRequestsWithoutOwners(boolean allowRequestsWithoutOwners) {
    this.allowRequestsWithoutOwners = allowRequestsWithoutOwners;
  }

  public void setAllowTestResourceCalls(boolean allowTestResourceCalls) {
    this.allowTestResourceCalls = allowTestResourceCalls;
  }

  public void setAskDriverToKillTasksAgainAfterMillis(long askDriverToKillTasksAgainAfterMillis) {
    this.askDriverToKillTasksAgainAfterMillis = askDriverToKillTasksAgainAfterMillis;
  }

  public void setCacheStateForMillis(long cacheStateForMillis) {
    this.cacheStateForMillis = cacheStateForMillis;
  }

  public void setCheckDeploysEverySeconds(long checkDeploysEverySeconds) {
    this.checkDeploysEverySeconds = checkDeploysEverySeconds;
  }

  public void setCheckNewTasksEverySeconds(long checkNewTasksEverySeconds) {
    this.checkNewTasksEverySeconds = checkNewTasksEverySeconds;
  }

  public void setCheckNewTasksScheduledThreads(int checkNewTasksScheduledThreads) {
    this.checkNewTasksScheduledThreads = checkNewTasksScheduledThreads;
  }

  public void setCheckReconcileWhenRunningEveryMillis(long checkReconcileWhenRunningEveryMillis) {
    this.checkReconcileWhenRunningEveryMillis = checkReconcileWhenRunningEveryMillis;
  }

  public void setCheckScheduledJobsEveryMillis(long checkScheduledJobsEveryMillis) {
    this.checkScheduledJobsEveryMillis = checkScheduledJobsEveryMillis;
  }

  public void setCheckSchedulerEverySeconds(long checkSchedulerEverySeconds) {
    this.checkSchedulerEverySeconds = checkSchedulerEverySeconds;
  }

  public void setCheckWebhooksEveryMillis(long checkWebhooksEveryMillis) {
    this.checkWebhooksEveryMillis = checkWebhooksEveryMillis;
  }

  public void setCleanupEverySeconds(long cleanupEverySeconds) {
    this.cleanupEverySeconds = cleanupEverySeconds;
  }

  public void setCloseWaitSeconds(long closeWaitSeconds) {
    this.closeWaitSeconds = closeWaitSeconds;
  }

  public void setCommonHostnameSuffixToOmit(String commonHostnameSuffixToOmit) {
    this.commonHostnameSuffixToOmit = commonHostnameSuffixToOmit;
  }

  public void setCompressLargeDataObjects(boolean compressLargeDataObjects) {
    this.compressLargeDataObjects = compressLargeDataObjects;
  }

  public void setConsiderTaskHealthyAfterRunningForSeconds(long considerTaskHealthyAfterRunningForSeconds) {
    this.considerTaskHealthyAfterRunningForSeconds = considerTaskHealthyAfterRunningForSeconds;
  }

  public void setCooldownAfterFailures(int cooldownAfterFailures) {
    this.cooldownAfterFailures = cooldownAfterFailures;
  }

  public void setCooldownAfterPctOfInstancesFail(double cooldownAfterPctOfInstancesFail) {
    this.cooldownAfterPctOfInstancesFail = cooldownAfterPctOfInstancesFail;
  }

  public void setCooldownExpiresAfterMinutes(long cooldownExpiresAfterMinutes) {
    this.cooldownExpiresAfterMinutes = cooldownExpiresAfterMinutes;
  }

  public void setCooldownMinScheduleSeconds(long cooldownMinScheduleSeconds) {
    this.cooldownMinScheduleSeconds = cooldownMinScheduleSeconds;
  }

  public void setCoreThreadpoolSize(int coreThreadpoolSize) {
    this.coreThreadpoolSize = coreThreadpoolSize;
  }

  public void setCreateDeployIds(boolean createDeployIds) {
    this.createDeployIds = createDeployIds;
  }

  public void setCustomExecutorConfiguration(CustomExecutorConfiguration customExecutorConfiguration) {
    this.customExecutorConfiguration = customExecutorConfiguration;
  }

  public void setDatabaseConfiguration(DataSourceFactory databaseConfiguration) {
    this.databaseConfiguration = databaseConfiguration;
  }

  public void setDefaultSlavePlacement(SlavePlacement defaultSlavePlacement) {
    this.defaultSlavePlacement = defaultSlavePlacement;
  }

  public void setDefaultValueForKillTasksOfPausedRequests(boolean defaultValueForKillTasksOfPausedRequests) {
    this.defaultValueForKillTasksOfPausedRequests = defaultValueForKillTasksOfPausedRequests;
  }

  public void setDeleteDeploysFromZkWhenNoDatabaseAfterHours(long deleteDeploysFromZkWhenNoDatabaseAfterHours) {
    this.deleteDeploysFromZkWhenNoDatabaseAfterHours = deleteDeploysFromZkWhenNoDatabaseAfterHours;
  }

  public void setDeleteStaleRequestsFromZkWhenNoDatabaseAfterHours(long deleteStaleRequestsFromZkWhenNoDatabaseAfterHours) {
    this.deleteStaleRequestsFromZkWhenNoDatabaseAfterHours = deleteStaleRequestsFromZkWhenNoDatabaseAfterHours;
  }

  public void setDeleteTasksFromZkWhenNoDatabaseAfterHours(long deleteTasksFromZkWhenNoDatabaseAfterHours) {
    this.deleteTasksFromZkWhenNoDatabaseAfterHours = deleteTasksFromZkWhenNoDatabaseAfterHours;
  }

  public void setDeleteUndeliverableWebhooksAfterHours(long deleteUndeliverableWebhooksAfterHours) {
    this.deleteUndeliverableWebhooksAfterHours = deleteUndeliverableWebhooksAfterHours;
  }

  public void setDeltaAfterWhichTasksAreLateMillis(long deltaAfterWhichTasksAreLateMillis) {
    this.deltaAfterWhichTasksAreLateMillis = deltaAfterWhichTasksAreLateMillis;
  }

  public void setDeployHealthyBySeconds(long deployHealthyBySeconds) {
    this.deployHealthyBySeconds = deployHealthyBySeconds;
  }

  public void setDeployIdLength(int deployIdLength) {
    this.deployIdLength = deployIdLength;
  }

  public void setEnableCorsFilter(boolean enableCorsFilter) {
    this.enableCorsFilter = enableCorsFilter;
  }

  public void setHealthcheckIntervalSeconds(long healthcheckIntervalSeconds) {
    this.healthcheckIntervalSeconds = healthcheckIntervalSeconds;
  }

  public void setHealthcheckStartThreads(int healthcheckStartThreads) {
    this.healthcheckStartThreads = healthcheckStartThreads;
  }

  public void setHealthcheckTimeoutSeconds(long healthcheckTimeoutSeconds) {
    this.healthcheckTimeoutSeconds = healthcheckTimeoutSeconds;
  }

  public void setHostname(String hostname) {
    this.hostname = hostname;
  }

  public void setKillAfterTasksDoNotRunDefaultSeconds(long killAfterTasksDoNotRunDefaultSeconds) {
    this.killAfterTasksDoNotRunDefaultSeconds = killAfterTasksDoNotRunDefaultSeconds;
  }

  public void setKillNonLongRunningTasksInCleanupAfterSeconds(long killNonLongRunningTasksInCleanupAfterSeconds) {
    this.killNonLongRunningTasksInCleanupAfterSeconds = killNonLongRunningTasksInCleanupAfterSeconds;
  }

  public void setListenerThreadpoolSize(int listenerThreadpoolSize) {
    this.listenerThreadpoolSize = listenerThreadpoolSize;
  }

  public void setLoadBalancerQueryParams(Map<String, String> loadBalancerQueryParams) {
    this.loadBalancerQueryParams = loadBalancerQueryParams;
  }

  public void setLoadBalancerRequestTimeoutMillis(long loadBalancerRequestTimeoutMillis) {
    this.loadBalancerRequestTimeoutMillis = loadBalancerRequestTimeoutMillis;
  }

  public void setLoadBalancerUri(String loadBalancerUri) {
    this.loadBalancerUri = loadBalancerUri;
  }

  public void setLogFetchMaxThreads(int logFetchMaxThreads) {
    this.logFetchMaxThreads = logFetchMaxThreads;
  }

  public void setMaxDeployIdSize(int maxDeployIdSize) {
    this.maxDeployIdSize = maxDeployIdSize;
  }

  public void setMaxHealthcheckResponseBodyBytes(int maxHealthcheckResponseBodyBytes) {
    this.maxHealthcheckResponseBodyBytes = maxHealthcheckResponseBodyBytes;
  }

  public void setMaxQueuedUpdatesPerWebhook(int maxQueuedUpdatesPerWebhook) {
    this.maxQueuedUpdatesPerWebhook = maxQueuedUpdatesPerWebhook;
  }

  public void setMaxRequestIdSize(int maxRequestIdSize) {
    this.maxRequestIdSize = maxRequestIdSize;
  }

  public void setMaxTasksPerOffer(int maxTasksPerOffer) {
    this.maxTasksPerOffer = maxTasksPerOffer;
  }

  public void setMesosConfiguration(MesosConfiguration mesosConfiguration) {
    this.mesosConfiguration = mesosConfiguration;
  }

  public void setNewTaskCheckerBaseDelaySeconds(int newTaskCheckerBaseDelaySeconds) {
    this.newTaskCheckerBaseDelaySeconds = newTaskCheckerBaseDelaySeconds;
  }

  public void setDispatchTaskShellCommandsEverySeconds(int dispatchTaskShellCommandsEverySeconds) {
    this.dispatchTaskShellCommandsEverySeconds = dispatchTaskShellCommandsEverySeconds;
  }

  public void setPersistHistoryEverySeconds(long persistHistoryEverySeconds) {
    this.persistHistoryEverySeconds = persistHistoryEverySeconds;
  }

  public void setS3Configuration(S3Configuration s3Configuration) {
    this.s3Configuration = s3Configuration;
  }

  public void setSandboxDefaultsToTaskId(boolean sandboxDefaultsToTaskId) {
    this.sandboxDefaultsToTaskId = sandboxDefaultsToTaskId;
  }

  public void setSandboxHttpTimeoutMillis(long sandboxHttpTimeoutMillis) {
    this.sandboxHttpTimeoutMillis = sandboxHttpTimeoutMillis;
  }

  public void setSaveStateEverySeconds(long saveStateEverySeconds) {
    this.saveStateEverySeconds = saveStateEverySeconds;
  }

  public void setSentryConfiguration(SentryConfiguration sentryConfiguration){
    this.sentryConfiguration = sentryConfiguration;
  }

  public void setSmtpConfiguration(SMTPConfiguration smtpConfiguration) {
    this.smtpConfiguration = smtpConfiguration;
  }

  public void setStartNewReconcileEverySeconds(long startNewReconcileEverySeconds) {
    this.startNewReconcileEverySeconds = startNewReconcileEverySeconds;
  }

  public void setUiConfiguration(UIConfiguration uiConfiguration) {
    this.uiConfiguration = uiConfiguration;
  }

  public void setWaitForListeners(boolean waitForListeners) {
    this.waitForListeners = waitForListeners;
  }

  public void setWarnIfScheduledJobIsRunningForAtLeastMillis(long warnIfScheduledJobIsRunningForAtLeastMillis) {
    this.warnIfScheduledJobIsRunningForAtLeastMillis = warnIfScheduledJobIsRunningForAtLeastMillis;
  }

  public void setWarnIfScheduledJobIsRunningPastNextRunPct(int warnIfScheduledJobIsRunningPastNextRunPct) {
    this.warnIfScheduledJobIsRunningPastNextRunPct = warnIfScheduledJobIsRunningPastNextRunPct;
  }

  public void setZookeeperAsyncTimeout(long zookeeperAsyncTimeout) {
    this.zookeeperAsyncTimeout = zookeeperAsyncTimeout;
  }

  public void setZooKeeperConfiguration(ZooKeeperConfiguration zooKeeperConfiguration) {
    this.zooKeeperConfiguration = zooKeeperConfiguration;
  }

  public long getCacheTasksForMillis() {
    return cacheTasksForMillis;
  }

  public void setCacheTasksForMillis(long cacheTasksForMillis) {
    this.cacheTasksForMillis = cacheTasksForMillis;
  }

  public Optional<LDAPConfiguration> getLdapConfiguration() {
    return Optional.fromNullable(ldapConfiguration);
  }

  public void setLdapConfiguration(LDAPConfiguration ldapConfiguration) {
    this.ldapConfiguration = ldapConfiguration;
  }

  public AuthConfiguration getAuthConfiguration() {
    return authConfiguration;
  }

  public void setAuthConfiguration(AuthConfiguration authConfiguration) {
    this.authConfiguration = authConfiguration;
  }

  public HistoryPurgingConfiguration getHistoryPurgingConfiguration() {
    return historyPurgingConfiguration;
  }

  public void setHistoryPurgingConfiguration(HistoryPurgingConfiguration historyPurgingConfiguration) {
    this.historyPurgingConfiguration = historyPurgingConfiguration;
  }

  public GraphiteConfiguration getGraphiteConfiguration() {
    return graphiteConfiguration;
  }

  public void setGraphiteConfiguration(GraphiteConfiguration graphiteConfiguration) {
    this.graphiteConfiguration = graphiteConfiguration;
  }

  public boolean isDeletePausedRequestsFromLoadBalancer() {
    return deletePausedRequestsFromLoadBalancer;
  }

  public void setDeletePausedRequestsFromLoadBalancer(boolean deletePausedRequestsFromLoadBalancer) {
    this.deletePausedRequestsFromLoadBalancer = deletePausedRequestsFromLoadBalancer;
  }
}<|MERGE_RESOLUTION|>--- conflicted
+++ resolved
@@ -88,13 +88,11 @@
 
   private long deployHealthyBySeconds = 120;
 
-<<<<<<< HEAD
   private int dispatchTaskShellCommandsEverySeconds = 5;
-=======
+
   private long debugCuratorCallOverBytes = 25000;
 
   private long debugCuratorCallOverMillis = 250;
->>>>>>> 9b070573
 
   private boolean enableCorsFilter = false;
 
