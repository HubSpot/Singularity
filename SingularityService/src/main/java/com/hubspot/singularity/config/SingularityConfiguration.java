package com.hubspot.singularity.config;

import io.dropwizard.Configuration;
import io.dropwizard.db.DataSourceFactory;

import java.util.Map;
import java.util.concurrent.TimeUnit;

import javax.validation.Valid;
import javax.validation.constraints.NotNull;

import com.fasterxml.jackson.annotation.JsonIgnoreProperties;
import com.fasterxml.jackson.annotation.JsonProperty;
import com.google.common.base.Optional;
import com.hubspot.singularity.SlavePlacement;

@JsonIgnoreProperties(ignoreUnknown = true)
public class SingularityConfiguration extends Configuration {

  @NotNull
  private boolean allowRequestsWithoutOwners = true;

  @NotNull
  private boolean allowTestResourceCalls = false;

  @NotNull
  private long askDriverToKillTasksAgainAfterMillis = TimeUnit.MINUTES.toMillis(5);

  @NotNull
  private long cacheStateForMillis = TimeUnit.SECONDS.toMillis(30);

  @NotNull
  private long checkDeploysEverySeconds = 5;

  @NotNull
  private long checkNewTasksEverySeconds = 5;

  @NotNull
  private int checkNewTasksScheduledThreads = 3;

  @NotNull
  private long checkReconcileWhenRunningEveryMillis = TimeUnit.SECONDS.toMillis(30);
<<<<<<< HEAD

  @NotNull
  private long checkScheduledJobsEveryMillis = TimeUnit.MINUTES.toMillis(10);
=======
>>>>>>> 759758d8

  @NotNull
  private long checkSchedulerEverySeconds = 5;

  @NotNull
  private long checkWebhooksEveryMillis = TimeUnit.SECONDS.toMillis(10);

  @NotNull
  private long cleanupEverySeconds = 5;

  @NotNull
  private long closeWaitSeconds = 5;

  private String commonHostnameSuffixToOmit;

  @NotNull
  private boolean compressLargeDataObjects = true;

  @NotNull
  private long considerTaskHealthyAfterRunningForSeconds = 5;

  @NotNull
  private int cooldownAfterFailures = 3;

  @NotNull
  private double cooldownAfterPctOfInstancesFail = 1.0;

  @NotNull
  private long cooldownExpiresAfterMinutes = 15;

  @NotNull
  private long cooldownMinScheduleSeconds = 120;

  @JsonProperty("database")
  private DataSourceFactory databaseConfiguration;

  @NotNull
  private SlavePlacement defaultSlavePlacement = SlavePlacement.GREEDY;

  @NotNull
  private boolean defaultValueForKillTasksOfPausedRequests = true;

  @NotNull
  private long deltaAfterWhichTasksAreLateMillis = TimeUnit.SECONDS.toMillis(30);

  @NotNull
  private long deployHealthyBySeconds = 120;

  private boolean enableCorsFilter = false;

  @NotNull
  private long healthcheckIntervalSeconds = 5;

  @NotNull
  private int healthcheckStartThreads = 3;

  @NotNull
  private long healthcheckTimeoutSeconds = 5;

  private String hostname;

  @NotNull
  private long killAfterTasksDoNotRunDefaultSeconds = 600;

  @NotNull
  private long killNonLongRunningTasksInCleanupAfterSeconds = TimeUnit.HOURS.toSeconds(24);

  @JsonProperty("loadBalancerQueryParams")
  private Map<String, String> loadBalancerQueryParams;

  @NotNull
  private long loadBalancerRequestTimeoutMillis = 2000;

  private String loadBalancerUri;

  @NotNull
  private int logFetchMaxThreads = 15;

  @NotNull
  private int maxDeployIdSize = 50;

  @NotNull
  private int maxHealthcheckResponseBodyBytes = 8192;

  @NotNull
  private int maxQueuedUpdatesPerWebhook = 50;

  @NotNull
  private int maxRequestIdSize = 100;

  @JsonProperty("mesos")
  private MesosConfiguration mesosConfiguration;

  @NotNull
  private int newTaskCheckerBaseDelaySeconds = 1;

  @NotNull
  private long persistHistoryEverySeconds = TimeUnit.HOURS.toSeconds(1);

  @JsonProperty("s3")
  private S3Configuration s3Configuration;
<<<<<<< HEAD

  @NotNull
  private boolean sandboxDefaultsToTaskId = false;

  @NotNull
  private long saveStateEverySeconds = 60;

  @JsonProperty("sentry")
  private SentryConfiguration sentryConfiguration;

  @JsonProperty("smtp")
  private SMTPConfiguration smtpConfiguration;
=======
>>>>>>> 759758d8

  @NotNull
  private boolean sandboxDefaultsToTaskId = false;

  @JsonProperty("ui")
  @Valid
  private UIConfiguration uiConfiguration = new UIConfiguration();

  @NotNull
<<<<<<< HEAD
  private long warnIfScheduledJobIsRunningForAtLeastMillis = TimeUnit.DAYS.toMillis(1);
=======
  private long sandboxHttpTimeoutMillis = TimeUnit.SECONDS.toMillis(5);
>>>>>>> 759758d8

  @NotNull
  private float warnIfScheduledJobIsRunningPastNextRunPct = 200;

  @JsonProperty("sentry")
  private SentryConfiguration sentryConfiguration;

  @JsonProperty("smtp")
  private SMTPConfiguration smtpConfiguration;

  @NotNull
  private long startNewReconcileEverySeconds = TimeUnit.MINUTES.toSeconds(10);

  @JsonProperty("ui")
  @Valid
  private UIConfiguration uiConfiguration = new UIConfiguration();

  @NotNull
  private long zookeeperAsyncTimeout = 5000;

  @JsonProperty("zookeeper")
  private ZooKeeperConfiguration zooKeeperConfiguration;

  public boolean allowTestResourceCalls() {
    return allowTestResourceCalls;
  }

  public long getAskDriverToKillTasksAgainAfterMillis() {
    return askDriverToKillTasksAgainAfterMillis;
  }

  public long getCacheStateForMillis() {
    return cacheStateForMillis;
  }

  public long getCheckDeploysEverySeconds() {
    return checkDeploysEverySeconds;
  }

  public long getCheckNewTasksEverySeconds() {
    return checkNewTasksEverySeconds;
  }

  public int getCheckNewTasksScheduledThreads() {
    return checkNewTasksScheduledThreads;
  }

  public long getCheckReconcileWhenRunningEveryMillis() {
    return checkReconcileWhenRunningEveryMillis;
  }

<<<<<<< HEAD
  public long getCheckScheduledJobsEveryMillis() {
    return checkScheduledJobsEveryMillis;
  }

=======
>>>>>>> 759758d8
  public long getCheckSchedulerEverySeconds() {
    return checkSchedulerEverySeconds;
  }

  public long getCheckWebhooksEveryMillis() {
    return checkWebhooksEveryMillis;
  }

  public long getCleanupEverySeconds() {
    return cleanupEverySeconds;
  }

  public long getCloseWaitSeconds() {
    return closeWaitSeconds;
  }

  public Optional<String> getCommonHostnameSuffixToOmit() {
    return Optional.fromNullable(commonHostnameSuffixToOmit);
  }

  public long getConsiderTaskHealthyAfterRunningForSeconds() {
    return considerTaskHealthyAfterRunningForSeconds;
  }

  public int getCooldownAfterFailures() {
    return cooldownAfterFailures;
  }

  public double getCooldownAfterPctOfInstancesFail() {
    return cooldownAfterPctOfInstancesFail;
  }

  public long getCooldownExpiresAfterMinutes() {
    return cooldownExpiresAfterMinutes;
  }

  public long getCooldownMinScheduleSeconds() {
    return cooldownMinScheduleSeconds;
  }

  public Optional<DataSourceFactory> getDatabaseConfiguration() {
    return Optional.fromNullable(databaseConfiguration);
  }

  public SlavePlacement getDefaultSlavePlacement() {
    return defaultSlavePlacement;
  }

  public long getDeltaAfterWhichTasksAreLateMillis() {
    return deltaAfterWhichTasksAreLateMillis;
  }

  public long getDeployHealthyBySeconds() {
    return deployHealthyBySeconds;
  }

  public long getHealthcheckIntervalSeconds() {
    return healthcheckIntervalSeconds;
  }

  public int getHealthcheckStartThreads() {
    return healthcheckStartThreads;
  }

  public long getHealthcheckTimeoutSeconds() {
    return healthcheckTimeoutSeconds;
  }

  public String getHostname() {
    return hostname;
  }

  public long getKillAfterTasksDoNotRunDefaultSeconds() {
    return killAfterTasksDoNotRunDefaultSeconds;
  }

  public long getKillNonLongRunningTasksInCleanupAfterSeconds() {
    return killNonLongRunningTasksInCleanupAfterSeconds;
  }

  public Optional<Map<String, String>> getLoadBalancerQueryParams() {
    return Optional.fromNullable(loadBalancerQueryParams);
  }

  public long getLoadBalancerRequestTimeoutMillis() {
    return loadBalancerRequestTimeoutMillis;
  }

  public String getLoadBalancerUri() {
    return loadBalancerUri;
  }

  public int getLogFetchMaxThreads() {
    return logFetchMaxThreads;
  }

  public int getMaxDeployIdSize() {
    return maxDeployIdSize;
  }

  public int getMaxHealthcheckResponseBodyBytes() {
    return maxHealthcheckResponseBodyBytes;
  }

  public int getMaxQueuedUpdatesPerWebhook() {
    return maxQueuedUpdatesPerWebhook;
  }

  public int getMaxRequestIdSize() {
    return maxRequestIdSize;
  }

  public MesosConfiguration getMesosConfiguration() {
    return mesosConfiguration;
  }

  public int getNewTaskCheckerBaseDelaySeconds() {
    return newTaskCheckerBaseDelaySeconds;
  }

  public long getPersistHistoryEverySeconds() {
    return persistHistoryEverySeconds;
  }

  public Optional<S3Configuration> getS3Configuration() {
    return Optional.fromNullable(s3Configuration);
  }

  public long getSandboxHttpTimeoutMillis() {
    return sandboxHttpTimeoutMillis;
  }

  public long getSaveStateEverySeconds() {
    return saveStateEverySeconds;
  }

  public Optional<SentryConfiguration> getSentryConfiguration(){
    return Optional.fromNullable(sentryConfiguration);
  }

  public Optional<SMTPConfiguration> getSmtpConfiguration() {
    return Optional.fromNullable(smtpConfiguration);
  }

  public long getStartNewReconcileEverySeconds() {
    return startNewReconcileEverySeconds;
  }

  public UIConfiguration getUiConfiguration() {
    return uiConfiguration;
  }

  public long getWarnIfScheduledJobIsRunningForAtLeastMillis() {
    return warnIfScheduledJobIsRunningForAtLeastMillis;
  }

  public float getWarnIfScheduledJobIsRunningPastNextRunPct() {
    return warnIfScheduledJobIsRunningPastNextRunPct;
  }

  public long getZookeeperAsyncTimeout() {
    return zookeeperAsyncTimeout;
  }

  public ZooKeeperConfiguration getZooKeeperConfiguration() {
    return zooKeeperConfiguration;
  }

  public boolean isAllowRequestsWithoutOwners() {
    return allowRequestsWithoutOwners;
  }

  public boolean isCompressLargeDataObjects() {
    return compressLargeDataObjects;
  }

  public boolean isDefaultValueForKillTasksOfPausedRequests() {
    return defaultValueForKillTasksOfPausedRequests;
  }

  public boolean isEnableCorsFilter() {
    return enableCorsFilter;
  }

  public boolean isSandboxDefaultsToTaskId() {
    return sandboxDefaultsToTaskId;
  }

  public void setAllowRequestsWithoutOwners(boolean allowRequestsWithoutOwners) {
    this.allowRequestsWithoutOwners = allowRequestsWithoutOwners;
  }

  public void setAllowTestResourceCalls(boolean allowTestResourceCalls) {
    this.allowTestResourceCalls = allowTestResourceCalls;
  }

  public void setAskDriverToKillTasksAgainAfterMillis(long askDriverToKillTasksAgainAfterMillis) {
    this.askDriverToKillTasksAgainAfterMillis = askDriverToKillTasksAgainAfterMillis;
  }

  public void setCacheStateForMillis(long cacheStateForMillis) {
    this.cacheStateForMillis = cacheStateForMillis;
  }

  public void setCheckDeploysEverySeconds(long checkDeploysEverySeconds) {
    this.checkDeploysEverySeconds = checkDeploysEverySeconds;
  }

  public void setCheckNewTasksEverySeconds(long checkNewTasksEverySeconds) {
    this.checkNewTasksEverySeconds = checkNewTasksEverySeconds;
  }

  public void setCheckNewTasksScheduledThreads(int checkNewTasksScheduledThreads) {
    this.checkNewTasksScheduledThreads = checkNewTasksScheduledThreads;
  }

  public void setCheckReconcileWhenRunningEveryMillis(long checkReconcileWhenRunningEveryMillis) {
    this.checkReconcileWhenRunningEveryMillis = checkReconcileWhenRunningEveryMillis;
  }

<<<<<<< HEAD
  public void setCheckScheduledJobsEveryMillis(long checkScheduledJobsEveryMillis) {
    this.checkScheduledJobsEveryMillis = checkScheduledJobsEveryMillis;
  }

=======
>>>>>>> 759758d8
  public void setCheckSchedulerEverySeconds(long checkSchedulerEverySeconds) {
    this.checkSchedulerEverySeconds = checkSchedulerEverySeconds;
  }

  public void setCheckWebhooksEveryMillis(long checkWebhooksEveryMillis) {
    this.checkWebhooksEveryMillis = checkWebhooksEveryMillis;
  }

  public void setCleanupEverySeconds(long cleanupEverySeconds) {
    this.cleanupEverySeconds = cleanupEverySeconds;
  }

  public void setCloseWaitSeconds(long closeWaitSeconds) {
    this.closeWaitSeconds = closeWaitSeconds;
  }

  public void setCommonHostnameSuffixToOmit(String commonHostnameSuffixToOmit) {
    this.commonHostnameSuffixToOmit = commonHostnameSuffixToOmit;
  }

  public void setCompressLargeDataObjects(boolean compressLargeDataObjects) {
    this.compressLargeDataObjects = compressLargeDataObjects;
  }

  public void setConsiderTaskHealthyAfterRunningForSeconds(long considerTaskHealthyAfterRunningForSeconds) {
    this.considerTaskHealthyAfterRunningForSeconds = considerTaskHealthyAfterRunningForSeconds;
  }

  public void setCooldownAfterFailures(int cooldownAfterFailures) {
    this.cooldownAfterFailures = cooldownAfterFailures;
  }

  public void setCooldownAfterPctOfInstancesFail(double cooldownAfterPctOfInstancesFail) {
    this.cooldownAfterPctOfInstancesFail = cooldownAfterPctOfInstancesFail;
  }

  public void setCooldownExpiresAfterMinutes(long cooldownExpiresAfterMinutes) {
    this.cooldownExpiresAfterMinutes = cooldownExpiresAfterMinutes;
  }

  public void setCooldownMinScheduleSeconds(long cooldownMinScheduleSeconds) {
    this.cooldownMinScheduleSeconds = cooldownMinScheduleSeconds;
  }

  public void setDatabaseConfiguration(DataSourceFactory databaseConfiguration) {
    this.databaseConfiguration = databaseConfiguration;
  }

  public void setDefaultSlavePlacement(SlavePlacement defaultSlavePlacement) {
    this.defaultSlavePlacement = defaultSlavePlacement;
  }

  public void setDefaultValueForKillTasksOfPausedRequests(boolean defaultValueForKillTasksOfPausedRequests) {
    this.defaultValueForKillTasksOfPausedRequests = defaultValueForKillTasksOfPausedRequests;
  }

  public void setDeltaAfterWhichTasksAreLateMillis(long deltaAfterWhichTasksAreLateMillis) {
    this.deltaAfterWhichTasksAreLateMillis = deltaAfterWhichTasksAreLateMillis;
  }

  public void setDeployHealthyBySeconds(long deployHealthyBySeconds) {
    this.deployHealthyBySeconds = deployHealthyBySeconds;
  }

  public void setEnableCorsFilter(boolean enableCorsFilter) {
    this.enableCorsFilter = enableCorsFilter;
  }

  public void setHealthcheckIntervalSeconds(long healthcheckIntervalSeconds) {
    this.healthcheckIntervalSeconds = healthcheckIntervalSeconds;
  }

  public void setHealthcheckStartThreads(int healthcheckStartThreads) {
    this.healthcheckStartThreads = healthcheckStartThreads;
  }

  public void setHealthcheckTimeoutSeconds(long healthcheckTimeoutSeconds) {
    this.healthcheckTimeoutSeconds = healthcheckTimeoutSeconds;
  }

  public void setHostname(String hostname) {
    this.hostname = hostname;
  }

  public void setKillAfterTasksDoNotRunDefaultSeconds(long killAfterTasksDoNotRunDefaultSeconds) {
    this.killAfterTasksDoNotRunDefaultSeconds = killAfterTasksDoNotRunDefaultSeconds;
  }

  public void setKillNonLongRunningTasksInCleanupAfterSeconds(long killNonLongRunningTasksInCleanupAfterSeconds) {
    this.killNonLongRunningTasksInCleanupAfterSeconds = killNonLongRunningTasksInCleanupAfterSeconds;
  }

  public void setLoadBalancerQueryParams(Map<String, String> loadBalancerQueryParams) {
    this.loadBalancerQueryParams = loadBalancerQueryParams;
  }

  public void setLoadBalancerRequestTimeoutMillis(long loadBalancerRequestTimeoutMillis) {
    this.loadBalancerRequestTimeoutMillis = loadBalancerRequestTimeoutMillis;
  }

  public void setLoadBalancerUri(String loadBalancerUri) {
    this.loadBalancerUri = loadBalancerUri;
  }

  public void setLogFetchMaxThreads(int logFetchMaxThreads) {
    this.logFetchMaxThreads = logFetchMaxThreads;
  }

  public void setMaxDeployIdSize(int maxDeployIdSize) {
    this.maxDeployIdSize = maxDeployIdSize;
  }

  public void setMaxHealthcheckResponseBodyBytes(int maxHealthcheckResponseBodyBytes) {
    this.maxHealthcheckResponseBodyBytes = maxHealthcheckResponseBodyBytes;
  }

  public void setMaxQueuedUpdatesPerWebhook(int maxQueuedUpdatesPerWebhook) {
    this.maxQueuedUpdatesPerWebhook = maxQueuedUpdatesPerWebhook;
  }

  public void setMaxRequestIdSize(int maxRequestIdSize) {
    this.maxRequestIdSize = maxRequestIdSize;
  }

  public void setMesosConfiguration(MesosConfiguration mesosConfiguration) {
    this.mesosConfiguration = mesosConfiguration;
  }

  public void setNewTaskCheckerBaseDelaySeconds(int newTaskCheckerBaseDelaySeconds) {
    this.newTaskCheckerBaseDelaySeconds = newTaskCheckerBaseDelaySeconds;
  }

  public void setPersistHistoryEverySeconds(long persistHistoryEverySeconds) {
    this.persistHistoryEverySeconds = persistHistoryEverySeconds;
  }

  public void setS3Configuration(S3Configuration s3Configuration) {
    this.s3Configuration = s3Configuration;
  }

  public void setSandboxDefaultsToTaskId(boolean sandboxDefaultsToTaskId) {
    this.sandboxDefaultsToTaskId = sandboxDefaultsToTaskId;
  }

  public void setSandboxHttpTimeoutMillis(long sandboxHttpTimeoutMillis) {
    this.sandboxHttpTimeoutMillis = sandboxHttpTimeoutMillis;
  }

  public void setSaveStateEverySeconds(long saveStateEverySeconds) {
    this.saveStateEverySeconds = saveStateEverySeconds;
  }

  public void setSentryConfiguration(SentryConfiguration sentryConfiguration){
    this.sentryConfiguration = sentryConfiguration;
  }

  public void setSmtpConfiguration(SMTPConfiguration smtpConfiguration) {
    this.smtpConfiguration = smtpConfiguration;
  }

  public void setStartNewReconcileEverySeconds(long startNewReconcileEverySeconds) {
    this.startNewReconcileEverySeconds = startNewReconcileEverySeconds;
<<<<<<< HEAD
=======
  }

  public void setUiConfiguration(UIConfiguration uiConfiguration) {
    this.uiConfiguration = uiConfiguration;
  }

  public void setZookeeperAsyncTimeout(long zookeeperAsyncTimeout) {
    this.zookeeperAsyncTimeout = zookeeperAsyncTimeout;
>>>>>>> 759758d8
  }

  public void setUiConfiguration(UIConfiguration uiConfiguration) {
    this.uiConfiguration = uiConfiguration;
  }

<<<<<<< HEAD
  public void setWarnIfScheduledJobIsRunningForAtLeastMillis(long warnIfScheduledJobIsRunningForAtLeastMillis) {
    this.warnIfScheduledJobIsRunningForAtLeastMillis = warnIfScheduledJobIsRunningForAtLeastMillis;
  }

  public void setWarnIfScheduledJobIsRunningPastNextRunPct(float warnIfScheduledJobIsRunningPastNextRunPct) {
    this.warnIfScheduledJobIsRunningPastNextRunPct = warnIfScheduledJobIsRunningPastNextRunPct;
  }

  public void setZookeeperAsyncTimeout(long zookeeperAsyncTimeout) {
    this.zookeeperAsyncTimeout = zookeeperAsyncTimeout;
  }

  public void setZooKeeperConfiguration(ZooKeeperConfiguration zooKeeperConfiguration) {
    this.zooKeeperConfiguration = zooKeeperConfiguration;
  }

=======
>>>>>>> 759758d8
}<|MERGE_RESOLUTION|>--- conflicted
+++ resolved
@@ -40,12 +40,6 @@
 
   @NotNull
   private long checkReconcileWhenRunningEveryMillis = TimeUnit.SECONDS.toMillis(30);
-<<<<<<< HEAD
-
-  @NotNull
-  private long checkScheduledJobsEveryMillis = TimeUnit.MINUTES.toMillis(10);
-=======
->>>>>>> 759758d8
 
   @NotNull
   private long checkSchedulerEverySeconds = 5;
@@ -147,10 +141,12 @@
 
   @JsonProperty("s3")
   private S3Configuration s3Configuration;
-<<<<<<< HEAD
 
   @NotNull
   private boolean sandboxDefaultsToTaskId = false;
+
+  @NotNull
+  private long sandboxHttpTimeoutMillis = TimeUnit.SECONDS.toMillis(5);
 
   @NotNull
   private long saveStateEverySeconds = 60;
@@ -160,38 +156,19 @@
 
   @JsonProperty("smtp")
   private SMTPConfiguration smtpConfiguration;
-=======
->>>>>>> 759758d8
-
-  @NotNull
-  private boolean sandboxDefaultsToTaskId = false;
+
+  @NotNull
+  private long startNewReconcileEverySeconds = TimeUnit.MINUTES.toSeconds(10);
 
   @JsonProperty("ui")
   @Valid
   private UIConfiguration uiConfiguration = new UIConfiguration();
 
   @NotNull
-<<<<<<< HEAD
   private long warnIfScheduledJobIsRunningForAtLeastMillis = TimeUnit.DAYS.toMillis(1);
-=======
-  private long sandboxHttpTimeoutMillis = TimeUnit.SECONDS.toMillis(5);
->>>>>>> 759758d8
 
   @NotNull
   private float warnIfScheduledJobIsRunningPastNextRunPct = 200;
-
-  @JsonProperty("sentry")
-  private SentryConfiguration sentryConfiguration;
-
-  @JsonProperty("smtp")
-  private SMTPConfiguration smtpConfiguration;
-
-  @NotNull
-  private long startNewReconcileEverySeconds = TimeUnit.MINUTES.toSeconds(10);
-
-  @JsonProperty("ui")
-  @Valid
-  private UIConfiguration uiConfiguration = new UIConfiguration();
 
   @NotNull
   private long zookeeperAsyncTimeout = 5000;
@@ -227,13 +204,6 @@
     return checkReconcileWhenRunningEveryMillis;
   }
 
-<<<<<<< HEAD
-  public long getCheckScheduledJobsEveryMillis() {
-    return checkScheduledJobsEveryMillis;
-  }
-
-=======
->>>>>>> 759758d8
   public long getCheckSchedulerEverySeconds() {
     return checkSchedulerEverySeconds;
   }
@@ -454,13 +424,6 @@
     this.checkReconcileWhenRunningEveryMillis = checkReconcileWhenRunningEveryMillis;
   }
 
-<<<<<<< HEAD
-  public void setCheckScheduledJobsEveryMillis(long checkScheduledJobsEveryMillis) {
-    this.checkScheduledJobsEveryMillis = checkScheduledJobsEveryMillis;
-  }
-
-=======
->>>>>>> 759758d8
   public void setCheckSchedulerEverySeconds(long checkSchedulerEverySeconds) {
     this.checkSchedulerEverySeconds = checkSchedulerEverySeconds;
   }
@@ -623,40 +586,27 @@
 
   public void setStartNewReconcileEverySeconds(long startNewReconcileEverySeconds) {
     this.startNewReconcileEverySeconds = startNewReconcileEverySeconds;
-<<<<<<< HEAD
-=======
   }
 
   public void setUiConfiguration(UIConfiguration uiConfiguration) {
     this.uiConfiguration = uiConfiguration;
   }
 
+  public void setWarnIfScheduledJobIsRunningForAtLeastMillis(long warnIfScheduledJobIsRunningForAtLeastMillis) {
+    this.warnIfScheduledJobIsRunningForAtLeastMillis = warnIfScheduledJobIsRunningForAtLeastMillis;
+  }
+
+  public void setWarnIfScheduledJobIsRunningPastNextRunPct(float warnIfScheduledJobIsRunningPastNextRunPct) {
+    this.warnIfScheduledJobIsRunningPastNextRunPct = warnIfScheduledJobIsRunningPastNextRunPct;
+  }
+
+
   public void setZookeeperAsyncTimeout(long zookeeperAsyncTimeout) {
     this.zookeeperAsyncTimeout = zookeeperAsyncTimeout;
->>>>>>> 759758d8
-  }
-
-  public void setUiConfiguration(UIConfiguration uiConfiguration) {
-    this.uiConfiguration = uiConfiguration;
-  }
-
-<<<<<<< HEAD
-  public void setWarnIfScheduledJobIsRunningForAtLeastMillis(long warnIfScheduledJobIsRunningForAtLeastMillis) {
-    this.warnIfScheduledJobIsRunningForAtLeastMillis = warnIfScheduledJobIsRunningForAtLeastMillis;
-  }
-
-  public void setWarnIfScheduledJobIsRunningPastNextRunPct(float warnIfScheduledJobIsRunningPastNextRunPct) {
-    this.warnIfScheduledJobIsRunningPastNextRunPct = warnIfScheduledJobIsRunningPastNextRunPct;
-  }
-
-  public void setZookeeperAsyncTimeout(long zookeeperAsyncTimeout) {
-    this.zookeeperAsyncTimeout = zookeeperAsyncTimeout;
   }
 
   public void setZooKeeperConfiguration(ZooKeeperConfiguration zooKeeperConfiguration) {
     this.zooKeeperConfiguration = zooKeeperConfiguration;
   }
 
-=======
->>>>>>> 759758d8
 }