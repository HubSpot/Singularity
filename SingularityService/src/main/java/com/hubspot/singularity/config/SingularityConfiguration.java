package com.hubspot.singularity.config;

import java.util.Collections;
import java.util.Map;
import java.util.concurrent.TimeUnit;

import javax.validation.Valid;
import javax.validation.constraints.Max;
import javax.validation.constraints.Min;
import javax.validation.constraints.NotNull;

import com.fasterxml.jackson.annotation.JsonIgnoreProperties;
import com.fasterxml.jackson.annotation.JsonProperty;
import com.google.common.base.Optional;
import com.google.common.base.Strings;
import com.hubspot.singularity.SlavePlacement;

import io.dropwizard.Configuration;
import io.dropwizard.db.DataSourceFactory;

@JsonIgnoreProperties(ignoreUnknown = true)
public class SingularityConfiguration extends Configuration {

  private boolean allowRequestsWithoutOwners = true;

  private boolean allowTestResourceCalls = false;

  private long askDriverToKillTasksAgainAfterMillis = TimeUnit.MINUTES.toMillis(5);

  private int cacheTasksMaxSize = 5000;

  private int cacheTasksInitialSize = 100;

  private long cacheTasksForMillis = TimeUnit.DAYS.toMillis(1);

  private long cacheStateForMillis = TimeUnit.SECONDS.toMillis(30);

  private long checkDeploysEverySeconds = 5;

  private long checkNewTasksEverySeconds = 5;

  private int checkNewTasksScheduledThreads = 3;

  private long checkReconcileWhenRunningEveryMillis = TimeUnit.SECONDS.toMillis(30);

  private long checkScheduledJobsEveryMillis = TimeUnit.MINUTES.toMillis(10);

  private long checkSchedulerEverySeconds = 5;

  private long checkWebhooksEveryMillis = TimeUnit.SECONDS.toMillis(10);

  private long cleanupEverySeconds = 5;

  private long closeWaitSeconds = 5;

  private String commonHostnameSuffixToOmit;

  private boolean compressLargeDataObjects = true;

  private long considerTaskHealthyAfterRunningForSeconds = 5;

  private int cooldownAfterFailures = 3;

  private double cooldownAfterPctOfInstancesFail = 1.0;

  private long cooldownExpiresAfterMinutes = 15;

  private long cooldownMinScheduleSeconds = 120;

  @JsonProperty("database")
  private DataSourceFactory databaseConfiguration;

  @NotNull
  private SlavePlacement defaultSlavePlacement = SlavePlacement.GREEDY;

  private boolean defaultValueForKillTasksOfPausedRequests = true;

  private long deleteDeploysFromZkWhenNoDatabaseAfterHours = TimeUnit.DAYS.toHours(14);

  private long deleteDeadSlavesAfterHours = TimeUnit.DAYS.toHours(7);

  private long deleteStaleRequestsFromZkWhenNoDatabaseAfterHours = TimeUnit.DAYS.toHours(14);

  private long deleteTasksFromZkWhenNoDatabaseAfterHours = TimeUnit.DAYS.toHours(7);

  private long deleteUndeliverableWebhooksAfterHours = TimeUnit.DAYS.toHours(7);

  private long deltaAfterWhichTasksAreLateMillis = TimeUnit.SECONDS.toMillis(30);

  private long deployHealthyBySeconds = 120;

  private long debugCuratorCallOverBytes = 25000;

  private long debugCuratorCallOverMillis = 250;

  private boolean enableCorsFilter = false;

  private long healthcheckIntervalSeconds = 5;

  private int healthcheckStartThreads = 3;

  private long healthcheckTimeoutSeconds = 5;

  private String hostname;

  private long killAfterTasksDoNotRunDefaultSeconds = 600;

  private long killNonLongRunningTasksInCleanupAfterSeconds = TimeUnit.HOURS.toSeconds(24);

  private int listenerThreadpoolSize = 3;

  @JsonProperty("loadBalancerQueryParams")
  private Map<String, String> loadBalancerQueryParams;

  private long loadBalancerRequestTimeoutMillis = 2000;

  private long loadBalancerRemovalGracePeriodMillis = 0;

  private String loadBalancerUri;

  private boolean deletePausedRequestsFromLoadBalancer = true;

  private int logFetchMaxThreads = 15;

  private int maxDeployIdSize = 50;

  private int maxHealthcheckResponseBodyBytes = 8192;

  private int maxQueuedUpdatesPerWebhook = 50;

  private int maxTasksPerOffer = 0;

  private int maxRequestIdSize = 100;

  @JsonProperty("historyPurging")
  @Valid
  private HistoryPurgingConfiguration historyPurgingConfiguration = new HistoryPurgingConfiguration();

  @JsonProperty("mesos")
  @Valid
  private MesosConfiguration mesosConfiguration;

  private int newTaskCheckerBaseDelaySeconds = 1;

  private long persistHistoryEverySeconds = TimeUnit.HOURS.toSeconds(1);

  @JsonProperty("s3")
  private S3Configuration s3Configuration;

  private boolean sandboxDefaultsToTaskId = false;

  private long sandboxHttpTimeoutMillis = TimeUnit.SECONDS.toMillis(5);

  private long saveStateEverySeconds = 60;

  @JsonProperty("sentry")
  private SentryConfiguration sentryConfiguration;

  @JsonProperty("smtp")
  private SMTPConfiguration smtpConfiguration;

  private long startNewReconcileEverySeconds = TimeUnit.MINUTES.toSeconds(10);

  @JsonProperty("ui")
  @Valid
  private UIConfiguration uiConfiguration = new UIConfiguration();

  /** If true, the event system waits for all listeners having processed an event. */
  private boolean waitForListeners = true;

  private long warnIfScheduledJobIsRunningForAtLeastMillis = TimeUnit.DAYS.toMillis(1);

  private int warnIfScheduledJobIsRunningPastNextRunPct = 200;

  private long zookeeperAsyncTimeout = 5000;

  private int coreThreadpoolSize = 8;

  private long threadpoolShutdownDelayInSeconds = 1;

  @Valid
  @JsonProperty("customExecutor")
  @NotNull
  private CustomExecutorConfiguration customExecutorConfiguration = new CustomExecutorConfiguration();

  private boolean createDeployIds = false;

  @Min(4)
  @Max(32)
  private int deployIdLength = 8;

  @JsonProperty("zookeeper")
  @Valid
  private ZooKeeperConfiguration zooKeeperConfiguration;

  @JsonProperty("ldap")
  @Valid
  private LDAPConfiguration ldapConfiguration = null;

  @JsonProperty("auth")
  @NotNull
  private AuthConfiguration authConfiguration = new AuthConfiguration();

<<<<<<< HEAD
  @NotNull
  private Map<String, String> reserveSlavesWithAttributes = Collections.emptyMap();
=======
  @JsonProperty("graphite")
  @NotNull
  private GraphiteConfiguration graphiteConfiguration = new GraphiteConfiguration();
>>>>>>> 9d21a717

  public long getAskDriverToKillTasksAgainAfterMillis() {
    return askDriverToKillTasksAgainAfterMillis;
  }

  public long getCacheStateForMillis() {
    return cacheStateForMillis;
  }

  public long getCheckDeploysEverySeconds() {
    return checkDeploysEverySeconds;
  }

  public long getCheckNewTasksEverySeconds() {
    return checkNewTasksEverySeconds;
  }

  public int getCheckNewTasksScheduledThreads() {
    return checkNewTasksScheduledThreads;
  }

  public long getCheckReconcileWhenRunningEveryMillis() {
    return checkReconcileWhenRunningEveryMillis;
  }

  public long getCheckScheduledJobsEveryMillis() {
    return checkScheduledJobsEveryMillis;
  }

  public long getCheckSchedulerEverySeconds() {
    return checkSchedulerEverySeconds;
  }

  public long getCheckWebhooksEveryMillis() {
    return checkWebhooksEveryMillis;
  }

  public long getCleanupEverySeconds() {
    return cleanupEverySeconds;
  }

  public long getCloseWaitSeconds() {
    return closeWaitSeconds;
  }

  public Optional<String> getCommonHostnameSuffixToOmit() {
    return Optional.fromNullable(Strings.emptyToNull(commonHostnameSuffixToOmit));
  }

  public long getConsiderTaskHealthyAfterRunningForSeconds() {
    return considerTaskHealthyAfterRunningForSeconds;
  }

  public int getCooldownAfterFailures() {
    return cooldownAfterFailures;
  }

  public long getDebugCuratorCallOverBytes() {
    return debugCuratorCallOverBytes;
  }

  public void setDebugCuratorCallOverBytes(long debugCuratorCallOverBytes) {
    this.debugCuratorCallOverBytes = debugCuratorCallOverBytes;
  }

  public long getDebugCuratorCallOverMillis() {
    return debugCuratorCallOverMillis;
  }

  public void setDebugCuratorCallOverMillis(long debugCuratorCallOverMillis) {
    this.debugCuratorCallOverMillis = debugCuratorCallOverMillis;
  }

  public double getCooldownAfterPctOfInstancesFail() {
    return cooldownAfterPctOfInstancesFail;
  }

  public long getCooldownExpiresAfterMinutes() {
    return cooldownExpiresAfterMinutes;
  }

  public long getCooldownMinScheduleSeconds() {
    return cooldownMinScheduleSeconds;
  }

  public int getCacheTasksMaxSize() {
    return cacheTasksMaxSize;
  }

  public void setCacheTasksMaxSize(int cacheTasksMaxSize) {
    this.cacheTasksMaxSize = cacheTasksMaxSize;
  }

  public int getCacheTasksInitialSize() {
    return cacheTasksInitialSize;
  }

  public void setCacheTasksInitialSize(int cacheTasksInitialSize) {
    this.cacheTasksInitialSize = cacheTasksInitialSize;
  }

  public int getCoreThreadpoolSize() {
    return coreThreadpoolSize;
  }

  public CustomExecutorConfiguration getCustomExecutorConfiguration() {
    return customExecutorConfiguration;
  }

  public Optional<DataSourceFactory> getDatabaseConfiguration() {
    return Optional.fromNullable(databaseConfiguration);
  }

  public SlavePlacement getDefaultSlavePlacement() {
    return defaultSlavePlacement;
  }

  public long getDeleteDeploysFromZkWhenNoDatabaseAfterHours() {
    return deleteDeploysFromZkWhenNoDatabaseAfterHours;
  }

  public long getDeleteStaleRequestsFromZkWhenNoDatabaseAfterHours() {
    return deleteStaleRequestsFromZkWhenNoDatabaseAfterHours;
  }

  public long getDeleteTasksFromZkWhenNoDatabaseAfterHours() {
    return deleteTasksFromZkWhenNoDatabaseAfterHours;
  }

  public long getDeleteUndeliverableWebhooksAfterHours() {
    return deleteUndeliverableWebhooksAfterHours;
  }

  public long getDeltaAfterWhichTasksAreLateMillis() {
    return deltaAfterWhichTasksAreLateMillis;
  }

  public long getDeployHealthyBySeconds() {
    return deployHealthyBySeconds;
  }

  public int getDeployIdLength() {
    return deployIdLength;
  }

  public long getHealthcheckIntervalSeconds() {
    return healthcheckIntervalSeconds;
  }

  public int getHealthcheckStartThreads() {
    return healthcheckStartThreads;
  }

  public long getHealthcheckTimeoutSeconds() {
    return healthcheckTimeoutSeconds;
  }

  public Optional<String> getHostname() {
    return Optional.fromNullable(Strings.emptyToNull(hostname));
  }

  public long getKillAfterTasksDoNotRunDefaultSeconds() {
    return killAfterTasksDoNotRunDefaultSeconds;
  }

  public long getKillNonLongRunningTasksInCleanupAfterSeconds() {
    return killNonLongRunningTasksInCleanupAfterSeconds;
  }

  public long getLoadBalancerRemovalGracePeriodMillis() {
    return loadBalancerRemovalGracePeriodMillis;
  }

  public void setLoadBalancerRemovalGracePeriodMillis(long loadBalancerRemovalGracePeriodMillis) {
    this.loadBalancerRemovalGracePeriodMillis = loadBalancerRemovalGracePeriodMillis;
  }

  public long getDeleteDeadSlavesAfterHours() {
    return deleteDeadSlavesAfterHours;
  }

  public void setDeleteDeadSlavesAfterHours(long deleteDeadSlavesAfterHours) {
    this.deleteDeadSlavesAfterHours = deleteDeadSlavesAfterHours;
  }

  public int getListenerThreadpoolSize() {
    return listenerThreadpoolSize;
  }

  public Optional<Map<String, String>> getLoadBalancerQueryParams() {
    return Optional.fromNullable(loadBalancerQueryParams);
  }

  public long getLoadBalancerRequestTimeoutMillis() {
    return loadBalancerRequestTimeoutMillis;
  }

  public String getLoadBalancerUri() {
    return loadBalancerUri;
  }

  public int getLogFetchMaxThreads() {
    return logFetchMaxThreads;
  }

  public int getMaxDeployIdSize() {
    return maxDeployIdSize;
  }

  public int getMaxHealthcheckResponseBodyBytes() {
    return maxHealthcheckResponseBodyBytes;
  }

  public int getMaxQueuedUpdatesPerWebhook() {
    return maxQueuedUpdatesPerWebhook;
  }

  public int getMaxRequestIdSize() {
    return maxRequestIdSize;
  }

  public int getMaxTasksPerOffer() {
    return maxTasksPerOffer;
  }

  public MesosConfiguration getMesosConfiguration() {
    return mesosConfiguration;
  }

  public int getNewTaskCheckerBaseDelaySeconds() {
    return newTaskCheckerBaseDelaySeconds;
  }

  public long getPersistHistoryEverySeconds() {
    return persistHistoryEverySeconds;
  }

  public Optional<S3Configuration> getS3Configuration() {
    return Optional.fromNullable(s3Configuration);
  }

  public long getSandboxHttpTimeoutMillis() {
    return sandboxHttpTimeoutMillis;
  }

  public long getSaveStateEverySeconds() {
    return saveStateEverySeconds;
  }

  public Optional<SentryConfiguration> getSentryConfiguration(){
    return Optional.fromNullable(sentryConfiguration);
  }

  public Optional<SMTPConfiguration> getSmtpConfiguration() {
    return Optional.fromNullable(smtpConfiguration);
  }

  public long getStartNewReconcileEverySeconds() {
    return startNewReconcileEverySeconds;
  }

  public long getThreadpoolShutdownDelayInSeconds() {
    return threadpoolShutdownDelayInSeconds;
  }

  public void setThreadpoolShutdownDelayInSeconds(long threadpoolShutdownDelayInSeconds) {
    this.threadpoolShutdownDelayInSeconds = threadpoolShutdownDelayInSeconds;
  }

  public UIConfiguration getUiConfiguration() {
    return uiConfiguration;
  }

  public long getWarnIfScheduledJobIsRunningForAtLeastMillis() {
    return warnIfScheduledJobIsRunningForAtLeastMillis;
  }

  public int getWarnIfScheduledJobIsRunningPastNextRunPct() {
    return warnIfScheduledJobIsRunningPastNextRunPct;
  }

  public long getZookeeperAsyncTimeout() {
    return zookeeperAsyncTimeout;
  }

  public ZooKeeperConfiguration getZooKeeperConfiguration() {
    return zooKeeperConfiguration;
  }

  public boolean isAllowRequestsWithoutOwners() {
    return allowRequestsWithoutOwners;
  }

  public boolean isAllowTestResourceCalls() {
    return allowTestResourceCalls;
  }

  public boolean isCompressLargeDataObjects() {
    return compressLargeDataObjects;
  }

  public boolean isCreateDeployIds() {
    return createDeployIds;
  }

  public boolean isDefaultValueForKillTasksOfPausedRequests() {
    return defaultValueForKillTasksOfPausedRequests;
  }

  public boolean isEnableCorsFilter() {
    return enableCorsFilter;
  }

  public boolean isSandboxDefaultsToTaskId() {
    return sandboxDefaultsToTaskId;
  }

  public boolean isWaitForListeners() {
    return waitForListeners;
  }

  public void setAllowRequestsWithoutOwners(boolean allowRequestsWithoutOwners) {
    this.allowRequestsWithoutOwners = allowRequestsWithoutOwners;
  }

  public void setAllowTestResourceCalls(boolean allowTestResourceCalls) {
    this.allowTestResourceCalls = allowTestResourceCalls;
  }

  public void setAskDriverToKillTasksAgainAfterMillis(long askDriverToKillTasksAgainAfterMillis) {
    this.askDriverToKillTasksAgainAfterMillis = askDriverToKillTasksAgainAfterMillis;
  }

  public void setCacheStateForMillis(long cacheStateForMillis) {
    this.cacheStateForMillis = cacheStateForMillis;
  }

  public void setCheckDeploysEverySeconds(long checkDeploysEverySeconds) {
    this.checkDeploysEverySeconds = checkDeploysEverySeconds;
  }

  public void setCheckNewTasksEverySeconds(long checkNewTasksEverySeconds) {
    this.checkNewTasksEverySeconds = checkNewTasksEverySeconds;
  }

  public void setCheckNewTasksScheduledThreads(int checkNewTasksScheduledThreads) {
    this.checkNewTasksScheduledThreads = checkNewTasksScheduledThreads;
  }

  public void setCheckReconcileWhenRunningEveryMillis(long checkReconcileWhenRunningEveryMillis) {
    this.checkReconcileWhenRunningEveryMillis = checkReconcileWhenRunningEveryMillis;
  }

  public void setCheckScheduledJobsEveryMillis(long checkScheduledJobsEveryMillis) {
    this.checkScheduledJobsEveryMillis = checkScheduledJobsEveryMillis;
  }

  public void setCheckSchedulerEverySeconds(long checkSchedulerEverySeconds) {
    this.checkSchedulerEverySeconds = checkSchedulerEverySeconds;
  }

  public void setCheckWebhooksEveryMillis(long checkWebhooksEveryMillis) {
    this.checkWebhooksEveryMillis = checkWebhooksEveryMillis;
  }

  public void setCleanupEverySeconds(long cleanupEverySeconds) {
    this.cleanupEverySeconds = cleanupEverySeconds;
  }

  public void setCloseWaitSeconds(long closeWaitSeconds) {
    this.closeWaitSeconds = closeWaitSeconds;
  }

  public void setCommonHostnameSuffixToOmit(String commonHostnameSuffixToOmit) {
    this.commonHostnameSuffixToOmit = commonHostnameSuffixToOmit;
  }

  public void setCompressLargeDataObjects(boolean compressLargeDataObjects) {
    this.compressLargeDataObjects = compressLargeDataObjects;
  }

  public void setConsiderTaskHealthyAfterRunningForSeconds(long considerTaskHealthyAfterRunningForSeconds) {
    this.considerTaskHealthyAfterRunningForSeconds = considerTaskHealthyAfterRunningForSeconds;
  }

  public void setCooldownAfterFailures(int cooldownAfterFailures) {
    this.cooldownAfterFailures = cooldownAfterFailures;
  }

  public void setCooldownAfterPctOfInstancesFail(double cooldownAfterPctOfInstancesFail) {
    this.cooldownAfterPctOfInstancesFail = cooldownAfterPctOfInstancesFail;
  }

  public void setCooldownExpiresAfterMinutes(long cooldownExpiresAfterMinutes) {
    this.cooldownExpiresAfterMinutes = cooldownExpiresAfterMinutes;
  }

  public void setCooldownMinScheduleSeconds(long cooldownMinScheduleSeconds) {
    this.cooldownMinScheduleSeconds = cooldownMinScheduleSeconds;
  }

  public void setCoreThreadpoolSize(int coreThreadpoolSize) {
    this.coreThreadpoolSize = coreThreadpoolSize;
  }

  public void setCreateDeployIds(boolean createDeployIds) {
    this.createDeployIds = createDeployIds;
  }

  public void setCustomExecutorConfiguration(CustomExecutorConfiguration customExecutorConfiguration) {
    this.customExecutorConfiguration = customExecutorConfiguration;
  }

  public void setDatabaseConfiguration(DataSourceFactory databaseConfiguration) {
    this.databaseConfiguration = databaseConfiguration;
  }

  public void setDefaultSlavePlacement(SlavePlacement defaultSlavePlacement) {
    this.defaultSlavePlacement = defaultSlavePlacement;
  }

  public void setDefaultValueForKillTasksOfPausedRequests(boolean defaultValueForKillTasksOfPausedRequests) {
    this.defaultValueForKillTasksOfPausedRequests = defaultValueForKillTasksOfPausedRequests;
  }

  public void setDeleteDeploysFromZkWhenNoDatabaseAfterHours(long deleteDeploysFromZkWhenNoDatabaseAfterHours) {
    this.deleteDeploysFromZkWhenNoDatabaseAfterHours = deleteDeploysFromZkWhenNoDatabaseAfterHours;
  }

  public void setDeleteStaleRequestsFromZkWhenNoDatabaseAfterHours(long deleteStaleRequestsFromZkWhenNoDatabaseAfterHours) {
    this.deleteStaleRequestsFromZkWhenNoDatabaseAfterHours = deleteStaleRequestsFromZkWhenNoDatabaseAfterHours;
  }

  public void setDeleteTasksFromZkWhenNoDatabaseAfterHours(long deleteTasksFromZkWhenNoDatabaseAfterHours) {
    this.deleteTasksFromZkWhenNoDatabaseAfterHours = deleteTasksFromZkWhenNoDatabaseAfterHours;
  }

  public void setDeleteUndeliverableWebhooksAfterHours(long deleteUndeliverableWebhooksAfterHours) {
    this.deleteUndeliverableWebhooksAfterHours = deleteUndeliverableWebhooksAfterHours;
  }

  public void setDeltaAfterWhichTasksAreLateMillis(long deltaAfterWhichTasksAreLateMillis) {
    this.deltaAfterWhichTasksAreLateMillis = deltaAfterWhichTasksAreLateMillis;
  }

  public void setDeployHealthyBySeconds(long deployHealthyBySeconds) {
    this.deployHealthyBySeconds = deployHealthyBySeconds;
  }

  public void setDeployIdLength(int deployIdLength) {
    this.deployIdLength = deployIdLength;
  }

  public void setEnableCorsFilter(boolean enableCorsFilter) {
    this.enableCorsFilter = enableCorsFilter;
  }

  public void setHealthcheckIntervalSeconds(long healthcheckIntervalSeconds) {
    this.healthcheckIntervalSeconds = healthcheckIntervalSeconds;
  }

  public void setHealthcheckStartThreads(int healthcheckStartThreads) {
    this.healthcheckStartThreads = healthcheckStartThreads;
  }

  public void setHealthcheckTimeoutSeconds(long healthcheckTimeoutSeconds) {
    this.healthcheckTimeoutSeconds = healthcheckTimeoutSeconds;
  }

  public void setHostname(String hostname) {
    this.hostname = hostname;
  }

  public void setKillAfterTasksDoNotRunDefaultSeconds(long killAfterTasksDoNotRunDefaultSeconds) {
    this.killAfterTasksDoNotRunDefaultSeconds = killAfterTasksDoNotRunDefaultSeconds;
  }

  public void setKillNonLongRunningTasksInCleanupAfterSeconds(long killNonLongRunningTasksInCleanupAfterSeconds) {
    this.killNonLongRunningTasksInCleanupAfterSeconds = killNonLongRunningTasksInCleanupAfterSeconds;
  }

  public void setListenerThreadpoolSize(int listenerThreadpoolSize) {
    this.listenerThreadpoolSize = listenerThreadpoolSize;
  }

  public void setLoadBalancerQueryParams(Map<String, String> loadBalancerQueryParams) {
    this.loadBalancerQueryParams = loadBalancerQueryParams;
  }

  public void setLoadBalancerRequestTimeoutMillis(long loadBalancerRequestTimeoutMillis) {
    this.loadBalancerRequestTimeoutMillis = loadBalancerRequestTimeoutMillis;
  }

  public void setLoadBalancerUri(String loadBalancerUri) {
    this.loadBalancerUri = loadBalancerUri;
  }

  public void setLogFetchMaxThreads(int logFetchMaxThreads) {
    this.logFetchMaxThreads = logFetchMaxThreads;
  }

  public void setMaxDeployIdSize(int maxDeployIdSize) {
    this.maxDeployIdSize = maxDeployIdSize;
  }

  public void setMaxHealthcheckResponseBodyBytes(int maxHealthcheckResponseBodyBytes) {
    this.maxHealthcheckResponseBodyBytes = maxHealthcheckResponseBodyBytes;
  }

  public void setMaxQueuedUpdatesPerWebhook(int maxQueuedUpdatesPerWebhook) {
    this.maxQueuedUpdatesPerWebhook = maxQueuedUpdatesPerWebhook;
  }

  public void setMaxRequestIdSize(int maxRequestIdSize) {
    this.maxRequestIdSize = maxRequestIdSize;
  }

  public void setMaxTasksPerOffer(int maxTasksPerOffer) {
    this.maxTasksPerOffer = maxTasksPerOffer;
  }

  public void setMesosConfiguration(MesosConfiguration mesosConfiguration) {
    this.mesosConfiguration = mesosConfiguration;
  }

  public void setNewTaskCheckerBaseDelaySeconds(int newTaskCheckerBaseDelaySeconds) {
    this.newTaskCheckerBaseDelaySeconds = newTaskCheckerBaseDelaySeconds;
  }

  public void setPersistHistoryEverySeconds(long persistHistoryEverySeconds) {
    this.persistHistoryEverySeconds = persistHistoryEverySeconds;
  }

  public void setS3Configuration(S3Configuration s3Configuration) {
    this.s3Configuration = s3Configuration;
  }

  public void setSandboxDefaultsToTaskId(boolean sandboxDefaultsToTaskId) {
    this.sandboxDefaultsToTaskId = sandboxDefaultsToTaskId;
  }

  public void setSandboxHttpTimeoutMillis(long sandboxHttpTimeoutMillis) {
    this.sandboxHttpTimeoutMillis = sandboxHttpTimeoutMillis;
  }

  public void setSaveStateEverySeconds(long saveStateEverySeconds) {
    this.saveStateEverySeconds = saveStateEverySeconds;
  }

  public void setSentryConfiguration(SentryConfiguration sentryConfiguration){
    this.sentryConfiguration = sentryConfiguration;
  }

  public void setSmtpConfiguration(SMTPConfiguration smtpConfiguration) {
    this.smtpConfiguration = smtpConfiguration;
  }

  public void setStartNewReconcileEverySeconds(long startNewReconcileEverySeconds) {
    this.startNewReconcileEverySeconds = startNewReconcileEverySeconds;
  }

  public void setUiConfiguration(UIConfiguration uiConfiguration) {
    this.uiConfiguration = uiConfiguration;
  }

  public void setWaitForListeners(boolean waitForListeners) {
    this.waitForListeners = waitForListeners;
  }

  public void setWarnIfScheduledJobIsRunningForAtLeastMillis(long warnIfScheduledJobIsRunningForAtLeastMillis) {
    this.warnIfScheduledJobIsRunningForAtLeastMillis = warnIfScheduledJobIsRunningForAtLeastMillis;
  }

  public void setWarnIfScheduledJobIsRunningPastNextRunPct(int warnIfScheduledJobIsRunningPastNextRunPct) {
    this.warnIfScheduledJobIsRunningPastNextRunPct = warnIfScheduledJobIsRunningPastNextRunPct;
  }

  public void setZookeeperAsyncTimeout(long zookeeperAsyncTimeout) {
    this.zookeeperAsyncTimeout = zookeeperAsyncTimeout;
  }

  public void setZooKeeperConfiguration(ZooKeeperConfiguration zooKeeperConfiguration) {
    this.zooKeeperConfiguration = zooKeeperConfiguration;
  }

  public long getCacheTasksForMillis() {
    return cacheTasksForMillis;
  }

  public void setCacheTasksForMillis(long cacheTasksForMillis) {
    this.cacheTasksForMillis = cacheTasksForMillis;
  }

  public Optional<LDAPConfiguration> getLdapConfiguration() {
    return Optional.fromNullable(ldapConfiguration);
  }

  public void setLdapConfiguration(LDAPConfiguration ldapConfiguration) {
    this.ldapConfiguration = ldapConfiguration;
  }

  public AuthConfiguration getAuthConfiguration() {
    return authConfiguration;
  }

  public void setAuthConfiguration(AuthConfiguration authConfiguration) {
    this.authConfiguration = authConfiguration;
  }

  public HistoryPurgingConfiguration getHistoryPurgingConfiguration() {
    return historyPurgingConfiguration;
  }

  public void setHistoryPurgingConfiguration(HistoryPurgingConfiguration historyPurgingConfiguration) {
    this.historyPurgingConfiguration = historyPurgingConfiguration;
  }

<<<<<<< HEAD
  public Map<String, String> getReserveSlavesWithAttributes() {
    return reserveSlavesWithAttributes;
  }

  public void setReserveSlavesWithAttrbiutes(Map<String, String> reserveSlavesWithAttributes) {
    this.reserveSlavesWithAttributes = reserveSlavesWithAttributes;
=======
  public GraphiteConfiguration getGraphiteConfiguration() {
    return graphiteConfiguration;
  }

  public void setGraphiteConfiguration(GraphiteConfiguration graphiteConfiguration) {
    this.graphiteConfiguration = graphiteConfiguration;
  }

  public boolean isDeletePausedRequestsFromLoadBalancer() {
    return deletePausedRequestsFromLoadBalancer;
  }

  public void setDeletePausedRequestsFromLoadBalancer(boolean deletePausedRequestsFromLoadBalancer) {
    this.deletePausedRequestsFromLoadBalancer = deletePausedRequestsFromLoadBalancer;
>>>>>>> 9d21a717
  }
}<|MERGE_RESOLUTION|>--- conflicted
+++ resolved
@@ -201,14 +201,12 @@
   @NotNull
   private AuthConfiguration authConfiguration = new AuthConfiguration();
 
-<<<<<<< HEAD
   @NotNull
   private Map<String, String> reserveSlavesWithAttributes = Collections.emptyMap();
-=======
+
   @JsonProperty("graphite")
   @NotNull
   private GraphiteConfiguration graphiteConfiguration = new GraphiteConfiguration();
->>>>>>> 9d21a717
 
   public long getAskDriverToKillTasksAgainAfterMillis() {
     return askDriverToKillTasksAgainAfterMillis;
@@ -826,14 +824,14 @@
     this.historyPurgingConfiguration = historyPurgingConfiguration;
   }
 
-<<<<<<< HEAD
   public Map<String, String> getReserveSlavesWithAttributes() {
     return reserveSlavesWithAttributes;
   }
 
   public void setReserveSlavesWithAttrbiutes(Map<String, String> reserveSlavesWithAttributes) {
     this.reserveSlavesWithAttributes = reserveSlavesWithAttributes;
-=======
+  }
+
   public GraphiteConfiguration getGraphiteConfiguration() {
     return graphiteConfiguration;
   }
@@ -848,6 +846,5 @@
 
   public void setDeletePausedRequestsFromLoadBalancer(boolean deletePausedRequestsFromLoadBalancer) {
     this.deletePausedRequestsFromLoadBalancer = deletePausedRequestsFromLoadBalancer;
->>>>>>> 9d21a717
   }
 }