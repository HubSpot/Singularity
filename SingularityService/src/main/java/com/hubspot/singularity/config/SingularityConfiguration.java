package com.hubspot.singularity.config;

import java.util.Collections;
import java.util.List;
import java.util.Map;
import java.util.concurrent.TimeUnit;

import javax.validation.Valid;
import javax.validation.constraints.Max;
import javax.validation.constraints.Min;
import javax.validation.constraints.NotNull;

import com.fasterxml.jackson.annotation.JsonIgnoreProperties;
import com.fasterxml.jackson.annotation.JsonProperty;
import com.google.common.base.Optional;
import com.google.common.base.Strings;
import com.google.common.collect.ImmutableMap;
import com.hubspot.singularity.RequestType;
import com.hubspot.singularity.SlavePlacement;

import io.dropwizard.Configuration;
import io.dropwizard.db.DataSourceFactory;

@JsonIgnoreProperties(ignoreUnknown = true)
public class SingularityConfiguration extends Configuration {

  private boolean allowRequestsWithoutOwners = true;

  private boolean allowTestResourceCalls = false;

  private long askDriverToKillTasksAgainAfterMillis = TimeUnit.MINUTES.toMillis(5);

  private long cacheOffersForMillis = TimeUnit.MINUTES.toMillis(1);

  private int offerCacheSize = 125;

  private boolean cacheOffers = true;

  private int cacheTasksMaxSize = 5000;

  private int cacheTasksInitialSize = 100;

  private long cacheTasksForMillis = TimeUnit.DAYS.toMillis(1);

  private long cacheStateForMillis = TimeUnit.SECONDS.toMillis(30);

  private long checkDeploysEverySeconds = 5;

  private long checkNewTasksEverySeconds = 5;

  private long checkExpiringUserActionEveryMillis = TimeUnit.SECONDS.toMillis(45);

  private int checkNewTasksScheduledThreads = 3;

  private long checkReconcileWhenRunningEveryMillis = TimeUnit.SECONDS.toMillis(30);

  private long checkJobsEveryMillis = TimeUnit.MINUTES.toMillis(10);

  private long checkSchedulerEverySeconds = 5;

  private long checkWebhooksEveryMillis = TimeUnit.SECONDS.toMillis(10);

  private long checkUsageEveryMillis = TimeUnit.MINUTES.toMillis(1);

  private long cleanUsageEveryMillis = TimeUnit.MINUTES.toMillis(5);

  private int numUsageToKeep = 5;

  private long cleanupEverySeconds = 5;

  private long checkQueuedMailsEveryMillis = TimeUnit.SECONDS.toMillis(15);

  private long closeWaitSeconds = 5;

  private String commonHostnameSuffixToOmit;

  private boolean compressLargeDataObjects = true;

  private long considerTaskHealthyAfterRunningForSeconds = 5;

  private int cooldownAfterFailures = 3;

  private double cooldownAfterPctOfInstancesFail = 1.0;

  private long cooldownExpiresAfterMinutes = 15;

  private long cooldownMinScheduleSeconds = 120;

  @JsonProperty("database")
  private DataSourceFactory databaseConfiguration;

  @Min(value = 1, message = "Must be positive and non-zero")
  private int defaultBounceExpirationMinutes = 60;

  @NotNull
  private SlavePlacement defaultSlavePlacement = SlavePlacement.GREEDY;

  private boolean defaultValueForKillTasksOfPausedRequests = true;

  private int defaultDeployStepWaitTimeMs = 0;

  private int defaultDeployMaxTaskRetries = 0;

  private long deleteDeploysFromZkWhenNoDatabaseAfterHours = TimeUnit.DAYS.toHours(14);

  private Optional<Integer> maxStaleDeploysPerRequestInZkWhenNoDatabase = Optional.absent();

  private long deleteDeadSlavesAfterHours = TimeUnit.DAYS.toHours(7);

  private long deleteStaleRequestsFromZkWhenNoDatabaseAfterHours = TimeUnit.DAYS.toHours(14);

  private Optional<Integer> maxRequestsWithHistoryInZkWhenNoDatabase = Optional.absent();

  private long deleteTasksFromZkWhenNoDatabaseAfterHours = TimeUnit.DAYS.toHours(7);

  private Optional<Integer> maxStaleTasksPerRequestInZkWhenNoDatabase = Optional.absent();

  private long deleteUndeliverableWebhooksAfterHours = TimeUnit.DAYS.toHours(7);

  private long deltaAfterWhichTasksAreLateMillis = TimeUnit.SECONDS.toMillis(30);

  private long deployHealthyBySeconds = 120;

  private int dispatchTaskShellCommandsEverySeconds = 5;

  private long debugCuratorCallOverBytes = 25000;

  private long debugCuratorCallOverMillis = 250;

  private boolean enableCorsFilter = false;

  private int healthcheckIntervalSeconds = 5;

  private int healthcheckStartThreads = 3;

  private int healthcheckTimeoutSeconds = 5;

  private Optional<Integer> startupDelaySeconds = Optional.absent();

  private int startupTimeoutSeconds = 45;

  private int startupIntervalSeconds = 2;

  @NotNull
  private Optional<Integer> healthcheckMaxRetries = Optional.absent();

  @NotNull
  private Optional<Integer> healthcheckMaxTotalTimeoutSeconds = Optional.absent();

  @NotNull
  private List<Integer> healthcheckFailureStatusCodes = Collections.emptyList();

  private String hostname;

  private long killAfterTasksDoNotRunDefaultSeconds = 600;

  private long killNonLongRunningTasksInCleanupAfterSeconds = TimeUnit.HOURS.toSeconds(24);

  private int listenerThreadpoolSize = 3;

  @JsonProperty("loadBalancerQueryParams")
  private Map<String, String> loadBalancerQueryParams;

  private long loadBalancerRequestTimeoutMillis = 2000;

  private long loadBalancerRemovalGracePeriodMillis = 0;

  private String loadBalancerUri;

  private boolean deleteRemovedRequestsFromLoadBalancer = false;

  private Optional<String> taskLabelForLoadBalancerUpstreamGroup = Optional.absent();

  private int logFetchMaxThreads = 15;

  private int maxDeployIdSize = 50;

  private int maxHealthcheckResponseBodyBytes = 8192;

  private int maxQueuedUpdatesPerWebhook = 50;

  private int maxTasksPerOffer = 0;

  private int maxTasksPerOfferPerRequest = 0;

  private int maxRequestIdSize = 100;

  private int maxUserIdSize = 100;

  private boolean storeAllMesosTaskInfoForDebugging = false;

  @JsonProperty("historyPurging")
  @Valid
  private HistoryPurgingConfiguration historyPurgingConfiguration = new HistoryPurgingConfiguration();

  @JsonProperty("mesos")
  @Valid
  private MesosConfiguration mesosConfiguration;

  @JsonProperty("network")
  @Valid
  private NetworkConfiguration networkConfiguration = new NetworkConfiguration();

  private int newTaskCheckerBaseDelaySeconds = 1;

  private long pendingDeployHoldTaskDuringDecommissionMillis = TimeUnit.MINUTES.toMillis(10);

  private long persistHistoryEverySeconds = TimeUnit.HOURS.toSeconds(1);

  private long reconcileSlavesEveryMinutes = TimeUnit.HOURS.toMinutes(1);

  @JsonProperty("s3")
  private S3Configuration s3Configuration;

  private boolean sandboxDefaultsToTaskId = false;

  private long sandboxHttpTimeoutMillis = TimeUnit.SECONDS.toMillis(5);

  private long saveStateEverySeconds = 60;

  @JsonProperty("sentry")
  @Valid
  private SentryConfiguration sentryConfiguration;

  @JsonProperty("taskMetadata")
  @Valid
  private SingularityTaskMetadataConfiguration taskMetadataConfiguration = new SingularityTaskMetadataConfiguration();

  @JsonProperty("smtp")
  @Valid
  private SMTPConfiguration smtpConfiguration;

  private long startNewReconcileEverySeconds = TimeUnit.MINUTES.toSeconds(10);

  @JsonProperty("ui")
  @Valid
  private UIConfiguration uiConfiguration = new UIConfiguration();

  /** If true, the event system waits for all listeners having processed an event. */
  private boolean waitForListeners = true;

  private long warnIfScheduledJobIsRunningForAtLeastMillis = TimeUnit.DAYS.toMillis(1);

  @JsonProperty("taskExecutionTimeLimitMillis")
  @Valid
  @NotNull
  private Optional<Long> taskExecutionTimeLimitMillis = Optional.absent();

  private int warnIfScheduledJobIsRunningPastNextRunPct = 200;

  private long zookeeperAsyncTimeout = 5000;

  private int coreThreadpoolSize = 8;

  private long threadpoolShutdownDelayInSeconds = 1;

  private long taskPersistAfterStartupBufferMillis = TimeUnit.MINUTES.toMillis(1);

  @Valid
  @JsonProperty("customExecutor")
  @NotNull
  private CustomExecutorConfiguration customExecutorConfiguration = new CustomExecutorConfiguration();

  private boolean createDeployIds = false;

  @Min(4)
  @Max(32)
  private int deployIdLength = 8;

  @JsonProperty("zookeeper")
  @Valid
  private ZooKeeperConfiguration zooKeeperConfiguration;

  @JsonProperty("ldap")
  @Valid
  private LDAPConfiguration ldapConfiguration;

  @JsonProperty("auth")
  @NotNull
  @Valid
  private AuthConfiguration authConfiguration = new AuthConfiguration();

  @NotNull
  private Map<String, List<String>> reserveSlavesWithAttributes = Collections.emptyMap();

  @JsonProperty("graphite")
  @NotNull
  @Valid
  private GraphiteConfiguration graphiteConfiguration = new GraphiteConfiguration();

  private boolean taskHistoryQueryUsesZkFirst = false;

  @Min(0)
  @Max(1)
  private double defaultTaskPriorityLevel = 0.3;

  @NotNull
  private Map<RequestType, Double> defaultTaskPriorityLevelForRequestType = ImmutableMap.of(RequestType.WORKER, 0.5, RequestType.SERVICE, 0.7);

  @Min(0)
  private long checkPriorityKillsEveryMillis = TimeUnit.SECONDS.toMillis(30);

  @Min(0)
  @Max(5)
  private double schedulerPriorityWeightFactor = 1.0;

  @JsonProperty("disasterDetection")
  @NotNull
  @Valid
  private DisasterDetectionConfiguration disasterDetection = new DisasterDetectionConfiguration();

  @Min(1)
  private int statusUpdateQueueCapacity = 1000;

  private boolean processStatusUpdatesInSeparateThread = false;

  private boolean rebalanceRacksOnScaleDown = false;

  private boolean allowBounceToSameHost = false;

  public long getAskDriverToKillTasksAgainAfterMillis() {
    return askDriverToKillTasksAgainAfterMillis;
  }

  public long getCacheStateForMillis() {
    return cacheStateForMillis;
  }

  public long getDispatchTaskShellCommandsEverySeconds() {
    return dispatchTaskShellCommandsEverySeconds;
  }

  public long getCheckDeploysEverySeconds() {
    return checkDeploysEverySeconds;
  }

  public long getCheckNewTasksEverySeconds() {
    return checkNewTasksEverySeconds;
  }

  public int getCheckNewTasksScheduledThreads() {
    return checkNewTasksScheduledThreads;
  }

  public long getCheckReconcileWhenRunningEveryMillis() {
    return checkReconcileWhenRunningEveryMillis;
  }

  public long getCheckJobsEveryMillis() {
    return checkJobsEveryMillis;
  }

  public long getCheckSchedulerEverySeconds() {
    return checkSchedulerEverySeconds;
  }

  public long getCheckWebhooksEveryMillis() {
    return checkWebhooksEveryMillis;
  }

  public long getCleanupEverySeconds() {
    return cleanupEverySeconds;
  }

  public long getCloseWaitSeconds() {
    return closeWaitSeconds;
  }

  public Optional<String> getCommonHostnameSuffixToOmit() {
    return Optional.fromNullable(Strings.emptyToNull(commonHostnameSuffixToOmit));
  }

  public long getConsiderTaskHealthyAfterRunningForSeconds() {
    return considerTaskHealthyAfterRunningForSeconds;
  }

  public int getCooldownAfterFailures() {
    return cooldownAfterFailures;
  }

  public long getDebugCuratorCallOverBytes() {
    return debugCuratorCallOverBytes;
  }

  public void setDebugCuratorCallOverBytes(long debugCuratorCallOverBytes) {
    this.debugCuratorCallOverBytes = debugCuratorCallOverBytes;
  }

  public long getPendingDeployHoldTaskDuringDecommissionMillis() {
    return pendingDeployHoldTaskDuringDecommissionMillis;
  }

  public void setPendingDeployHoldTaskDuringDecommissionMillis(long pendingDeployHoldTaskDuringDecommissionMillis) {
    this.pendingDeployHoldTaskDuringDecommissionMillis = pendingDeployHoldTaskDuringDecommissionMillis;
  }

  public long getDebugCuratorCallOverMillis() {
    return debugCuratorCallOverMillis;
  }

  public void setDebugCuratorCallOverMillis(long debugCuratorCallOverMillis) {
    this.debugCuratorCallOverMillis = debugCuratorCallOverMillis;
  }

  public double getCooldownAfterPctOfInstancesFail() {
    return cooldownAfterPctOfInstancesFail;
  }

  public long getCooldownExpiresAfterMinutes() {
    return cooldownExpiresAfterMinutes;
  }

  public long getCooldownMinScheduleSeconds() {
    return cooldownMinScheduleSeconds;
  }

  public int getCacheTasksMaxSize() {
    return cacheTasksMaxSize;
  }

  public void setCacheTasksMaxSize(int cacheTasksMaxSize) {
    this.cacheTasksMaxSize = cacheTasksMaxSize;
  }

  public int getCacheTasksInitialSize() {
    return cacheTasksInitialSize;
  }

  public void setCacheTasksInitialSize(int cacheTasksInitialSize) {
    this.cacheTasksInitialSize = cacheTasksInitialSize;
  }

  public int getCoreThreadpoolSize() {
    return coreThreadpoolSize;
  }

  public CustomExecutorConfiguration getCustomExecutorConfiguration() {
    return customExecutorConfiguration;
  }

  public Optional<DataSourceFactory> getDatabaseConfiguration() {
    return Optional.fromNullable(databaseConfiguration);
  }

  public int getDefaultBounceExpirationMinutes() {
    return defaultBounceExpirationMinutes;
  }

  public void setDefaultBounceExpirationMinutes(int defaultBounceExpirationMinutes) {
    this.defaultBounceExpirationMinutes = defaultBounceExpirationMinutes;
  }

  public SlavePlacement getDefaultSlavePlacement() {
    return defaultSlavePlacement;
  }

  public int getDefaultDeployStepWaitTimeMs() {
    return defaultDeployStepWaitTimeMs;
  }

  public void setDefaultDeployStepWaitTimeMs(int defaultDeployStepWaitTimeMs) {
    this.defaultDeployStepWaitTimeMs = defaultDeployStepWaitTimeMs;
  }

  public int getDefaultDeployMaxTaskRetries() {
    return defaultDeployMaxTaskRetries;
  }

  public void setDefaultDeployMaxTaskRetries(int defaultDeployMaxTaskRetries) {
    this.defaultDeployMaxTaskRetries = defaultDeployMaxTaskRetries;
  }

  public long getDeleteDeploysFromZkWhenNoDatabaseAfterHours() {
    return deleteDeploysFromZkWhenNoDatabaseAfterHours;
  }

  public long getDeleteStaleRequestsFromZkWhenNoDatabaseAfterHours() {
    return deleteStaleRequestsFromZkWhenNoDatabaseAfterHours;
  }

  public long getDeleteTasksFromZkWhenNoDatabaseAfterHours() {
    return deleteTasksFromZkWhenNoDatabaseAfterHours;
  }

  public long getDeleteUndeliverableWebhooksAfterHours() {
    return deleteUndeliverableWebhooksAfterHours;
  }

  public long getDeltaAfterWhichTasksAreLateMillis() {
    return deltaAfterWhichTasksAreLateMillis;
  }

  public long getDeployHealthyBySeconds() {
    return deployHealthyBySeconds;
  }

  public int getDeployIdLength() {
    return deployIdLength;
  }

  public int getHealthcheckIntervalSeconds() {
    return healthcheckIntervalSeconds;
  }

  public int getHealthcheckStartThreads() {
    return healthcheckStartThreads;
  }

  public int getHealthcheckTimeoutSeconds() {
    return healthcheckTimeoutSeconds;
  }

  public Optional<Integer> getHealthcheckMaxRetries() {
    return healthcheckMaxRetries;
  }

  public Optional<Integer> getHealthcheckMaxTotalTimeoutSeconds() {
    return healthcheckMaxTotalTimeoutSeconds;
  }

  public Optional<String> getHostname() {
    return Optional.fromNullable(Strings.emptyToNull(hostname));
  }

  public long getKillAfterTasksDoNotRunDefaultSeconds() {
    return killAfterTasksDoNotRunDefaultSeconds;
  }

  public long getKillNonLongRunningTasksInCleanupAfterSeconds() {
    return killNonLongRunningTasksInCleanupAfterSeconds;
  }

  public long getLoadBalancerRemovalGracePeriodMillis() {
    return loadBalancerRemovalGracePeriodMillis;
  }

  public void setLoadBalancerRemovalGracePeriodMillis(long loadBalancerRemovalGracePeriodMillis) {
    this.loadBalancerRemovalGracePeriodMillis = loadBalancerRemovalGracePeriodMillis;
  }

  public long getDeleteDeadSlavesAfterHours() {
    return deleteDeadSlavesAfterHours;
  }

  public void setDeleteDeadSlavesAfterHours(long deleteDeadSlavesAfterHours) {
    this.deleteDeadSlavesAfterHours = deleteDeadSlavesAfterHours;
  }

  public int getListenerThreadpoolSize() {
    return listenerThreadpoolSize;
  }

  public Optional<Map<String, String>> getLoadBalancerQueryParams() {
    return Optional.fromNullable(loadBalancerQueryParams);
  }

  public long getLoadBalancerRequestTimeoutMillis() {
    return loadBalancerRequestTimeoutMillis;
  }

  public String getLoadBalancerUri() {
    return loadBalancerUri;
  }

  public int getLogFetchMaxThreads() {
    return logFetchMaxThreads;
  }

  public int getMaxDeployIdSize() {
    return maxDeployIdSize;
  }

  public int getMaxHealthcheckResponseBodyBytes() {
    return maxHealthcheckResponseBodyBytes;
  }

  public int getMaxQueuedUpdatesPerWebhook() {
    return maxQueuedUpdatesPerWebhook;
  }

  public int getMaxRequestIdSize() {
    return maxRequestIdSize;
  }

  public int getMaxUserIdSize() {
    return maxUserIdSize;
  }

  public int getMaxTasksPerOffer() {
    return maxTasksPerOffer;
  }

  public int getMaxTasksPerOfferPerRequest() {
    return maxTasksPerOfferPerRequest;
  }

  public MesosConfiguration getMesosConfiguration() {
    return mesosConfiguration;
  }

  public NetworkConfiguration getNetworkConfiguration() {
    return networkConfiguration;
  }

  public int getNewTaskCheckerBaseDelaySeconds() {
    return newTaskCheckerBaseDelaySeconds;
  }

  public long getPersistHistoryEverySeconds() {
    return persistHistoryEverySeconds;
  }

  public Optional<S3Configuration> getS3Configuration() {
    return Optional.fromNullable(s3Configuration);
  }

  public long getSandboxHttpTimeoutMillis() {
    return sandboxHttpTimeoutMillis;
  }

  public long getSaveStateEverySeconds() {
    return saveStateEverySeconds;
  }

  public Optional<SentryConfiguration> getSentryConfiguration(){
    return Optional.fromNullable(sentryConfiguration);
  }

  public Optional<SMTPConfiguration> getSmtpConfiguration() {
    return Optional.fromNullable(smtpConfiguration);
  }

  public long getStartNewReconcileEverySeconds() {
    return startNewReconcileEverySeconds;
  }

  public long getThreadpoolShutdownDelayInSeconds() {
    return threadpoolShutdownDelayInSeconds;
  }

  public void setThreadpoolShutdownDelayInSeconds(long threadpoolShutdownDelayInSeconds) {
    this.threadpoolShutdownDelayInSeconds = threadpoolShutdownDelayInSeconds;
  }

  public UIConfiguration getUiConfiguration() {
    return uiConfiguration;
  }

  public long getCheckQueuedMailsEveryMillis() {
    return checkQueuedMailsEveryMillis;
  }

  public void setCheckQueuedMailsEveryMillis(long checkQueuedMailsEveryMillis) {
    this.checkQueuedMailsEveryMillis = checkQueuedMailsEveryMillis;
  }

  public long getWarnIfScheduledJobIsRunningForAtLeastMillis() {
    return warnIfScheduledJobIsRunningForAtLeastMillis;
  }

  public Optional<Long> getTaskExecutionTimeLimitMillis() {
    return taskExecutionTimeLimitMillis;
  }

  public int getWarnIfScheduledJobIsRunningPastNextRunPct() {
    return warnIfScheduledJobIsRunningPastNextRunPct;
  }

  public long getZookeeperAsyncTimeout() {
    return zookeeperAsyncTimeout;
  }

  public ZooKeeperConfiguration getZooKeeperConfiguration() {
    return zooKeeperConfiguration;
  }

  public boolean isAllowRequestsWithoutOwners() {
    return allowRequestsWithoutOwners;
  }

  public boolean isAllowTestResourceCalls() {
    return allowTestResourceCalls;
  }

  public boolean isStoreAllMesosTaskInfoForDebugging() {
    return storeAllMesosTaskInfoForDebugging;
  }

  public void setStoreAllMesosTaskInfoForDebugging(boolean storeAllMesosTaskInfoForDebugging) {
    this.storeAllMesosTaskInfoForDebugging = storeAllMesosTaskInfoForDebugging;
  }

  public boolean isCompressLargeDataObjects() {
    return compressLargeDataObjects;
  }

  public boolean isCreateDeployIds() {
    return createDeployIds;
  }

  public boolean isDefaultValueForKillTasksOfPausedRequests() {
    return defaultValueForKillTasksOfPausedRequests;
  }

  public boolean isEnableCorsFilter() {
    return enableCorsFilter;
  }

  public boolean isSandboxDefaultsToTaskId() {
    return sandboxDefaultsToTaskId;
  }

  public boolean isWaitForListeners() {
    return waitForListeners;
  }

  public void setAllowRequestsWithoutOwners(boolean allowRequestsWithoutOwners) {
    this.allowRequestsWithoutOwners = allowRequestsWithoutOwners;
  }

  public void setAllowTestResourceCalls(boolean allowTestResourceCalls) {
    this.allowTestResourceCalls = allowTestResourceCalls;
  }

  public void setAskDriverToKillTasksAgainAfterMillis(long askDriverToKillTasksAgainAfterMillis) {
    this.askDriverToKillTasksAgainAfterMillis = askDriverToKillTasksAgainAfterMillis;
  }

  public void setCacheStateForMillis(long cacheStateForMillis) {
    this.cacheStateForMillis = cacheStateForMillis;
  }

  public void setCheckDeploysEverySeconds(long checkDeploysEverySeconds) {
    this.checkDeploysEverySeconds = checkDeploysEverySeconds;
  }

  public void setCheckNewTasksEverySeconds(long checkNewTasksEverySeconds) {
    this.checkNewTasksEverySeconds = checkNewTasksEverySeconds;
  }

  public void setCheckNewTasksScheduledThreads(int checkNewTasksScheduledThreads) {
    this.checkNewTasksScheduledThreads = checkNewTasksScheduledThreads;
  }

  public void setCheckReconcileWhenRunningEveryMillis(long checkReconcileWhenRunningEveryMillis) {
    this.checkReconcileWhenRunningEveryMillis = checkReconcileWhenRunningEveryMillis;
  }

  public void setCheckJobsEveryMillis(long checkJobsEveryMillis) {
    this.checkJobsEveryMillis = checkJobsEveryMillis;
  }

  public void setCheckSchedulerEverySeconds(long checkSchedulerEverySeconds) {
    this.checkSchedulerEverySeconds = checkSchedulerEverySeconds;
  }

  public void setCheckWebhooksEveryMillis(long checkWebhooksEveryMillis) {
    this.checkWebhooksEveryMillis = checkWebhooksEveryMillis;
  }

  public void setCleanupEverySeconds(long cleanupEverySeconds) {
    this.cleanupEverySeconds = cleanupEverySeconds;
  }

  public void setCloseWaitSeconds(long closeWaitSeconds) {
    this.closeWaitSeconds = closeWaitSeconds;
  }

  public void setCommonHostnameSuffixToOmit(String commonHostnameSuffixToOmit) {
    this.commonHostnameSuffixToOmit = commonHostnameSuffixToOmit;
  }

  public void setCompressLargeDataObjects(boolean compressLargeDataObjects) {
    this.compressLargeDataObjects = compressLargeDataObjects;
  }

  public void setConsiderTaskHealthyAfterRunningForSeconds(long considerTaskHealthyAfterRunningForSeconds) {
    this.considerTaskHealthyAfterRunningForSeconds = considerTaskHealthyAfterRunningForSeconds;
  }

  public void setCooldownAfterFailures(int cooldownAfterFailures) {
    this.cooldownAfterFailures = cooldownAfterFailures;
  }

  public void setCooldownAfterPctOfInstancesFail(double cooldownAfterPctOfInstancesFail) {
    this.cooldownAfterPctOfInstancesFail = cooldownAfterPctOfInstancesFail;
  }

  public void setCooldownExpiresAfterMinutes(long cooldownExpiresAfterMinutes) {
    this.cooldownExpiresAfterMinutes = cooldownExpiresAfterMinutes;
  }

  public void setCooldownMinScheduleSeconds(long cooldownMinScheduleSeconds) {
    this.cooldownMinScheduleSeconds = cooldownMinScheduleSeconds;
  }

  public void setCoreThreadpoolSize(int coreThreadpoolSize) {
    this.coreThreadpoolSize = coreThreadpoolSize;
  }

  public void setCreateDeployIds(boolean createDeployIds) {
    this.createDeployIds = createDeployIds;
  }

  public void setCustomExecutorConfiguration(CustomExecutorConfiguration customExecutorConfiguration) {
    this.customExecutorConfiguration = customExecutorConfiguration;
  }

  public void setDatabaseConfiguration(DataSourceFactory databaseConfiguration) {
    this.databaseConfiguration = databaseConfiguration;
  }

  public void setDefaultSlavePlacement(SlavePlacement defaultSlavePlacement) {
    this.defaultSlavePlacement = defaultSlavePlacement;
  }

  public void setDefaultValueForKillTasksOfPausedRequests(boolean defaultValueForKillTasksOfPausedRequests) {
    this.defaultValueForKillTasksOfPausedRequests = defaultValueForKillTasksOfPausedRequests;
  }

  public void setDeleteDeploysFromZkWhenNoDatabaseAfterHours(long deleteDeploysFromZkWhenNoDatabaseAfterHours) {
    this.deleteDeploysFromZkWhenNoDatabaseAfterHours = deleteDeploysFromZkWhenNoDatabaseAfterHours;
  }

  public void setDeleteStaleRequestsFromZkWhenNoDatabaseAfterHours(long deleteStaleRequestsFromZkWhenNoDatabaseAfterHours) {
    this.deleteStaleRequestsFromZkWhenNoDatabaseAfterHours = deleteStaleRequestsFromZkWhenNoDatabaseAfterHours;
  }

  public void setDeleteTasksFromZkWhenNoDatabaseAfterHours(long deleteTasksFromZkWhenNoDatabaseAfterHours) {
    this.deleteTasksFromZkWhenNoDatabaseAfterHours = deleteTasksFromZkWhenNoDatabaseAfterHours;
  }

  public void setDeleteUndeliverableWebhooksAfterHours(long deleteUndeliverableWebhooksAfterHours) {
    this.deleteUndeliverableWebhooksAfterHours = deleteUndeliverableWebhooksAfterHours;
  }

  public void setDeltaAfterWhichTasksAreLateMillis(long deltaAfterWhichTasksAreLateMillis) {
    this.deltaAfterWhichTasksAreLateMillis = deltaAfterWhichTasksAreLateMillis;
  }

  public void setDeployHealthyBySeconds(long deployHealthyBySeconds) {
    this.deployHealthyBySeconds = deployHealthyBySeconds;
  }

  public void setDeployIdLength(int deployIdLength) {
    this.deployIdLength = deployIdLength;
  }

  public void setEnableCorsFilter(boolean enableCorsFilter) {
    this.enableCorsFilter = enableCorsFilter;
  }

  public void setHealthcheckIntervalSeconds(int healthcheckIntervalSeconds) {
    this.healthcheckIntervalSeconds = healthcheckIntervalSeconds;
  }

  public void setHealthcheckStartThreads(int healthcheckStartThreads) {
    this.healthcheckStartThreads = healthcheckStartThreads;
  }

  public void setHealthcheckTimeoutSeconds(int healthcheckTimeoutSeconds) {
    this.healthcheckTimeoutSeconds = healthcheckTimeoutSeconds;
  }

  public void setHealthcheckMaxRetries(Optional<Integer> healthcheckMaxRetries) {
    this.healthcheckMaxRetries = healthcheckMaxRetries;
  }

  public void setHealthcheckMaxTotalTimeoutSeconds(Optional<Integer> healthcheckMaxTotalTimeoutSeconds) {
    this.healthcheckMaxTotalTimeoutSeconds = healthcheckMaxTotalTimeoutSeconds;
  }

  public List<Integer> getHealthcheckFailureStatusCodes() {
    return healthcheckFailureStatusCodes;
  }

  public void setHealthcheckFailureStatusCodes(List<Integer> healthcheckFailureStatusCodes) {
    this.healthcheckFailureStatusCodes = healthcheckFailureStatusCodes;
  }

  public void setHostname(String hostname) {
    this.hostname = hostname;
  }

  public void setKillAfterTasksDoNotRunDefaultSeconds(long killAfterTasksDoNotRunDefaultSeconds) {
    this.killAfterTasksDoNotRunDefaultSeconds = killAfterTasksDoNotRunDefaultSeconds;
  }

  public void setKillNonLongRunningTasksInCleanupAfterSeconds(long killNonLongRunningTasksInCleanupAfterSeconds) {
    this.killNonLongRunningTasksInCleanupAfterSeconds = killNonLongRunningTasksInCleanupAfterSeconds;
  }

  public void setListenerThreadpoolSize(int listenerThreadpoolSize) {
    this.listenerThreadpoolSize = listenerThreadpoolSize;
  }

  public void setLoadBalancerQueryParams(Map<String, String> loadBalancerQueryParams) {
    this.loadBalancerQueryParams = loadBalancerQueryParams;
  }

  public void setLoadBalancerRequestTimeoutMillis(long loadBalancerRequestTimeoutMillis) {
    this.loadBalancerRequestTimeoutMillis = loadBalancerRequestTimeoutMillis;
  }

  public void setLoadBalancerUri(String loadBalancerUri) {
    this.loadBalancerUri = loadBalancerUri;
  }

  public void setLogFetchMaxThreads(int logFetchMaxThreads) {
    this.logFetchMaxThreads = logFetchMaxThreads;
  }

  public void setMaxDeployIdSize(int maxDeployIdSize) {
    this.maxDeployIdSize = maxDeployIdSize;
  }

  public void setMaxHealthcheckResponseBodyBytes(int maxHealthcheckResponseBodyBytes) {
    this.maxHealthcheckResponseBodyBytes = maxHealthcheckResponseBodyBytes;
  }

  public void setMaxQueuedUpdatesPerWebhook(int maxQueuedUpdatesPerWebhook) {
    this.maxQueuedUpdatesPerWebhook = maxQueuedUpdatesPerWebhook;
  }

  public void setMaxRequestIdSize(int maxRequestIdSize) {
    this.maxRequestIdSize = maxRequestIdSize;
  }

  public SingularityConfiguration setMaxUserIdSize(int maxUserIdSize) {
    this.maxUserIdSize = maxUserIdSize;
    return this;
  }

  public void setMaxTasksPerOffer(int maxTasksPerOffer) {
    this.maxTasksPerOffer = maxTasksPerOffer;
  }

  public void setMaxTasksPerOfferPerRequest(int maxTasksPerOfferPerRequest) {
    this.maxTasksPerOfferPerRequest = maxTasksPerOfferPerRequest;
  }

  public void setMesosConfiguration(MesosConfiguration mesosConfiguration) {
    this.mesosConfiguration = mesosConfiguration;
  }

  public void setNetworkConfiguration(NetworkConfiguration networkConfiguration) {
    this.networkConfiguration = networkConfiguration;
  }

  public void setNewTaskCheckerBaseDelaySeconds(int newTaskCheckerBaseDelaySeconds) {
    this.newTaskCheckerBaseDelaySeconds = newTaskCheckerBaseDelaySeconds;
  }

  public void setDispatchTaskShellCommandsEverySeconds(int dispatchTaskShellCommandsEverySeconds) {
    this.dispatchTaskShellCommandsEverySeconds = dispatchTaskShellCommandsEverySeconds;
  }

  public void setPersistHistoryEverySeconds(long persistHistoryEverySeconds) {
    this.persistHistoryEverySeconds = persistHistoryEverySeconds;
  }

  public void setS3Configuration(S3Configuration s3Configuration) {
    this.s3Configuration = s3Configuration;
  }

  public void setSandboxDefaultsToTaskId(boolean sandboxDefaultsToTaskId) {
    this.sandboxDefaultsToTaskId = sandboxDefaultsToTaskId;
  }

  public void setSandboxHttpTimeoutMillis(long sandboxHttpTimeoutMillis) {
    this.sandboxHttpTimeoutMillis = sandboxHttpTimeoutMillis;
  }

  public void setSaveStateEverySeconds(long saveStateEverySeconds) {
    this.saveStateEverySeconds = saveStateEverySeconds;
  }

  public void setSentryConfiguration(SentryConfiguration sentryConfiguration){
    this.sentryConfiguration = sentryConfiguration;
  }

  public void setSmtpConfiguration(SMTPConfiguration smtpConfiguration) {
    this.smtpConfiguration = smtpConfiguration;
  }

  public void setStartNewReconcileEverySeconds(long startNewReconcileEverySeconds) {
    this.startNewReconcileEverySeconds = startNewReconcileEverySeconds;
  }

  public void setUiConfiguration(UIConfiguration uiConfiguration) {
    this.uiConfiguration = uiConfiguration;
  }

  public void setWaitForListeners(boolean waitForListeners) {
    this.waitForListeners = waitForListeners;
  }

  public void setWarnIfScheduledJobIsRunningForAtLeastMillis(long warnIfScheduledJobIsRunningForAtLeastMillis) {
    this.warnIfScheduledJobIsRunningForAtLeastMillis = warnIfScheduledJobIsRunningForAtLeastMillis;
  }

  public SingularityConfiguration setTaskExecutionTimeLimitMillis(Optional<Long> taskExecutionTimeLimitMillis) {
    this.taskExecutionTimeLimitMillis = taskExecutionTimeLimitMillis;
    return this;
  }

  public void setWarnIfScheduledJobIsRunningPastNextRunPct(int warnIfScheduledJobIsRunningPastNextRunPct) {
    this.warnIfScheduledJobIsRunningPastNextRunPct = warnIfScheduledJobIsRunningPastNextRunPct;
  }

  public void setZookeeperAsyncTimeout(long zookeeperAsyncTimeout) {
    this.zookeeperAsyncTimeout = zookeeperAsyncTimeout;
  }

  public void setZooKeeperConfiguration(ZooKeeperConfiguration zooKeeperConfiguration) {
    this.zooKeeperConfiguration = zooKeeperConfiguration;
  }

  public Optional<Integer> getStartupDelaySeconds() {
    return startupDelaySeconds;
  }

  public void setStartupDelaySeconds(Optional<Integer> startupDelaySeconds) {
    this.startupDelaySeconds = startupDelaySeconds;
  }

  public int getStartupTimeoutSeconds() {
    return startupTimeoutSeconds;
  }

  public void setStartupTimeoutSeconds(int startupTimeoutSeconds) {
    this.startupTimeoutSeconds = startupTimeoutSeconds;
  }

  public int getStartupIntervalSeconds() {
    return startupIntervalSeconds;
  }

  public void setStartupIntervalSeconds(int startupIntervalSeconds) {
    this.startupIntervalSeconds = startupIntervalSeconds;
  }

  public long getReconcileSlavesEveryMinutes() {
    return reconcileSlavesEveryMinutes;
  }

  public void setReconcileSlavesEveryMinutes(long reconcileSlavesEveryMinutes) {
    this.reconcileSlavesEveryMinutes = reconcileSlavesEveryMinutes;
  }

  public long getCacheTasksForMillis() {
    return cacheTasksForMillis;
  }

  public void setCacheTasksForMillis(long cacheTasksForMillis) {
    this.cacheTasksForMillis = cacheTasksForMillis;
  }

  public long getTaskPersistAfterStartupBufferMillis() {
    return taskPersistAfterStartupBufferMillis;
  }

  public void setTaskPersistAfterStartupBufferMillis(long taskPersistAfterStartupBufferMillis) {
    this.taskPersistAfterStartupBufferMillis = taskPersistAfterStartupBufferMillis;
  }

  public Optional<LDAPConfiguration> getLdapConfiguration() {
    return Optional.fromNullable(ldapConfiguration);
  }

  public void setLdapConfiguration(LDAPConfiguration ldapConfiguration) {
    this.ldapConfiguration = ldapConfiguration;
  }

  public AuthConfiguration getAuthConfiguration() {
    return authConfiguration;
  }

  public long getCheckExpiringUserActionEveryMillis() {
    return checkExpiringUserActionEveryMillis;
  }

  public void setCheckExpiringUserActionEveryMillis(long checkExpiringUserActionEveryMillis) {
    this.checkExpiringUserActionEveryMillis = checkExpiringUserActionEveryMillis;
  }

  public void setAuthConfiguration(AuthConfiguration authConfiguration) {
    this.authConfiguration = authConfiguration;
  }

  public HistoryPurgingConfiguration getHistoryPurgingConfiguration() {
    return historyPurgingConfiguration;
  }

  public void setHistoryPurgingConfiguration(HistoryPurgingConfiguration historyPurgingConfiguration) {
    this.historyPurgingConfiguration = historyPurgingConfiguration;
  }

  public Map<String, List<String>> getReserveSlavesWithAttributes() {
    return reserveSlavesWithAttributes;
  }

  public void setReserveSlavesWithAttributes(Map<String, List<String>> reserveSlavesWithAttributes) {
    this.reserveSlavesWithAttributes = reserveSlavesWithAttributes;
  }

  public SingularityTaskMetadataConfiguration getTaskMetadataConfiguration() {
    return taskMetadataConfiguration;
  }

  public void setTaskMetadataConfiguration(SingularityTaskMetadataConfiguration taskMetadataConfiguration) {
    this.taskMetadataConfiguration = taskMetadataConfiguration;
  }

  public GraphiteConfiguration getGraphiteConfiguration() {
    return graphiteConfiguration;
  }

  public void setGraphiteConfiguration(GraphiteConfiguration graphiteConfiguration) {
    this.graphiteConfiguration = graphiteConfiguration;
  }

  public boolean isDeleteRemovedRequestsFromLoadBalancer() {
    return deleteRemovedRequestsFromLoadBalancer;
  }

  public void setDeleteRemovedRequestsFromLoadBalancer(boolean deleteRemovedRequestsFromLoadBalancer) {
    this.deleteRemovedRequestsFromLoadBalancer = deleteRemovedRequestsFromLoadBalancer;
  }

  public Optional<Integer> getMaxStaleDeploysPerRequestInZkWhenNoDatabase() {
    return maxStaleDeploysPerRequestInZkWhenNoDatabase;
  }

  public void setMaxStaleDeploysPerRequestInZkWhenNoDatabase(Optional<Integer> maxStaleDeploysPerRequestInZkWhenNoDatabase) {
    this.maxStaleDeploysPerRequestInZkWhenNoDatabase = maxStaleDeploysPerRequestInZkWhenNoDatabase;
  }

  public Optional<Integer> getMaxRequestsWithHistoryInZkWhenNoDatabase() {
    return maxRequestsWithHistoryInZkWhenNoDatabase;
  }

  public void setMaxRequestsWithHistoryInZkWhenNoDatabase(Optional<Integer> maxRequestsWithHistoryInZkWhenNoDatabase) {
    this.maxRequestsWithHistoryInZkWhenNoDatabase = maxRequestsWithHistoryInZkWhenNoDatabase;
  }

  public Optional<Integer> getMaxStaleTasksPerRequestInZkWhenNoDatabase() {
    return maxStaleTasksPerRequestInZkWhenNoDatabase;
  }

  public void setMaxStaleTasksPerRequestInZkWhenNoDatabase(Optional<Integer> maxStaleTasksPerRequestInZkWhenNoDatabase) {
    this.maxStaleTasksPerRequestInZkWhenNoDatabase = maxStaleTasksPerRequestInZkWhenNoDatabase;
  }

  public boolean isTaskHistoryQueryUsesZkFirst() {
    return taskHistoryQueryUsesZkFirst;
  }

  public void setTaskHistoryQueryUsesZkFirst(boolean taskHistoryQueryUsesZkFirst) {
    this.taskHistoryQueryUsesZkFirst = taskHistoryQueryUsesZkFirst;
  }

  public Optional<String> getTaskLabelForLoadBalancerUpstreamGroup() {
    return taskLabelForLoadBalancerUpstreamGroup;
  }

  public void setTaskLabelForLoadBalancerUpstreamGroup(Optional<String> taskLabelForLoadBalancerUpstreamGroup) {
    this.taskLabelForLoadBalancerUpstreamGroup = taskLabelForLoadBalancerUpstreamGroup;
  }

  public double getDefaultTaskPriorityLevel() {
    return defaultTaskPriorityLevel;
  }

  public void setDefaultTaskPriorityLevel(double defaultTaskPriorityLevel) {
    this.defaultTaskPriorityLevel = defaultTaskPriorityLevel;
  }

  public Map<RequestType, Double> getDefaultTaskPriorityLevelForRequestType() {
    return defaultTaskPriorityLevelForRequestType;
  }

  public void setDefaultTaskPriorityLevelForRequestType(Map<RequestType, Double> defaultTaskPriorityLevelForRequestType) {
    this.defaultTaskPriorityLevelForRequestType = defaultTaskPriorityLevelForRequestType;
  }

  public long getCheckPriorityKillsEveryMillis() {
    return checkPriorityKillsEveryMillis;
  }

  public void setCheckPriorityKillsEveryMillis(long checkPriorityKillsEveryMillis) {
    this.checkPriorityKillsEveryMillis = checkPriorityKillsEveryMillis;
  }

  public double getSchedulerPriorityWeightFactor() {
    return schedulerPriorityWeightFactor;
  }

  public void setSchedulerPriorityWeightFactor(double schedulerPriorityWeightFactor) {
    this.schedulerPriorityWeightFactor = schedulerPriorityWeightFactor;
  }

  public DisasterDetectionConfiguration getDisasterDetection() {
    return disasterDetection;
  }

  public void setDisasterDetection(DisasterDetectionConfiguration disasterDetection) {
    this.disasterDetection = disasterDetection;
  }

  public int getStatusUpdateQueueCapacity() {
    return statusUpdateQueueCapacity;
  }

  public void setStatusUpdateQueueCapacity(int statusUpdateQueueCapacity) {
    this.statusUpdateQueueCapacity = statusUpdateQueueCapacity;
  }

  public boolean isProcessStatusUpdatesInSeparateThread() {
    return processStatusUpdatesInSeparateThread;
  }

  public void setProcessStatusUpdatesInSeparateThread(boolean processStatusUpdatesInSeparateThread) {
    this.processStatusUpdatesInSeparateThread = processStatusUpdatesInSeparateThread;
  }

  public boolean isRebalanceRacksOnScaleDown() {
    return rebalanceRacksOnScaleDown;
  }

  public void setRebalanceRacksOnScaleDown(boolean rebalanceRacksOnScaleDown) {
    this.rebalanceRacksOnScaleDown = rebalanceRacksOnScaleDown;
  }

  public boolean isAllowBounceToSameHost() {
    return allowBounceToSameHost;
  }

  public SingularityConfiguration setAllowBounceToSameHost(boolean allowBounceToSameHost) {
    this.allowBounceToSameHost = allowBounceToSameHost;
    return this;
  }

<<<<<<< HEAD
  public long getCheckUsageEveryMillis() {
    return checkUsageEveryMillis;
  }

  public void setCheckUsageEveryMillis(long checkUsageEveryMillis) {
    this.checkUsageEveryMillis = checkUsageEveryMillis;
  }

  public long getCleanUsageEveryMillis() {
    return cleanUsageEveryMillis;
  }

  public void setCleanUsageEveryMillis(long cleanUsageEveryMillis) {
    this.cleanUsageEveryMillis = cleanUsageEveryMillis;
  }

  public int getNumUsageToKeep() {
    return numUsageToKeep;
  }

  public void setNumUsageToKeep(int numUsageToKeep) {
    this.numUsageToKeep = numUsageToKeep;
=======
  public long getCacheOffersForMillis() {
    return cacheOffersForMillis;
  }

  public void setCacheOffersForMillis(long cacheOffersForMillis) {
    this.cacheOffersForMillis = cacheOffersForMillis;
  }

  public int getOfferCacheSize() {
    return offerCacheSize;
  }

  public void setOfferCacheSize(int offerCacheSize) {
    this.offerCacheSize = offerCacheSize;
  }

  public boolean isCacheOffers() {
    return cacheOffers;
  }

  public void setCacheOffers(boolean cacheOffers) {
    this.cacheOffers = cacheOffers;
>>>>>>> 0a183644
  }

}<|MERGE_RESOLUTION|>--- conflicted
+++ resolved
@@ -1241,7 +1241,30 @@
     return this;
   }
 
-<<<<<<< HEAD
+  public long getCacheOffersForMillis() {
+    return cacheOffersForMillis;
+  }
+
+  public void setCacheOffersForMillis(long cacheOffersForMillis) {
+    this.cacheOffersForMillis = cacheOffersForMillis;
+  }
+
+  public int getOfferCacheSize() {
+    return offerCacheSize;
+  }
+
+  public void setOfferCacheSize(int offerCacheSize) {
+    this.offerCacheSize = offerCacheSize;
+  }
+
+  public boolean isCacheOffers() {
+    return cacheOffers;
+  }
+
+  public void setCacheOffers(boolean cacheOffers) {
+    this.cacheOffers = cacheOffers;
+  }
+
   public long getCheckUsageEveryMillis() {
     return checkUsageEveryMillis;
   }
@@ -1264,30 +1287,6 @@
 
   public void setNumUsageToKeep(int numUsageToKeep) {
     this.numUsageToKeep = numUsageToKeep;
-=======
-  public long getCacheOffersForMillis() {
-    return cacheOffersForMillis;
-  }
-
-  public void setCacheOffersForMillis(long cacheOffersForMillis) {
-    this.cacheOffersForMillis = cacheOffersForMillis;
-  }
-
-  public int getOfferCacheSize() {
-    return offerCacheSize;
-  }
-
-  public void setOfferCacheSize(int offerCacheSize) {
-    this.offerCacheSize = offerCacheSize;
-  }
-
-  public boolean isCacheOffers() {
-    return cacheOffers;
-  }
-
-  public void setCacheOffers(boolean cacheOffers) {
-    this.cacheOffers = cacheOffers;
->>>>>>> 0a183644
   }
 
 }