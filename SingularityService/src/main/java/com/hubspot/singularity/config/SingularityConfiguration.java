package com.hubspot.singularity.config;

import java.util.Collections;
import java.util.List;
import java.util.Map;
import java.util.concurrent.TimeUnit;

import javax.validation.Valid;
import javax.validation.constraints.Max;
import javax.validation.constraints.Min;
import javax.validation.constraints.NotNull;

import com.fasterxml.jackson.annotation.JsonIgnoreProperties;
import com.fasterxml.jackson.annotation.JsonProperty;
import com.google.common.base.Optional;
import com.google.common.base.Strings;
import com.google.common.collect.ImmutableMap;
import com.hubspot.singularity.RequestType;
import com.hubspot.singularity.SlavePlacement;

import io.dropwizard.Configuration;
import io.dropwizard.db.DataSourceFactory;

@JsonIgnoreProperties(ignoreUnknown = true)
public class SingularityConfiguration extends Configuration {

  private boolean allowRequestsWithoutOwners = true;

  private boolean allowTestResourceCalls = false;

  private long askDriverToKillTasksAgainAfterMillis = TimeUnit.MINUTES.toMillis(5);

  private int cacheTasksMaxSize = 5000;

  private int cacheTasksInitialSize = 100;

  private long cacheTasksForMillis = TimeUnit.DAYS.toMillis(1);

  private long cacheStateForMillis = TimeUnit.SECONDS.toMillis(30);

  private long checkDeploysEverySeconds = 5;

  private long checkNewTasksEverySeconds = 5;

  private long checkExpiringUserActionEveryMillis = TimeUnit.SECONDS.toMillis(45);

  private int checkNewTasksScheduledThreads = 3;

  private long checkReconcileWhenRunningEveryMillis = TimeUnit.SECONDS.toMillis(30);

  private long checkScheduledJobsEveryMillis = TimeUnit.MINUTES.toMillis(10);

  private long checkSchedulerEverySeconds = 5;

  private long checkWebhooksEveryMillis = TimeUnit.SECONDS.toMillis(10);

  private long cleanupEverySeconds = 5;

  private long checkQueuedMailsEveryMillis = TimeUnit.SECONDS.toMillis(15);

  private long closeWaitSeconds = 5;

  private String commonHostnameSuffixToOmit;

  private boolean compressLargeDataObjects = true;

  private long considerTaskHealthyAfterRunningForSeconds = 5;

  private int cooldownAfterFailures = 3;

  private double cooldownAfterPctOfInstancesFail = 1.0;

  private long cooldownExpiresAfterMinutes = 15;

  private long cooldownMinScheduleSeconds = 120;

  @JsonProperty("database")
  private DataSourceFactory databaseConfiguration;

  @Min(value = 1, message = "Must be positive and non-zero")
  private int defaultBounceExpirationMinutes = 60;

  @NotNull
  private SlavePlacement defaultSlavePlacement = SlavePlacement.GREEDY;

  private boolean defaultValueForKillTasksOfPausedRequests = true;

  private int defaultDeployStepWaitTimeMs = 0;

  private int defaultDeployMaxTaskRetries = 0;

  private long deleteDeploysFromZkWhenNoDatabaseAfterHours = TimeUnit.DAYS.toHours(14);

  private Optional<Integer> maxStaleDeploysPerRequestInZkWhenNoDatabase = Optional.absent();

  private long deleteDeadSlavesAfterHours = TimeUnit.DAYS.toHours(7);

  private long deleteStaleRequestsFromZkWhenNoDatabaseAfterHours = TimeUnit.DAYS.toHours(14);

  private Optional<Integer> maxRequestsWithHistoryInZkWhenNoDatabase = Optional.absent();

  private long deleteTasksFromZkWhenNoDatabaseAfterHours = TimeUnit.DAYS.toHours(7);

  private Optional<Integer> maxStaleTasksPerRequestInZkWhenNoDatabase = Optional.absent();

  private long deleteUndeliverableWebhooksAfterHours = TimeUnit.DAYS.toHours(7);

  private long deltaAfterWhichTasksAreLateMillis = TimeUnit.SECONDS.toMillis(30);

  private long deployHealthyBySeconds = 120;

  private long debugCuratorCallOverBytes = 25000;

  private long debugCuratorCallOverMillis = 250;

  private int dispatchTaskShellCommandsEverySeconds = 5;

  private boolean enableCorsFilter = false;

  private long healthcheckIntervalSeconds = 5;

  private int healthcheckStartThreads = 3;

  private long healthcheckTimeoutSeconds = 5;

  @NotNull
  private Optional<Integer> healthcheckMaxRetries = Optional.absent();

  @NotNull
  private Optional<Long> healthcheckMaxTotalTimeoutSeconds = Optional.absent();

  private String hostname;

  private long killAfterTasksDoNotRunDefaultSeconds = 600;

  private long killNonLongRunningTasksInCleanupAfterSeconds = TimeUnit.HOURS.toSeconds(24);

  private int listenerThreadpoolSize = 3;

  @JsonProperty("loadBalancerQueryParams")
  private Map<String, String> loadBalancerQueryParams;

  private long loadBalancerRequestTimeoutMillis = 2000;

  private long loadBalancerRemovalGracePeriodMillis = 0;

  private String loadBalancerUri;

  private boolean deleteRemovedRequestsFromLoadBalancer = false;

  private Optional<String> taskLabelForLoadBalancerUpstreamGroup = Optional.absent();

  private int logFetchMaxThreads = 15;

  private int maxDeployIdSize = 50;

  private int maxHealthcheckResponseBodyBytes = 8192;

  private int maxQueuedUpdatesPerWebhook = 50;

  private int maxTasksPerOffer = 0;

  private int maxRequestIdSize = 100;

  private boolean storeAllMesosTaskInfoForDebugging = false;

  @JsonProperty("historyPurging")
  @Valid
  private HistoryPurgingConfiguration historyPurgingConfiguration = new HistoryPurgingConfiguration();

  @JsonProperty("mesos")
  @Valid
  private MesosConfiguration mesosConfiguration;

  @JsonProperty("network")
  @Valid
  private NetworkConfiguration networkConfiguration = new NetworkConfiguration();

  private int newTaskCheckerBaseDelaySeconds = 1;

  private long pendingDeployHoldTaskDuringDecommissionMillis = TimeUnit.MINUTES.toMillis(10);

  private long persistHistoryEverySeconds = TimeUnit.HOURS.toSeconds(1);

  @JsonProperty("s3")
  private S3Configuration s3Configuration;

  private boolean sandboxDefaultsToTaskId = false;

  private long sandboxHttpTimeoutMillis = TimeUnit.SECONDS.toMillis(5);

  private long saveStateEverySeconds = 60;

  @JsonProperty("sentry")
  @Valid
  private SentryConfiguration sentryConfiguration;

  @JsonProperty("taskMetadata")
  @Valid
  private SingularityTaskMetadataConfiguration taskMetadataConfiguration = new SingularityTaskMetadataConfiguration();

  @JsonProperty("smtp")
  @Valid
  private SMTPConfiguration smtpConfiguration;

  private long startNewReconcileEverySeconds = TimeUnit.MINUTES.toSeconds(10);

  @JsonProperty("ui")
  @Valid
  private UIConfiguration uiConfiguration = new UIConfiguration();

  /** If true, the event system waits for all listeners having processed an event. */
  private boolean waitForListeners = true;

  private long warnIfScheduledJobIsRunningForAtLeastMillis = TimeUnit.DAYS.toMillis(1);

  private int warnIfScheduledJobIsRunningPastNextRunPct = 200;

  private long zookeeperAsyncTimeout = 5000;

  private int coreThreadpoolSize = 8;

  private long threadpoolShutdownDelayInSeconds = 1;

  private long taskPersistAfterStartupBufferMillis = TimeUnit.MINUTES.toMillis(1);

  @Valid
  @JsonProperty("customExecutor")
  @NotNull
  private CustomExecutorConfiguration customExecutorConfiguration = new CustomExecutorConfiguration();

  private boolean createDeployIds = false;

  @Min(4)
  @Max(32)
  private int deployIdLength = 8;

  @JsonProperty("zookeeper")
  @Valid
  private ZooKeeperConfiguration zooKeeperConfiguration;

  @JsonProperty("ldap")
  @Valid
  private LDAPConfiguration ldapConfiguration;

  @JsonProperty("auth")
  @NotNull
  @Valid
  private AuthConfiguration authConfiguration = new AuthConfiguration();

  @NotNull
  private Map<String, List<String>> reserveSlavesWithAttributes = Collections.emptyMap();

  @JsonProperty("graphite")
  @NotNull
  @Valid
  private GraphiteConfiguration graphiteConfiguration = new GraphiteConfiguration();

  private boolean taskHistoryQueryUsesZkFirst = false;

<<<<<<< HEAD
  @Min(0)
  @Max(1)
  private double defaultTaskPriorityLevel = 0.3;

  @NotNull
  private Map<RequestType, Double> defaultTaskPriorityLevelForRequestType = ImmutableMap.of(RequestType.WORKER, 0.5, RequestType.SERVICE, 0.7);

  @Min(0)
  private long checkPriorityKillsEveryMillis = TimeUnit.SECONDS.toMillis(30);

  @Min(0)
  @Max(5)
  private double schedulerPriorityWeightFactor = 1.0;
=======
  @JsonProperty("disasterDetection")
  @NotNull
  @Valid
  private DisasterDetectionConfiguration disasterDetection = new DisasterDetectionConfiguration();
>>>>>>> ef8a9fae

  public long getAskDriverToKillTasksAgainAfterMillis() {
    return askDriverToKillTasksAgainAfterMillis;
  }

  public long getCacheStateForMillis() {
    return cacheStateForMillis;
  }

  public long getDispatchTaskShellCommandsEverySeconds() {
    return dispatchTaskShellCommandsEverySeconds;
  }

  public long getCheckDeploysEverySeconds() {
    return checkDeploysEverySeconds;
  }

  public long getCheckNewTasksEverySeconds() {
    return checkNewTasksEverySeconds;
  }

  public int getCheckNewTasksScheduledThreads() {
    return checkNewTasksScheduledThreads;
  }

  public long getCheckReconcileWhenRunningEveryMillis() {
    return checkReconcileWhenRunningEveryMillis;
  }

  public long getCheckScheduledJobsEveryMillis() {
    return checkScheduledJobsEveryMillis;
  }

  public long getCheckSchedulerEverySeconds() {
    return checkSchedulerEverySeconds;
  }

  public long getCheckWebhooksEveryMillis() {
    return checkWebhooksEveryMillis;
  }

  public long getCleanupEverySeconds() {
    return cleanupEverySeconds;
  }

  public long getCloseWaitSeconds() {
    return closeWaitSeconds;
  }

  public Optional<String> getCommonHostnameSuffixToOmit() {
    return Optional.fromNullable(Strings.emptyToNull(commonHostnameSuffixToOmit));
  }

  public long getConsiderTaskHealthyAfterRunningForSeconds() {
    return considerTaskHealthyAfterRunningForSeconds;
  }

  public int getCooldownAfterFailures() {
    return cooldownAfterFailures;
  }

  public long getDebugCuratorCallOverBytes() {
    return debugCuratorCallOverBytes;
  }

  public void setDebugCuratorCallOverBytes(long debugCuratorCallOverBytes) {
    this.debugCuratorCallOverBytes = debugCuratorCallOverBytes;
  }

  public long getPendingDeployHoldTaskDuringDecommissionMillis() {
    return pendingDeployHoldTaskDuringDecommissionMillis;
  }

  public void setPendingDeployHoldTaskDuringDecommissionMillis(long pendingDeployHoldTaskDuringDecommissionMillis) {
    this.pendingDeployHoldTaskDuringDecommissionMillis = pendingDeployHoldTaskDuringDecommissionMillis;
  }

  public long getDebugCuratorCallOverMillis() {
    return debugCuratorCallOverMillis;
  }

  public void setDebugCuratorCallOverMillis(long debugCuratorCallOverMillis) {
    this.debugCuratorCallOverMillis = debugCuratorCallOverMillis;
  }

  public double getCooldownAfterPctOfInstancesFail() {
    return cooldownAfterPctOfInstancesFail;
  }

  public long getCooldownExpiresAfterMinutes() {
    return cooldownExpiresAfterMinutes;
  }

  public long getCooldownMinScheduleSeconds() {
    return cooldownMinScheduleSeconds;
  }

  public int getCacheTasksMaxSize() {
    return cacheTasksMaxSize;
  }

  public void setCacheTasksMaxSize(int cacheTasksMaxSize) {
    this.cacheTasksMaxSize = cacheTasksMaxSize;
  }

  public int getCacheTasksInitialSize() {
    return cacheTasksInitialSize;
  }

  public void setCacheTasksInitialSize(int cacheTasksInitialSize) {
    this.cacheTasksInitialSize = cacheTasksInitialSize;
  }

  public int getCoreThreadpoolSize() {
    return coreThreadpoolSize;
  }

  public CustomExecutorConfiguration getCustomExecutorConfiguration() {
    return customExecutorConfiguration;
  }

  public Optional<DataSourceFactory> getDatabaseConfiguration() {
    return Optional.fromNullable(databaseConfiguration);
  }

  public int getDefaultBounceExpirationMinutes() {
    return defaultBounceExpirationMinutes;
  }

  public void setDefaultBounceExpirationMinutes(int defaultBounceExpirationMinutes) {
    this.defaultBounceExpirationMinutes = defaultBounceExpirationMinutes;
  }

  public SlavePlacement getDefaultSlavePlacement() {
    return defaultSlavePlacement;
  }

  public int getDefaultDeployStepWaitTimeMs() {
    return defaultDeployStepWaitTimeMs;
  }

  public void setDefaultDeployStepWaitTimeMs(int defaultDeployStepWaitTimeMs) {
    this.defaultDeployStepWaitTimeMs = defaultDeployStepWaitTimeMs;
  }

  public int getDefaultDeployMaxTaskRetries() {
    return defaultDeployMaxTaskRetries;
  }

  public void setDefaultDeployMaxTaskRetries(int defaultDeployMaxTaskRetries) {
    this.defaultDeployMaxTaskRetries = defaultDeployMaxTaskRetries;
  }

  public long getDeleteDeploysFromZkWhenNoDatabaseAfterHours() {
    return deleteDeploysFromZkWhenNoDatabaseAfterHours;
  }

  public long getDeleteStaleRequestsFromZkWhenNoDatabaseAfterHours() {
    return deleteStaleRequestsFromZkWhenNoDatabaseAfterHours;
  }

  public long getDeleteTasksFromZkWhenNoDatabaseAfterHours() {
    return deleteTasksFromZkWhenNoDatabaseAfterHours;
  }

  public long getDeleteUndeliverableWebhooksAfterHours() {
    return deleteUndeliverableWebhooksAfterHours;
  }

  public long getDeltaAfterWhichTasksAreLateMillis() {
    return deltaAfterWhichTasksAreLateMillis;
  }

  public long getDeployHealthyBySeconds() {
    return deployHealthyBySeconds;
  }

  public int getDeployIdLength() {
    return deployIdLength;
  }

  public long getHealthcheckIntervalSeconds() {
    return healthcheckIntervalSeconds;
  }

  public int getHealthcheckStartThreads() {
    return healthcheckStartThreads;
  }

  public long getHealthcheckTimeoutSeconds() {
    return healthcheckTimeoutSeconds;
  }

  public Optional<Integer> getHealthcheckMaxRetries() {
    return healthcheckMaxRetries;
  }

  public Optional<Long> getHealthcheckMaxTotalTimeoutSeconds() {
    return healthcheckMaxTotalTimeoutSeconds;
  }

  public Optional<String> getHostname() {
    return Optional.fromNullable(Strings.emptyToNull(hostname));
  }

  public long getKillAfterTasksDoNotRunDefaultSeconds() {
    return killAfterTasksDoNotRunDefaultSeconds;
  }

  public long getKillNonLongRunningTasksInCleanupAfterSeconds() {
    return killNonLongRunningTasksInCleanupAfterSeconds;
  }

  public long getLoadBalancerRemovalGracePeriodMillis() {
    return loadBalancerRemovalGracePeriodMillis;
  }

  public void setLoadBalancerRemovalGracePeriodMillis(long loadBalancerRemovalGracePeriodMillis) {
    this.loadBalancerRemovalGracePeriodMillis = loadBalancerRemovalGracePeriodMillis;
  }

  public long getDeleteDeadSlavesAfterHours() {
    return deleteDeadSlavesAfterHours;
  }

  public void setDeleteDeadSlavesAfterHours(long deleteDeadSlavesAfterHours) {
    this.deleteDeadSlavesAfterHours = deleteDeadSlavesAfterHours;
  }

  public int getListenerThreadpoolSize() {
    return listenerThreadpoolSize;
  }

  public Optional<Map<String, String>> getLoadBalancerQueryParams() {
    return Optional.fromNullable(loadBalancerQueryParams);
  }

  public long getLoadBalancerRequestTimeoutMillis() {
    return loadBalancerRequestTimeoutMillis;
  }

  public String getLoadBalancerUri() {
    return loadBalancerUri;
  }

  public int getLogFetchMaxThreads() {
    return logFetchMaxThreads;
  }

  public int getMaxDeployIdSize() {
    return maxDeployIdSize;
  }

  public int getMaxHealthcheckResponseBodyBytes() {
    return maxHealthcheckResponseBodyBytes;
  }

  public int getMaxQueuedUpdatesPerWebhook() {
    return maxQueuedUpdatesPerWebhook;
  }

  public int getMaxRequestIdSize() {
    return maxRequestIdSize;
  }

  public int getMaxTasksPerOffer() {
    return maxTasksPerOffer;
  }

  public MesosConfiguration getMesosConfiguration() {
    return mesosConfiguration;
  }

  public NetworkConfiguration getNetworkConfiguration() {
    return networkConfiguration;
  }

  public int getNewTaskCheckerBaseDelaySeconds() {
    return newTaskCheckerBaseDelaySeconds;
  }

  public long getPersistHistoryEverySeconds() {
    return persistHistoryEverySeconds;
  }

  public Optional<S3Configuration> getS3Configuration() {
    return Optional.fromNullable(s3Configuration);
  }

  public long getSandboxHttpTimeoutMillis() {
    return sandboxHttpTimeoutMillis;
  }

  public long getSaveStateEverySeconds() {
    return saveStateEverySeconds;
  }

  public Optional<SentryConfiguration> getSentryConfiguration(){
    return Optional.fromNullable(sentryConfiguration);
  }

  public Optional<SMTPConfiguration> getSmtpConfiguration() {
    return Optional.fromNullable(smtpConfiguration);
  }

  public long getStartNewReconcileEverySeconds() {
    return startNewReconcileEverySeconds;
  }

  public long getThreadpoolShutdownDelayInSeconds() {
    return threadpoolShutdownDelayInSeconds;
  }

  public void setThreadpoolShutdownDelayInSeconds(long threadpoolShutdownDelayInSeconds) {
    this.threadpoolShutdownDelayInSeconds = threadpoolShutdownDelayInSeconds;
  }

  public UIConfiguration getUiConfiguration() {
    return uiConfiguration;
  }

  public long getCheckQueuedMailsEveryMillis() {
    return checkQueuedMailsEveryMillis;
  }

  public void setCheckQueuedMailsEveryMillis(long checkQueuedMailsEveryMillis) {
    this.checkQueuedMailsEveryMillis = checkQueuedMailsEveryMillis;
  }

  public long getWarnIfScheduledJobIsRunningForAtLeastMillis() {
    return warnIfScheduledJobIsRunningForAtLeastMillis;
  }

  public int getWarnIfScheduledJobIsRunningPastNextRunPct() {
    return warnIfScheduledJobIsRunningPastNextRunPct;
  }

  public long getZookeeperAsyncTimeout() {
    return zookeeperAsyncTimeout;
  }

  public ZooKeeperConfiguration getZooKeeperConfiguration() {
    return zooKeeperConfiguration;
  }

  public boolean isAllowRequestsWithoutOwners() {
    return allowRequestsWithoutOwners;
  }

  public boolean isAllowTestResourceCalls() {
    return allowTestResourceCalls;
  }

  public boolean isStoreAllMesosTaskInfoForDebugging() {
    return storeAllMesosTaskInfoForDebugging;
  }

  public void setStoreAllMesosTaskInfoForDebugging(boolean storeAllMesosTaskInfoForDebugging) {
    this.storeAllMesosTaskInfoForDebugging = storeAllMesosTaskInfoForDebugging;
  }

  public boolean isCompressLargeDataObjects() {
    return compressLargeDataObjects;
  }

  public boolean isCreateDeployIds() {
    return createDeployIds;
  }

  public boolean isDefaultValueForKillTasksOfPausedRequests() {
    return defaultValueForKillTasksOfPausedRequests;
  }

  public boolean isEnableCorsFilter() {
    return enableCorsFilter;
  }

  public boolean isSandboxDefaultsToTaskId() {
    return sandboxDefaultsToTaskId;
  }

  public boolean isWaitForListeners() {
    return waitForListeners;
  }

  public void setAllowRequestsWithoutOwners(boolean allowRequestsWithoutOwners) {
    this.allowRequestsWithoutOwners = allowRequestsWithoutOwners;
  }

  public void setAllowTestResourceCalls(boolean allowTestResourceCalls) {
    this.allowTestResourceCalls = allowTestResourceCalls;
  }

  public void setAskDriverToKillTasksAgainAfterMillis(long askDriverToKillTasksAgainAfterMillis) {
    this.askDriverToKillTasksAgainAfterMillis = askDriverToKillTasksAgainAfterMillis;
  }

  public void setCacheStateForMillis(long cacheStateForMillis) {
    this.cacheStateForMillis = cacheStateForMillis;
  }

  public void setCheckDeploysEverySeconds(long checkDeploysEverySeconds) {
    this.checkDeploysEverySeconds = checkDeploysEverySeconds;
  }

  public void setCheckNewTasksEverySeconds(long checkNewTasksEverySeconds) {
    this.checkNewTasksEverySeconds = checkNewTasksEverySeconds;
  }

  public void setCheckNewTasksScheduledThreads(int checkNewTasksScheduledThreads) {
    this.checkNewTasksScheduledThreads = checkNewTasksScheduledThreads;
  }

  public void setCheckReconcileWhenRunningEveryMillis(long checkReconcileWhenRunningEveryMillis) {
    this.checkReconcileWhenRunningEveryMillis = checkReconcileWhenRunningEveryMillis;
  }

  public void setCheckScheduledJobsEveryMillis(long checkScheduledJobsEveryMillis) {
    this.checkScheduledJobsEveryMillis = checkScheduledJobsEveryMillis;
  }

  public void setCheckSchedulerEverySeconds(long checkSchedulerEverySeconds) {
    this.checkSchedulerEverySeconds = checkSchedulerEverySeconds;
  }

  public void setCheckWebhooksEveryMillis(long checkWebhooksEveryMillis) {
    this.checkWebhooksEveryMillis = checkWebhooksEveryMillis;
  }

  public void setCleanupEverySeconds(long cleanupEverySeconds) {
    this.cleanupEverySeconds = cleanupEverySeconds;
  }

  public void setCloseWaitSeconds(long closeWaitSeconds) {
    this.closeWaitSeconds = closeWaitSeconds;
  }

  public void setCommonHostnameSuffixToOmit(String commonHostnameSuffixToOmit) {
    this.commonHostnameSuffixToOmit = commonHostnameSuffixToOmit;
  }

  public void setCompressLargeDataObjects(boolean compressLargeDataObjects) {
    this.compressLargeDataObjects = compressLargeDataObjects;
  }

  public void setConsiderTaskHealthyAfterRunningForSeconds(long considerTaskHealthyAfterRunningForSeconds) {
    this.considerTaskHealthyAfterRunningForSeconds = considerTaskHealthyAfterRunningForSeconds;
  }

  public void setCooldownAfterFailures(int cooldownAfterFailures) {
    this.cooldownAfterFailures = cooldownAfterFailures;
  }

  public void setCooldownAfterPctOfInstancesFail(double cooldownAfterPctOfInstancesFail) {
    this.cooldownAfterPctOfInstancesFail = cooldownAfterPctOfInstancesFail;
  }

  public void setCooldownExpiresAfterMinutes(long cooldownExpiresAfterMinutes) {
    this.cooldownExpiresAfterMinutes = cooldownExpiresAfterMinutes;
  }

  public void setCooldownMinScheduleSeconds(long cooldownMinScheduleSeconds) {
    this.cooldownMinScheduleSeconds = cooldownMinScheduleSeconds;
  }

  public void setCoreThreadpoolSize(int coreThreadpoolSize) {
    this.coreThreadpoolSize = coreThreadpoolSize;
  }

  public void setCreateDeployIds(boolean createDeployIds) {
    this.createDeployIds = createDeployIds;
  }

  public void setCustomExecutorConfiguration(CustomExecutorConfiguration customExecutorConfiguration) {
    this.customExecutorConfiguration = customExecutorConfiguration;
  }

  public void setDatabaseConfiguration(DataSourceFactory databaseConfiguration) {
    this.databaseConfiguration = databaseConfiguration;
  }

  public void setDefaultSlavePlacement(SlavePlacement defaultSlavePlacement) {
    this.defaultSlavePlacement = defaultSlavePlacement;
  }

  public void setDefaultValueForKillTasksOfPausedRequests(boolean defaultValueForKillTasksOfPausedRequests) {
    this.defaultValueForKillTasksOfPausedRequests = defaultValueForKillTasksOfPausedRequests;
  }

  public void setDeleteDeploysFromZkWhenNoDatabaseAfterHours(long deleteDeploysFromZkWhenNoDatabaseAfterHours) {
    this.deleteDeploysFromZkWhenNoDatabaseAfterHours = deleteDeploysFromZkWhenNoDatabaseAfterHours;
  }

  public void setDeleteStaleRequestsFromZkWhenNoDatabaseAfterHours(long deleteStaleRequestsFromZkWhenNoDatabaseAfterHours) {
    this.deleteStaleRequestsFromZkWhenNoDatabaseAfterHours = deleteStaleRequestsFromZkWhenNoDatabaseAfterHours;
  }

  public void setDeleteTasksFromZkWhenNoDatabaseAfterHours(long deleteTasksFromZkWhenNoDatabaseAfterHours) {
    this.deleteTasksFromZkWhenNoDatabaseAfterHours = deleteTasksFromZkWhenNoDatabaseAfterHours;
  }

  public void setDeleteUndeliverableWebhooksAfterHours(long deleteUndeliverableWebhooksAfterHours) {
    this.deleteUndeliverableWebhooksAfterHours = deleteUndeliverableWebhooksAfterHours;
  }

  public void setDeltaAfterWhichTasksAreLateMillis(long deltaAfterWhichTasksAreLateMillis) {
    this.deltaAfterWhichTasksAreLateMillis = deltaAfterWhichTasksAreLateMillis;
  }

  public void setDeployHealthyBySeconds(long deployHealthyBySeconds) {
    this.deployHealthyBySeconds = deployHealthyBySeconds;
  }

  public void setDeployIdLength(int deployIdLength) {
    this.deployIdLength = deployIdLength;
  }

  public void setEnableCorsFilter(boolean enableCorsFilter) {
    this.enableCorsFilter = enableCorsFilter;
  }

  public void setHealthcheckIntervalSeconds(long healthcheckIntervalSeconds) {
    this.healthcheckIntervalSeconds = healthcheckIntervalSeconds;
  }

  public void setHealthcheckStartThreads(int healthcheckStartThreads) {
    this.healthcheckStartThreads = healthcheckStartThreads;
  }

  public void setHealthcheckTimeoutSeconds(long healthcheckTimeoutSeconds) {
    this.healthcheckTimeoutSeconds = healthcheckTimeoutSeconds;
  }

  public void setHealthcheckMaxRetries(Optional<Integer> healthcheckMaxRetries) {
    this.healthcheckMaxRetries = healthcheckMaxRetries;
  }

  public void setHealthcheckMaxTotalTimeoutSeconds(Optional<Long> healthcheckMaxTotalTimeoutSeconds) {
    this.healthcheckMaxTotalTimeoutSeconds = healthcheckMaxTotalTimeoutSeconds;
  }

  public void setHostname(String hostname) {
    this.hostname = hostname;
  }

  public void setKillAfterTasksDoNotRunDefaultSeconds(long killAfterTasksDoNotRunDefaultSeconds) {
    this.killAfterTasksDoNotRunDefaultSeconds = killAfterTasksDoNotRunDefaultSeconds;
  }

  public void setKillNonLongRunningTasksInCleanupAfterSeconds(long killNonLongRunningTasksInCleanupAfterSeconds) {
    this.killNonLongRunningTasksInCleanupAfterSeconds = killNonLongRunningTasksInCleanupAfterSeconds;
  }

  public void setListenerThreadpoolSize(int listenerThreadpoolSize) {
    this.listenerThreadpoolSize = listenerThreadpoolSize;
  }

  public void setLoadBalancerQueryParams(Map<String, String> loadBalancerQueryParams) {
    this.loadBalancerQueryParams = loadBalancerQueryParams;
  }

  public void setLoadBalancerRequestTimeoutMillis(long loadBalancerRequestTimeoutMillis) {
    this.loadBalancerRequestTimeoutMillis = loadBalancerRequestTimeoutMillis;
  }

  public void setLoadBalancerUri(String loadBalancerUri) {
    this.loadBalancerUri = loadBalancerUri;
  }

  public void setLogFetchMaxThreads(int logFetchMaxThreads) {
    this.logFetchMaxThreads = logFetchMaxThreads;
  }

  public void setMaxDeployIdSize(int maxDeployIdSize) {
    this.maxDeployIdSize = maxDeployIdSize;
  }

  public void setMaxHealthcheckResponseBodyBytes(int maxHealthcheckResponseBodyBytes) {
    this.maxHealthcheckResponseBodyBytes = maxHealthcheckResponseBodyBytes;
  }

  public void setMaxQueuedUpdatesPerWebhook(int maxQueuedUpdatesPerWebhook) {
    this.maxQueuedUpdatesPerWebhook = maxQueuedUpdatesPerWebhook;
  }

  public void setMaxRequestIdSize(int maxRequestIdSize) {
    this.maxRequestIdSize = maxRequestIdSize;
  }

  public void setMaxTasksPerOffer(int maxTasksPerOffer) {
    this.maxTasksPerOffer = maxTasksPerOffer;
  }

  public void setMesosConfiguration(MesosConfiguration mesosConfiguration) {
    this.mesosConfiguration = mesosConfiguration;
  }

  public void setNetworkConfiguration(NetworkConfiguration networkConfiguration) {
    this.networkConfiguration = networkConfiguration;
  }

  public void setNewTaskCheckerBaseDelaySeconds(int newTaskCheckerBaseDelaySeconds) {
    this.newTaskCheckerBaseDelaySeconds = newTaskCheckerBaseDelaySeconds;
  }

  public void setDispatchTaskShellCommandsEverySeconds(int dispatchTaskShellCommandsEverySeconds) {
    this.dispatchTaskShellCommandsEverySeconds = dispatchTaskShellCommandsEverySeconds;
  }

  public void setPersistHistoryEverySeconds(long persistHistoryEverySeconds) {
    this.persistHistoryEverySeconds = persistHistoryEverySeconds;
  }

  public void setS3Configuration(S3Configuration s3Configuration) {
    this.s3Configuration = s3Configuration;
  }

  public void setSandboxDefaultsToTaskId(boolean sandboxDefaultsToTaskId) {
    this.sandboxDefaultsToTaskId = sandboxDefaultsToTaskId;
  }

  public void setSandboxHttpTimeoutMillis(long sandboxHttpTimeoutMillis) {
    this.sandboxHttpTimeoutMillis = sandboxHttpTimeoutMillis;
  }

  public void setSaveStateEverySeconds(long saveStateEverySeconds) {
    this.saveStateEverySeconds = saveStateEverySeconds;
  }

  public void setSentryConfiguration(SentryConfiguration sentryConfiguration){
    this.sentryConfiguration = sentryConfiguration;
  }

  public void setSmtpConfiguration(SMTPConfiguration smtpConfiguration) {
    this.smtpConfiguration = smtpConfiguration;
  }

  public void setStartNewReconcileEverySeconds(long startNewReconcileEverySeconds) {
    this.startNewReconcileEverySeconds = startNewReconcileEverySeconds;
  }

  public void setUiConfiguration(UIConfiguration uiConfiguration) {
    this.uiConfiguration = uiConfiguration;
  }

  public void setWaitForListeners(boolean waitForListeners) {
    this.waitForListeners = waitForListeners;
  }

  public void setWarnIfScheduledJobIsRunningForAtLeastMillis(long warnIfScheduledJobIsRunningForAtLeastMillis) {
    this.warnIfScheduledJobIsRunningForAtLeastMillis = warnIfScheduledJobIsRunningForAtLeastMillis;
  }

  public void setWarnIfScheduledJobIsRunningPastNextRunPct(int warnIfScheduledJobIsRunningPastNextRunPct) {
    this.warnIfScheduledJobIsRunningPastNextRunPct = warnIfScheduledJobIsRunningPastNextRunPct;
  }

  public void setZookeeperAsyncTimeout(long zookeeperAsyncTimeout) {
    this.zookeeperAsyncTimeout = zookeeperAsyncTimeout;
  }

  public void setZooKeeperConfiguration(ZooKeeperConfiguration zooKeeperConfiguration) {
    this.zooKeeperConfiguration = zooKeeperConfiguration;
  }

  public long getCacheTasksForMillis() {
    return cacheTasksForMillis;
  }

  public void setCacheTasksForMillis(long cacheTasksForMillis) {
    this.cacheTasksForMillis = cacheTasksForMillis;
  }

  public long getTaskPersistAfterStartupBufferMillis() {
    return taskPersistAfterStartupBufferMillis;
  }

  public void setTaskPersistAfterStartupBufferMillis(long taskPersistAfterStartupBufferMillis) {
    this.taskPersistAfterStartupBufferMillis = taskPersistAfterStartupBufferMillis;
  }

  public Optional<LDAPConfiguration> getLdapConfiguration() {
    return Optional.fromNullable(ldapConfiguration);
  }

  public void setLdapConfiguration(LDAPConfiguration ldapConfiguration) {
    this.ldapConfiguration = ldapConfiguration;
  }

  public AuthConfiguration getAuthConfiguration() {
    return authConfiguration;
  }

  public long getCheckExpiringUserActionEveryMillis() {
    return checkExpiringUserActionEveryMillis;
  }

  public void setCheckExpiringUserActionEveryMillis(long checkExpiringUserActionEveryMillis) {
    this.checkExpiringUserActionEveryMillis = checkExpiringUserActionEveryMillis;
  }

  public void setAuthConfiguration(AuthConfiguration authConfiguration) {
    this.authConfiguration = authConfiguration;
  }

  public HistoryPurgingConfiguration getHistoryPurgingConfiguration() {
    return historyPurgingConfiguration;
  }

  public void setHistoryPurgingConfiguration(HistoryPurgingConfiguration historyPurgingConfiguration) {
    this.historyPurgingConfiguration = historyPurgingConfiguration;
  }

  public Map<String, List<String>> getReserveSlavesWithAttributes() {
    return reserveSlavesWithAttributes;
  }

  public void setReserveSlavesWithAttributes(Map<String, List<String>> reserveSlavesWithAttributes) {
    this.reserveSlavesWithAttributes = reserveSlavesWithAttributes;
  }

  public SingularityTaskMetadataConfiguration getTaskMetadataConfiguration() {
    return taskMetadataConfiguration;
  }

  public void setTaskMetadataConfiguration(SingularityTaskMetadataConfiguration taskMetadataConfiguration) {
    this.taskMetadataConfiguration = taskMetadataConfiguration;
  }

  public GraphiteConfiguration getGraphiteConfiguration() {
    return graphiteConfiguration;
  }

  public void setGraphiteConfiguration(GraphiteConfiguration graphiteConfiguration) {
    this.graphiteConfiguration = graphiteConfiguration;
  }

  public boolean isDeleteRemovedRequestsFromLoadBalancer() {
    return deleteRemovedRequestsFromLoadBalancer;
  }

  public void setDeleteRemovedRequestsFromLoadBalancer(boolean deleteRemovedRequestsFromLoadBalancer) {
    this.deleteRemovedRequestsFromLoadBalancer = deleteRemovedRequestsFromLoadBalancer;
  }

  public Optional<Integer> getMaxStaleDeploysPerRequestInZkWhenNoDatabase() {
    return maxStaleDeploysPerRequestInZkWhenNoDatabase;
  }

  public void setMaxStaleDeploysPerRequestInZkWhenNoDatabase(Optional<Integer> maxStaleDeploysPerRequestInZkWhenNoDatabase) {
    this.maxStaleDeploysPerRequestInZkWhenNoDatabase = maxStaleDeploysPerRequestInZkWhenNoDatabase;
  }

  public Optional<Integer> getMaxRequestsWithHistoryInZkWhenNoDatabase() {
    return maxRequestsWithHistoryInZkWhenNoDatabase;
  }

  public void setMaxRequestsWithHistoryInZkWhenNoDatabase(Optional<Integer> maxRequestsWithHistoryInZkWhenNoDatabase) {
    this.maxRequestsWithHistoryInZkWhenNoDatabase = maxRequestsWithHistoryInZkWhenNoDatabase;
  }

  public Optional<Integer> getMaxStaleTasksPerRequestInZkWhenNoDatabase() {
    return maxStaleTasksPerRequestInZkWhenNoDatabase;
  }

  public void setMaxStaleTasksPerRequestInZkWhenNoDatabase(Optional<Integer> maxStaleTasksPerRequestInZkWhenNoDatabase) {
    this.maxStaleTasksPerRequestInZkWhenNoDatabase = maxStaleTasksPerRequestInZkWhenNoDatabase;
  }

  public boolean isTaskHistoryQueryUsesZkFirst() {
    return taskHistoryQueryUsesZkFirst;
  }

  public void setTaskHistoryQueryUsesZkFirst(boolean taskHistoryQueryUsesZkFirst) {
    this.taskHistoryQueryUsesZkFirst = taskHistoryQueryUsesZkFirst;
  }

  public Optional<String> getTaskLabelForLoadBalancerUpstreamGroup() {
    return taskLabelForLoadBalancerUpstreamGroup;
  }

  public void setTaskLabelForLoadBalancerUpstreamGroup(Optional<String> taskLabelForLoadBalancerUpstreamGroup) {
    this.taskLabelForLoadBalancerUpstreamGroup = taskLabelForLoadBalancerUpstreamGroup;
  }

<<<<<<< HEAD
  public double getDefaultTaskPriorityLevel() {
    return defaultTaskPriorityLevel;
  }

  public void setDefaultTaskPriorityLevel(double defaultTaskPriorityLevel) {
    this.defaultTaskPriorityLevel = defaultTaskPriorityLevel;
  }

  public Map<RequestType, Double> getDefaultTaskPriorityLevelForRequestType() {
    return defaultTaskPriorityLevelForRequestType;
  }

  public void setDefaultTaskPriorityLevelForRequestType(Map<RequestType, Double> defaultTaskPriorityLevelForRequestType) {
    this.defaultTaskPriorityLevelForRequestType = defaultTaskPriorityLevelForRequestType;
  }

  public long getCheckPriorityKillsEveryMillis() {
    return checkPriorityKillsEveryMillis;
  }

  public void setCheckPriorityKillsEveryMillis(long checkPriorityKillsEveryMillis) {
    this.checkPriorityKillsEveryMillis = checkPriorityKillsEveryMillis;
  }

  public double getSchedulerPriorityWeightFactor() {
    return schedulerPriorityWeightFactor;
  }

  public void setSchedulerPriorityWeightFactor(double schedulerPriorityWeightFactor) {
    this.schedulerPriorityWeightFactor = schedulerPriorityWeightFactor;
=======
  public DisasterDetectionConfiguration getDisasterDetection() {
    return disasterDetection;
  }

  public void setDisasterDetection(DisasterDetectionConfiguration disasterDetection) {
    this.disasterDetection = disasterDetection;
>>>>>>> ef8a9fae
  }
}<|MERGE_RESOLUTION|>--- conflicted
+++ resolved
@@ -258,7 +258,6 @@
 
   private boolean taskHistoryQueryUsesZkFirst = false;
 
-<<<<<<< HEAD
   @Min(0)
   @Max(1)
   private double defaultTaskPriorityLevel = 0.3;
@@ -272,12 +271,11 @@
   @Min(0)
   @Max(5)
   private double schedulerPriorityWeightFactor = 1.0;
-=======
+
   @JsonProperty("disasterDetection")
   @NotNull
   @Valid
   private DisasterDetectionConfiguration disasterDetection = new DisasterDetectionConfiguration();
->>>>>>> ef8a9fae
 
   public long getAskDriverToKillTasksAgainAfterMillis() {
     return askDriverToKillTasksAgainAfterMillis;
@@ -1063,7 +1061,6 @@
     this.taskLabelForLoadBalancerUpstreamGroup = taskLabelForLoadBalancerUpstreamGroup;
   }
 
-<<<<<<< HEAD
   public double getDefaultTaskPriorityLevel() {
     return defaultTaskPriorityLevel;
   }
@@ -1094,13 +1091,13 @@
 
   public void setSchedulerPriorityWeightFactor(double schedulerPriorityWeightFactor) {
     this.schedulerPriorityWeightFactor = schedulerPriorityWeightFactor;
-=======
+  }
+
   public DisasterDetectionConfiguration getDisasterDetection() {
     return disasterDetection;
   }
 
   public void setDisasterDetection(DisasterDetectionConfiguration disasterDetection) {
     this.disasterDetection = disasterDetection;
->>>>>>> ef8a9fae
   }
 }