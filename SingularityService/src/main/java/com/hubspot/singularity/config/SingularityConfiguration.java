package com.hubspot.singularity.config;

import java.util.Collections;
import java.util.List;
import java.util.Map;
import java.util.concurrent.TimeUnit;

import javax.validation.Valid;
import javax.validation.constraints.Max;
import javax.validation.constraints.Min;
import javax.validation.constraints.NotNull;

import com.fasterxml.jackson.annotation.JsonIgnoreProperties;
import com.fasterxml.jackson.annotation.JsonProperty;
import com.google.common.base.Optional;
import com.google.common.base.Strings;
import com.google.common.collect.ImmutableMap;
import com.hubspot.singularity.RequestType;
import com.hubspot.singularity.SlavePlacement;

import io.dropwizard.Configuration;
import io.dropwizard.db.DataSourceFactory;

@JsonIgnoreProperties(ignoreUnknown = true)
public class SingularityConfiguration extends Configuration {

  private boolean allowRequestsWithoutOwners = true;

  private boolean allowTestResourceCalls = false;

  private long askDriverToKillTasksAgainAfterMillis = TimeUnit.MINUTES.toMillis(5);

  private int cacheTasksMaxSize = 5000;

  private int cacheTasksInitialSize = 100;

  private long cacheTasksForMillis = TimeUnit.DAYS.toMillis(1);

  private long cacheStateForMillis = TimeUnit.SECONDS.toMillis(30);

  private long checkDeploysEverySeconds = 5;

  private long checkNewTasksEverySeconds = 5;

  private long checkExpiringUserActionEveryMillis = TimeUnit.SECONDS.toMillis(45);

  private int checkNewTasksScheduledThreads = 3;

  private long checkReconcileWhenRunningEveryMillis = TimeUnit.SECONDS.toMillis(30);

  private long checkJobsEveryMillis = TimeUnit.MINUTES.toMillis(10);

  private long checkSchedulerEverySeconds = 5;

  private long checkWebhooksEveryMillis = TimeUnit.SECONDS.toMillis(10);

  private long cleanupEverySeconds = 5;

  private long checkQueuedMailsEveryMillis = TimeUnit.SECONDS.toMillis(15);

  private long closeWaitSeconds = 5;

  private String commonHostnameSuffixToOmit;

  private boolean compressLargeDataObjects = true;

  private long considerTaskHealthyAfterRunningForSeconds = 5;

  private int cooldownAfterFailures = 3;

  private double cooldownAfterPctOfInstancesFail = 1.0;

  private long cooldownExpiresAfterMinutes = 15;

  private long cooldownMinScheduleSeconds = 120;

  @JsonProperty("database")
  private DataSourceFactory databaseConfiguration;

  @Min(value = 1, message = "Must be positive and non-zero")
  private int defaultBounceExpirationMinutes = 60;

  @NotNull
  private SlavePlacement defaultSlavePlacement = SlavePlacement.GREEDY;

  private boolean defaultValueForKillTasksOfPausedRequests = true;

  private int defaultDeployStepWaitTimeMs = 0;

  private int defaultDeployMaxTaskRetries = 0;

  private long deleteDeploysFromZkWhenNoDatabaseAfterHours = TimeUnit.DAYS.toHours(14);

  private Optional<Integer> maxStaleDeploysPerRequestInZkWhenNoDatabase = Optional.absent();

  private long deleteDeadSlavesAfterHours = TimeUnit.DAYS.toHours(7);

  private long deleteStaleRequestsFromZkWhenNoDatabaseAfterHours = TimeUnit.DAYS.toHours(14);

  private Optional<Integer> maxRequestsWithHistoryInZkWhenNoDatabase = Optional.absent();

  private long deleteTasksFromZkWhenNoDatabaseAfterHours = TimeUnit.DAYS.toHours(7);

  private Optional<Integer> maxStaleTasksPerRequestInZkWhenNoDatabase = Optional.absent();

  private long deleteUndeliverableWebhooksAfterHours = TimeUnit.DAYS.toHours(7);

  private long deltaAfterWhichTasksAreLateMillis = TimeUnit.SECONDS.toMillis(30);

  private long deployHealthyBySeconds = 120;

  private int dispatchTaskShellCommandsEverySeconds = 5;

  private long debugCuratorCallOverBytes = 25000;

  private long debugCuratorCallOverMillis = 250;

  private boolean enableCorsFilter = false;

  private long healthcheckIntervalSeconds = 5;

  private int healthcheckStartThreads = 3;

  private long healthcheckTimeoutSeconds = 5;

  @NotNull
  private Optional<Integer> healthcheckMaxRetries = Optional.absent();

  @NotNull
  private Optional<Long> healthcheckMaxTotalTimeoutSeconds = Optional.absent();

  private String hostname;

  private long killAfterTasksDoNotRunDefaultSeconds = 600;

  private long killNonLongRunningTasksInCleanupAfterSeconds = TimeUnit.HOURS.toSeconds(24);

  private int listenerThreadpoolSize = 3;

  @JsonProperty("loadBalancerQueryParams")
  private Map<String, String> loadBalancerQueryParams;

  private long loadBalancerRequestTimeoutMillis = 2000;

  private long loadBalancerRemovalGracePeriodMillis = 0;

  private String loadBalancerUri;

  private boolean deleteRemovedRequestsFromLoadBalancer = false;

  private Optional<String> taskLabelForLoadBalancerUpstreamGroup = Optional.absent();

  private int logFetchMaxThreads = 15;

  private int maxDeployIdSize = 50;

  private int maxHealthcheckResponseBodyBytes = 8192;

  private int maxQueuedUpdatesPerWebhook = 50;

  private int maxTasksPerOffer = 0;

  private int maxRequestIdSize = 100;

  private boolean storeAllMesosTaskInfoForDebugging = false;

  @JsonProperty("historyPurging")
  @Valid
  private HistoryPurgingConfiguration historyPurgingConfiguration = new HistoryPurgingConfiguration();

  @JsonProperty("mesos")
  @Valid
  private MesosConfiguration mesosConfiguration;

  @JsonProperty("network")
  @Valid
  private NetworkConfiguration networkConfiguration = new NetworkConfiguration();

  private int newTaskCheckerBaseDelaySeconds = 1;

  private long pendingDeployHoldTaskDuringDecommissionMillis = TimeUnit.MINUTES.toMillis(10);

  private long persistHistoryEverySeconds = TimeUnit.HOURS.toSeconds(1);

  private long reconcileSlavesEveryMinutes = TimeUnit.HOURS.toMinutes(1);

  @JsonProperty("s3")
  private S3Configuration s3Configuration;

  private boolean sandboxDefaultsToTaskId = false;

  private long sandboxHttpTimeoutMillis = TimeUnit.SECONDS.toMillis(5);

  private long saveStateEverySeconds = 60;

  @JsonProperty("sentry")
  @Valid
  private SentryConfiguration sentryConfiguration;

  @JsonProperty("taskMetadata")
  @Valid
  private SingularityTaskMetadataConfiguration taskMetadataConfiguration = new SingularityTaskMetadataConfiguration();

  @JsonProperty("smtp")
  @Valid
  private SMTPConfiguration smtpConfiguration;

  private long startNewReconcileEverySeconds = TimeUnit.MINUTES.toSeconds(10);

  @JsonProperty("ui")
  @Valid
  private UIConfiguration uiConfiguration = new UIConfiguration();

  /** If true, the event system waits for all listeners having processed an event. */
  private boolean waitForListeners = true;

  private long warnIfScheduledJobIsRunningForAtLeastMillis = TimeUnit.DAYS.toMillis(1);

  @JsonProperty("taskExecutionTimeLimitMillis")
  @Valid
  @NotNull
  private Optional<Long> taskExecutionTimeLimitMillis = Optional.absent();

  private int warnIfScheduledJobIsRunningPastNextRunPct = 200;

  private long zookeeperAsyncTimeout = 5000;

  private int coreThreadpoolSize = 8;

  private long threadpoolShutdownDelayInSeconds = 1;

  private long taskPersistAfterStartupBufferMillis = TimeUnit.MINUTES.toMillis(1);

  @Valid
  @JsonProperty("customExecutor")
  @NotNull
  private CustomExecutorConfiguration customExecutorConfiguration = new CustomExecutorConfiguration();

  private boolean createDeployIds = false;

  @Min(4)
  @Max(32)
  private int deployIdLength = 8;

  @JsonProperty("zookeeper")
  @Valid
  private ZooKeeperConfiguration zooKeeperConfiguration;

  @JsonProperty("ldap")
  @Valid
  private LDAPConfiguration ldapConfiguration;

  @JsonProperty("auth")
  @NotNull
  @Valid
  private AuthConfiguration authConfiguration = new AuthConfiguration();

  @NotNull
  private Map<String, List<String>> reserveSlavesWithAttributes = Collections.emptyMap();

  @JsonProperty("graphite")
  @NotNull
  @Valid
  private GraphiteConfiguration graphiteConfiguration = new GraphiteConfiguration();

  private boolean taskHistoryQueryUsesZkFirst = false;

  @JsonProperty("disasterDetection")
  @NotNull
  @Valid
  private DisasterDetectionConfiguration disasterDetection = new DisasterDetectionConfiguration();

  @Min(0)
  @Max(1)
  private double defaultTaskPriorityLevel = 0.3;

  @NotNull
  private Map<RequestType, Double> defaultTaskPriorityLevelForRequestType = ImmutableMap.of(RequestType.WORKER, 0.5, RequestType.SERVICE, 0.7);

  @Min(0)
  private long checkPriorityKillsEveryMillis = TimeUnit.SECONDS.toMillis(30);

  @Min(0)
  @Max(5)
  private double schedulerPriorityWeightFactor = 1.0;

<<<<<<< HEAD
  @Min(1)
  private int statusUpdateQueueCapacity = 10;

  private boolean processStatusUpdatesInSeparateThread = false;
=======
  private boolean rebalanceRacksOnScaleDown = false;
>>>>>>> 7ccdfe62

  public long getAskDriverToKillTasksAgainAfterMillis() {
    return askDriverToKillTasksAgainAfterMillis;
  }

  public long getCacheStateForMillis() {
    return cacheStateForMillis;
  }

  public long getDispatchTaskShellCommandsEverySeconds() {
    return dispatchTaskShellCommandsEverySeconds;
  }

  public long getCheckDeploysEverySeconds() {
    return checkDeploysEverySeconds;
  }

  public long getCheckNewTasksEverySeconds() {
    return checkNewTasksEverySeconds;
  }

  public int getCheckNewTasksScheduledThreads() {
    return checkNewTasksScheduledThreads;
  }

  public long getCheckReconcileWhenRunningEveryMillis() {
    return checkReconcileWhenRunningEveryMillis;
  }

  public long getCheckJobsEveryMillis() {
    return checkJobsEveryMillis;
  }

  public long getCheckSchedulerEverySeconds() {
    return checkSchedulerEverySeconds;
  }

  public long getCheckWebhooksEveryMillis() {
    return checkWebhooksEveryMillis;
  }

  public long getCleanupEverySeconds() {
    return cleanupEverySeconds;
  }

  public long getCloseWaitSeconds() {
    return closeWaitSeconds;
  }

  public Optional<String> getCommonHostnameSuffixToOmit() {
    return Optional.fromNullable(Strings.emptyToNull(commonHostnameSuffixToOmit));
  }

  public long getConsiderTaskHealthyAfterRunningForSeconds() {
    return considerTaskHealthyAfterRunningForSeconds;
  }

  public int getCooldownAfterFailures() {
    return cooldownAfterFailures;
  }

  public long getDebugCuratorCallOverBytes() {
    return debugCuratorCallOverBytes;
  }

  public void setDebugCuratorCallOverBytes(long debugCuratorCallOverBytes) {
    this.debugCuratorCallOverBytes = debugCuratorCallOverBytes;
  }

  public long getPendingDeployHoldTaskDuringDecommissionMillis() {
    return pendingDeployHoldTaskDuringDecommissionMillis;
  }

  public void setPendingDeployHoldTaskDuringDecommissionMillis(long pendingDeployHoldTaskDuringDecommissionMillis) {
    this.pendingDeployHoldTaskDuringDecommissionMillis = pendingDeployHoldTaskDuringDecommissionMillis;
  }

  public long getDebugCuratorCallOverMillis() {
    return debugCuratorCallOverMillis;
  }

  public void setDebugCuratorCallOverMillis(long debugCuratorCallOverMillis) {
    this.debugCuratorCallOverMillis = debugCuratorCallOverMillis;
  }

  public double getCooldownAfterPctOfInstancesFail() {
    return cooldownAfterPctOfInstancesFail;
  }

  public long getCooldownExpiresAfterMinutes() {
    return cooldownExpiresAfterMinutes;
  }

  public long getCooldownMinScheduleSeconds() {
    return cooldownMinScheduleSeconds;
  }

  public int getCacheTasksMaxSize() {
    return cacheTasksMaxSize;
  }

  public void setCacheTasksMaxSize(int cacheTasksMaxSize) {
    this.cacheTasksMaxSize = cacheTasksMaxSize;
  }

  public int getCacheTasksInitialSize() {
    return cacheTasksInitialSize;
  }

  public void setCacheTasksInitialSize(int cacheTasksInitialSize) {
    this.cacheTasksInitialSize = cacheTasksInitialSize;
  }

  public int getCoreThreadpoolSize() {
    return coreThreadpoolSize;
  }

  public CustomExecutorConfiguration getCustomExecutorConfiguration() {
    return customExecutorConfiguration;
  }

  public Optional<DataSourceFactory> getDatabaseConfiguration() {
    return Optional.fromNullable(databaseConfiguration);
  }

  public int getDefaultBounceExpirationMinutes() {
    return defaultBounceExpirationMinutes;
  }

  public void setDefaultBounceExpirationMinutes(int defaultBounceExpirationMinutes) {
    this.defaultBounceExpirationMinutes = defaultBounceExpirationMinutes;
  }

  public SlavePlacement getDefaultSlavePlacement() {
    return defaultSlavePlacement;
  }

  public int getDefaultDeployStepWaitTimeMs() {
    return defaultDeployStepWaitTimeMs;
  }

  public void setDefaultDeployStepWaitTimeMs(int defaultDeployStepWaitTimeMs) {
    this.defaultDeployStepWaitTimeMs = defaultDeployStepWaitTimeMs;
  }

  public int getDefaultDeployMaxTaskRetries() {
    return defaultDeployMaxTaskRetries;
  }

  public void setDefaultDeployMaxTaskRetries(int defaultDeployMaxTaskRetries) {
    this.defaultDeployMaxTaskRetries = defaultDeployMaxTaskRetries;
  }

  public long getDeleteDeploysFromZkWhenNoDatabaseAfterHours() {
    return deleteDeploysFromZkWhenNoDatabaseAfterHours;
  }

  public long getDeleteStaleRequestsFromZkWhenNoDatabaseAfterHours() {
    return deleteStaleRequestsFromZkWhenNoDatabaseAfterHours;
  }

  public long getDeleteTasksFromZkWhenNoDatabaseAfterHours() {
    return deleteTasksFromZkWhenNoDatabaseAfterHours;
  }

  public long getDeleteUndeliverableWebhooksAfterHours() {
    return deleteUndeliverableWebhooksAfterHours;
  }

  public long getDeltaAfterWhichTasksAreLateMillis() {
    return deltaAfterWhichTasksAreLateMillis;
  }

  public long getDeployHealthyBySeconds() {
    return deployHealthyBySeconds;
  }

  public int getDeployIdLength() {
    return deployIdLength;
  }

  public long getHealthcheckIntervalSeconds() {
    return healthcheckIntervalSeconds;
  }

  public int getHealthcheckStartThreads() {
    return healthcheckStartThreads;
  }

  public long getHealthcheckTimeoutSeconds() {
    return healthcheckTimeoutSeconds;
  }

  public Optional<Integer> getHealthcheckMaxRetries() {
    return healthcheckMaxRetries;
  }

  public Optional<Long> getHealthcheckMaxTotalTimeoutSeconds() {
    return healthcheckMaxTotalTimeoutSeconds;
  }

  public Optional<String> getHostname() {
    return Optional.fromNullable(Strings.emptyToNull(hostname));
  }

  public long getKillAfterTasksDoNotRunDefaultSeconds() {
    return killAfterTasksDoNotRunDefaultSeconds;
  }

  public long getKillNonLongRunningTasksInCleanupAfterSeconds() {
    return killNonLongRunningTasksInCleanupAfterSeconds;
  }

  public long getLoadBalancerRemovalGracePeriodMillis() {
    return loadBalancerRemovalGracePeriodMillis;
  }

  public void setLoadBalancerRemovalGracePeriodMillis(long loadBalancerRemovalGracePeriodMillis) {
    this.loadBalancerRemovalGracePeriodMillis = loadBalancerRemovalGracePeriodMillis;
  }

  public long getDeleteDeadSlavesAfterHours() {
    return deleteDeadSlavesAfterHours;
  }

  public void setDeleteDeadSlavesAfterHours(long deleteDeadSlavesAfterHours) {
    this.deleteDeadSlavesAfterHours = deleteDeadSlavesAfterHours;
  }

  public int getListenerThreadpoolSize() {
    return listenerThreadpoolSize;
  }

  public Optional<Map<String, String>> getLoadBalancerQueryParams() {
    return Optional.fromNullable(loadBalancerQueryParams);
  }

  public long getLoadBalancerRequestTimeoutMillis() {
    return loadBalancerRequestTimeoutMillis;
  }

  public String getLoadBalancerUri() {
    return loadBalancerUri;
  }

  public int getLogFetchMaxThreads() {
    return logFetchMaxThreads;
  }

  public int getMaxDeployIdSize() {
    return maxDeployIdSize;
  }

  public int getMaxHealthcheckResponseBodyBytes() {
    return maxHealthcheckResponseBodyBytes;
  }

  public int getMaxQueuedUpdatesPerWebhook() {
    return maxQueuedUpdatesPerWebhook;
  }

  public int getMaxRequestIdSize() {
    return maxRequestIdSize;
  }

  public int getMaxTasksPerOffer() {
    return maxTasksPerOffer;
  }

  public MesosConfiguration getMesosConfiguration() {
    return mesosConfiguration;
  }

  public NetworkConfiguration getNetworkConfiguration() {
    return networkConfiguration;
  }

  public int getNewTaskCheckerBaseDelaySeconds() {
    return newTaskCheckerBaseDelaySeconds;
  }

  public long getPersistHistoryEverySeconds() {
    return persistHistoryEverySeconds;
  }

  public Optional<S3Configuration> getS3Configuration() {
    return Optional.fromNullable(s3Configuration);
  }

  public long getSandboxHttpTimeoutMillis() {
    return sandboxHttpTimeoutMillis;
  }

  public long getSaveStateEverySeconds() {
    return saveStateEverySeconds;
  }

  public Optional<SentryConfiguration> getSentryConfiguration(){
    return Optional.fromNullable(sentryConfiguration);
  }

  public Optional<SMTPConfiguration> getSmtpConfiguration() {
    return Optional.fromNullable(smtpConfiguration);
  }

  public long getStartNewReconcileEverySeconds() {
    return startNewReconcileEverySeconds;
  }

  public long getThreadpoolShutdownDelayInSeconds() {
    return threadpoolShutdownDelayInSeconds;
  }

  public void setThreadpoolShutdownDelayInSeconds(long threadpoolShutdownDelayInSeconds) {
    this.threadpoolShutdownDelayInSeconds = threadpoolShutdownDelayInSeconds;
  }

  public UIConfiguration getUiConfiguration() {
    return uiConfiguration;
  }

  public long getCheckQueuedMailsEveryMillis() {
    return checkQueuedMailsEveryMillis;
  }

  public void setCheckQueuedMailsEveryMillis(long checkQueuedMailsEveryMillis) {
    this.checkQueuedMailsEveryMillis = checkQueuedMailsEveryMillis;
  }

  public long getWarnIfScheduledJobIsRunningForAtLeastMillis() {
    return warnIfScheduledJobIsRunningForAtLeastMillis;
  }

  public Optional<Long> getTaskExecutionTimeLimitMillis() {
    return taskExecutionTimeLimitMillis;
  }

  public int getWarnIfScheduledJobIsRunningPastNextRunPct() {
    return warnIfScheduledJobIsRunningPastNextRunPct;
  }

  public long getZookeeperAsyncTimeout() {
    return zookeeperAsyncTimeout;
  }

  public ZooKeeperConfiguration getZooKeeperConfiguration() {
    return zooKeeperConfiguration;
  }

  public boolean isAllowRequestsWithoutOwners() {
    return allowRequestsWithoutOwners;
  }

  public boolean isAllowTestResourceCalls() {
    return allowTestResourceCalls;
  }

  public boolean isStoreAllMesosTaskInfoForDebugging() {
    return storeAllMesosTaskInfoForDebugging;
  }

  public void setStoreAllMesosTaskInfoForDebugging(boolean storeAllMesosTaskInfoForDebugging) {
    this.storeAllMesosTaskInfoForDebugging = storeAllMesosTaskInfoForDebugging;
  }

  public boolean isCompressLargeDataObjects() {
    return compressLargeDataObjects;
  }

  public boolean isCreateDeployIds() {
    return createDeployIds;
  }

  public boolean isDefaultValueForKillTasksOfPausedRequests() {
    return defaultValueForKillTasksOfPausedRequests;
  }

  public boolean isEnableCorsFilter() {
    return enableCorsFilter;
  }

  public boolean isSandboxDefaultsToTaskId() {
    return sandboxDefaultsToTaskId;
  }

  public boolean isWaitForListeners() {
    return waitForListeners;
  }

  public void setAllowRequestsWithoutOwners(boolean allowRequestsWithoutOwners) {
    this.allowRequestsWithoutOwners = allowRequestsWithoutOwners;
  }

  public void setAllowTestResourceCalls(boolean allowTestResourceCalls) {
    this.allowTestResourceCalls = allowTestResourceCalls;
  }

  public void setAskDriverToKillTasksAgainAfterMillis(long askDriverToKillTasksAgainAfterMillis) {
    this.askDriverToKillTasksAgainAfterMillis = askDriverToKillTasksAgainAfterMillis;
  }

  public void setCacheStateForMillis(long cacheStateForMillis) {
    this.cacheStateForMillis = cacheStateForMillis;
  }

  public void setCheckDeploysEverySeconds(long checkDeploysEverySeconds) {
    this.checkDeploysEverySeconds = checkDeploysEverySeconds;
  }

  public void setCheckNewTasksEverySeconds(long checkNewTasksEverySeconds) {
    this.checkNewTasksEverySeconds = checkNewTasksEverySeconds;
  }

  public void setCheckNewTasksScheduledThreads(int checkNewTasksScheduledThreads) {
    this.checkNewTasksScheduledThreads = checkNewTasksScheduledThreads;
  }

  public void setCheckReconcileWhenRunningEveryMillis(long checkReconcileWhenRunningEveryMillis) {
    this.checkReconcileWhenRunningEveryMillis = checkReconcileWhenRunningEveryMillis;
  }

  public void setCheckJobsEveryMillis(long checkJobsEveryMillis) {
    this.checkJobsEveryMillis = checkJobsEveryMillis;
  }

  public void setCheckSchedulerEverySeconds(long checkSchedulerEverySeconds) {
    this.checkSchedulerEverySeconds = checkSchedulerEverySeconds;
  }

  public void setCheckWebhooksEveryMillis(long checkWebhooksEveryMillis) {
    this.checkWebhooksEveryMillis = checkWebhooksEveryMillis;
  }

  public void setCleanupEverySeconds(long cleanupEverySeconds) {
    this.cleanupEverySeconds = cleanupEverySeconds;
  }

  public void setCloseWaitSeconds(long closeWaitSeconds) {
    this.closeWaitSeconds = closeWaitSeconds;
  }

  public void setCommonHostnameSuffixToOmit(String commonHostnameSuffixToOmit) {
    this.commonHostnameSuffixToOmit = commonHostnameSuffixToOmit;
  }

  public void setCompressLargeDataObjects(boolean compressLargeDataObjects) {
    this.compressLargeDataObjects = compressLargeDataObjects;
  }

  public void setConsiderTaskHealthyAfterRunningForSeconds(long considerTaskHealthyAfterRunningForSeconds) {
    this.considerTaskHealthyAfterRunningForSeconds = considerTaskHealthyAfterRunningForSeconds;
  }

  public void setCooldownAfterFailures(int cooldownAfterFailures) {
    this.cooldownAfterFailures = cooldownAfterFailures;
  }

  public void setCooldownAfterPctOfInstancesFail(double cooldownAfterPctOfInstancesFail) {
    this.cooldownAfterPctOfInstancesFail = cooldownAfterPctOfInstancesFail;
  }

  public void setCooldownExpiresAfterMinutes(long cooldownExpiresAfterMinutes) {
    this.cooldownExpiresAfterMinutes = cooldownExpiresAfterMinutes;
  }

  public void setCooldownMinScheduleSeconds(long cooldownMinScheduleSeconds) {
    this.cooldownMinScheduleSeconds = cooldownMinScheduleSeconds;
  }

  public void setCoreThreadpoolSize(int coreThreadpoolSize) {
    this.coreThreadpoolSize = coreThreadpoolSize;
  }

  public void setCreateDeployIds(boolean createDeployIds) {
    this.createDeployIds = createDeployIds;
  }

  public void setCustomExecutorConfiguration(CustomExecutorConfiguration customExecutorConfiguration) {
    this.customExecutorConfiguration = customExecutorConfiguration;
  }

  public void setDatabaseConfiguration(DataSourceFactory databaseConfiguration) {
    this.databaseConfiguration = databaseConfiguration;
  }

  public void setDefaultSlavePlacement(SlavePlacement defaultSlavePlacement) {
    this.defaultSlavePlacement = defaultSlavePlacement;
  }

  public void setDefaultValueForKillTasksOfPausedRequests(boolean defaultValueForKillTasksOfPausedRequests) {
    this.defaultValueForKillTasksOfPausedRequests = defaultValueForKillTasksOfPausedRequests;
  }

  public void setDeleteDeploysFromZkWhenNoDatabaseAfterHours(long deleteDeploysFromZkWhenNoDatabaseAfterHours) {
    this.deleteDeploysFromZkWhenNoDatabaseAfterHours = deleteDeploysFromZkWhenNoDatabaseAfterHours;
  }

  public void setDeleteStaleRequestsFromZkWhenNoDatabaseAfterHours(long deleteStaleRequestsFromZkWhenNoDatabaseAfterHours) {
    this.deleteStaleRequestsFromZkWhenNoDatabaseAfterHours = deleteStaleRequestsFromZkWhenNoDatabaseAfterHours;
  }

  public void setDeleteTasksFromZkWhenNoDatabaseAfterHours(long deleteTasksFromZkWhenNoDatabaseAfterHours) {
    this.deleteTasksFromZkWhenNoDatabaseAfterHours = deleteTasksFromZkWhenNoDatabaseAfterHours;
  }

  public void setDeleteUndeliverableWebhooksAfterHours(long deleteUndeliverableWebhooksAfterHours) {
    this.deleteUndeliverableWebhooksAfterHours = deleteUndeliverableWebhooksAfterHours;
  }

  public void setDeltaAfterWhichTasksAreLateMillis(long deltaAfterWhichTasksAreLateMillis) {
    this.deltaAfterWhichTasksAreLateMillis = deltaAfterWhichTasksAreLateMillis;
  }

  public void setDeployHealthyBySeconds(long deployHealthyBySeconds) {
    this.deployHealthyBySeconds = deployHealthyBySeconds;
  }

  public void setDeployIdLength(int deployIdLength) {
    this.deployIdLength = deployIdLength;
  }

  public void setEnableCorsFilter(boolean enableCorsFilter) {
    this.enableCorsFilter = enableCorsFilter;
  }

  public void setHealthcheckIntervalSeconds(long healthcheckIntervalSeconds) {
    this.healthcheckIntervalSeconds = healthcheckIntervalSeconds;
  }

  public void setHealthcheckStartThreads(int healthcheckStartThreads) {
    this.healthcheckStartThreads = healthcheckStartThreads;
  }

  public void setHealthcheckTimeoutSeconds(long healthcheckTimeoutSeconds) {
    this.healthcheckTimeoutSeconds = healthcheckTimeoutSeconds;
  }

  public void setHealthcheckMaxRetries(Optional<Integer> healthcheckMaxRetries) {
    this.healthcheckMaxRetries = healthcheckMaxRetries;
  }

  public void setHealthcheckMaxTotalTimeoutSeconds(Optional<Long> healthcheckMaxTotalTimeoutSeconds) {
    this.healthcheckMaxTotalTimeoutSeconds = healthcheckMaxTotalTimeoutSeconds;
  }

  public void setHostname(String hostname) {
    this.hostname = hostname;
  }

  public void setKillAfterTasksDoNotRunDefaultSeconds(long killAfterTasksDoNotRunDefaultSeconds) {
    this.killAfterTasksDoNotRunDefaultSeconds = killAfterTasksDoNotRunDefaultSeconds;
  }

  public void setKillNonLongRunningTasksInCleanupAfterSeconds(long killNonLongRunningTasksInCleanupAfterSeconds) {
    this.killNonLongRunningTasksInCleanupAfterSeconds = killNonLongRunningTasksInCleanupAfterSeconds;
  }

  public void setListenerThreadpoolSize(int listenerThreadpoolSize) {
    this.listenerThreadpoolSize = listenerThreadpoolSize;
  }

  public void setLoadBalancerQueryParams(Map<String, String> loadBalancerQueryParams) {
    this.loadBalancerQueryParams = loadBalancerQueryParams;
  }

  public void setLoadBalancerRequestTimeoutMillis(long loadBalancerRequestTimeoutMillis) {
    this.loadBalancerRequestTimeoutMillis = loadBalancerRequestTimeoutMillis;
  }

  public void setLoadBalancerUri(String loadBalancerUri) {
    this.loadBalancerUri = loadBalancerUri;
  }

  public void setLogFetchMaxThreads(int logFetchMaxThreads) {
    this.logFetchMaxThreads = logFetchMaxThreads;
  }

  public void setMaxDeployIdSize(int maxDeployIdSize) {
    this.maxDeployIdSize = maxDeployIdSize;
  }

  public void setMaxHealthcheckResponseBodyBytes(int maxHealthcheckResponseBodyBytes) {
    this.maxHealthcheckResponseBodyBytes = maxHealthcheckResponseBodyBytes;
  }

  public void setMaxQueuedUpdatesPerWebhook(int maxQueuedUpdatesPerWebhook) {
    this.maxQueuedUpdatesPerWebhook = maxQueuedUpdatesPerWebhook;
  }

  public void setMaxRequestIdSize(int maxRequestIdSize) {
    this.maxRequestIdSize = maxRequestIdSize;
  }

  public void setMaxTasksPerOffer(int maxTasksPerOffer) {
    this.maxTasksPerOffer = maxTasksPerOffer;
  }

  public void setMesosConfiguration(MesosConfiguration mesosConfiguration) {
    this.mesosConfiguration = mesosConfiguration;
  }

  public void setNetworkConfiguration(NetworkConfiguration networkConfiguration) {
    this.networkConfiguration = networkConfiguration;
  }

  public void setNewTaskCheckerBaseDelaySeconds(int newTaskCheckerBaseDelaySeconds) {
    this.newTaskCheckerBaseDelaySeconds = newTaskCheckerBaseDelaySeconds;
  }

  public void setDispatchTaskShellCommandsEverySeconds(int dispatchTaskShellCommandsEverySeconds) {
    this.dispatchTaskShellCommandsEverySeconds = dispatchTaskShellCommandsEverySeconds;
  }

  public void setPersistHistoryEverySeconds(long persistHistoryEverySeconds) {
    this.persistHistoryEverySeconds = persistHistoryEverySeconds;
  }

  public void setS3Configuration(S3Configuration s3Configuration) {
    this.s3Configuration = s3Configuration;
  }

  public void setSandboxDefaultsToTaskId(boolean sandboxDefaultsToTaskId) {
    this.sandboxDefaultsToTaskId = sandboxDefaultsToTaskId;
  }

  public void setSandboxHttpTimeoutMillis(long sandboxHttpTimeoutMillis) {
    this.sandboxHttpTimeoutMillis = sandboxHttpTimeoutMillis;
  }

  public void setSaveStateEverySeconds(long saveStateEverySeconds) {
    this.saveStateEverySeconds = saveStateEverySeconds;
  }

  public void setSentryConfiguration(SentryConfiguration sentryConfiguration){
    this.sentryConfiguration = sentryConfiguration;
  }

  public void setSmtpConfiguration(SMTPConfiguration smtpConfiguration) {
    this.smtpConfiguration = smtpConfiguration;
  }

  public void setStartNewReconcileEverySeconds(long startNewReconcileEverySeconds) {
    this.startNewReconcileEverySeconds = startNewReconcileEverySeconds;
  }

  public void setUiConfiguration(UIConfiguration uiConfiguration) {
    this.uiConfiguration = uiConfiguration;
  }

  public void setWaitForListeners(boolean waitForListeners) {
    this.waitForListeners = waitForListeners;
  }

  public void setWarnIfScheduledJobIsRunningForAtLeastMillis(long warnIfScheduledJobIsRunningForAtLeastMillis) {
    this.warnIfScheduledJobIsRunningForAtLeastMillis = warnIfScheduledJobIsRunningForAtLeastMillis;
  }

  public SingularityConfiguration setTaskExecutionTimeLimitMillis(Optional<Long> taskExecutionTimeLimitMillis) {
    this.taskExecutionTimeLimitMillis = taskExecutionTimeLimitMillis;
    return this;
  }

  public void setWarnIfScheduledJobIsRunningPastNextRunPct(int warnIfScheduledJobIsRunningPastNextRunPct) {
    this.warnIfScheduledJobIsRunningPastNextRunPct = warnIfScheduledJobIsRunningPastNextRunPct;
  }

  public void setZookeeperAsyncTimeout(long zookeeperAsyncTimeout) {
    this.zookeeperAsyncTimeout = zookeeperAsyncTimeout;
  }

  public void setZooKeeperConfiguration(ZooKeeperConfiguration zooKeeperConfiguration) {
    this.zooKeeperConfiguration = zooKeeperConfiguration;
  }

  public long getReconcileSlavesEveryMinutes() {
    return reconcileSlavesEveryMinutes;
  }

  public void setReconcileSlavesEveryMinutes(long reconcileSlavesEveryMinutes) {
    this.reconcileSlavesEveryMinutes = reconcileSlavesEveryMinutes;
  }

  public long getCacheTasksForMillis() {
    return cacheTasksForMillis;
  }

  public void setCacheTasksForMillis(long cacheTasksForMillis) {
    this.cacheTasksForMillis = cacheTasksForMillis;
  }

  public long getTaskPersistAfterStartupBufferMillis() {
    return taskPersistAfterStartupBufferMillis;
  }

  public void setTaskPersistAfterStartupBufferMillis(long taskPersistAfterStartupBufferMillis) {
    this.taskPersistAfterStartupBufferMillis = taskPersistAfterStartupBufferMillis;
  }

  public Optional<LDAPConfiguration> getLdapConfiguration() {
    return Optional.fromNullable(ldapConfiguration);
  }

  public void setLdapConfiguration(LDAPConfiguration ldapConfiguration) {
    this.ldapConfiguration = ldapConfiguration;
  }

  public AuthConfiguration getAuthConfiguration() {
    return authConfiguration;
  }

  public long getCheckExpiringUserActionEveryMillis() {
    return checkExpiringUserActionEveryMillis;
  }

  public void setCheckExpiringUserActionEveryMillis(long checkExpiringUserActionEveryMillis) {
    this.checkExpiringUserActionEveryMillis = checkExpiringUserActionEveryMillis;
  }

  public void setAuthConfiguration(AuthConfiguration authConfiguration) {
    this.authConfiguration = authConfiguration;
  }

  public HistoryPurgingConfiguration getHistoryPurgingConfiguration() {
    return historyPurgingConfiguration;
  }

  public void setHistoryPurgingConfiguration(HistoryPurgingConfiguration historyPurgingConfiguration) {
    this.historyPurgingConfiguration = historyPurgingConfiguration;
  }

  public Map<String, List<String>> getReserveSlavesWithAttributes() {
    return reserveSlavesWithAttributes;
  }

  public void setReserveSlavesWithAttributes(Map<String, List<String>> reserveSlavesWithAttributes) {
    this.reserveSlavesWithAttributes = reserveSlavesWithAttributes;
  }

  public SingularityTaskMetadataConfiguration getTaskMetadataConfiguration() {
    return taskMetadataConfiguration;
  }

  public void setTaskMetadataConfiguration(SingularityTaskMetadataConfiguration taskMetadataConfiguration) {
    this.taskMetadataConfiguration = taskMetadataConfiguration;
  }

  public GraphiteConfiguration getGraphiteConfiguration() {
    return graphiteConfiguration;
  }

  public void setGraphiteConfiguration(GraphiteConfiguration graphiteConfiguration) {
    this.graphiteConfiguration = graphiteConfiguration;
  }

  public boolean isDeleteRemovedRequestsFromLoadBalancer() {
    return deleteRemovedRequestsFromLoadBalancer;
  }

  public void setDeleteRemovedRequestsFromLoadBalancer(boolean deleteRemovedRequestsFromLoadBalancer) {
    this.deleteRemovedRequestsFromLoadBalancer = deleteRemovedRequestsFromLoadBalancer;
  }

  public Optional<Integer> getMaxStaleDeploysPerRequestInZkWhenNoDatabase() {
    return maxStaleDeploysPerRequestInZkWhenNoDatabase;
  }

  public void setMaxStaleDeploysPerRequestInZkWhenNoDatabase(Optional<Integer> maxStaleDeploysPerRequestInZkWhenNoDatabase) {
    this.maxStaleDeploysPerRequestInZkWhenNoDatabase = maxStaleDeploysPerRequestInZkWhenNoDatabase;
  }

  public Optional<Integer> getMaxRequestsWithHistoryInZkWhenNoDatabase() {
    return maxRequestsWithHistoryInZkWhenNoDatabase;
  }

  public void setMaxRequestsWithHistoryInZkWhenNoDatabase(Optional<Integer> maxRequestsWithHistoryInZkWhenNoDatabase) {
    this.maxRequestsWithHistoryInZkWhenNoDatabase = maxRequestsWithHistoryInZkWhenNoDatabase;
  }

  public Optional<Integer> getMaxStaleTasksPerRequestInZkWhenNoDatabase() {
    return maxStaleTasksPerRequestInZkWhenNoDatabase;
  }

  public void setMaxStaleTasksPerRequestInZkWhenNoDatabase(Optional<Integer> maxStaleTasksPerRequestInZkWhenNoDatabase) {
    this.maxStaleTasksPerRequestInZkWhenNoDatabase = maxStaleTasksPerRequestInZkWhenNoDatabase;
  }

  public boolean isTaskHistoryQueryUsesZkFirst() {
    return taskHistoryQueryUsesZkFirst;
  }

  public void setTaskHistoryQueryUsesZkFirst(boolean taskHistoryQueryUsesZkFirst) {
    this.taskHistoryQueryUsesZkFirst = taskHistoryQueryUsesZkFirst;
  }

  public Optional<String> getTaskLabelForLoadBalancerUpstreamGroup() {
    return taskLabelForLoadBalancerUpstreamGroup;
  }

  public void setTaskLabelForLoadBalancerUpstreamGroup(Optional<String> taskLabelForLoadBalancerUpstreamGroup) {
    this.taskLabelForLoadBalancerUpstreamGroup = taskLabelForLoadBalancerUpstreamGroup;
  }

  public DisasterDetectionConfiguration getDisasterDetection() {
    return disasterDetection;
  }

  public void setDisasterDetection(DisasterDetectionConfiguration disasterDetection) {
    this.disasterDetection = disasterDetection;
  }

  public double getDefaultTaskPriorityLevel() {
    return defaultTaskPriorityLevel;
  }

  public void setDefaultTaskPriorityLevel(double defaultTaskPriorityLevel) {
    this.defaultTaskPriorityLevel = defaultTaskPriorityLevel;
  }

  public Map<RequestType, Double> getDefaultTaskPriorityLevelForRequestType() {
    return defaultTaskPriorityLevelForRequestType;
  }

  public void setDefaultTaskPriorityLevelForRequestType(Map<RequestType, Double> defaultTaskPriorityLevelForRequestType) {
    this.defaultTaskPriorityLevelForRequestType = defaultTaskPriorityLevelForRequestType;
  }

  public long getCheckPriorityKillsEveryMillis() {
    return checkPriorityKillsEveryMillis;
  }

  public void setCheckPriorityKillsEveryMillis(long checkPriorityKillsEveryMillis) {
    this.checkPriorityKillsEveryMillis = checkPriorityKillsEveryMillis;
  }

  public double getSchedulerPriorityWeightFactor() {
    return schedulerPriorityWeightFactor;
  }

  public void setSchedulerPriorityWeightFactor(double schedulerPriorityWeightFactor) {
    this.schedulerPriorityWeightFactor = schedulerPriorityWeightFactor;
  }

<<<<<<< HEAD
  public int getStatusUpdateQueueCapacity() {
    return statusUpdateQueueCapacity;
  }

  public void setStatusUpdateQueueCapacity(int statusUpdateQueueCapacity) {
    this.statusUpdateQueueCapacity = statusUpdateQueueCapacity;
  }

  public boolean isProcessStatusUpdatesInSeparateThread() {
    return processStatusUpdatesInSeparateThread;
  }

  public void setProcessStatusUpdatesInSeparateThread(boolean processStatusUpdatesInSeparateThread) {
    this.processStatusUpdatesInSeparateThread = processStatusUpdatesInSeparateThread;
=======
  public boolean isRebalanceRacksOnScaleDown() {
    return rebalanceRacksOnScaleDown;
  }

  public void setRebalanceRacksOnScaleDown(boolean rebalanceRacksOnScaleDown) {
    this.rebalanceRacksOnScaleDown = rebalanceRacksOnScaleDown;
>>>>>>> 7ccdfe62
  }
}<|MERGE_RESOLUTION|>--- conflicted
+++ resolved
@@ -284,14 +284,12 @@
   @Max(5)
   private double schedulerPriorityWeightFactor = 1.0;
 
-<<<<<<< HEAD
   @Min(1)
   private int statusUpdateQueueCapacity = 10;
 
   private boolean processStatusUpdatesInSeparateThread = false;
-=======
+
   private boolean rebalanceRacksOnScaleDown = false;
->>>>>>> 7ccdfe62
 
   public long getAskDriverToKillTasksAgainAfterMillis() {
     return askDriverToKillTasksAgainAfterMillis;
@@ -1134,7 +1132,6 @@
     this.schedulerPriorityWeightFactor = schedulerPriorityWeightFactor;
   }
 
-<<<<<<< HEAD
   public int getStatusUpdateQueueCapacity() {
     return statusUpdateQueueCapacity;
   }
@@ -1149,13 +1146,13 @@
 
   public void setProcessStatusUpdatesInSeparateThread(boolean processStatusUpdatesInSeparateThread) {
     this.processStatusUpdatesInSeparateThread = processStatusUpdatesInSeparateThread;
-=======
+  }
+
   public boolean isRebalanceRacksOnScaleDown() {
     return rebalanceRacksOnScaleDown;
   }
 
   public void setRebalanceRacksOnScaleDown(boolean rebalanceRacksOnScaleDown) {
     this.rebalanceRacksOnScaleDown = rebalanceRacksOnScaleDown;
->>>>>>> 7ccdfe62
   }
 }