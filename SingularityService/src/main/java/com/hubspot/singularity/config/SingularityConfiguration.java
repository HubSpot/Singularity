package com.hubspot.singularity.config;

import java.util.Map;
import java.util.concurrent.TimeUnit;

import javax.validation.Valid;
import javax.validation.constraints.Max;
import javax.validation.constraints.Min;
import javax.validation.constraints.NotNull;

import com.fasterxml.jackson.annotation.JsonIgnoreProperties;
import com.fasterxml.jackson.annotation.JsonProperty;
import com.google.common.base.Optional;
import com.google.common.base.Strings;
import com.hubspot.singularity.SlavePlacement;

import io.dropwizard.Configuration;
import io.dropwizard.db.DataSourceFactory;

@JsonIgnoreProperties(ignoreUnknown = true)
public class SingularityConfiguration extends Configuration {

  private boolean allowRequestsWithoutOwners = true;

  private boolean allowTestResourceCalls = false;

  private long askDriverToKillTasksAgainAfterMillis = TimeUnit.MINUTES.toMillis(5);

  private long cacheStateForMillis = TimeUnit.SECONDS.toMillis(30);

  private long checkDeploysEverySeconds = 5;

  private long checkNewTasksEverySeconds = 5;

  private int checkNewTasksScheduledThreads = 3;

  private long checkReconcileWhenRunningEveryMillis = TimeUnit.SECONDS.toMillis(30);

  private long checkScheduledJobsEveryMillis = TimeUnit.MINUTES.toMillis(10);

  private long checkSchedulerEverySeconds = 5;

  private long checkWebhooksEveryMillis = TimeUnit.SECONDS.toMillis(10);

  private long cleanupEverySeconds = 5;

  private long closeWaitSeconds = 5;

  private String commonHostnameSuffixToOmit;

  private boolean compressLargeDataObjects = true;

  private long considerTaskHealthyAfterRunningForSeconds = 5;

  private int cooldownAfterFailures = 3;

  private double cooldownAfterPctOfInstancesFail = 1.0;

  private long cooldownExpiresAfterMinutes = 15;

  private long cooldownMinScheduleSeconds = 120;

  @JsonProperty("database")
  private DataSourceFactory databaseConfiguration;

  @NotNull
  private SlavePlacement defaultSlavePlacement = SlavePlacement.GREEDY;

  private boolean defaultValueForKillTasksOfPausedRequests = true;

  private long deleteDeploysFromZkWhenNoDatabaseAfterHours = TimeUnit.DAYS.toHours(14);

  private long deleteStaleRequestsFromZkWhenNoDatabaseAfterHours = TimeUnit.DAYS.toHours(14);

  private long deleteTasksFromZkWhenNoDatabaseAfterHours = TimeUnit.DAYS.toHours(7);

  private long deleteUndeliverableWebhooksAfterHours = TimeUnit.DAYS.toHours(7);

  private long deltaAfterWhichTasksAreLateMillis = TimeUnit.SECONDS.toMillis(30);

  private long deployHealthyBySeconds = 120;

  private boolean enableCorsFilter = false;

  private long healthcheckIntervalSeconds = 5;

  private int healthcheckStartThreads = 3;

  private long healthcheckTimeoutSeconds = 5;

  private String hostname;

  private long killAfterTasksDoNotRunDefaultSeconds = 600;

  private long killNonLongRunningTasksInCleanupAfterSeconds = TimeUnit.HOURS.toSeconds(24);

  private int listenerThreadpoolSize = 3;

  @JsonProperty("loadBalancerQueryParams")
  private Map<String, String> loadBalancerQueryParams;

  private long loadBalancerRequestTimeoutMillis = 2000;

  private String loadBalancerUri;

  private int logFetchMaxThreads = 15;

  private int maxDeployIdSize = 50;

  private int maxHealthcheckResponseBodyBytes = 8192;

  private int maxQueuedUpdatesPerWebhook = 50;

  private int maxTasksPerOffer = 0;

  private int maxRequestIdSize = 100;

  @JsonProperty("mesos")
  @Valid
  private MesosConfiguration mesosConfiguration;

  private int newTaskCheckerBaseDelaySeconds = 1;

  private long persistHistoryEverySeconds = TimeUnit.HOURS.toSeconds(1);

  @JsonProperty("s3")
  private S3Configuration s3Configuration;

  private boolean sandboxDefaultsToTaskId = false;

  private long sandboxHttpTimeoutMillis = TimeUnit.SECONDS.toMillis(5);

  private long saveStateEverySeconds = 60;

  @JsonProperty("sentry")
  private SentryConfiguration sentryConfiguration;

  @JsonProperty("smtp")
  private SMTPConfiguration smtpConfiguration;

  private long startNewReconcileEverySeconds = TimeUnit.MINUTES.toSeconds(10);

  @JsonProperty("ui")
  @Valid
  private UIConfiguration uiConfiguration = new UIConfiguration();

  /** If true, the event system waits for all listeners having processed an event. */
  private boolean waitForListeners = true;

  private long warnIfScheduledJobIsRunningForAtLeastMillis = TimeUnit.DAYS.toMillis(1);

  private int warnIfScheduledJobIsRunningPastNextRunPct = 200;

  private long zookeeperAsyncTimeout = 5000;

  private int coreThreadpoolSize = 8;

  private long threadpoolShutdownDelayInSeconds = 1;

  @Valid
  @JsonProperty("customExecutor")
  @NotNull
  private CustomExecutorConfiguration customExecutorConfiguration = new CustomExecutorConfiguration();

  private boolean createDeployIds = false;

  @Min(4)
  @Max(32)
  private int deployIdLength = 8;

  @JsonProperty("zookeeper")
  @Valid
  private ZooKeeperConfiguration zooKeeperConfiguration;

  @JsonProperty("ldap")
  @Valid
  private LDAPConfiguration ldapConfiguration = null;

  @JsonProperty("auth")
  @NotNull
  private AuthConfiguration authConfiguration = new AuthConfiguration();

  public long getAskDriverToKillTasksAgainAfterMillis() {
    return askDriverToKillTasksAgainAfterMillis;
  }

  public long getCacheStateForMillis() {
    return cacheStateForMillis;
  }

  public long getCheckDeploysEverySeconds() {
    return checkDeploysEverySeconds;
  }

  public long getCheckNewTasksEverySeconds() {
    return checkNewTasksEverySeconds;
  }

  public int getCheckNewTasksScheduledThreads() {
    return checkNewTasksScheduledThreads;
  }

  public long getCheckReconcileWhenRunningEveryMillis() {
    return checkReconcileWhenRunningEveryMillis;
  }

  public long getCheckScheduledJobsEveryMillis() {
    return checkScheduledJobsEveryMillis;
  }

  public long getCheckSchedulerEverySeconds() {
    return checkSchedulerEverySeconds;
  }

  public long getCheckWebhooksEveryMillis() {
    return checkWebhooksEveryMillis;
  }

  public long getCleanupEverySeconds() {
    return cleanupEverySeconds;
  }

  public long getCloseWaitSeconds() {
    return closeWaitSeconds;
  }

  public Optional<String> getCommonHostnameSuffixToOmit() {
    return Optional.fromNullable(Strings.emptyToNull(commonHostnameSuffixToOmit));
  }

  public long getConsiderTaskHealthyAfterRunningForSeconds() {
    return considerTaskHealthyAfterRunningForSeconds;
  }

  public int getCooldownAfterFailures() {
    return cooldownAfterFailures;
  }

  public double getCooldownAfterPctOfInstancesFail() {
    return cooldownAfterPctOfInstancesFail;
  }

  public long getCooldownExpiresAfterMinutes() {
    return cooldownExpiresAfterMinutes;
  }

  public long getCooldownMinScheduleSeconds() {
    return cooldownMinScheduleSeconds;
  }

  public int getCoreThreadpoolSize() {
    return coreThreadpoolSize;
  }

  public CustomExecutorConfiguration getCustomExecutorConfiguration() {
    return customExecutorConfiguration;
  }

  public Optional<DataSourceFactory> getDatabaseConfiguration() {
    return Optional.fromNullable(databaseConfiguration);
  }

  public SlavePlacement getDefaultSlavePlacement() {
    return defaultSlavePlacement;
  }

  public long getDeleteDeploysFromZkWhenNoDatabaseAfterHours() {
    return deleteDeploysFromZkWhenNoDatabaseAfterHours;
  }

  public long getDeleteStaleRequestsFromZkWhenNoDatabaseAfterHours() {
    return deleteStaleRequestsFromZkWhenNoDatabaseAfterHours;
  }

  public long getDeleteTasksFromZkWhenNoDatabaseAfterHours() {
    return deleteTasksFromZkWhenNoDatabaseAfterHours;
  }

  public long getDeleteUndeliverableWebhooksAfterHours() {
    return deleteUndeliverableWebhooksAfterHours;
  }

  public long getDeltaAfterWhichTasksAreLateMillis() {
    return deltaAfterWhichTasksAreLateMillis;
  }

  public long getDeployHealthyBySeconds() {
    return deployHealthyBySeconds;
  }

  public int getDeployIdLength() {
    return deployIdLength;
  }

  public long getHealthcheckIntervalSeconds() {
    return healthcheckIntervalSeconds;
  }

  public int getHealthcheckStartThreads() {
    return healthcheckStartThreads;
  }

  public long getHealthcheckTimeoutSeconds() {
    return healthcheckTimeoutSeconds;
  }

  public Optional<String> getHostname() {
    return Optional.fromNullable(Strings.emptyToNull(hostname));
  }

  public long getKillAfterTasksDoNotRunDefaultSeconds() {
    return killAfterTasksDoNotRunDefaultSeconds;
  }

  public long getKillNonLongRunningTasksInCleanupAfterSeconds() {
    return killNonLongRunningTasksInCleanupAfterSeconds;
  }

  public int getListenerThreadpoolSize() {
    return listenerThreadpoolSize;
  }

  public Optional<Map<String, String>> getLoadBalancerQueryParams() {
    return Optional.fromNullable(loadBalancerQueryParams);
  }

  public long getLoadBalancerRequestTimeoutMillis() {
    return loadBalancerRequestTimeoutMillis;
  }

  public String getLoadBalancerUri() {
    return loadBalancerUri;
  }

  public int getLogFetchMaxThreads() {
    return logFetchMaxThreads;
  }

  public int getMaxDeployIdSize() {
    return maxDeployIdSize;
  }

  public int getMaxHealthcheckResponseBodyBytes() {
    return maxHealthcheckResponseBodyBytes;
  }

  public int getMaxQueuedUpdatesPerWebhook() {
    return maxQueuedUpdatesPerWebhook;
  }

  public int getMaxRequestIdSize() {
    return maxRequestIdSize;
  }

  public int getMaxTasksPerOffer() {
    return maxTasksPerOffer;
  }

  public MesosConfiguration getMesosConfiguration() {
    return mesosConfiguration;
  }

  public int getNewTaskCheckerBaseDelaySeconds() {
    return newTaskCheckerBaseDelaySeconds;
  }

  public long getPersistHistoryEverySeconds() {
    return persistHistoryEverySeconds;
  }

  public Optional<S3Configuration> getS3Configuration() {
    return Optional.fromNullable(s3Configuration);
  }

  public long getSandboxHttpTimeoutMillis() {
    return sandboxHttpTimeoutMillis;
  }

  public long getSaveStateEverySeconds() {
    return saveStateEverySeconds;
  }

  public Optional<SentryConfiguration> getSentryConfiguration(){
    return Optional.fromNullable(sentryConfiguration);
  }

  public Optional<SMTPConfiguration> getSmtpConfiguration() {
    return Optional.fromNullable(smtpConfiguration);
  }

  public long getStartNewReconcileEverySeconds() {
    return startNewReconcileEverySeconds;
  }

  public long getThreadpoolShutdownDelayInSeconds() {
    return threadpoolShutdownDelayInSeconds;
  }

  public UIConfiguration getUiConfiguration() {
    return uiConfiguration;
  }

  public long getWarnIfScheduledJobIsRunningForAtLeastMillis() {
    return warnIfScheduledJobIsRunningForAtLeastMillis;
  }

  public int getWarnIfScheduledJobIsRunningPastNextRunPct() {
    return warnIfScheduledJobIsRunningPastNextRunPct;
  }

  public long getZookeeperAsyncTimeout() {
    return zookeeperAsyncTimeout;
  }

  public ZooKeeperConfiguration getZooKeeperConfiguration() {
    return zooKeeperConfiguration;
  }

  public boolean isAllowRequestsWithoutOwners() {
    return allowRequestsWithoutOwners;
  }

  public boolean isAllowTestResourceCalls() {
    return allowTestResourceCalls;
  }

  public boolean isCompressLargeDataObjects() {
    return compressLargeDataObjects;
  }

  public boolean isCreateDeployIds() {
    return createDeployIds;
  }

  public boolean isDefaultValueForKillTasksOfPausedRequests() {
    return defaultValueForKillTasksOfPausedRequests;
  }

  public boolean isEnableCorsFilter() {
    return enableCorsFilter;
  }

  public boolean isSandboxDefaultsToTaskId() {
    return sandboxDefaultsToTaskId;
  }

  public boolean isWaitForListeners() {
    return waitForListeners;
  }

  public void setAllowRequestsWithoutOwners(boolean allowRequestsWithoutOwners) {
    this.allowRequestsWithoutOwners = allowRequestsWithoutOwners;
  }

  public void setAllowTestResourceCalls(boolean allowTestResourceCalls) {
    this.allowTestResourceCalls = allowTestResourceCalls;
  }

  public void setAskDriverToKillTasksAgainAfterMillis(long askDriverToKillTasksAgainAfterMillis) {
    this.askDriverToKillTasksAgainAfterMillis = askDriverToKillTasksAgainAfterMillis;
  }

  public void setCacheStateForMillis(long cacheStateForMillis) {
    this.cacheStateForMillis = cacheStateForMillis;
  }

  public void setCheckDeploysEverySeconds(long checkDeploysEverySeconds) {
    this.checkDeploysEverySeconds = checkDeploysEverySeconds;
  }

  public void setCheckNewTasksEverySeconds(long checkNewTasksEverySeconds) {
    this.checkNewTasksEverySeconds = checkNewTasksEverySeconds;
  }

  public void setCheckNewTasksScheduledThreads(int checkNewTasksScheduledThreads) {
    this.checkNewTasksScheduledThreads = checkNewTasksScheduledThreads;
  }

  public void setCheckReconcileWhenRunningEveryMillis(long checkReconcileWhenRunningEveryMillis) {
    this.checkReconcileWhenRunningEveryMillis = checkReconcileWhenRunningEveryMillis;
  }

  public void setCheckScheduledJobsEveryMillis(long checkScheduledJobsEveryMillis) {
    this.checkScheduledJobsEveryMillis = checkScheduledJobsEveryMillis;
  }

  public void setCheckSchedulerEverySeconds(long checkSchedulerEverySeconds) {
    this.checkSchedulerEverySeconds = checkSchedulerEverySeconds;
  }

  public void setCheckWebhooksEveryMillis(long checkWebhooksEveryMillis) {
    this.checkWebhooksEveryMillis = checkWebhooksEveryMillis;
  }

  public void setCleanupEverySeconds(long cleanupEverySeconds) {
    this.cleanupEverySeconds = cleanupEverySeconds;
  }

  public void setCloseWaitSeconds(long closeWaitSeconds) {
    this.closeWaitSeconds = closeWaitSeconds;
  }

  public void setCommonHostnameSuffixToOmit(String commonHostnameSuffixToOmit) {
    this.commonHostnameSuffixToOmit = commonHostnameSuffixToOmit;
  }

  public void setCompressLargeDataObjects(boolean compressLargeDataObjects) {
    this.compressLargeDataObjects = compressLargeDataObjects;
  }

  public void setConsiderTaskHealthyAfterRunningForSeconds(long considerTaskHealthyAfterRunningForSeconds) {
    this.considerTaskHealthyAfterRunningForSeconds = considerTaskHealthyAfterRunningForSeconds;
  }

  public void setCooldownAfterFailures(int cooldownAfterFailures) {
    this.cooldownAfterFailures = cooldownAfterFailures;
  }

  public void setCooldownAfterPctOfInstancesFail(double cooldownAfterPctOfInstancesFail) {
    this.cooldownAfterPctOfInstancesFail = cooldownAfterPctOfInstancesFail;
  }

  public void setCooldownExpiresAfterMinutes(long cooldownExpiresAfterMinutes) {
    this.cooldownExpiresAfterMinutes = cooldownExpiresAfterMinutes;
  }

  public void setCooldownMinScheduleSeconds(long cooldownMinScheduleSeconds) {
    this.cooldownMinScheduleSeconds = cooldownMinScheduleSeconds;
  }

  public void setCoreThreadpoolSize(int coreThreadpoolSize) {
    this.coreThreadpoolSize = coreThreadpoolSize;
  }

  public void setCreateDeployIds(boolean createDeployIds) {
    this.createDeployIds = createDeployIds;
  }

  public void setCustomExecutorConfiguration(CustomExecutorConfiguration customExecutorConfiguration) {
    this.customExecutorConfiguration = customExecutorConfiguration;
  }

  public void setDatabaseConfiguration(DataSourceFactory databaseConfiguration) {
    this.databaseConfiguration = databaseConfiguration;
  }

  public void setDefaultSlavePlacement(SlavePlacement defaultSlavePlacement) {
    this.defaultSlavePlacement = defaultSlavePlacement;
  }

  public void setDefaultValueForKillTasksOfPausedRequests(boolean defaultValueForKillTasksOfPausedRequests) {
    this.defaultValueForKillTasksOfPausedRequests = defaultValueForKillTasksOfPausedRequests;
  }

  public void setDeleteDeploysFromZkWhenNoDatabaseAfterHours(long deleteDeploysFromZkWhenNoDatabaseAfterHours) {
    this.deleteDeploysFromZkWhenNoDatabaseAfterHours = deleteDeploysFromZkWhenNoDatabaseAfterHours;
  }

  public void setDeleteStaleRequestsFromZkWhenNoDatabaseAfterHours(long deleteStaleRequestsFromZkWhenNoDatabaseAfterHours) {
    this.deleteStaleRequestsFromZkWhenNoDatabaseAfterHours = deleteStaleRequestsFromZkWhenNoDatabaseAfterHours;
  }

  public void setDeleteTasksFromZkWhenNoDatabaseAfterHours(long deleteTasksFromZkWhenNoDatabaseAfterHours) {
    this.deleteTasksFromZkWhenNoDatabaseAfterHours = deleteTasksFromZkWhenNoDatabaseAfterHours;
  }

  public void setDeleteUndeliverableWebhooksAfterHours(long deleteUndeliverableWebhooksAfterHours) {
    this.deleteUndeliverableWebhooksAfterHours = deleteUndeliverableWebhooksAfterHours;
  }

  public void setDeltaAfterWhichTasksAreLateMillis(long deltaAfterWhichTasksAreLateMillis) {
    this.deltaAfterWhichTasksAreLateMillis = deltaAfterWhichTasksAreLateMillis;
  }

  public void setDeployHealthyBySeconds(long deployHealthyBySeconds) {
    this.deployHealthyBySeconds = deployHealthyBySeconds;
  }

  public void setDeployIdLength(int deployIdLength) {
    this.deployIdLength = deployIdLength;
  }

  public void setEnableCorsFilter(boolean enableCorsFilter) {
    this.enableCorsFilter = enableCorsFilter;
  }

  public void setHealthcheckIntervalSeconds(long healthcheckIntervalSeconds) {
    this.healthcheckIntervalSeconds = healthcheckIntervalSeconds;
  }

  public void setHealthcheckStartThreads(int healthcheckStartThreads) {
    this.healthcheckStartThreads = healthcheckStartThreads;
  }

  public void setHealthcheckTimeoutSeconds(long healthcheckTimeoutSeconds) {
    this.healthcheckTimeoutSeconds = healthcheckTimeoutSeconds;
  }

  public void setHostname(String hostname) {
    this.hostname = hostname;
  }

  public void setKillAfterTasksDoNotRunDefaultSeconds(long killAfterTasksDoNotRunDefaultSeconds) {
    this.killAfterTasksDoNotRunDefaultSeconds = killAfterTasksDoNotRunDefaultSeconds;
  }

  public void setKillNonLongRunningTasksInCleanupAfterSeconds(long killNonLongRunningTasksInCleanupAfterSeconds) {
    this.killNonLongRunningTasksInCleanupAfterSeconds = killNonLongRunningTasksInCleanupAfterSeconds;
  }

  public void setListenerThreadpoolSize(int listenerThreadpoolSize) {
    this.listenerThreadpoolSize = listenerThreadpoolSize;
  }

  public void setLoadBalancerQueryParams(Map<String, String> loadBalancerQueryParams) {
    this.loadBalancerQueryParams = loadBalancerQueryParams;
  }

  public void setLoadBalancerRequestTimeoutMillis(long loadBalancerRequestTimeoutMillis) {
    this.loadBalancerRequestTimeoutMillis = loadBalancerRequestTimeoutMillis;
  }

  public void setLoadBalancerUri(String loadBalancerUri) {
    this.loadBalancerUri = loadBalancerUri;
  }

  public void setLogFetchMaxThreads(int logFetchMaxThreads) {
    this.logFetchMaxThreads = logFetchMaxThreads;
  }

  public void setMaxDeployIdSize(int maxDeployIdSize) {
    this.maxDeployIdSize = maxDeployIdSize;
  }

  public void setMaxHealthcheckResponseBodyBytes(int maxHealthcheckResponseBodyBytes) {
    this.maxHealthcheckResponseBodyBytes = maxHealthcheckResponseBodyBytes;
  }

  public void setMaxQueuedUpdatesPerWebhook(int maxQueuedUpdatesPerWebhook) {
    this.maxQueuedUpdatesPerWebhook = maxQueuedUpdatesPerWebhook;
  }

  public void setMaxRequestIdSize(int maxRequestIdSize) {
    this.maxRequestIdSize = maxRequestIdSize;
  }

  public void setMaxTasksPerOffer(int maxTasksPerOffer) {
    this.maxTasksPerOffer = maxTasksPerOffer;
  }

  public void setMesosConfiguration(MesosConfiguration mesosConfiguration) {
    this.mesosConfiguration = mesosConfiguration;
  }

  public void setNewTaskCheckerBaseDelaySeconds(int newTaskCheckerBaseDelaySeconds) {
    this.newTaskCheckerBaseDelaySeconds = newTaskCheckerBaseDelaySeconds;
  }

  public void setPersistHistoryEverySeconds(long persistHistoryEverySeconds) {
    this.persistHistoryEverySeconds = persistHistoryEverySeconds;
  }

  public void setS3Configuration(S3Configuration s3Configuration) {
    this.s3Configuration = s3Configuration;
  }

  public void setSandboxDefaultsToTaskId(boolean sandboxDefaultsToTaskId) {
    this.sandboxDefaultsToTaskId = sandboxDefaultsToTaskId;
  }

  public void setSandboxHttpTimeoutMillis(long sandboxHttpTimeoutMillis) {
    this.sandboxHttpTimeoutMillis = sandboxHttpTimeoutMillis;
  }

  public void setSaveStateEverySeconds(long saveStateEverySeconds) {
    this.saveStateEverySeconds = saveStateEverySeconds;
  }

  public void setSentryConfiguration(SentryConfiguration sentryConfiguration){
    this.sentryConfiguration = sentryConfiguration;
  }

  public void setSmtpConfiguration(SMTPConfiguration smtpConfiguration) {
    this.smtpConfiguration = smtpConfiguration;
  }

  public void setStartNewReconcileEverySeconds(long startNewReconcileEverySeconds) {
    this.startNewReconcileEverySeconds = startNewReconcileEverySeconds;
  }

  public void setUiConfiguration(UIConfiguration uiConfiguration) {
    this.uiConfiguration = uiConfiguration;
  }

  public void setWaitForListeners(boolean waitForListeners) {
    this.waitForListeners = waitForListeners;
  }

  public void setWarnIfScheduledJobIsRunningForAtLeastMillis(long warnIfScheduledJobIsRunningForAtLeastMillis) {
    this.warnIfScheduledJobIsRunningForAtLeastMillis = warnIfScheduledJobIsRunningForAtLeastMillis;
  }

  public void setWarnIfScheduledJobIsRunningPastNextRunPct(int warnIfScheduledJobIsRunningPastNextRunPct) {
    this.warnIfScheduledJobIsRunningPastNextRunPct = warnIfScheduledJobIsRunningPastNextRunPct;
  }

  public void setZookeeperAsyncTimeout(long zookeeperAsyncTimeout) {
    this.zookeeperAsyncTimeout = zookeeperAsyncTimeout;
  }

  public void setZooKeeperConfiguration(ZooKeeperConfiguration zooKeeperConfiguration) {
    this.zooKeeperConfiguration = zooKeeperConfiguration;
  }
<<<<<<< HEAD

  public CustomExecutorConfiguration getCustomExecutorConfiguration() {
    return customExecutorConfiguration;
  }

  public void setCustomExecutorConfiguration(CustomExecutorConfiguration customExecutorConfiguration) {
    this.customExecutorConfiguration = customExecutorConfiguration;
  }

  public boolean isCreateDeployIds() {
    return createDeployIds;
  }

  public void setCreateDeployIds(boolean createDeployIds) {
    this.createDeployIds = createDeployIds;
  }

  public int getDeployIdLength() {
    return deployIdLength;
  }

  public void setDeployIdLength(int deployIdLength) {
    this.deployIdLength = deployIdLength;
  }

  public Optional<LDAPConfiguration> getLdapConfiguration() {
    return Optional.fromNullable(ldapConfiguration);
  }

  public void setLdapConfiguration(LDAPConfiguration ldapConfiguration) {
    this.ldapConfiguration = ldapConfiguration;
  }

  public AuthConfiguration getAuthConfiguration() {
    return authConfiguration;
  }

  public void setAuthConfiguration(AuthConfiguration authConfiguration) {
    this.authConfiguration = authConfiguration;
  }
=======
>>>>>>> 73f362f1
}<|MERGE_RESOLUTION|>--- conflicted
+++ resolved
@@ -711,31 +711,6 @@
   public void setZooKeeperConfiguration(ZooKeeperConfiguration zooKeeperConfiguration) {
     this.zooKeeperConfiguration = zooKeeperConfiguration;
   }
-<<<<<<< HEAD
-
-  public CustomExecutorConfiguration getCustomExecutorConfiguration() {
-    return customExecutorConfiguration;
-  }
-
-  public void setCustomExecutorConfiguration(CustomExecutorConfiguration customExecutorConfiguration) {
-    this.customExecutorConfiguration = customExecutorConfiguration;
-  }
-
-  public boolean isCreateDeployIds() {
-    return createDeployIds;
-  }
-
-  public void setCreateDeployIds(boolean createDeployIds) {
-    this.createDeployIds = createDeployIds;
-  }
-
-  public int getDeployIdLength() {
-    return deployIdLength;
-  }
-
-  public void setDeployIdLength(int deployIdLength) {
-    this.deployIdLength = deployIdLength;
-  }
 
   public Optional<LDAPConfiguration> getLdapConfiguration() {
     return Optional.fromNullable(ldapConfiguration);
@@ -752,6 +727,4 @@
   public void setAuthConfiguration(AuthConfiguration authConfiguration) {
     this.authConfiguration = authConfiguration;
   }
-=======
->>>>>>> 73f362f1
 }