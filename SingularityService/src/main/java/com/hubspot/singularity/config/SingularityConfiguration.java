package com.hubspot.singularity.config;

import java.util.Collections;
import java.util.List;
import java.util.Map;
import java.util.concurrent.TimeUnit;

import javax.validation.Valid;
import javax.validation.constraints.Max;
import javax.validation.constraints.Min;
import javax.validation.constraints.NotNull;

import com.fasterxml.jackson.annotation.JsonIgnoreProperties;
import com.fasterxml.jackson.annotation.JsonProperty;
import com.google.common.base.Optional;
import com.google.common.base.Strings;
import com.hubspot.singularity.SlavePlacement;

import io.dropwizard.Configuration;
import io.dropwizard.db.DataSourceFactory;

@JsonIgnoreProperties(ignoreUnknown = true)
public class SingularityConfiguration extends Configuration {

  private boolean allowRequestsWithoutOwners = true;

  private boolean allowTestResourceCalls = false;

  private long askDriverToKillTasksAgainAfterMillis = TimeUnit.MINUTES.toMillis(5);

  private int cacheTasksMaxSize = 5000;

  private int cacheTasksInitialSize = 100;

  private long cacheTasksForMillis = TimeUnit.DAYS.toMillis(1);

  private long cacheStateForMillis = TimeUnit.SECONDS.toMillis(30);

  private long checkDeploysEverySeconds = 5;

  private long checkNewTasksEverySeconds = 5;

  private long checkExpiringUserActionEveryMillis = TimeUnit.SECONDS.toMillis(45);

  private int checkNewTasksScheduledThreads = 3;

  private long checkReconcileWhenRunningEveryMillis = TimeUnit.SECONDS.toMillis(30);

  private long checkScheduledJobsEveryMillis = TimeUnit.MINUTES.toMillis(10);

  private long checkSchedulerEverySeconds = 5;

  private long checkWebhooksEveryMillis = TimeUnit.SECONDS.toMillis(10);

  private long cleanupEverySeconds = 5;

  private long closeWaitSeconds = 5;

  private String commonHostnameSuffixToOmit;

  private boolean compressLargeDataObjects = true;

  private long considerTaskHealthyAfterRunningForSeconds = 5;

  private int cooldownAfterFailures = 3;

  private double cooldownAfterPctOfInstancesFail = 1.0;

  private long cooldownExpiresAfterMinutes = 15;

  private long cooldownMinScheduleSeconds = 120;

  @JsonProperty("database")
  private DataSourceFactory databaseConfiguration;

  @Min(value = 1, message = "Must be positive and non-zero")
  private int defaultBounceExpirationMinutes = 60;

  @NotNull
  private SlavePlacement defaultSlavePlacement = SlavePlacement.GREEDY;

  private boolean defaultValueForKillTasksOfPausedRequests = true;

  private int defaultDeployStepWaitTimeMs = 0;

<<<<<<< HEAD
=======
  private int defaultDeployMaxTaskRetries = 0;

>>>>>>> 883d0840
  private long deleteDeploysFromZkWhenNoDatabaseAfterHours = TimeUnit.DAYS.toHours(14);

  private Optional<Integer> maxStaleDeploysPerRequestInZkWhenNoDatabase = Optional.absent();

  private long deleteDeadSlavesAfterHours = TimeUnit.DAYS.toHours(7);

  private long deleteStaleRequestsFromZkWhenNoDatabaseAfterHours = TimeUnit.DAYS.toHours(14);

  private Optional<Integer> maxRequestsWithHistoryInZkWhenNoDatabase = Optional.absent();

  private long deleteTasksFromZkWhenNoDatabaseAfterHours = TimeUnit.DAYS.toHours(7);

  private Optional<Integer> maxStaleTasksPerRequestInZkWhenNoDatabase = Optional.absent();

  private long deleteUndeliverableWebhooksAfterHours = TimeUnit.DAYS.toHours(7);

  private long deltaAfterWhichTasksAreLateMillis = TimeUnit.SECONDS.toMillis(30);

  private long deployHealthyBySeconds = 120;

  private int dispatchTaskShellCommandsEverySeconds = 5;

  private long debugCuratorCallOverBytes = 25000;

  private long debugCuratorCallOverMillis = 250;

  private boolean enableCorsFilter = false;

  private long healthcheckIntervalSeconds = 5;

  private int healthcheckStartThreads = 3;

  private long healthcheckTimeoutSeconds = 5;

  @NotNull
  private Optional<Integer> healthcheckMaxRetries = Optional.absent();

  @NotNull
  private Optional<Long> healthcheckMaxTotalTimeoutSeconds = Optional.absent();

  private String hostname;

  private long killAfterTasksDoNotRunDefaultSeconds = 600;

  private long killNonLongRunningTasksInCleanupAfterSeconds = TimeUnit.HOURS.toSeconds(24);

  private int listenerThreadpoolSize = 3;

  @JsonProperty("loadBalancerQueryParams")
  private Map<String, String> loadBalancerQueryParams;

  private long loadBalancerRequestTimeoutMillis = 2000;

  private long loadBalancerRemovalGracePeriodMillis = 0;

  private String loadBalancerUri;

  private boolean deleteRemovedRequestsFromLoadBalancer = false;

  private int logFetchMaxThreads = 15;

  private int maxDeployIdSize = 50;

  private int maxHealthcheckResponseBodyBytes = 8192;

  private int maxQueuedUpdatesPerWebhook = 50;

  private int maxTasksPerOffer = 0;

  private int maxRequestIdSize = 100;

  @JsonProperty("historyPurging")
  @Valid
  private HistoryPurgingConfiguration historyPurgingConfiguration = new HistoryPurgingConfiguration();

  @JsonProperty("mesos")
  @Valid
  private MesosConfiguration mesosConfiguration;

  private int newTaskCheckerBaseDelaySeconds = 1;

  private long pendingDeployHoldTaskDuringDecommissionMillis = TimeUnit.MINUTES.toMillis(10);

  private long persistHistoryEverySeconds = TimeUnit.HOURS.toSeconds(1);

  @JsonProperty("s3")
  private S3Configuration s3Configuration;

  private boolean sandboxDefaultsToTaskId = false;

  private long sandboxHttpTimeoutMillis = TimeUnit.SECONDS.toMillis(5);

  private long saveStateEverySeconds = 60;

  @JsonProperty("sentry")
  @Valid
  private SentryConfiguration sentryConfiguration;

  @JsonProperty("smtp")
  @Valid
  private SMTPConfiguration smtpConfiguration;

  private long startNewReconcileEverySeconds = TimeUnit.MINUTES.toSeconds(10);

  @JsonProperty("ui")
  @Valid
  private UIConfiguration uiConfiguration = new UIConfiguration();

  /** If true, the event system waits for all listeners having processed an event. */
  private boolean waitForListeners = true;

  private long warnIfScheduledJobIsRunningForAtLeastMillis = TimeUnit.DAYS.toMillis(1);

  private int warnIfScheduledJobIsRunningPastNextRunPct = 200;

  private long zookeeperAsyncTimeout = 5000;

  private int coreThreadpoolSize = 8;

  private long threadpoolShutdownDelayInSeconds = 1;

  private long taskPersistAfterStartupBufferMillis = TimeUnit.MINUTES.toMillis(1);

  @Valid
  @JsonProperty("customExecutor")
  @NotNull
  private CustomExecutorConfiguration customExecutorConfiguration = new CustomExecutorConfiguration();

  private boolean createDeployIds = false;

  @Min(4)
  @Max(32)
  private int deployIdLength = 8;

  @JsonProperty("zookeeper")
  @Valid
  private ZooKeeperConfiguration zooKeeperConfiguration;

  @JsonProperty("ldap")
  @Valid
  private LDAPConfiguration ldapConfiguration = null;

  @JsonProperty("auth")
  @NotNull
  @Valid
  private AuthConfiguration authConfiguration = new AuthConfiguration();

  @NotNull
  private Map<String, List<String>> reserveSlavesWithAttributes = Collections.emptyMap();

  @JsonProperty("graphite")
  @NotNull
  @Valid
  private GraphiteConfiguration graphiteConfiguration = new GraphiteConfiguration();

  public long getAskDriverToKillTasksAgainAfterMillis() {
    return askDriverToKillTasksAgainAfterMillis;
  }

  public long getCacheStateForMillis() {
    return cacheStateForMillis;
  }

  public long getDispatchTaskShellCommandsEverySeconds() {
    return dispatchTaskShellCommandsEverySeconds;
  }

  public long getCheckDeploysEverySeconds() {
    return checkDeploysEverySeconds;
  }

  public long getCheckNewTasksEverySeconds() {
    return checkNewTasksEverySeconds;
  }

  public int getCheckNewTasksScheduledThreads() {
    return checkNewTasksScheduledThreads;
  }

  public long getCheckReconcileWhenRunningEveryMillis() {
    return checkReconcileWhenRunningEveryMillis;
  }

  public long getCheckScheduledJobsEveryMillis() {
    return checkScheduledJobsEveryMillis;
  }

  public long getCheckSchedulerEverySeconds() {
    return checkSchedulerEverySeconds;
  }

  public long getCheckWebhooksEveryMillis() {
    return checkWebhooksEveryMillis;
  }

  public long getCleanupEverySeconds() {
    return cleanupEverySeconds;
  }

  public long getCloseWaitSeconds() {
    return closeWaitSeconds;
  }

  public Optional<String> getCommonHostnameSuffixToOmit() {
    return Optional.fromNullable(Strings.emptyToNull(commonHostnameSuffixToOmit));
  }

  public long getConsiderTaskHealthyAfterRunningForSeconds() {
    return considerTaskHealthyAfterRunningForSeconds;
  }

  public int getCooldownAfterFailures() {
    return cooldownAfterFailures;
  }

  public long getDebugCuratorCallOverBytes() {
    return debugCuratorCallOverBytes;
  }

  public void setDebugCuratorCallOverBytes(long debugCuratorCallOverBytes) {
    this.debugCuratorCallOverBytes = debugCuratorCallOverBytes;
  }

  public long getPendingDeployHoldTaskDuringDecommissionMillis() {
    return pendingDeployHoldTaskDuringDecommissionMillis;
  }

  public void setPendingDeployHoldTaskDuringDecommissionMillis(long pendingDeployHoldTaskDuringDecommissionMillis) {
    this.pendingDeployHoldTaskDuringDecommissionMillis = pendingDeployHoldTaskDuringDecommissionMillis;
  }

  public long getDebugCuratorCallOverMillis() {
    return debugCuratorCallOverMillis;
  }

  public void setDebugCuratorCallOverMillis(long debugCuratorCallOverMillis) {
    this.debugCuratorCallOverMillis = debugCuratorCallOverMillis;
  }

  public double getCooldownAfterPctOfInstancesFail() {
    return cooldownAfterPctOfInstancesFail;
  }

  public long getCooldownExpiresAfterMinutes() {
    return cooldownExpiresAfterMinutes;
  }

  public long getCooldownMinScheduleSeconds() {
    return cooldownMinScheduleSeconds;
  }

  public int getCacheTasksMaxSize() {
    return cacheTasksMaxSize;
  }

  public void setCacheTasksMaxSize(int cacheTasksMaxSize) {
    this.cacheTasksMaxSize = cacheTasksMaxSize;
  }

  public int getCacheTasksInitialSize() {
    return cacheTasksInitialSize;
  }

  public void setCacheTasksInitialSize(int cacheTasksInitialSize) {
    this.cacheTasksInitialSize = cacheTasksInitialSize;
  }

  public int getCoreThreadpoolSize() {
    return coreThreadpoolSize;
  }

  public CustomExecutorConfiguration getCustomExecutorConfiguration() {
    return customExecutorConfiguration;
  }

  public Optional<DataSourceFactory> getDatabaseConfiguration() {
    return Optional.fromNullable(databaseConfiguration);
  }

  public int getDefaultBounceExpirationMinutes() {
    return defaultBounceExpirationMinutes;
  }

  public void setDefaultBounceExpirationMinutes(int defaultBounceExpirationMinutes) {
    this.defaultBounceExpirationMinutes = defaultBounceExpirationMinutes;
  }

  public SlavePlacement getDefaultSlavePlacement() {
    return defaultSlavePlacement;
  }

  public int getDefaultDeployStepWaitTimeMs() {
    return defaultDeployStepWaitTimeMs;
  }

  public void setDefaultDeployStepWaitTimeMs(int defaultDeployStepWaitTimeMs) {
    this.defaultDeployStepWaitTimeMs = defaultDeployStepWaitTimeMs;
  }

<<<<<<< HEAD
=======
  public int getDefaultDeployMaxTaskRetries() {
    return defaultDeployMaxTaskRetries;
  }

  public void setDefaultDeployMaxTaskRetries(int defaultDeployMaxTaskRetries) {
    this.defaultDeployMaxTaskRetries = defaultDeployMaxTaskRetries;
  }

>>>>>>> 883d0840
  public long getDeleteDeploysFromZkWhenNoDatabaseAfterHours() {
    return deleteDeploysFromZkWhenNoDatabaseAfterHours;
  }

  public long getDeleteStaleRequestsFromZkWhenNoDatabaseAfterHours() {
    return deleteStaleRequestsFromZkWhenNoDatabaseAfterHours;
  }

  public long getDeleteTasksFromZkWhenNoDatabaseAfterHours() {
    return deleteTasksFromZkWhenNoDatabaseAfterHours;
  }

  public long getDeleteUndeliverableWebhooksAfterHours() {
    return deleteUndeliverableWebhooksAfterHours;
  }

  public long getDeltaAfterWhichTasksAreLateMillis() {
    return deltaAfterWhichTasksAreLateMillis;
  }

  public long getDeployHealthyBySeconds() {
    return deployHealthyBySeconds;
  }

  public int getDeployIdLength() {
    return deployIdLength;
  }

  public long getHealthcheckIntervalSeconds() {
    return healthcheckIntervalSeconds;
  }

  public int getHealthcheckStartThreads() {
    return healthcheckStartThreads;
  }

  public long getHealthcheckTimeoutSeconds() {
    return healthcheckTimeoutSeconds;
  }

  public Optional<Integer> getHealthcheckMaxRetries() {
    return healthcheckMaxRetries;
  }

  public Optional<Long> getHealthcheckMaxTotalTimeoutSeconds() {
    return healthcheckMaxTotalTimeoutSeconds;
  }

  public Optional<String> getHostname() {
    return Optional.fromNullable(Strings.emptyToNull(hostname));
  }

  public long getKillAfterTasksDoNotRunDefaultSeconds() {
    return killAfterTasksDoNotRunDefaultSeconds;
  }

  public long getKillNonLongRunningTasksInCleanupAfterSeconds() {
    return killNonLongRunningTasksInCleanupAfterSeconds;
  }

  public long getLoadBalancerRemovalGracePeriodMillis() {
    return loadBalancerRemovalGracePeriodMillis;
  }

  public void setLoadBalancerRemovalGracePeriodMillis(long loadBalancerRemovalGracePeriodMillis) {
    this.loadBalancerRemovalGracePeriodMillis = loadBalancerRemovalGracePeriodMillis;
  }

  public long getDeleteDeadSlavesAfterHours() {
    return deleteDeadSlavesAfterHours;
  }

  public void setDeleteDeadSlavesAfterHours(long deleteDeadSlavesAfterHours) {
    this.deleteDeadSlavesAfterHours = deleteDeadSlavesAfterHours;
  }

  public int getListenerThreadpoolSize() {
    return listenerThreadpoolSize;
  }

  public Optional<Map<String, String>> getLoadBalancerQueryParams() {
    return Optional.fromNullable(loadBalancerQueryParams);
  }

  public long getLoadBalancerRequestTimeoutMillis() {
    return loadBalancerRequestTimeoutMillis;
  }

  public String getLoadBalancerUri() {
    return loadBalancerUri;
  }

  public int getLogFetchMaxThreads() {
    return logFetchMaxThreads;
  }

  public int getMaxDeployIdSize() {
    return maxDeployIdSize;
  }

  public int getMaxHealthcheckResponseBodyBytes() {
    return maxHealthcheckResponseBodyBytes;
  }

  public int getMaxQueuedUpdatesPerWebhook() {
    return maxQueuedUpdatesPerWebhook;
  }

  public int getMaxRequestIdSize() {
    return maxRequestIdSize;
  }

  public int getMaxTasksPerOffer() {
    return maxTasksPerOffer;
  }

  public MesosConfiguration getMesosConfiguration() {
    return mesosConfiguration;
  }

  public int getNewTaskCheckerBaseDelaySeconds() {
    return newTaskCheckerBaseDelaySeconds;
  }

  public long getPersistHistoryEverySeconds() {
    return persistHistoryEverySeconds;
  }

  public Optional<S3Configuration> getS3Configuration() {
    return Optional.fromNullable(s3Configuration);
  }

  public long getSandboxHttpTimeoutMillis() {
    return sandboxHttpTimeoutMillis;
  }

  public long getSaveStateEverySeconds() {
    return saveStateEverySeconds;
  }

  public Optional<SentryConfiguration> getSentryConfiguration(){
    return Optional.fromNullable(sentryConfiguration);
  }

  public Optional<SMTPConfiguration> getSmtpConfiguration() {
    return Optional.fromNullable(smtpConfiguration);
  }

  public long getStartNewReconcileEverySeconds() {
    return startNewReconcileEverySeconds;
  }

  public long getThreadpoolShutdownDelayInSeconds() {
    return threadpoolShutdownDelayInSeconds;
  }

  public void setThreadpoolShutdownDelayInSeconds(long threadpoolShutdownDelayInSeconds) {
    this.threadpoolShutdownDelayInSeconds = threadpoolShutdownDelayInSeconds;
  }

  public UIConfiguration getUiConfiguration() {
    return uiConfiguration;
  }

  public long getWarnIfScheduledJobIsRunningForAtLeastMillis() {
    return warnIfScheduledJobIsRunningForAtLeastMillis;
  }

  public int getWarnIfScheduledJobIsRunningPastNextRunPct() {
    return warnIfScheduledJobIsRunningPastNextRunPct;
  }

  public long getZookeeperAsyncTimeout() {
    return zookeeperAsyncTimeout;
  }

  public ZooKeeperConfiguration getZooKeeperConfiguration() {
    return zooKeeperConfiguration;
  }

  public boolean isAllowRequestsWithoutOwners() {
    return allowRequestsWithoutOwners;
  }

  public boolean isAllowTestResourceCalls() {
    return allowTestResourceCalls;
  }

  public boolean isCompressLargeDataObjects() {
    return compressLargeDataObjects;
  }

  public boolean isCreateDeployIds() {
    return createDeployIds;
  }

  public boolean isDefaultValueForKillTasksOfPausedRequests() {
    return defaultValueForKillTasksOfPausedRequests;
  }

  public boolean isEnableCorsFilter() {
    return enableCorsFilter;
  }

  public boolean isSandboxDefaultsToTaskId() {
    return sandboxDefaultsToTaskId;
  }

  public boolean isWaitForListeners() {
    return waitForListeners;
  }

  public void setAllowRequestsWithoutOwners(boolean allowRequestsWithoutOwners) {
    this.allowRequestsWithoutOwners = allowRequestsWithoutOwners;
  }

  public void setAllowTestResourceCalls(boolean allowTestResourceCalls) {
    this.allowTestResourceCalls = allowTestResourceCalls;
  }

  public void setAskDriverToKillTasksAgainAfterMillis(long askDriverToKillTasksAgainAfterMillis) {
    this.askDriverToKillTasksAgainAfterMillis = askDriverToKillTasksAgainAfterMillis;
  }

  public void setCacheStateForMillis(long cacheStateForMillis) {
    this.cacheStateForMillis = cacheStateForMillis;
  }

  public void setCheckDeploysEverySeconds(long checkDeploysEverySeconds) {
    this.checkDeploysEverySeconds = checkDeploysEverySeconds;
  }

  public void setCheckNewTasksEverySeconds(long checkNewTasksEverySeconds) {
    this.checkNewTasksEverySeconds = checkNewTasksEverySeconds;
  }

  public void setCheckNewTasksScheduledThreads(int checkNewTasksScheduledThreads) {
    this.checkNewTasksScheduledThreads = checkNewTasksScheduledThreads;
  }

  public void setCheckReconcileWhenRunningEveryMillis(long checkReconcileWhenRunningEveryMillis) {
    this.checkReconcileWhenRunningEveryMillis = checkReconcileWhenRunningEveryMillis;
  }

  public void setCheckScheduledJobsEveryMillis(long checkScheduledJobsEveryMillis) {
    this.checkScheduledJobsEveryMillis = checkScheduledJobsEveryMillis;
  }

  public void setCheckSchedulerEverySeconds(long checkSchedulerEverySeconds) {
    this.checkSchedulerEverySeconds = checkSchedulerEverySeconds;
  }

  public void setCheckWebhooksEveryMillis(long checkWebhooksEveryMillis) {
    this.checkWebhooksEveryMillis = checkWebhooksEveryMillis;
  }

  public void setCleanupEverySeconds(long cleanupEverySeconds) {
    this.cleanupEverySeconds = cleanupEverySeconds;
  }

  public void setCloseWaitSeconds(long closeWaitSeconds) {
    this.closeWaitSeconds = closeWaitSeconds;
  }

  public void setCommonHostnameSuffixToOmit(String commonHostnameSuffixToOmit) {
    this.commonHostnameSuffixToOmit = commonHostnameSuffixToOmit;
  }

  public void setCompressLargeDataObjects(boolean compressLargeDataObjects) {
    this.compressLargeDataObjects = compressLargeDataObjects;
  }

  public void setConsiderTaskHealthyAfterRunningForSeconds(long considerTaskHealthyAfterRunningForSeconds) {
    this.considerTaskHealthyAfterRunningForSeconds = considerTaskHealthyAfterRunningForSeconds;
  }

  public void setCooldownAfterFailures(int cooldownAfterFailures) {
    this.cooldownAfterFailures = cooldownAfterFailures;
  }

  public void setCooldownAfterPctOfInstancesFail(double cooldownAfterPctOfInstancesFail) {
    this.cooldownAfterPctOfInstancesFail = cooldownAfterPctOfInstancesFail;
  }

  public void setCooldownExpiresAfterMinutes(long cooldownExpiresAfterMinutes) {
    this.cooldownExpiresAfterMinutes = cooldownExpiresAfterMinutes;
  }

  public void setCooldownMinScheduleSeconds(long cooldownMinScheduleSeconds) {
    this.cooldownMinScheduleSeconds = cooldownMinScheduleSeconds;
  }

  public void setCoreThreadpoolSize(int coreThreadpoolSize) {
    this.coreThreadpoolSize = coreThreadpoolSize;
  }

  public void setCreateDeployIds(boolean createDeployIds) {
    this.createDeployIds = createDeployIds;
  }

  public void setCustomExecutorConfiguration(CustomExecutorConfiguration customExecutorConfiguration) {
    this.customExecutorConfiguration = customExecutorConfiguration;
  }

  public void setDatabaseConfiguration(DataSourceFactory databaseConfiguration) {
    this.databaseConfiguration = databaseConfiguration;
  }

  public void setDefaultSlavePlacement(SlavePlacement defaultSlavePlacement) {
    this.defaultSlavePlacement = defaultSlavePlacement;
  }

  public void setDefaultValueForKillTasksOfPausedRequests(boolean defaultValueForKillTasksOfPausedRequests) {
    this.defaultValueForKillTasksOfPausedRequests = defaultValueForKillTasksOfPausedRequests;
  }

  public void setDeleteDeploysFromZkWhenNoDatabaseAfterHours(long deleteDeploysFromZkWhenNoDatabaseAfterHours) {
    this.deleteDeploysFromZkWhenNoDatabaseAfterHours = deleteDeploysFromZkWhenNoDatabaseAfterHours;
  }

  public void setDeleteStaleRequestsFromZkWhenNoDatabaseAfterHours(long deleteStaleRequestsFromZkWhenNoDatabaseAfterHours) {
    this.deleteStaleRequestsFromZkWhenNoDatabaseAfterHours = deleteStaleRequestsFromZkWhenNoDatabaseAfterHours;
  }

  public void setDeleteTasksFromZkWhenNoDatabaseAfterHours(long deleteTasksFromZkWhenNoDatabaseAfterHours) {
    this.deleteTasksFromZkWhenNoDatabaseAfterHours = deleteTasksFromZkWhenNoDatabaseAfterHours;
  }

  public void setDeleteUndeliverableWebhooksAfterHours(long deleteUndeliverableWebhooksAfterHours) {
    this.deleteUndeliverableWebhooksAfterHours = deleteUndeliverableWebhooksAfterHours;
  }

  public void setDeltaAfterWhichTasksAreLateMillis(long deltaAfterWhichTasksAreLateMillis) {
    this.deltaAfterWhichTasksAreLateMillis = deltaAfterWhichTasksAreLateMillis;
  }

  public void setDeployHealthyBySeconds(long deployHealthyBySeconds) {
    this.deployHealthyBySeconds = deployHealthyBySeconds;
  }

  public void setDeployIdLength(int deployIdLength) {
    this.deployIdLength = deployIdLength;
  }

  public void setEnableCorsFilter(boolean enableCorsFilter) {
    this.enableCorsFilter = enableCorsFilter;
  }

  public void setHealthcheckIntervalSeconds(long healthcheckIntervalSeconds) {
    this.healthcheckIntervalSeconds = healthcheckIntervalSeconds;
  }

  public void setHealthcheckStartThreads(int healthcheckStartThreads) {
    this.healthcheckStartThreads = healthcheckStartThreads;
  }

  public void setHealthcheckTimeoutSeconds(long healthcheckTimeoutSeconds) {
    this.healthcheckTimeoutSeconds = healthcheckTimeoutSeconds;
  }

  public void setHealthcheckMaxRetries(Optional<Integer> healthcheckMaxRetries) {
    this.healthcheckMaxRetries = healthcheckMaxRetries;
  }

  public void setHealthcheckMaxTotalTimeoutSeconds(Optional<Long> healthcheckMaxTotalTimeoutSeconds) {
    this.healthcheckMaxTotalTimeoutSeconds = healthcheckMaxTotalTimeoutSeconds;
  }

  public void setHostname(String hostname) {
    this.hostname = hostname;
  }

  public void setKillAfterTasksDoNotRunDefaultSeconds(long killAfterTasksDoNotRunDefaultSeconds) {
    this.killAfterTasksDoNotRunDefaultSeconds = killAfterTasksDoNotRunDefaultSeconds;
  }

  public void setKillNonLongRunningTasksInCleanupAfterSeconds(long killNonLongRunningTasksInCleanupAfterSeconds) {
    this.killNonLongRunningTasksInCleanupAfterSeconds = killNonLongRunningTasksInCleanupAfterSeconds;
  }

  public void setListenerThreadpoolSize(int listenerThreadpoolSize) {
    this.listenerThreadpoolSize = listenerThreadpoolSize;
  }

  public void setLoadBalancerQueryParams(Map<String, String> loadBalancerQueryParams) {
    this.loadBalancerQueryParams = loadBalancerQueryParams;
  }

  public void setLoadBalancerRequestTimeoutMillis(long loadBalancerRequestTimeoutMillis) {
    this.loadBalancerRequestTimeoutMillis = loadBalancerRequestTimeoutMillis;
  }

  public void setLoadBalancerUri(String loadBalancerUri) {
    this.loadBalancerUri = loadBalancerUri;
  }

  public void setLogFetchMaxThreads(int logFetchMaxThreads) {
    this.logFetchMaxThreads = logFetchMaxThreads;
  }

  public void setMaxDeployIdSize(int maxDeployIdSize) {
    this.maxDeployIdSize = maxDeployIdSize;
  }

  public void setMaxHealthcheckResponseBodyBytes(int maxHealthcheckResponseBodyBytes) {
    this.maxHealthcheckResponseBodyBytes = maxHealthcheckResponseBodyBytes;
  }

  public void setMaxQueuedUpdatesPerWebhook(int maxQueuedUpdatesPerWebhook) {
    this.maxQueuedUpdatesPerWebhook = maxQueuedUpdatesPerWebhook;
  }

  public void setMaxRequestIdSize(int maxRequestIdSize) {
    this.maxRequestIdSize = maxRequestIdSize;
  }

  public void setMaxTasksPerOffer(int maxTasksPerOffer) {
    this.maxTasksPerOffer = maxTasksPerOffer;
  }

  public void setMesosConfiguration(MesosConfiguration mesosConfiguration) {
    this.mesosConfiguration = mesosConfiguration;
  }

  public void setNewTaskCheckerBaseDelaySeconds(int newTaskCheckerBaseDelaySeconds) {
    this.newTaskCheckerBaseDelaySeconds = newTaskCheckerBaseDelaySeconds;
  }

  public void setDispatchTaskShellCommandsEverySeconds(int dispatchTaskShellCommandsEverySeconds) {
    this.dispatchTaskShellCommandsEverySeconds = dispatchTaskShellCommandsEverySeconds;
  }

  public void setPersistHistoryEverySeconds(long persistHistoryEverySeconds) {
    this.persistHistoryEverySeconds = persistHistoryEverySeconds;
  }

  public void setS3Configuration(S3Configuration s3Configuration) {
    this.s3Configuration = s3Configuration;
  }

  public void setSandboxDefaultsToTaskId(boolean sandboxDefaultsToTaskId) {
    this.sandboxDefaultsToTaskId = sandboxDefaultsToTaskId;
  }

  public void setSandboxHttpTimeoutMillis(long sandboxHttpTimeoutMillis) {
    this.sandboxHttpTimeoutMillis = sandboxHttpTimeoutMillis;
  }

  public void setSaveStateEverySeconds(long saveStateEverySeconds) {
    this.saveStateEverySeconds = saveStateEverySeconds;
  }

  public void setSentryConfiguration(SentryConfiguration sentryConfiguration){
    this.sentryConfiguration = sentryConfiguration;
  }

  public void setSmtpConfiguration(SMTPConfiguration smtpConfiguration) {
    this.smtpConfiguration = smtpConfiguration;
  }

  public void setStartNewReconcileEverySeconds(long startNewReconcileEverySeconds) {
    this.startNewReconcileEverySeconds = startNewReconcileEverySeconds;
  }

  public void setUiConfiguration(UIConfiguration uiConfiguration) {
    this.uiConfiguration = uiConfiguration;
  }

  public void setWaitForListeners(boolean waitForListeners) {
    this.waitForListeners = waitForListeners;
  }

  public void setWarnIfScheduledJobIsRunningForAtLeastMillis(long warnIfScheduledJobIsRunningForAtLeastMillis) {
    this.warnIfScheduledJobIsRunningForAtLeastMillis = warnIfScheduledJobIsRunningForAtLeastMillis;
  }

  public void setWarnIfScheduledJobIsRunningPastNextRunPct(int warnIfScheduledJobIsRunningPastNextRunPct) {
    this.warnIfScheduledJobIsRunningPastNextRunPct = warnIfScheduledJobIsRunningPastNextRunPct;
  }

  public void setZookeeperAsyncTimeout(long zookeeperAsyncTimeout) {
    this.zookeeperAsyncTimeout = zookeeperAsyncTimeout;
  }

  public void setZooKeeperConfiguration(ZooKeeperConfiguration zooKeeperConfiguration) {
    this.zooKeeperConfiguration = zooKeeperConfiguration;
  }

  public long getCacheTasksForMillis() {
    return cacheTasksForMillis;
  }

  public void setCacheTasksForMillis(long cacheTasksForMillis) {
    this.cacheTasksForMillis = cacheTasksForMillis;
  }

  public long getTaskPersistAfterStartupBufferMillis() {
    return taskPersistAfterStartupBufferMillis;
  }

  public void setTaskPersistAfterStartupBufferMillis(long taskPersistAfterStartupBufferMillis) {
    this.taskPersistAfterStartupBufferMillis = taskPersistAfterStartupBufferMillis;
  }

  public Optional<LDAPConfiguration> getLdapConfiguration() {
    return Optional.fromNullable(ldapConfiguration);
  }

  public void setLdapConfiguration(LDAPConfiguration ldapConfiguration) {
    this.ldapConfiguration = ldapConfiguration;
  }

  public AuthConfiguration getAuthConfiguration() {
    return authConfiguration;
  }

  public long getCheckExpiringUserActionEveryMillis() {
    return checkExpiringUserActionEveryMillis;
  }

  public void setCheckExpiringUserActionEveryMillis(long checkExpiringUserActionEveryMillis) {
    this.checkExpiringUserActionEveryMillis = checkExpiringUserActionEveryMillis;
  }

  public void setAuthConfiguration(AuthConfiguration authConfiguration) {
    this.authConfiguration = authConfiguration;
  }

  public HistoryPurgingConfiguration getHistoryPurgingConfiguration() {
    return historyPurgingConfiguration;
  }

  public void setHistoryPurgingConfiguration(HistoryPurgingConfiguration historyPurgingConfiguration) {
    this.historyPurgingConfiguration = historyPurgingConfiguration;
  }

  public Map<String, List<String>> getReserveSlavesWithAttributes() {
    return reserveSlavesWithAttributes;
  }

  public void setReserveSlavesWithAttributes(Map<String, List<String>> reserveSlavesWithAttributes) {
    this.reserveSlavesWithAttributes = reserveSlavesWithAttributes;
  }

  public GraphiteConfiguration getGraphiteConfiguration() {
    return graphiteConfiguration;
  }

  public void setGraphiteConfiguration(GraphiteConfiguration graphiteConfiguration) {
    this.graphiteConfiguration = graphiteConfiguration;
  }

  public boolean isDeleteRemovedRequestsFromLoadBalancer() {
    return deleteRemovedRequestsFromLoadBalancer;
  }

  public void setDeleteRemovedRequestsFromLoadBalancer(boolean deleteRemovedRequestsFromLoadBalancer) {
    this.deleteRemovedRequestsFromLoadBalancer = deleteRemovedRequestsFromLoadBalancer;
  }

  public Optional<Integer> getMaxStaleDeploysPerRequestInZkWhenNoDatabase() {
    return maxStaleDeploysPerRequestInZkWhenNoDatabase;
  }

  public void setMaxStaleDeploysPerRequestInZkWhenNoDatabase(Optional<Integer> maxStaleDeploysPerRequestInZkWhenNoDatabase) {
    this.maxStaleDeploysPerRequestInZkWhenNoDatabase = maxStaleDeploysPerRequestInZkWhenNoDatabase;
  }

  public Optional<Integer> getMaxRequestsWithHistoryInZkWhenNoDatabase() {
    return maxRequestsWithHistoryInZkWhenNoDatabase;
  }

  public void setMaxRequestsWithHistoryInZkWhenNoDatabase(Optional<Integer> maxRequestsWithHistoryInZkWhenNoDatabase) {
    this.maxRequestsWithHistoryInZkWhenNoDatabase = maxRequestsWithHistoryInZkWhenNoDatabase;
  }

  public Optional<Integer> getMaxStaleTasksPerRequestInZkWhenNoDatabase() {
    return maxStaleTasksPerRequestInZkWhenNoDatabase;
  }

  public void setMaxStaleTasksPerRequestInZkWhenNoDatabase(Optional<Integer> maxStaleTasksPerRequestInZkWhenNoDatabase) {
    this.maxStaleTasksPerRequestInZkWhenNoDatabase = maxStaleTasksPerRequestInZkWhenNoDatabase;
  }
}<|MERGE_RESOLUTION|>--- conflicted
+++ resolved
@@ -83,11 +83,8 @@
 
   private int defaultDeployStepWaitTimeMs = 0;
 
-<<<<<<< HEAD
-=======
   private int defaultDeployMaxTaskRetries = 0;
 
->>>>>>> 883d0840
   private long deleteDeploysFromZkWhenNoDatabaseAfterHours = TimeUnit.DAYS.toHours(14);
 
   private Optional<Integer> maxStaleDeploysPerRequestInZkWhenNoDatabase = Optional.absent();
@@ -387,8 +384,6 @@
     this.defaultDeployStepWaitTimeMs = defaultDeployStepWaitTimeMs;
   }
 
-<<<<<<< HEAD
-=======
   public int getDefaultDeployMaxTaskRetries() {
     return defaultDeployMaxTaskRetries;
   }
@@ -397,7 +392,6 @@
     this.defaultDeployMaxTaskRetries = defaultDeployMaxTaskRetries;
   }
 
->>>>>>> 883d0840
   public long getDeleteDeploysFromZkWhenNoDatabaseAfterHours() {
     return deleteDeploysFromZkWhenNoDatabaseAfterHours;
   }
