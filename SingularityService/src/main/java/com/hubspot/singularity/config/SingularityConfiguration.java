package com.hubspot.singularity.config;

import java.util.Map;
import java.util.concurrent.TimeUnit;

import javax.validation.Valid;
import javax.validation.constraints.Max;
import javax.validation.constraints.Min;
import javax.validation.constraints.NotNull;

import com.fasterxml.jackson.annotation.JsonIgnoreProperties;
import com.fasterxml.jackson.annotation.JsonProperty;
import com.google.common.base.Optional;
import com.google.common.base.Strings;
import com.hubspot.singularity.SlavePlacement;

import io.dropwizard.Configuration;
import io.dropwizard.db.DataSourceFactory;

@JsonIgnoreProperties(ignoreUnknown = true)
public class SingularityConfiguration extends Configuration {

  private boolean allowRequestsWithoutOwners = true;

  private boolean allowTestResourceCalls = false;

  private long askDriverToKillTasksAgainAfterMillis = TimeUnit.MINUTES.toMillis(5);

  private long cacheStateForMillis = TimeUnit.SECONDS.toMillis(30);

  private long checkDeploysEverySeconds = 5;

  private long checkNewTasksEverySeconds = 5;

  private int checkNewTasksScheduledThreads = 3;

  private long checkReconcileWhenRunningEveryMillis = TimeUnit.SECONDS.toMillis(30);

  private long checkScheduledJobsEveryMillis = TimeUnit.MINUTES.toMillis(10);

  private long checkSchedulerEverySeconds = 5;

  private long checkWebhooksEveryMillis = TimeUnit.SECONDS.toMillis(10);

  private long cleanupEverySeconds = 5;

  private long closeWaitSeconds = 5;

  private String commonHostnameSuffixToOmit;

  private boolean compressLargeDataObjects = true;

  private long considerTaskHealthyAfterRunningForSeconds = 5;

  private int cooldownAfterFailures = 3;

  private double cooldownAfterPctOfInstancesFail = 1.0;

  private long cooldownExpiresAfterMinutes = 15;

  private long cooldownMinScheduleSeconds = 120;

  @JsonProperty("database")
  private DataSourceFactory databaseConfiguration;

  @NotNull
  private SlavePlacement defaultSlavePlacement = SlavePlacement.GREEDY;

  private boolean defaultValueForKillTasksOfPausedRequests = true;

  private long deleteDeploysFromZkWhenNoDatabaseAfterHours = TimeUnit.DAYS.toHours(14);

  private long deleteStaleRequestsFromZkWhenNoDatabaseAfterHours = TimeUnit.DAYS.toHours(14);

  private long deleteTasksFromZkWhenNoDatabaseAfterHours = TimeUnit.DAYS.toHours(7);

  private long deleteUndeliverableWebhooksAfterHours = TimeUnit.DAYS.toHours(7);

  private long deltaAfterWhichTasksAreLateMillis = TimeUnit.SECONDS.toMillis(30);

  private long deployHealthyBySeconds = 120;

  private int dispatchTaskShellCommandsEverySeconds = 5;

  private boolean enableCorsFilter = false;

  private long healthcheckIntervalSeconds = 5;

  private int healthcheckStartThreads = 3;

  private long healthcheckTimeoutSeconds = 5;

  private String hostname;

  private long killAfterTasksDoNotRunDefaultSeconds = 600;

  private long killNonLongRunningTasksInCleanupAfterSeconds = TimeUnit.HOURS.toSeconds(24);

  private int listenerThreadpoolSize = 3;

  @JsonProperty("baragon")
  private Optional<BaragonConfiguration> loadBalancerConfig = Optional.absent();

  @JsonProperty("loadBalancerQueryParams")
  private Map<String, String> loadBalancerQueryParams;

  private int loadBalancerRequestTimeoutMillis = 2000;

  private String loadBalancerUri;

  private int logFetchMaxThreads = 15;

  private int maxDeployIdSize = 50;

  private int maxHealthcheckResponseBodyBytes = 8192;

  private int maxQueuedUpdatesPerWebhook = 50;

  private int maxTasksPerOffer = 0;

  private int maxRequestIdSize = 100;

  @JsonProperty("mesos")
  @Valid
  private MesosConfiguration mesosConfiguration;

  private int newTaskCheckerBaseDelaySeconds = 1;

  private long persistHistoryEverySeconds = TimeUnit.HOURS.toSeconds(1);

  @JsonProperty("s3")
  private S3Configuration s3Configuration;

  private boolean sandboxDefaultsToTaskId = false;

  private long sandboxHttpTimeoutMillis = TimeUnit.SECONDS.toMillis(5);

  private long saveStateEverySeconds = 60;

  @JsonProperty("sentry")
  private SentryConfiguration sentryConfiguration;

  @JsonProperty("smtp")
  private SMTPConfiguration smtpConfiguration;

  private long startNewReconcileEverySeconds = TimeUnit.MINUTES.toSeconds(10);

  @JsonProperty("ui")
  @Valid
  private UIConfiguration uiConfiguration = new UIConfiguration();

  /** If true, the event system waits for all listeners having processed an event. */
  private boolean waitForListeners = true;

  private long warnIfScheduledJobIsRunningForAtLeastMillis = TimeUnit.DAYS.toMillis(1);

  private int warnIfScheduledJobIsRunningPastNextRunPct = 200;

  private long zookeeperAsyncTimeout = 5000;

  private int coreThreadpoolSize = 8;

  private long threadpoolShutdownDelayInSeconds = 1;

  @Valid
  @JsonProperty("customExecutor")
  @NotNull
  private CustomExecutorConfiguration customExecutorConfiguration = new CustomExecutorConfiguration();

  private boolean createDeployIds = false;

  @Min(4)
  @Max(32)
  private int deployIdLength = 8;

  @JsonProperty("zookeeper")
  @Valid
  private ZooKeeperConfiguration zooKeeperConfiguration;

  @JsonProperty("ldap")
  @NotNull
  private LDAPConfiguration ldapConfiguration = LDAPConfiguration.disabled();

  public long getAskDriverToKillTasksAgainAfterMillis() {
    return askDriverToKillTasksAgainAfterMillis;
  }

  public long getCacheStateForMillis() {
    return cacheStateForMillis;
  }

  public long getDispatchTaskShellCommandsEverySeconds() {
    return dispatchTaskShellCommandsEverySeconds;
  }

  public long getCheckDeploysEverySeconds() {
    return checkDeploysEverySeconds;
  }

  public long getCheckNewTasksEverySeconds() {
    return checkNewTasksEverySeconds;
  }

  public int getCheckNewTasksScheduledThreads() {
    return checkNewTasksScheduledThreads;
  }

  public long getCheckReconcileWhenRunningEveryMillis() {
    return checkReconcileWhenRunningEveryMillis;
  }

  public long getCheckScheduledJobsEveryMillis() {
    return checkScheduledJobsEveryMillis;
  }

  public long getCheckSchedulerEverySeconds() {
    return checkSchedulerEverySeconds;
  }

  public long getCheckWebhooksEveryMillis() {
    return checkWebhooksEveryMillis;
  }

  public long getCleanupEverySeconds() {
    return cleanupEverySeconds;
  }

  public long getCloseWaitSeconds() {
    return closeWaitSeconds;
  }

  public Optional<String> getCommonHostnameSuffixToOmit() {
    return Optional.fromNullable(Strings.emptyToNull(commonHostnameSuffixToOmit));
  }

  public long getConsiderTaskHealthyAfterRunningForSeconds() {
    return considerTaskHealthyAfterRunningForSeconds;
  }

  public int getCooldownAfterFailures() {
    return cooldownAfterFailures;
  }

  public double getCooldownAfterPctOfInstancesFail() {
    return cooldownAfterPctOfInstancesFail;
  }

  public long getCooldownExpiresAfterMinutes() {
    return cooldownExpiresAfterMinutes;
  }

  public long getCooldownMinScheduleSeconds() {
    return cooldownMinScheduleSeconds;
  }

  public int getCoreThreadpoolSize() {
    return coreThreadpoolSize;
  }

  public CustomExecutorConfiguration getCustomExecutorConfiguration() {
    return customExecutorConfiguration;
  }

  public Optional<DataSourceFactory> getDatabaseConfiguration() {
    return Optional.fromNullable(databaseConfiguration);
  }

  public SlavePlacement getDefaultSlavePlacement() {
    return defaultSlavePlacement;
  }

  public long getDeleteDeploysFromZkWhenNoDatabaseAfterHours() {
    return deleteDeploysFromZkWhenNoDatabaseAfterHours;
  }

  public long getDeleteStaleRequestsFromZkWhenNoDatabaseAfterHours() {
    return deleteStaleRequestsFromZkWhenNoDatabaseAfterHours;
  }

  public long getDeleteTasksFromZkWhenNoDatabaseAfterHours() {
    return deleteTasksFromZkWhenNoDatabaseAfterHours;
  }

  public long getDeleteUndeliverableWebhooksAfterHours() {
    return deleteUndeliverableWebhooksAfterHours;
  }

  public long getDeltaAfterWhichTasksAreLateMillis() {
    return deltaAfterWhichTasksAreLateMillis;
  }

  public long getDeployHealthyBySeconds() {
    return deployHealthyBySeconds;
  }

  public int getDeployIdLength() {
    return deployIdLength;
  }

  public long getHealthcheckIntervalSeconds() {
    return healthcheckIntervalSeconds;
  }

  public int getHealthcheckStartThreads() {
    return healthcheckStartThreads;
  }

  public long getHealthcheckTimeoutSeconds() {
    return healthcheckTimeoutSeconds;
  }

  public Optional<String> getHostname() {
    return Optional.fromNullable(Strings.emptyToNull(hostname));
  }

  public long getKillAfterTasksDoNotRunDefaultSeconds() {
    return killAfterTasksDoNotRunDefaultSeconds;
  }

  public long getKillNonLongRunningTasksInCleanupAfterSeconds() {
    return killNonLongRunningTasksInCleanupAfterSeconds;
  }

  public int getListenerThreadpoolSize() {
    return listenerThreadpoolSize;
  }

  public Optional<BaragonConfiguration> getLoadBalancerConfig() {
    return loadBalancerConfig;
  }

  @Deprecated
  public Optional<Map<String, String>> getLoadBalancerQueryParams() {
    return Optional.fromNullable(loadBalancerQueryParams);
  }

  @Deprecated
  public int getLoadBalancerRequestTimeoutMillis() {
    return loadBalancerRequestTimeoutMillis;
  }

  @Deprecated
  public String getLoadBalancerUri() {
    return loadBalancerUri;
  }

  public int getLogFetchMaxThreads() {
    return logFetchMaxThreads;
  }

  public int getMaxDeployIdSize() {
    return maxDeployIdSize;
  }

  public int getMaxHealthcheckResponseBodyBytes() {
    return maxHealthcheckResponseBodyBytes;
  }

  public int getMaxQueuedUpdatesPerWebhook() {
    return maxQueuedUpdatesPerWebhook;
  }

  public int getMaxRequestIdSize() {
    return maxRequestIdSize;
  }

  public int getMaxTasksPerOffer() {
    return maxTasksPerOffer;
  }

  public MesosConfiguration getMesosConfiguration() {
    return mesosConfiguration;
  }

  public int getNewTaskCheckerBaseDelaySeconds() {
    return newTaskCheckerBaseDelaySeconds;
  }

  public long getPersistHistoryEverySeconds() {
    return persistHistoryEverySeconds;
  }

  public Optional<S3Configuration> getS3Configuration() {
    return Optional.fromNullable(s3Configuration);
  }

  public long getSandboxHttpTimeoutMillis() {
    return sandboxHttpTimeoutMillis;
  }

  public long getSaveStateEverySeconds() {
    return saveStateEverySeconds;
  }

  public Optional<SentryConfiguration> getSentryConfiguration(){
    return Optional.fromNullable(sentryConfiguration);
  }

  public Optional<SMTPConfiguration> getSmtpConfiguration() {
    return Optional.fromNullable(smtpConfiguration);
  }

  public long getStartNewReconcileEverySeconds() {
    return startNewReconcileEverySeconds;
  }

  public long getThreadpoolShutdownDelayInSeconds() {
    return threadpoolShutdownDelayInSeconds;
  }

  public UIConfiguration getUiConfiguration() {
    return uiConfiguration;
  }

  public long getWarnIfScheduledJobIsRunningForAtLeastMillis() {
    return warnIfScheduledJobIsRunningForAtLeastMillis;
  }

  public int getWarnIfScheduledJobIsRunningPastNextRunPct() {
    return warnIfScheduledJobIsRunningPastNextRunPct;
  }

  public long getZookeeperAsyncTimeout() {
    return zookeeperAsyncTimeout;
  }

  public ZooKeeperConfiguration getZooKeeperConfiguration() {
    return zooKeeperConfiguration;
  }

  public boolean isAllowRequestsWithoutOwners() {
    return allowRequestsWithoutOwners;
  }

  public boolean isAllowTestResourceCalls() {
    return allowTestResourceCalls;
  }

  public boolean isCompressLargeDataObjects() {
    return compressLargeDataObjects;
  }

  public boolean isCreateDeployIds() {
    return createDeployIds;
  }

  public boolean isDefaultValueForKillTasksOfPausedRequests() {
    return defaultValueForKillTasksOfPausedRequests;
  }

  public boolean isEnableCorsFilter() {
    return enableCorsFilter;
  }

  public boolean isSandboxDefaultsToTaskId() {
    return sandboxDefaultsToTaskId;
  }

  public boolean isWaitForListeners() {
    return waitForListeners;
  }

  public void setAllowRequestsWithoutOwners(boolean allowRequestsWithoutOwners) {
    this.allowRequestsWithoutOwners = allowRequestsWithoutOwners;
  }

  public void setAllowTestResourceCalls(boolean allowTestResourceCalls) {
    this.allowTestResourceCalls = allowTestResourceCalls;
  }

  public void setAskDriverToKillTasksAgainAfterMillis(long askDriverToKillTasksAgainAfterMillis) {
    this.askDriverToKillTasksAgainAfterMillis = askDriverToKillTasksAgainAfterMillis;
  }

  public void setCacheStateForMillis(long cacheStateForMillis) {
    this.cacheStateForMillis = cacheStateForMillis;
  }

  public void setCheckDeploysEverySeconds(long checkDeploysEverySeconds) {
    this.checkDeploysEverySeconds = checkDeploysEverySeconds;
  }

  public void setCheckNewTasksEverySeconds(long checkNewTasksEverySeconds) {
    this.checkNewTasksEverySeconds = checkNewTasksEverySeconds;
  }

  public void setCheckNewTasksScheduledThreads(int checkNewTasksScheduledThreads) {
    this.checkNewTasksScheduledThreads = checkNewTasksScheduledThreads;
  }

  public void setCheckReconcileWhenRunningEveryMillis(long checkReconcileWhenRunningEveryMillis) {
    this.checkReconcileWhenRunningEveryMillis = checkReconcileWhenRunningEveryMillis;
  }

  public void setCheckScheduledJobsEveryMillis(long checkScheduledJobsEveryMillis) {
    this.checkScheduledJobsEveryMillis = checkScheduledJobsEveryMillis;
  }

  public void setCheckSchedulerEverySeconds(long checkSchedulerEverySeconds) {
    this.checkSchedulerEverySeconds = checkSchedulerEverySeconds;
  }

  public void setCheckWebhooksEveryMillis(long checkWebhooksEveryMillis) {
    this.checkWebhooksEveryMillis = checkWebhooksEveryMillis;
  }

  public void setCleanupEverySeconds(long cleanupEverySeconds) {
    this.cleanupEverySeconds = cleanupEverySeconds;
  }

  public void setCloseWaitSeconds(long closeWaitSeconds) {
    this.closeWaitSeconds = closeWaitSeconds;
  }

  public void setCommonHostnameSuffixToOmit(String commonHostnameSuffixToOmit) {
    this.commonHostnameSuffixToOmit = commonHostnameSuffixToOmit;
  }

  public void setCompressLargeDataObjects(boolean compressLargeDataObjects) {
    this.compressLargeDataObjects = compressLargeDataObjects;
  }

  public void setConsiderTaskHealthyAfterRunningForSeconds(long considerTaskHealthyAfterRunningForSeconds) {
    this.considerTaskHealthyAfterRunningForSeconds = considerTaskHealthyAfterRunningForSeconds;
  }

  public void setCooldownAfterFailures(int cooldownAfterFailures) {
    this.cooldownAfterFailures = cooldownAfterFailures;
  }

  public void setCooldownAfterPctOfInstancesFail(double cooldownAfterPctOfInstancesFail) {
    this.cooldownAfterPctOfInstancesFail = cooldownAfterPctOfInstancesFail;
  }

  public void setCooldownExpiresAfterMinutes(long cooldownExpiresAfterMinutes) {
    this.cooldownExpiresAfterMinutes = cooldownExpiresAfterMinutes;
  }

  public void setCooldownMinScheduleSeconds(long cooldownMinScheduleSeconds) {
    this.cooldownMinScheduleSeconds = cooldownMinScheduleSeconds;
  }

  public void setCoreThreadpoolSize(int coreThreadpoolSize) {
    this.coreThreadpoolSize = coreThreadpoolSize;
  }

  public void setCreateDeployIds(boolean createDeployIds) {
    this.createDeployIds = createDeployIds;
  }

  public void setCustomExecutorConfiguration(CustomExecutorConfiguration customExecutorConfiguration) {
    this.customExecutorConfiguration = customExecutorConfiguration;
  }

  public void setDatabaseConfiguration(DataSourceFactory databaseConfiguration) {
    this.databaseConfiguration = databaseConfiguration;
  }

  public void setDefaultSlavePlacement(SlavePlacement defaultSlavePlacement) {
    this.defaultSlavePlacement = defaultSlavePlacement;
  }

  public void setDefaultValueForKillTasksOfPausedRequests(boolean defaultValueForKillTasksOfPausedRequests) {
    this.defaultValueForKillTasksOfPausedRequests = defaultValueForKillTasksOfPausedRequests;
  }

  public void setDeleteDeploysFromZkWhenNoDatabaseAfterHours(long deleteDeploysFromZkWhenNoDatabaseAfterHours) {
    this.deleteDeploysFromZkWhenNoDatabaseAfterHours = deleteDeploysFromZkWhenNoDatabaseAfterHours;
  }

  public void setDeleteStaleRequestsFromZkWhenNoDatabaseAfterHours(long deleteStaleRequestsFromZkWhenNoDatabaseAfterHours) {
    this.deleteStaleRequestsFromZkWhenNoDatabaseAfterHours = deleteStaleRequestsFromZkWhenNoDatabaseAfterHours;
  }

  public void setDeleteTasksFromZkWhenNoDatabaseAfterHours(long deleteTasksFromZkWhenNoDatabaseAfterHours) {
    this.deleteTasksFromZkWhenNoDatabaseAfterHours = deleteTasksFromZkWhenNoDatabaseAfterHours;
  }

  public void setDeleteUndeliverableWebhooksAfterHours(long deleteUndeliverableWebhooksAfterHours) {
    this.deleteUndeliverableWebhooksAfterHours = deleteUndeliverableWebhooksAfterHours;
  }

  public void setDeltaAfterWhichTasksAreLateMillis(long deltaAfterWhichTasksAreLateMillis) {
    this.deltaAfterWhichTasksAreLateMillis = deltaAfterWhichTasksAreLateMillis;
  }

  public void setDeployHealthyBySeconds(long deployHealthyBySeconds) {
    this.deployHealthyBySeconds = deployHealthyBySeconds;
  }

  public void setDeployIdLength(int deployIdLength) {
    this.deployIdLength = deployIdLength;
  }

  public void setEnableCorsFilter(boolean enableCorsFilter) {
    this.enableCorsFilter = enableCorsFilter;
  }

  public void setHealthcheckIntervalSeconds(long healthcheckIntervalSeconds) {
    this.healthcheckIntervalSeconds = healthcheckIntervalSeconds;
  }

  public void setHealthcheckStartThreads(int healthcheckStartThreads) {
    this.healthcheckStartThreads = healthcheckStartThreads;
  }

  public void setHealthcheckTimeoutSeconds(long healthcheckTimeoutSeconds) {
    this.healthcheckTimeoutSeconds = healthcheckTimeoutSeconds;
  }

  public void setHostname(String hostname) {
    this.hostname = hostname;
  }

  public void setKillAfterTasksDoNotRunDefaultSeconds(long killAfterTasksDoNotRunDefaultSeconds) {
    this.killAfterTasksDoNotRunDefaultSeconds = killAfterTasksDoNotRunDefaultSeconds;
  }

  public void setKillNonLongRunningTasksInCleanupAfterSeconds(long killNonLongRunningTasksInCleanupAfterSeconds) {
    this.killNonLongRunningTasksInCleanupAfterSeconds = killNonLongRunningTasksInCleanupAfterSeconds;
  }

  public void setListenerThreadpoolSize(int listenerThreadpoolSize) {
    this.listenerThreadpoolSize = listenerThreadpoolSize;
  }

  public void setLoadBalancerQueryParams(Map<String, String> loadBalancerQueryParams) {
    this.loadBalancerQueryParams = loadBalancerQueryParams;
  }

  public void setLoadBalancerRequestTimeoutMillis(int loadBalancerRequestTimeoutMillis) {
    this.loadBalancerRequestTimeoutMillis = loadBalancerRequestTimeoutMillis;
  }

  public void setLoadBalancerUri(String loadBalancerUri) {
    this.loadBalancerUri = loadBalancerUri;
  }

  public void setLogFetchMaxThreads(int logFetchMaxThreads) {
    this.logFetchMaxThreads = logFetchMaxThreads;
  }

  public void setMaxDeployIdSize(int maxDeployIdSize) {
    this.maxDeployIdSize = maxDeployIdSize;
  }

  public void setMaxHealthcheckResponseBodyBytes(int maxHealthcheckResponseBodyBytes) {
    this.maxHealthcheckResponseBodyBytes = maxHealthcheckResponseBodyBytes;
  }

  public void setMaxQueuedUpdatesPerWebhook(int maxQueuedUpdatesPerWebhook) {
    this.maxQueuedUpdatesPerWebhook = maxQueuedUpdatesPerWebhook;
  }

  public void setMaxRequestIdSize(int maxRequestIdSize) {
    this.maxRequestIdSize = maxRequestIdSize;
  }

  public void setMaxTasksPerOffer(int maxTasksPerOffer) {
    this.maxTasksPerOffer = maxTasksPerOffer;
  }

  public void setMesosConfiguration(MesosConfiguration mesosConfiguration) {
    this.mesosConfiguration = mesosConfiguration;
  }

  public void setNewTaskCheckerBaseDelaySeconds(int newTaskCheckerBaseDelaySeconds) {
    this.newTaskCheckerBaseDelaySeconds = newTaskCheckerBaseDelaySeconds;
  }

  public void setDispatchTaskShellCommandsEverySeconds(int dispatchTaskShellCommandsEverySeconds) {
    this.dispatchTaskShellCommandsEverySeconds = dispatchTaskShellCommandsEverySeconds;
  }

  public void setPersistHistoryEverySeconds(long persistHistoryEverySeconds) {
    this.persistHistoryEverySeconds = persistHistoryEverySeconds;
  }

  public void setS3Configuration(S3Configuration s3Configuration) {
    this.s3Configuration = s3Configuration;
  }

  public void setSandboxDefaultsToTaskId(boolean sandboxDefaultsToTaskId) {
    this.sandboxDefaultsToTaskId = sandboxDefaultsToTaskId;
  }

  public void setSandboxHttpTimeoutMillis(long sandboxHttpTimeoutMillis) {
    this.sandboxHttpTimeoutMillis = sandboxHttpTimeoutMillis;
  }

  public void setSaveStateEverySeconds(long saveStateEverySeconds) {
    this.saveStateEverySeconds = saveStateEverySeconds;
  }

  public void setSentryConfiguration(SentryConfiguration sentryConfiguration){
    this.sentryConfiguration = sentryConfiguration;
  }

  public void setSmtpConfiguration(SMTPConfiguration smtpConfiguration) {
    this.smtpConfiguration = smtpConfiguration;
  }

  public void setStartNewReconcileEverySeconds(long startNewReconcileEverySeconds) {
    this.startNewReconcileEverySeconds = startNewReconcileEverySeconds;
  }

  public void setUiConfiguration(UIConfiguration uiConfiguration) {
    this.uiConfiguration = uiConfiguration;
  }

  public void setWaitForListeners(boolean waitForListeners) {
    this.waitForListeners = waitForListeners;
  }

  public void setWarnIfScheduledJobIsRunningForAtLeastMillis(long warnIfScheduledJobIsRunningForAtLeastMillis) {
    this.warnIfScheduledJobIsRunningForAtLeastMillis = warnIfScheduledJobIsRunningForAtLeastMillis;
  }

  public void setWarnIfScheduledJobIsRunningPastNextRunPct(int warnIfScheduledJobIsRunningPastNextRunPct) {
    this.warnIfScheduledJobIsRunningPastNextRunPct = warnIfScheduledJobIsRunningPastNextRunPct;
  }

  public void setZookeeperAsyncTimeout(long zookeeperAsyncTimeout) {
    this.zookeeperAsyncTimeout = zookeeperAsyncTimeout;
  }

  public void setZooKeeperConfiguration(ZooKeeperConfiguration zooKeeperConfiguration) {
    this.zooKeeperConfiguration = zooKeeperConfiguration;
  }
<<<<<<< HEAD

  public CustomExecutorConfiguration getCustomExecutorConfiguration() {
    return customExecutorConfiguration;
  }

  public void setCustomExecutorConfiguration(CustomExecutorConfiguration customExecutorConfiguration) {
    this.customExecutorConfiguration = customExecutorConfiguration;
  }

  public boolean isCreateDeployIds() {
    return createDeployIds;
  }

  public void setCreateDeployIds(boolean createDeployIds) {
    this.createDeployIds = createDeployIds;
  }

  public int getDeployIdLength() {
    return deployIdLength;
  }

  public void setDeployIdLength(int deployIdLength) {
    this.deployIdLength = deployIdLength;
  }

  public LDAPConfiguration getLdapConfiguration() {
    return ldapConfiguration;
  }

  public void setLdapConfiguration(LDAPConfiguration ldapConfiguration) {
    this.ldapConfiguration = ldapConfiguration;
  }
=======
>>>>>>> 73f362f1
}<|MERGE_RESOLUTION|>--- conflicted
+++ resolved
@@ -727,31 +727,6 @@
   public void setZooKeeperConfiguration(ZooKeeperConfiguration zooKeeperConfiguration) {
     this.zooKeeperConfiguration = zooKeeperConfiguration;
   }
-<<<<<<< HEAD
-
-  public CustomExecutorConfiguration getCustomExecutorConfiguration() {
-    return customExecutorConfiguration;
-  }
-
-  public void setCustomExecutorConfiguration(CustomExecutorConfiguration customExecutorConfiguration) {
-    this.customExecutorConfiguration = customExecutorConfiguration;
-  }
-
-  public boolean isCreateDeployIds() {
-    return createDeployIds;
-  }
-
-  public void setCreateDeployIds(boolean createDeployIds) {
-    this.createDeployIds = createDeployIds;
-  }
-
-  public int getDeployIdLength() {
-    return deployIdLength;
-  }
-
-  public void setDeployIdLength(int deployIdLength) {
-    this.deployIdLength = deployIdLength;
-  }
 
   public LDAPConfiguration getLdapConfiguration() {
     return ldapConfiguration;
@@ -760,6 +735,4 @@
   public void setLdapConfiguration(LDAPConfiguration ldapConfiguration) {
     this.ldapConfiguration = ldapConfiguration;
   }
-=======
->>>>>>> 73f362f1
 }