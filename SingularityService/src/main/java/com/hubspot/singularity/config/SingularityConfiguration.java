package com.hubspot.singularity.config;

import java.util.Map;
import java.util.concurrent.TimeUnit;

import javax.validation.Valid;
import javax.validation.constraints.Max;
import javax.validation.constraints.Min;
import javax.validation.constraints.NotNull;

import com.fasterxml.jackson.annotation.JsonIgnoreProperties;
import com.fasterxml.jackson.annotation.JsonProperty;
import com.google.common.base.Optional;
import com.google.common.base.Strings;
import com.hubspot.singularity.SlavePlacement;

import io.dropwizard.Configuration;
import io.dropwizard.db.DataSourceFactory;

@JsonIgnoreProperties(ignoreUnknown = true)
public class SingularityConfiguration extends Configuration {

  private boolean allowRequestsWithoutOwners = true;

  private boolean allowTestResourceCalls = false;

  private long askDriverToKillTasksAgainAfterMillis = TimeUnit.MINUTES.toMillis(5);

  private long cacheStateForMillis = TimeUnit.SECONDS.toMillis(30);

  private long checkDeploysEverySeconds = 5;

  private long checkNewTasksEverySeconds = 5;

  private int checkNewTasksScheduledThreads = 3;

  private long checkReconcileWhenRunningEveryMillis = TimeUnit.SECONDS.toMillis(30);

  private long checkScheduledJobsEveryMillis = TimeUnit.MINUTES.toMillis(10);

  private long checkSchedulerEverySeconds = 5;

  private long checkWebhooksEveryMillis = TimeUnit.SECONDS.toMillis(10);

  private long cleanupEverySeconds = 5;

  private long closeWaitSeconds = 5;

  private String commonHostnameSuffixToOmit;

  private boolean compressLargeDataObjects = true;

  private long considerTaskHealthyAfterRunningForSeconds = 5;

  private int cooldownAfterFailures = 3;

  private double cooldownAfterPctOfInstancesFail = 1.0;

  private long cooldownExpiresAfterMinutes = 15;

  private long cooldownMinScheduleSeconds = 120;

  @JsonProperty("database")
  private DataSourceFactory databaseConfiguration;

  @NotNull
  private SlavePlacement defaultSlavePlacement = SlavePlacement.GREEDY;

  private boolean defaultValueForKillTasksOfPausedRequests = true;

  private long deleteDeploysFromZkWhenNoDatabaseAfterHours = TimeUnit.DAYS.toHours(14);

  private long deleteDeadSlavesAfterHours = TimeUnit.DAYS.toHours(7);

  private long deleteStaleRequestsFromZkWhenNoDatabaseAfterHours = TimeUnit.DAYS.toHours(14);

  private long deleteTasksFromZkWhenNoDatabaseAfterHours = TimeUnit.DAYS.toHours(7);

  private long deleteUndeliverableWebhooksAfterHours = TimeUnit.DAYS.toHours(7);

  private long deltaAfterWhichTasksAreLateMillis = TimeUnit.SECONDS.toMillis(30);

  private long deployHealthyBySeconds = 120;

<<<<<<< HEAD
  private int dispatchTaskShellCommandsEverySeconds = 5;
=======
  private long debugCuratorCallOverBytes = 5000;

  private long debugCuratorCallOverMillis = 1000;
>>>>>>> 430b10f8

  private boolean enableCorsFilter = false;

  private long healthcheckIntervalSeconds = 5;

  private int healthcheckStartThreads = 3;

  private long healthcheckTimeoutSeconds = 5;

  private String hostname;

  private long killAfterTasksDoNotRunDefaultSeconds = 600;

  private long killNonLongRunningTasksInCleanupAfterSeconds = TimeUnit.HOURS.toSeconds(24);

  private int listenerThreadpoolSize = 3;

  @JsonProperty("loadBalancerQueryParams")
  private Map<String, String> loadBalancerQueryParams;

  private long loadBalancerRequestTimeoutMillis = 2000;

  private String loadBalancerUri;

  private int logFetchMaxThreads = 15;

  private int maxDeployIdSize = 50;

  private int maxHealthcheckResponseBodyBytes = 8192;

  private int maxQueuedUpdatesPerWebhook = 50;

  private int maxTasksPerOffer = 0;

  private int maxRequestIdSize = 100;

  @JsonProperty("historyPurging")
  @Valid
  private HistoryPurgingConfiguration historyPurgingConfiguration = new HistoryPurgingConfiguration();

  @JsonProperty("mesos")
  @Valid
  private MesosConfiguration mesosConfiguration;

  private int newTaskCheckerBaseDelaySeconds = 1;

  private long persistHistoryEverySeconds = TimeUnit.HOURS.toSeconds(1);

  @JsonProperty("s3")
  private S3Configuration s3Configuration;

  private boolean sandboxDefaultsToTaskId = false;

  private long sandboxHttpTimeoutMillis = TimeUnit.SECONDS.toMillis(5);

  private long saveStateEverySeconds = 60;

  @JsonProperty("sentry")
  private SentryConfiguration sentryConfiguration;

  @JsonProperty("smtp")
  private SMTPConfiguration smtpConfiguration;

  private long startNewReconcileEverySeconds = TimeUnit.MINUTES.toSeconds(10);

  @JsonProperty("ui")
  @Valid
  private UIConfiguration uiConfiguration = new UIConfiguration();

  /** If true, the event system waits for all listeners having processed an event. */
  private boolean waitForListeners = true;

  private long warnIfScheduledJobIsRunningForAtLeastMillis = TimeUnit.DAYS.toMillis(1);

  private int warnIfScheduledJobIsRunningPastNextRunPct = 200;

  private long zookeeperAsyncTimeout = 5000;

  private int coreThreadpoolSize = 8;

  private long threadpoolShutdownDelayInSeconds = 1;

  @Valid
  @JsonProperty("customExecutor")
  @NotNull
  private CustomExecutorConfiguration customExecutorConfiguration = new CustomExecutorConfiguration();

  private boolean createDeployIds = false;

  @Min(4)
  @Max(32)
  private int deployIdLength = 8;

  @JsonProperty("zookeeper")
  @Valid
  private ZooKeeperConfiguration zooKeeperConfiguration;

  @JsonProperty("ldap")
  @Valid
  private LDAPConfiguration ldapConfiguration = null;

  @JsonProperty("auth")
  @NotNull
  private AuthConfiguration authConfiguration = new AuthConfiguration();

  @JsonProperty("graphite")
  @NotNull
  private GraphiteConfiguration graphiteConfiguration = new GraphiteConfiguration();

  public long getAskDriverToKillTasksAgainAfterMillis() {
    return askDriverToKillTasksAgainAfterMillis;
  }

  public long getCacheStateForMillis() {
    return cacheStateForMillis;
  }

  public long getDispatchTaskShellCommandsEverySeconds() {
    return dispatchTaskShellCommandsEverySeconds;
  }

  public long getCheckDeploysEverySeconds() {
    return checkDeploysEverySeconds;
  }

  public long getCheckNewTasksEverySeconds() {
    return checkNewTasksEverySeconds;
  }

  public int getCheckNewTasksScheduledThreads() {
    return checkNewTasksScheduledThreads;
  }

  public long getCheckReconcileWhenRunningEveryMillis() {
    return checkReconcileWhenRunningEveryMillis;
  }

  public long getCheckScheduledJobsEveryMillis() {
    return checkScheduledJobsEveryMillis;
  }

  public long getCheckSchedulerEverySeconds() {
    return checkSchedulerEverySeconds;
  }

  public long getCheckWebhooksEveryMillis() {
    return checkWebhooksEveryMillis;
  }

  public long getCleanupEverySeconds() {
    return cleanupEverySeconds;
  }

  public long getCloseWaitSeconds() {
    return closeWaitSeconds;
  }

  public Optional<String> getCommonHostnameSuffixToOmit() {
    return Optional.fromNullable(Strings.emptyToNull(commonHostnameSuffixToOmit));
  }

  public long getConsiderTaskHealthyAfterRunningForSeconds() {
    return considerTaskHealthyAfterRunningForSeconds;
  }

  public int getCooldownAfterFailures() {
    return cooldownAfterFailures;
  }

  public long getDebugCuratorCallOverBytes() {
    return debugCuratorCallOverBytes;
  }

  public void setDebugCuratorCallOverBytes(long debugCuratorCallOverBytes) {
    this.debugCuratorCallOverBytes = debugCuratorCallOverBytes;
  }

  public long getDebugCuratorCallOverMillis() {
    return debugCuratorCallOverMillis;
  }

  public void setDebugCuratorCallOverMillis(long debugCuratorCallOverMillis) {
    this.debugCuratorCallOverMillis = debugCuratorCallOverMillis;
  }

  public double getCooldownAfterPctOfInstancesFail() {
    return cooldownAfterPctOfInstancesFail;
  }

  public long getCooldownExpiresAfterMinutes() {
    return cooldownExpiresAfterMinutes;
  }

  public long getCooldownMinScheduleSeconds() {
    return cooldownMinScheduleSeconds;
  }

  public int getCoreThreadpoolSize() {
    return coreThreadpoolSize;
  }

  public CustomExecutorConfiguration getCustomExecutorConfiguration() {
    return customExecutorConfiguration;
  }

  public Optional<DataSourceFactory> getDatabaseConfiguration() {
    return Optional.fromNullable(databaseConfiguration);
  }

  public SlavePlacement getDefaultSlavePlacement() {
    return defaultSlavePlacement;
  }

  public long getDeleteDeploysFromZkWhenNoDatabaseAfterHours() {
    return deleteDeploysFromZkWhenNoDatabaseAfterHours;
  }

  public long getDeleteStaleRequestsFromZkWhenNoDatabaseAfterHours() {
    return deleteStaleRequestsFromZkWhenNoDatabaseAfterHours;
  }

  public long getDeleteTasksFromZkWhenNoDatabaseAfterHours() {
    return deleteTasksFromZkWhenNoDatabaseAfterHours;
  }

  public long getDeleteUndeliverableWebhooksAfterHours() {
    return deleteUndeliverableWebhooksAfterHours;
  }

  public long getDeltaAfterWhichTasksAreLateMillis() {
    return deltaAfterWhichTasksAreLateMillis;
  }

  public long getDeployHealthyBySeconds() {
    return deployHealthyBySeconds;
  }

  public int getDeployIdLength() {
    return deployIdLength;
  }

  public long getHealthcheckIntervalSeconds() {
    return healthcheckIntervalSeconds;
  }

  public int getHealthcheckStartThreads() {
    return healthcheckStartThreads;
  }

  public long getHealthcheckTimeoutSeconds() {
    return healthcheckTimeoutSeconds;
  }

  public Optional<String> getHostname() {
    return Optional.fromNullable(Strings.emptyToNull(hostname));
  }

  public long getKillAfterTasksDoNotRunDefaultSeconds() {
    return killAfterTasksDoNotRunDefaultSeconds;
  }

  public long getKillNonLongRunningTasksInCleanupAfterSeconds() {
    return killNonLongRunningTasksInCleanupAfterSeconds;
  }

  public long getDeleteDeadSlavesAfterHours() {
    return deleteDeadSlavesAfterHours;
  }

  public void setDeleteDeadSlavesAfterHours(long deleteDeadSlavesAfterHours) {
    this.deleteDeadSlavesAfterHours = deleteDeadSlavesAfterHours;
  }

  public int getListenerThreadpoolSize() {
    return listenerThreadpoolSize;
  }

  public Optional<Map<String, String>> getLoadBalancerQueryParams() {
    return Optional.fromNullable(loadBalancerQueryParams);
  }

  public long getLoadBalancerRequestTimeoutMillis() {
    return loadBalancerRequestTimeoutMillis;
  }

  public String getLoadBalancerUri() {
    return loadBalancerUri;
  }

  public int getLogFetchMaxThreads() {
    return logFetchMaxThreads;
  }

  public int getMaxDeployIdSize() {
    return maxDeployIdSize;
  }

  public int getMaxHealthcheckResponseBodyBytes() {
    return maxHealthcheckResponseBodyBytes;
  }

  public int getMaxQueuedUpdatesPerWebhook() {
    return maxQueuedUpdatesPerWebhook;
  }

  public int getMaxRequestIdSize() {
    return maxRequestIdSize;
  }

  public int getMaxTasksPerOffer() {
    return maxTasksPerOffer;
  }

  public MesosConfiguration getMesosConfiguration() {
    return mesosConfiguration;
  }

  public int getNewTaskCheckerBaseDelaySeconds() {
    return newTaskCheckerBaseDelaySeconds;
  }

  public long getPersistHistoryEverySeconds() {
    return persistHistoryEverySeconds;
  }

  public Optional<S3Configuration> getS3Configuration() {
    return Optional.fromNullable(s3Configuration);
  }

  public long getSandboxHttpTimeoutMillis() {
    return sandboxHttpTimeoutMillis;
  }

  public long getSaveStateEverySeconds() {
    return saveStateEverySeconds;
  }

  public Optional<SentryConfiguration> getSentryConfiguration(){
    return Optional.fromNullable(sentryConfiguration);
  }

  public Optional<SMTPConfiguration> getSmtpConfiguration() {
    return Optional.fromNullable(smtpConfiguration);
  }

  public long getStartNewReconcileEverySeconds() {
    return startNewReconcileEverySeconds;
  }

  public long getThreadpoolShutdownDelayInSeconds() {
    return threadpoolShutdownDelayInSeconds;
  }

  public void setThreadpoolShutdownDelayInSeconds(long threadpoolShutdownDelayInSeconds) {
    this.threadpoolShutdownDelayInSeconds = threadpoolShutdownDelayInSeconds;
  }

  public UIConfiguration getUiConfiguration() {
    return uiConfiguration;
  }

  public long getWarnIfScheduledJobIsRunningForAtLeastMillis() {
    return warnIfScheduledJobIsRunningForAtLeastMillis;
  }

  public int getWarnIfScheduledJobIsRunningPastNextRunPct() {
    return warnIfScheduledJobIsRunningPastNextRunPct;
  }

  public long getZookeeperAsyncTimeout() {
    return zookeeperAsyncTimeout;
  }

  public ZooKeeperConfiguration getZooKeeperConfiguration() {
    return zooKeeperConfiguration;
  }

  public boolean isAllowRequestsWithoutOwners() {
    return allowRequestsWithoutOwners;
  }

  public boolean isAllowTestResourceCalls() {
    return allowTestResourceCalls;
  }

  public boolean isCompressLargeDataObjects() {
    return compressLargeDataObjects;
  }

  public boolean isCreateDeployIds() {
    return createDeployIds;
  }

  public boolean isDefaultValueForKillTasksOfPausedRequests() {
    return defaultValueForKillTasksOfPausedRequests;
  }

  public boolean isEnableCorsFilter() {
    return enableCorsFilter;
  }

  public boolean isSandboxDefaultsToTaskId() {
    return sandboxDefaultsToTaskId;
  }

  public boolean isWaitForListeners() {
    return waitForListeners;
  }

  public void setAllowRequestsWithoutOwners(boolean allowRequestsWithoutOwners) {
    this.allowRequestsWithoutOwners = allowRequestsWithoutOwners;
  }

  public void setAllowTestResourceCalls(boolean allowTestResourceCalls) {
    this.allowTestResourceCalls = allowTestResourceCalls;
  }

  public void setAskDriverToKillTasksAgainAfterMillis(long askDriverToKillTasksAgainAfterMillis) {
    this.askDriverToKillTasksAgainAfterMillis = askDriverToKillTasksAgainAfterMillis;
  }

  public void setCacheStateForMillis(long cacheStateForMillis) {
    this.cacheStateForMillis = cacheStateForMillis;
  }

  public void setCheckDeploysEverySeconds(long checkDeploysEverySeconds) {
    this.checkDeploysEverySeconds = checkDeploysEverySeconds;
  }

  public void setCheckNewTasksEverySeconds(long checkNewTasksEverySeconds) {
    this.checkNewTasksEverySeconds = checkNewTasksEverySeconds;
  }

  public void setCheckNewTasksScheduledThreads(int checkNewTasksScheduledThreads) {
    this.checkNewTasksScheduledThreads = checkNewTasksScheduledThreads;
  }

  public void setCheckReconcileWhenRunningEveryMillis(long checkReconcileWhenRunningEveryMillis) {
    this.checkReconcileWhenRunningEveryMillis = checkReconcileWhenRunningEveryMillis;
  }

  public void setCheckScheduledJobsEveryMillis(long checkScheduledJobsEveryMillis) {
    this.checkScheduledJobsEveryMillis = checkScheduledJobsEveryMillis;
  }

  public void setCheckSchedulerEverySeconds(long checkSchedulerEverySeconds) {
    this.checkSchedulerEverySeconds = checkSchedulerEverySeconds;
  }

  public void setCheckWebhooksEveryMillis(long checkWebhooksEveryMillis) {
    this.checkWebhooksEveryMillis = checkWebhooksEveryMillis;
  }

  public void setCleanupEverySeconds(long cleanupEverySeconds) {
    this.cleanupEverySeconds = cleanupEverySeconds;
  }

  public void setCloseWaitSeconds(long closeWaitSeconds) {
    this.closeWaitSeconds = closeWaitSeconds;
  }

  public void setCommonHostnameSuffixToOmit(String commonHostnameSuffixToOmit) {
    this.commonHostnameSuffixToOmit = commonHostnameSuffixToOmit;
  }

  public void setCompressLargeDataObjects(boolean compressLargeDataObjects) {
    this.compressLargeDataObjects = compressLargeDataObjects;
  }

  public void setConsiderTaskHealthyAfterRunningForSeconds(long considerTaskHealthyAfterRunningForSeconds) {
    this.considerTaskHealthyAfterRunningForSeconds = considerTaskHealthyAfterRunningForSeconds;
  }

  public void setCooldownAfterFailures(int cooldownAfterFailures) {
    this.cooldownAfterFailures = cooldownAfterFailures;
  }

  public void setCooldownAfterPctOfInstancesFail(double cooldownAfterPctOfInstancesFail) {
    this.cooldownAfterPctOfInstancesFail = cooldownAfterPctOfInstancesFail;
  }

  public void setCooldownExpiresAfterMinutes(long cooldownExpiresAfterMinutes) {
    this.cooldownExpiresAfterMinutes = cooldownExpiresAfterMinutes;
  }

  public void setCooldownMinScheduleSeconds(long cooldownMinScheduleSeconds) {
    this.cooldownMinScheduleSeconds = cooldownMinScheduleSeconds;
  }

  public void setCoreThreadpoolSize(int coreThreadpoolSize) {
    this.coreThreadpoolSize = coreThreadpoolSize;
  }

  public void setCreateDeployIds(boolean createDeployIds) {
    this.createDeployIds = createDeployIds;
  }

  public void setCustomExecutorConfiguration(CustomExecutorConfiguration customExecutorConfiguration) {
    this.customExecutorConfiguration = customExecutorConfiguration;
  }

  public void setDatabaseConfiguration(DataSourceFactory databaseConfiguration) {
    this.databaseConfiguration = databaseConfiguration;
  }

  public void setDefaultSlavePlacement(SlavePlacement defaultSlavePlacement) {
    this.defaultSlavePlacement = defaultSlavePlacement;
  }

  public void setDefaultValueForKillTasksOfPausedRequests(boolean defaultValueForKillTasksOfPausedRequests) {
    this.defaultValueForKillTasksOfPausedRequests = defaultValueForKillTasksOfPausedRequests;
  }

  public void setDeleteDeploysFromZkWhenNoDatabaseAfterHours(long deleteDeploysFromZkWhenNoDatabaseAfterHours) {
    this.deleteDeploysFromZkWhenNoDatabaseAfterHours = deleteDeploysFromZkWhenNoDatabaseAfterHours;
  }

  public void setDeleteStaleRequestsFromZkWhenNoDatabaseAfterHours(long deleteStaleRequestsFromZkWhenNoDatabaseAfterHours) {
    this.deleteStaleRequestsFromZkWhenNoDatabaseAfterHours = deleteStaleRequestsFromZkWhenNoDatabaseAfterHours;
  }

  public void setDeleteTasksFromZkWhenNoDatabaseAfterHours(long deleteTasksFromZkWhenNoDatabaseAfterHours) {
    this.deleteTasksFromZkWhenNoDatabaseAfterHours = deleteTasksFromZkWhenNoDatabaseAfterHours;
  }

  public void setDeleteUndeliverableWebhooksAfterHours(long deleteUndeliverableWebhooksAfterHours) {
    this.deleteUndeliverableWebhooksAfterHours = deleteUndeliverableWebhooksAfterHours;
  }

  public void setDeltaAfterWhichTasksAreLateMillis(long deltaAfterWhichTasksAreLateMillis) {
    this.deltaAfterWhichTasksAreLateMillis = deltaAfterWhichTasksAreLateMillis;
  }

  public void setDeployHealthyBySeconds(long deployHealthyBySeconds) {
    this.deployHealthyBySeconds = deployHealthyBySeconds;
  }

  public void setDeployIdLength(int deployIdLength) {
    this.deployIdLength = deployIdLength;
  }

  public void setEnableCorsFilter(boolean enableCorsFilter) {
    this.enableCorsFilter = enableCorsFilter;
  }

  public void setHealthcheckIntervalSeconds(long healthcheckIntervalSeconds) {
    this.healthcheckIntervalSeconds = healthcheckIntervalSeconds;
  }

  public void setHealthcheckStartThreads(int healthcheckStartThreads) {
    this.healthcheckStartThreads = healthcheckStartThreads;
  }

  public void setHealthcheckTimeoutSeconds(long healthcheckTimeoutSeconds) {
    this.healthcheckTimeoutSeconds = healthcheckTimeoutSeconds;
  }

  public void setHostname(String hostname) {
    this.hostname = hostname;
  }

  public void setKillAfterTasksDoNotRunDefaultSeconds(long killAfterTasksDoNotRunDefaultSeconds) {
    this.killAfterTasksDoNotRunDefaultSeconds = killAfterTasksDoNotRunDefaultSeconds;
  }

  public void setKillNonLongRunningTasksInCleanupAfterSeconds(long killNonLongRunningTasksInCleanupAfterSeconds) {
    this.killNonLongRunningTasksInCleanupAfterSeconds = killNonLongRunningTasksInCleanupAfterSeconds;
  }

  public void setListenerThreadpoolSize(int listenerThreadpoolSize) {
    this.listenerThreadpoolSize = listenerThreadpoolSize;
  }

  public void setLoadBalancerQueryParams(Map<String, String> loadBalancerQueryParams) {
    this.loadBalancerQueryParams = loadBalancerQueryParams;
  }

  public void setLoadBalancerRequestTimeoutMillis(long loadBalancerRequestTimeoutMillis) {
    this.loadBalancerRequestTimeoutMillis = loadBalancerRequestTimeoutMillis;
  }

  public void setLoadBalancerUri(String loadBalancerUri) {
    this.loadBalancerUri = loadBalancerUri;
  }

  public void setLogFetchMaxThreads(int logFetchMaxThreads) {
    this.logFetchMaxThreads = logFetchMaxThreads;
  }

  public void setMaxDeployIdSize(int maxDeployIdSize) {
    this.maxDeployIdSize = maxDeployIdSize;
  }

  public void setMaxHealthcheckResponseBodyBytes(int maxHealthcheckResponseBodyBytes) {
    this.maxHealthcheckResponseBodyBytes = maxHealthcheckResponseBodyBytes;
  }

  public void setMaxQueuedUpdatesPerWebhook(int maxQueuedUpdatesPerWebhook) {
    this.maxQueuedUpdatesPerWebhook = maxQueuedUpdatesPerWebhook;
  }

  public void setMaxRequestIdSize(int maxRequestIdSize) {
    this.maxRequestIdSize = maxRequestIdSize;
  }

  public void setMaxTasksPerOffer(int maxTasksPerOffer) {
    this.maxTasksPerOffer = maxTasksPerOffer;
  }

  public void setMesosConfiguration(MesosConfiguration mesosConfiguration) {
    this.mesosConfiguration = mesosConfiguration;
  }

  public void setNewTaskCheckerBaseDelaySeconds(int newTaskCheckerBaseDelaySeconds) {
    this.newTaskCheckerBaseDelaySeconds = newTaskCheckerBaseDelaySeconds;
  }

  public void setDispatchTaskShellCommandsEverySeconds(int dispatchTaskShellCommandsEverySeconds) {
    this.dispatchTaskShellCommandsEverySeconds = dispatchTaskShellCommandsEverySeconds;
  }

  public void setPersistHistoryEverySeconds(long persistHistoryEverySeconds) {
    this.persistHistoryEverySeconds = persistHistoryEverySeconds;
  }

  public void setS3Configuration(S3Configuration s3Configuration) {
    this.s3Configuration = s3Configuration;
  }

  public void setSandboxDefaultsToTaskId(boolean sandboxDefaultsToTaskId) {
    this.sandboxDefaultsToTaskId = sandboxDefaultsToTaskId;
  }

  public void setSandboxHttpTimeoutMillis(long sandboxHttpTimeoutMillis) {
    this.sandboxHttpTimeoutMillis = sandboxHttpTimeoutMillis;
  }

  public void setSaveStateEverySeconds(long saveStateEverySeconds) {
    this.saveStateEverySeconds = saveStateEverySeconds;
  }

  public void setSentryConfiguration(SentryConfiguration sentryConfiguration){
    this.sentryConfiguration = sentryConfiguration;
  }

  public void setSmtpConfiguration(SMTPConfiguration smtpConfiguration) {
    this.smtpConfiguration = smtpConfiguration;
  }

  public void setStartNewReconcileEverySeconds(long startNewReconcileEverySeconds) {
    this.startNewReconcileEverySeconds = startNewReconcileEverySeconds;
  }

  public void setUiConfiguration(UIConfiguration uiConfiguration) {
    this.uiConfiguration = uiConfiguration;
  }

  public void setWaitForListeners(boolean waitForListeners) {
    this.waitForListeners = waitForListeners;
  }

  public void setWarnIfScheduledJobIsRunningForAtLeastMillis(long warnIfScheduledJobIsRunningForAtLeastMillis) {
    this.warnIfScheduledJobIsRunningForAtLeastMillis = warnIfScheduledJobIsRunningForAtLeastMillis;
  }

  public void setWarnIfScheduledJobIsRunningPastNextRunPct(int warnIfScheduledJobIsRunningPastNextRunPct) {
    this.warnIfScheduledJobIsRunningPastNextRunPct = warnIfScheduledJobIsRunningPastNextRunPct;
  }

  public void setZookeeperAsyncTimeout(long zookeeperAsyncTimeout) {
    this.zookeeperAsyncTimeout = zookeeperAsyncTimeout;
  }

  public void setZooKeeperConfiguration(ZooKeeperConfiguration zooKeeperConfiguration) {
    this.zooKeeperConfiguration = zooKeeperConfiguration;
  }

  public Optional<LDAPConfiguration> getLdapConfiguration() {
    return Optional.fromNullable(ldapConfiguration);
  }

  public void setLdapConfiguration(LDAPConfiguration ldapConfiguration) {
    this.ldapConfiguration = ldapConfiguration;
  }

  public AuthConfiguration getAuthConfiguration() {
    return authConfiguration;
  }

  public void setAuthConfiguration(AuthConfiguration authConfiguration) {
    this.authConfiguration = authConfiguration;
  }

  public HistoryPurgingConfiguration getHistoryPurgingConfiguration() {
    return historyPurgingConfiguration;
  }

  public void setHistoryPurgingConfiguration(HistoryPurgingConfiguration historyPurgingConfiguration) {
    this.historyPurgingConfiguration = historyPurgingConfiguration;
  }

  public GraphiteConfiguration getGraphiteConfiguration() {
    return graphiteConfiguration;
  }

  public void setGraphiteConfiguration(GraphiteConfiguration graphiteConfiguration) {
    this.graphiteConfiguration = graphiteConfiguration;
  }
}<|MERGE_RESOLUTION|>--- conflicted
+++ resolved
@@ -82,13 +82,11 @@
 
   private long deployHealthyBySeconds = 120;
 
-<<<<<<< HEAD
+  private long debugCuratorCallOverBytes = 5000;
+
+  private long debugCuratorCallOverMillis = 1000;
+
   private int dispatchTaskShellCommandsEverySeconds = 5;
-=======
-  private long debugCuratorCallOverBytes = 5000;
-
-  private long debugCuratorCallOverMillis = 1000;
->>>>>>> 430b10f8
 
   private boolean enableCorsFilter = false;
 
