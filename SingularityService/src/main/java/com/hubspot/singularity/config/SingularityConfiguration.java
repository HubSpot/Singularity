package com.hubspot.singularity.config;

import java.util.Collections;
import java.util.List;
import java.util.Map;
import java.util.concurrent.TimeUnit;

import javax.validation.Valid;
import javax.validation.constraints.Max;
import javax.validation.constraints.Min;
import javax.validation.constraints.NotNull;

import com.fasterxml.jackson.annotation.JsonIgnoreProperties;
import com.fasterxml.jackson.annotation.JsonProperty;
import com.google.common.base.Optional;
import com.google.common.base.Strings;
import com.google.common.collect.ImmutableMap;
import com.hubspot.singularity.RequestType;
import com.hubspot.singularity.SlavePlacement;

import io.dropwizard.Configuration;
import io.dropwizard.db.DataSourceFactory;

@JsonIgnoreProperties(ignoreUnknown = true)
public class SingularityConfiguration extends Configuration {

  private boolean allowRequestsWithoutOwners = true;

  private boolean allowTestResourceCalls = false;

  private long askDriverToKillTasksAgainAfterMillis = TimeUnit.MINUTES.toMillis(5);

  private long cacheOffersForMillis = TimeUnit.MINUTES.toMillis(1);

  private int offerCacheSize = 125;

  private boolean cacheOffers = true;

  private int cacheTasksMaxSize = 5000;

  private int cacheTasksInitialSize = 100;

  private long cacheTasksForMillis = TimeUnit.DAYS.toMillis(1);

  private long cacheStateForMillis = TimeUnit.SECONDS.toMillis(30);

  private long checkDeploysEverySeconds = 5;

  private long checkNewTasksEverySeconds = 5;

  private long checkExpiringUserActionEveryMillis = TimeUnit.SECONDS.toMillis(45);

  private int checkNewTasksScheduledThreads = 3;

  private long checkReconcileWhenRunningEveryMillis = TimeUnit.SECONDS.toMillis(30);

  private long checkJobsEveryMillis = TimeUnit.MINUTES.toMillis(10);

  private long checkSchedulerEverySeconds = 5;

  private long checkWebhooksEveryMillis = TimeUnit.SECONDS.toMillis(10);

  private long checkUsageEveryMillis = TimeUnit.MINUTES.toMillis(1);

  private long cleanUsageEveryMillis = TimeUnit.MINUTES.toMillis(5);

  private int numUsageToKeep = 5;

  private long cleanupEverySeconds = 5;

  private long checkQueuedMailsEveryMillis = TimeUnit.SECONDS.toMillis(15);

  private boolean ldapCacheEnabled = true;

  private long ldapCacheSize = 100;

  private long ldapCacheExpireMillis = TimeUnit.MINUTES.toMillis(1);

  private long closeWaitSeconds = 5;

  private String commonHostnameSuffixToOmit;

  private boolean compressLargeDataObjects = true;

  private long considerTaskHealthyAfterRunningForSeconds = 5;

  private int cooldownAfterFailures = 3;

  private double cooldownAfterPctOfInstancesFail = 1.0;

  private long cooldownExpiresAfterMinutes = 15;

  private long cooldownMinScheduleSeconds = 120;

  @JsonProperty("database")
  private DataSourceFactory databaseConfiguration;

  @Min(value = 1, message = "Must be positive and non-zero")
  private int defaultBounceExpirationMinutes = 60;

  @NotNull
  private SlavePlacement defaultSlavePlacement = SlavePlacement.GREEDY;

  private boolean defaultValueForKillTasksOfPausedRequests = true;

  private int defaultDeployStepWaitTimeMs = 0;

  private int defaultDeployMaxTaskRetries = 0;

  private long deleteDeploysFromZkWhenNoDatabaseAfterHours = TimeUnit.DAYS.toHours(14);

  private Optional<Integer> maxStaleDeploysPerRequestInZkWhenNoDatabase = Optional.absent();

  private long deleteDeadSlavesAfterHours = TimeUnit.DAYS.toHours(7);

  private long deleteStaleRequestsFromZkWhenNoDatabaseAfterHours = TimeUnit.DAYS.toHours(14);

  private Optional<Integer> maxRequestsWithHistoryInZkWhenNoDatabase = Optional.absent();

  private long deleteTasksFromZkWhenNoDatabaseAfterHours = TimeUnit.DAYS.toHours(7);

  private Optional<Integer> maxStaleTasksPerRequestInZkWhenNoDatabase = Optional.absent();

  private long deleteUndeliverableWebhooksAfterHours = TimeUnit.DAYS.toHours(7);

  private long deltaAfterWhichTasksAreLateMillis = TimeUnit.SECONDS.toMillis(30);

  private long deployHealthyBySeconds = 120;

  private int dispatchTaskShellCommandsEverySeconds = 5;

  private long debugCuratorCallOverBytes = 25000;

  private long debugCuratorCallOverMillis = 250;

  private boolean enableCorsFilter = false;

  private int healthcheckIntervalSeconds = 5;

  private int healthcheckStartThreads = 3;

  private int healthcheckTimeoutSeconds = 5;

  private Optional<Integer> startupDelaySeconds = Optional.absent();

  private int startupTimeoutSeconds = 45;

  private int startupIntervalSeconds = 2;

  @NotNull
  private Optional<Integer> healthcheckMaxRetries = Optional.absent();

  @NotNull
  private Optional<Integer> healthcheckMaxTotalTimeoutSeconds = Optional.absent();

  @NotNull
  private List<Integer> healthcheckFailureStatusCodes = Collections.emptyList();

  private String hostname;

  private long killAfterTasksDoNotRunDefaultSeconds = 600;

  private long killNonLongRunningTasksInCleanupAfterSeconds = TimeUnit.HOURS.toSeconds(24);

  private int listenerThreadpoolSize = 3;

  @JsonProperty("loadBalancerQueryParams")
  private Map<String, String> loadBalancerQueryParams;

  private long loadBalancerRequestTimeoutMillis = 2000;

  private long loadBalancerRemovalGracePeriodMillis = 0;

  private String loadBalancerUri;

  private boolean deleteRemovedRequestsFromLoadBalancer = false;

  private Optional<String> taskLabelForLoadBalancerUpstreamGroup = Optional.absent();

  private int logFetchMaxThreads = 15;

  private int maxDeployIdSize = 50;

  private int maxHealthcheckResponseBodyBytes = 8192;

  private int maxQueuedUpdatesPerWebhook = 50;

  private int maxTasksPerOffer = 0;

  private int maxTasksPerOfferPerRequest = 0;

  private int maxRequestIdSize = 100;

  private int maxUserIdSize = 100;

  private boolean storeAllMesosTaskInfoForDebugging = false;

  @JsonProperty("historyPurging")
  @Valid
  private HistoryPurgingConfiguration historyPurgingConfiguration = new HistoryPurgingConfiguration();

  @JsonProperty("mesos")
  @Valid
  private MesosConfiguration mesosConfiguration;

  @JsonProperty("network")
  @Valid
  private NetworkConfiguration networkConfiguration = new NetworkConfiguration();

  private int newTaskCheckerBaseDelaySeconds = 1;

  private long pendingDeployHoldTaskDuringDecommissionMillis = TimeUnit.MINUTES.toMillis(10);

  private long persistHistoryEverySeconds = TimeUnit.HOURS.toSeconds(1);

  private long reconcileSlavesEveryMinutes = TimeUnit.HOURS.toMinutes(1);

  @JsonProperty("s3")
  private S3Configuration s3Configuration;

  private boolean sandboxDefaultsToTaskId = false;

  private long sandboxHttpTimeoutMillis = TimeUnit.SECONDS.toMillis(5);

  private long saveStateEverySeconds = 60;

  @JsonProperty("sentry")
  @Valid
  private SentryConfiguration sentryConfiguration;

  @JsonProperty("taskMetadata")
  @Valid
  private SingularityTaskMetadataConfiguration taskMetadataConfiguration = new SingularityTaskMetadataConfiguration();

  @JsonProperty("smtp")
  @Valid
  private SMTPConfiguration smtpConfiguration;

  private long startNewReconcileEverySeconds = TimeUnit.MINUTES.toSeconds(10);

  @JsonProperty("ui")
  @Valid
  private UIConfiguration uiConfiguration = new UIConfiguration();

  /** If true, the event system waits for all listeners having processed an event. */
  private boolean waitForListeners = true;

  private long warnIfScheduledJobIsRunningForAtLeastMillis = TimeUnit.DAYS.toMillis(1);

  @JsonProperty("taskExecutionTimeLimitMillis")
  @Valid
  @NotNull
  private Optional<Long> taskExecutionTimeLimitMillis = Optional.absent();

  private int warnIfScheduledJobIsRunningPastNextRunPct = 200;

  private long zookeeperAsyncTimeout = 5000;

  private int coreThreadpoolSize = 8;

  private long threadpoolShutdownDelayInSeconds = 1;

  private long taskPersistAfterStartupBufferMillis = TimeUnit.MINUTES.toMillis(1);

  @Valid
  @JsonProperty("customExecutor")
  @NotNull
  private CustomExecutorConfiguration customExecutorConfiguration = new CustomExecutorConfiguration();

  private boolean createDeployIds = false;

  @Min(4)
  @Max(32)
  private int deployIdLength = 8;

  @JsonProperty("zookeeper")
  @Valid
  private ZooKeeperConfiguration zooKeeperConfiguration;

  @JsonProperty("ldap")
  @Valid
  private LDAPConfiguration ldapConfiguration;

  @JsonProperty("auth")
  @NotNull
  @Valid
  private AuthConfiguration authConfiguration = new AuthConfiguration();

  @NotNull
  private Map<String, List<String>> reserveSlavesWithAttributes = Collections.emptyMap();

  @JsonProperty("graphite")
  @NotNull
  @Valid
  private GraphiteConfiguration graphiteConfiguration = new GraphiteConfiguration();

  private boolean taskHistoryQueryUsesZkFirst = false;

  @Min(0)
  @Max(1)
  private double defaultTaskPriorityLevel = 0.3;

  @NotNull
  private Map<RequestType, Double> defaultTaskPriorityLevelForRequestType = ImmutableMap.of(RequestType.WORKER, 0.5, RequestType.SERVICE, 0.7);

  @Min(0)
  private long checkPriorityKillsEveryMillis = TimeUnit.SECONDS.toMillis(30);

  @Min(0)
  @Max(5)
  private double schedulerPriorityWeightFactor = 1.0;

  @JsonProperty("disasterDetection")
  @NotNull
  @Valid
  private DisasterDetectionConfiguration disasterDetection = new DisasterDetectionConfiguration();

  @Min(1)
  private int statusUpdateQueueCapacity = 1000;

  private boolean processStatusUpdatesInSeparateThread = false;

  private boolean rebalanceRacksOnScaleDown = false;

  private boolean allowBounceToSameHost = false;

  private int maxActiveOnDemandTasksPerRequest = 0;

  public long getAskDriverToKillTasksAgainAfterMillis() {
    return askDriverToKillTasksAgainAfterMillis;
  }

  public long getCacheStateForMillis() {
    return cacheStateForMillis;
  }

  public long getDispatchTaskShellCommandsEverySeconds() {
    return dispatchTaskShellCommandsEverySeconds;
  }

  public long getCheckDeploysEverySeconds() {
    return checkDeploysEverySeconds;
  }

  public long getCheckNewTasksEverySeconds() {
    return checkNewTasksEverySeconds;
  }

  public int getCheckNewTasksScheduledThreads() {
    return checkNewTasksScheduledThreads;
  }

  public long getCheckReconcileWhenRunningEveryMillis() {
    return checkReconcileWhenRunningEveryMillis;
  }

  public long getCheckJobsEveryMillis() {
    return checkJobsEveryMillis;
  }

  public long getCheckSchedulerEverySeconds() {
    return checkSchedulerEverySeconds;
  }

  public long getCheckWebhooksEveryMillis() {
    return checkWebhooksEveryMillis;
  }

  public long getCleanupEverySeconds() {
    return cleanupEverySeconds;
  }

  public long getCloseWaitSeconds() {
    return closeWaitSeconds;
  }

  public Optional<String> getCommonHostnameSuffixToOmit() {
    return Optional.fromNullable(Strings.emptyToNull(commonHostnameSuffixToOmit));
  }

  public long getConsiderTaskHealthyAfterRunningForSeconds() {
    return considerTaskHealthyAfterRunningForSeconds;
  }

  public int getCooldownAfterFailures() {
    return cooldownAfterFailures;
  }

  public long getDebugCuratorCallOverBytes() {
    return debugCuratorCallOverBytes;
  }

  public void setDebugCuratorCallOverBytes(long debugCuratorCallOverBytes) {
    this.debugCuratorCallOverBytes = debugCuratorCallOverBytes;
  }

  public long getPendingDeployHoldTaskDuringDecommissionMillis() {
    return pendingDeployHoldTaskDuringDecommissionMillis;
  }

  public void setPendingDeployHoldTaskDuringDecommissionMillis(long pendingDeployHoldTaskDuringDecommissionMillis) {
    this.pendingDeployHoldTaskDuringDecommissionMillis = pendingDeployHoldTaskDuringDecommissionMillis;
  }

  public long getDebugCuratorCallOverMillis() {
    return debugCuratorCallOverMillis;
  }

  public void setDebugCuratorCallOverMillis(long debugCuratorCallOverMillis) {
    this.debugCuratorCallOverMillis = debugCuratorCallOverMillis;
  }

  public double getCooldownAfterPctOfInstancesFail() {
    return cooldownAfterPctOfInstancesFail;
  }

  public long getCooldownExpiresAfterMinutes() {
    return cooldownExpiresAfterMinutes;
  }

  public long getCooldownMinScheduleSeconds() {
    return cooldownMinScheduleSeconds;
  }

  public int getCacheTasksMaxSize() {
    return cacheTasksMaxSize;
  }

  public void setCacheTasksMaxSize(int cacheTasksMaxSize) {
    this.cacheTasksMaxSize = cacheTasksMaxSize;
  }

  public int getCacheTasksInitialSize() {
    return cacheTasksInitialSize;
  }

  public void setCacheTasksInitialSize(int cacheTasksInitialSize) {
    this.cacheTasksInitialSize = cacheTasksInitialSize;
  }

  public int getCoreThreadpoolSize() {
    return coreThreadpoolSize;
  }

  public CustomExecutorConfiguration getCustomExecutorConfiguration() {
    return customExecutorConfiguration;
  }

  public Optional<DataSourceFactory> getDatabaseConfiguration() {
    return Optional.fromNullable(databaseConfiguration);
  }

  public int getDefaultBounceExpirationMinutes() {
    return defaultBounceExpirationMinutes;
  }

  public void setDefaultBounceExpirationMinutes(int defaultBounceExpirationMinutes) {
    this.defaultBounceExpirationMinutes = defaultBounceExpirationMinutes;
  }

  public SlavePlacement getDefaultSlavePlacement() {
    return defaultSlavePlacement;
  }

  public int getDefaultDeployStepWaitTimeMs() {
    return defaultDeployStepWaitTimeMs;
  }

  public void setDefaultDeployStepWaitTimeMs(int defaultDeployStepWaitTimeMs) {
    this.defaultDeployStepWaitTimeMs = defaultDeployStepWaitTimeMs;
  }

  public int getDefaultDeployMaxTaskRetries() {
    return defaultDeployMaxTaskRetries;
  }

  public boolean isLdapCacheEnabled() {
    return ldapCacheEnabled;
  }

  public void setLdapCacheEnabled(boolean ldapCacheEnabled) {
    this.ldapCacheEnabled = ldapCacheEnabled;
  }

  public long getLdapCacheSize() {
    return ldapCacheSize;
  }

  public void setLdapCacheSize(long ldapCacheSize) {
    this.ldapCacheSize = ldapCacheSize;
  }

  public long getLdapCacheExpireMillis() {
    return ldapCacheExpireMillis;
  }

  public void setLdapCacheExpireMillis(long ldapCacheExpireMillis) {
    this.ldapCacheExpireMillis = ldapCacheExpireMillis;
  }

  public void setDefaultDeployMaxTaskRetries(int defaultDeployMaxTaskRetries) {
    this.defaultDeployMaxTaskRetries = defaultDeployMaxTaskRetries;
  }

  public long getDeleteDeploysFromZkWhenNoDatabaseAfterHours() {
    return deleteDeploysFromZkWhenNoDatabaseAfterHours;
  }

  public long getDeleteStaleRequestsFromZkWhenNoDatabaseAfterHours() {
    return deleteStaleRequestsFromZkWhenNoDatabaseAfterHours;
  }

  public long getDeleteTasksFromZkWhenNoDatabaseAfterHours() {
    return deleteTasksFromZkWhenNoDatabaseAfterHours;
  }

  public long getDeleteUndeliverableWebhooksAfterHours() {
    return deleteUndeliverableWebhooksAfterHours;
  }

  public long getDeltaAfterWhichTasksAreLateMillis() {
    return deltaAfterWhichTasksAreLateMillis;
  }

  public long getDeployHealthyBySeconds() {
    return deployHealthyBySeconds;
  }

  public int getDeployIdLength() {
    return deployIdLength;
  }

  public int getHealthcheckIntervalSeconds() {
    return healthcheckIntervalSeconds;
  }

  public int getHealthcheckStartThreads() {
    return healthcheckStartThreads;
  }

  public int getHealthcheckTimeoutSeconds() {
    return healthcheckTimeoutSeconds;
  }

  public Optional<Integer> getHealthcheckMaxRetries() {
    return healthcheckMaxRetries;
  }

  public Optional<Integer> getHealthcheckMaxTotalTimeoutSeconds() {
    return healthcheckMaxTotalTimeoutSeconds;
  }

  public Optional<String> getHostname() {
    return Optional.fromNullable(Strings.emptyToNull(hostname));
  }

  public long getKillAfterTasksDoNotRunDefaultSeconds() {
    return killAfterTasksDoNotRunDefaultSeconds;
  }

  public long getKillNonLongRunningTasksInCleanupAfterSeconds() {
    return killNonLongRunningTasksInCleanupAfterSeconds;
  }

  public long getLoadBalancerRemovalGracePeriodMillis() {
    return loadBalancerRemovalGracePeriodMillis;
  }

  public void setLoadBalancerRemovalGracePeriodMillis(long loadBalancerRemovalGracePeriodMillis) {
    this.loadBalancerRemovalGracePeriodMillis = loadBalancerRemovalGracePeriodMillis;
  }

  public long getDeleteDeadSlavesAfterHours() {
    return deleteDeadSlavesAfterHours;
  }

  public void setDeleteDeadSlavesAfterHours(long deleteDeadSlavesAfterHours) {
    this.deleteDeadSlavesAfterHours = deleteDeadSlavesAfterHours;
  }

  public int getListenerThreadpoolSize() {
    return listenerThreadpoolSize;
  }

  public Optional<Map<String, String>> getLoadBalancerQueryParams() {
    return Optional.fromNullable(loadBalancerQueryParams);
  }

  public long getLoadBalancerRequestTimeoutMillis() {
    return loadBalancerRequestTimeoutMillis;
  }

  public String getLoadBalancerUri() {
    return loadBalancerUri;
  }

  public int getLogFetchMaxThreads() {
    return logFetchMaxThreads;
  }

  public int getMaxDeployIdSize() {
    return maxDeployIdSize;
  }

  public int getMaxHealthcheckResponseBodyBytes() {
    return maxHealthcheckResponseBodyBytes;
  }

  public int getMaxQueuedUpdatesPerWebhook() {
    return maxQueuedUpdatesPerWebhook;
  }

  public int getMaxRequestIdSize() {
    return maxRequestIdSize;
  }

  public int getMaxUserIdSize() {
    return maxUserIdSize;
  }

  public int getMaxTasksPerOffer() {
    return maxTasksPerOffer;
  }

  public int getMaxTasksPerOfferPerRequest() {
    return maxTasksPerOfferPerRequest;
  }

  public MesosConfiguration getMesosConfiguration() {
    return mesosConfiguration;
  }

  public NetworkConfiguration getNetworkConfiguration() {
    return networkConfiguration;
  }

  public int getNewTaskCheckerBaseDelaySeconds() {
    return newTaskCheckerBaseDelaySeconds;
  }

  public long getPersistHistoryEverySeconds() {
    return persistHistoryEverySeconds;
  }

  public Optional<S3Configuration> getS3Configuration() {
    return Optional.fromNullable(s3Configuration);
  }

  public long getSandboxHttpTimeoutMillis() {
    return sandboxHttpTimeoutMillis;
  }

  public long getSaveStateEverySeconds() {
    return saveStateEverySeconds;
  }

  public Optional<SentryConfiguration> getSentryConfiguration(){
    return Optional.fromNullable(sentryConfiguration);
  }

  public Optional<SMTPConfiguration> getSmtpConfiguration() {
    return Optional.fromNullable(smtpConfiguration);
  }

  public long getStartNewReconcileEverySeconds() {
    return startNewReconcileEverySeconds;
  }

  public long getThreadpoolShutdownDelayInSeconds() {
    return threadpoolShutdownDelayInSeconds;
  }

  public void setThreadpoolShutdownDelayInSeconds(long threadpoolShutdownDelayInSeconds) {
    this.threadpoolShutdownDelayInSeconds = threadpoolShutdownDelayInSeconds;
  }

  public UIConfiguration getUiConfiguration() {
    return uiConfiguration;
  }

  public long getCheckQueuedMailsEveryMillis() {
    return checkQueuedMailsEveryMillis;
  }

  public void setCheckQueuedMailsEveryMillis(long checkQueuedMailsEveryMillis) {
    this.checkQueuedMailsEveryMillis = checkQueuedMailsEveryMillis;
  }

  public long getWarnIfScheduledJobIsRunningForAtLeastMillis() {
    return warnIfScheduledJobIsRunningForAtLeastMillis;
  }

  public Optional<Long> getTaskExecutionTimeLimitMillis() {
    return taskExecutionTimeLimitMillis;
  }

  public int getWarnIfScheduledJobIsRunningPastNextRunPct() {
    return warnIfScheduledJobIsRunningPastNextRunPct;
  }

  public long getZookeeperAsyncTimeout() {
    return zookeeperAsyncTimeout;
  }

  public ZooKeeperConfiguration getZooKeeperConfiguration() {
    return zooKeeperConfiguration;
  }

  public boolean isAllowRequestsWithoutOwners() {
    return allowRequestsWithoutOwners;
  }

  public boolean isAllowTestResourceCalls() {
    return allowTestResourceCalls;
  }

  public boolean isStoreAllMesosTaskInfoForDebugging() {
    return storeAllMesosTaskInfoForDebugging;
  }

  public void setStoreAllMesosTaskInfoForDebugging(boolean storeAllMesosTaskInfoForDebugging) {
    this.storeAllMesosTaskInfoForDebugging = storeAllMesosTaskInfoForDebugging;
  }

  public boolean isCompressLargeDataObjects() {
    return compressLargeDataObjects;
  }

  public boolean isCreateDeployIds() {
    return createDeployIds;
  }

  public boolean isDefaultValueForKillTasksOfPausedRequests() {
    return defaultValueForKillTasksOfPausedRequests;
  }

  public boolean isEnableCorsFilter() {
    return enableCorsFilter;
  }

  public boolean isSandboxDefaultsToTaskId() {
    return sandboxDefaultsToTaskId;
  }

  public boolean isWaitForListeners() {
    return waitForListeners;
  }

  public void setAllowRequestsWithoutOwners(boolean allowRequestsWithoutOwners) {
    this.allowRequestsWithoutOwners = allowRequestsWithoutOwners;
  }

  public void setAllowTestResourceCalls(boolean allowTestResourceCalls) {
    this.allowTestResourceCalls = allowTestResourceCalls;
  }

  public void setAskDriverToKillTasksAgainAfterMillis(long askDriverToKillTasksAgainAfterMillis) {
    this.askDriverToKillTasksAgainAfterMillis = askDriverToKillTasksAgainAfterMillis;
  }

  public void setCacheStateForMillis(long cacheStateForMillis) {
    this.cacheStateForMillis = cacheStateForMillis;
  }

  public void setCheckDeploysEverySeconds(long checkDeploysEverySeconds) {
    this.checkDeploysEverySeconds = checkDeploysEverySeconds;
  }

  public void setCheckNewTasksEverySeconds(long checkNewTasksEverySeconds) {
    this.checkNewTasksEverySeconds = checkNewTasksEverySeconds;
  }

  public void setCheckNewTasksScheduledThreads(int checkNewTasksScheduledThreads) {
    this.checkNewTasksScheduledThreads = checkNewTasksScheduledThreads;
  }

  public void setCheckReconcileWhenRunningEveryMillis(long checkReconcileWhenRunningEveryMillis) {
    this.checkReconcileWhenRunningEveryMillis = checkReconcileWhenRunningEveryMillis;
  }

  public void setCheckJobsEveryMillis(long checkJobsEveryMillis) {
    this.checkJobsEveryMillis = checkJobsEveryMillis;
  }

  public void setCheckSchedulerEverySeconds(long checkSchedulerEverySeconds) {
    this.checkSchedulerEverySeconds = checkSchedulerEverySeconds;
  }

  public void setCheckWebhooksEveryMillis(long checkWebhooksEveryMillis) {
    this.checkWebhooksEveryMillis = checkWebhooksEveryMillis;
  }

  public void setCleanupEverySeconds(long cleanupEverySeconds) {
    this.cleanupEverySeconds = cleanupEverySeconds;
  }

  public void setCloseWaitSeconds(long closeWaitSeconds) {
    this.closeWaitSeconds = closeWaitSeconds;
  }

  public void setCommonHostnameSuffixToOmit(String commonHostnameSuffixToOmit) {
    this.commonHostnameSuffixToOmit = commonHostnameSuffixToOmit;
  }

  public void setCompressLargeDataObjects(boolean compressLargeDataObjects) {
    this.compressLargeDataObjects = compressLargeDataObjects;
  }

  public void setConsiderTaskHealthyAfterRunningForSeconds(long considerTaskHealthyAfterRunningForSeconds) {
    this.considerTaskHealthyAfterRunningForSeconds = considerTaskHealthyAfterRunningForSeconds;
  }

  public void setCooldownAfterFailures(int cooldownAfterFailures) {
    this.cooldownAfterFailures = cooldownAfterFailures;
  }

  public void setCooldownAfterPctOfInstancesFail(double cooldownAfterPctOfInstancesFail) {
    this.cooldownAfterPctOfInstancesFail = cooldownAfterPctOfInstancesFail;
  }

  public void setCooldownExpiresAfterMinutes(long cooldownExpiresAfterMinutes) {
    this.cooldownExpiresAfterMinutes = cooldownExpiresAfterMinutes;
  }

  public void setCooldownMinScheduleSeconds(long cooldownMinScheduleSeconds) {
    this.cooldownMinScheduleSeconds = cooldownMinScheduleSeconds;
  }

  public void setCoreThreadpoolSize(int coreThreadpoolSize) {
    this.coreThreadpoolSize = coreThreadpoolSize;
  }

  public void setCreateDeployIds(boolean createDeployIds) {
    this.createDeployIds = createDeployIds;
  }

  public void setCustomExecutorConfiguration(CustomExecutorConfiguration customExecutorConfiguration) {
    this.customExecutorConfiguration = customExecutorConfiguration;
  }

  public void setDatabaseConfiguration(DataSourceFactory databaseConfiguration) {
    this.databaseConfiguration = databaseConfiguration;
  }

  public void setDefaultSlavePlacement(SlavePlacement defaultSlavePlacement) {
    this.defaultSlavePlacement = defaultSlavePlacement;
  }

  public void setDefaultValueForKillTasksOfPausedRequests(boolean defaultValueForKillTasksOfPausedRequests) {
    this.defaultValueForKillTasksOfPausedRequests = defaultValueForKillTasksOfPausedRequests;
  }

  public void setDeleteDeploysFromZkWhenNoDatabaseAfterHours(long deleteDeploysFromZkWhenNoDatabaseAfterHours) {
    this.deleteDeploysFromZkWhenNoDatabaseAfterHours = deleteDeploysFromZkWhenNoDatabaseAfterHours;
  }

  public void setDeleteStaleRequestsFromZkWhenNoDatabaseAfterHours(long deleteStaleRequestsFromZkWhenNoDatabaseAfterHours) {
    this.deleteStaleRequestsFromZkWhenNoDatabaseAfterHours = deleteStaleRequestsFromZkWhenNoDatabaseAfterHours;
  }

  public void setDeleteTasksFromZkWhenNoDatabaseAfterHours(long deleteTasksFromZkWhenNoDatabaseAfterHours) {
    this.deleteTasksFromZkWhenNoDatabaseAfterHours = deleteTasksFromZkWhenNoDatabaseAfterHours;
  }

  public void setDeleteUndeliverableWebhooksAfterHours(long deleteUndeliverableWebhooksAfterHours) {
    this.deleteUndeliverableWebhooksAfterHours = deleteUndeliverableWebhooksAfterHours;
  }

  public void setDeltaAfterWhichTasksAreLateMillis(long deltaAfterWhichTasksAreLateMillis) {
    this.deltaAfterWhichTasksAreLateMillis = deltaAfterWhichTasksAreLateMillis;
  }

  public void setDeployHealthyBySeconds(long deployHealthyBySeconds) {
    this.deployHealthyBySeconds = deployHealthyBySeconds;
  }

  public void setDeployIdLength(int deployIdLength) {
    this.deployIdLength = deployIdLength;
  }

  public void setEnableCorsFilter(boolean enableCorsFilter) {
    this.enableCorsFilter = enableCorsFilter;
  }

  public void setHealthcheckIntervalSeconds(int healthcheckIntervalSeconds) {
    this.healthcheckIntervalSeconds = healthcheckIntervalSeconds;
  }

  public void setHealthcheckStartThreads(int healthcheckStartThreads) {
    this.healthcheckStartThreads = healthcheckStartThreads;
  }

  public void setHealthcheckTimeoutSeconds(int healthcheckTimeoutSeconds) {
    this.healthcheckTimeoutSeconds = healthcheckTimeoutSeconds;
  }

  public void setHealthcheckMaxRetries(Optional<Integer> healthcheckMaxRetries) {
    this.healthcheckMaxRetries = healthcheckMaxRetries;
  }

  public void setHealthcheckMaxTotalTimeoutSeconds(Optional<Integer> healthcheckMaxTotalTimeoutSeconds) {
    this.healthcheckMaxTotalTimeoutSeconds = healthcheckMaxTotalTimeoutSeconds;
  }

  public List<Integer> getHealthcheckFailureStatusCodes() {
    return healthcheckFailureStatusCodes;
  }

  public void setHealthcheckFailureStatusCodes(List<Integer> healthcheckFailureStatusCodes) {
    this.healthcheckFailureStatusCodes = healthcheckFailureStatusCodes;
  }

  public void setHostname(String hostname) {
    this.hostname = hostname;
  }

  public void setKillAfterTasksDoNotRunDefaultSeconds(long killAfterTasksDoNotRunDefaultSeconds) {
    this.killAfterTasksDoNotRunDefaultSeconds = killAfterTasksDoNotRunDefaultSeconds;
  }

  public void setKillNonLongRunningTasksInCleanupAfterSeconds(long killNonLongRunningTasksInCleanupAfterSeconds) {
    this.killNonLongRunningTasksInCleanupAfterSeconds = killNonLongRunningTasksInCleanupAfterSeconds;
  }

  public void setListenerThreadpoolSize(int listenerThreadpoolSize) {
    this.listenerThreadpoolSize = listenerThreadpoolSize;
  }

  public void setLoadBalancerQueryParams(Map<String, String> loadBalancerQueryParams) {
    this.loadBalancerQueryParams = loadBalancerQueryParams;
  }

  public void setLoadBalancerRequestTimeoutMillis(long loadBalancerRequestTimeoutMillis) {
    this.loadBalancerRequestTimeoutMillis = loadBalancerRequestTimeoutMillis;
  }

  public void setLoadBalancerUri(String loadBalancerUri) {
    this.loadBalancerUri = loadBalancerUri;
  }

  public void setLogFetchMaxThreads(int logFetchMaxThreads) {
    this.logFetchMaxThreads = logFetchMaxThreads;
  }

  public void setMaxDeployIdSize(int maxDeployIdSize) {
    this.maxDeployIdSize = maxDeployIdSize;
  }

  public void setMaxHealthcheckResponseBodyBytes(int maxHealthcheckResponseBodyBytes) {
    this.maxHealthcheckResponseBodyBytes = maxHealthcheckResponseBodyBytes;
  }

  public void setMaxQueuedUpdatesPerWebhook(int maxQueuedUpdatesPerWebhook) {
    this.maxQueuedUpdatesPerWebhook = maxQueuedUpdatesPerWebhook;
  }

  public void setMaxRequestIdSize(int maxRequestIdSize) {
    this.maxRequestIdSize = maxRequestIdSize;
  }

  public SingularityConfiguration setMaxUserIdSize(int maxUserIdSize) {
    this.maxUserIdSize = maxUserIdSize;
    return this;
  }

  public void setMaxTasksPerOffer(int maxTasksPerOffer) {
    this.maxTasksPerOffer = maxTasksPerOffer;
  }

  public void setMaxTasksPerOfferPerRequest(int maxTasksPerOfferPerRequest) {
    this.maxTasksPerOfferPerRequest = maxTasksPerOfferPerRequest;
  }

  public void setMesosConfiguration(MesosConfiguration mesosConfiguration) {
    this.mesosConfiguration = mesosConfiguration;
  }

  public void setNetworkConfiguration(NetworkConfiguration networkConfiguration) {
    this.networkConfiguration = networkConfiguration;
  }

  public void setNewTaskCheckerBaseDelaySeconds(int newTaskCheckerBaseDelaySeconds) {
    this.newTaskCheckerBaseDelaySeconds = newTaskCheckerBaseDelaySeconds;
  }

  public void setDispatchTaskShellCommandsEverySeconds(int dispatchTaskShellCommandsEverySeconds) {
    this.dispatchTaskShellCommandsEverySeconds = dispatchTaskShellCommandsEverySeconds;
  }

  public void setPersistHistoryEverySeconds(long persistHistoryEverySeconds) {
    this.persistHistoryEverySeconds = persistHistoryEverySeconds;
  }

  public void setS3Configuration(S3Configuration s3Configuration) {
    this.s3Configuration = s3Configuration;
  }

  public void setSandboxDefaultsToTaskId(boolean sandboxDefaultsToTaskId) {
    this.sandboxDefaultsToTaskId = sandboxDefaultsToTaskId;
  }

  public void setSandboxHttpTimeoutMillis(long sandboxHttpTimeoutMillis) {
    this.sandboxHttpTimeoutMillis = sandboxHttpTimeoutMillis;
  }

  public void setSaveStateEverySeconds(long saveStateEverySeconds) {
    this.saveStateEverySeconds = saveStateEverySeconds;
  }

  public void setSentryConfiguration(SentryConfiguration sentryConfiguration){
    this.sentryConfiguration = sentryConfiguration;
  }

  public void setSmtpConfiguration(SMTPConfiguration smtpConfiguration) {
    this.smtpConfiguration = smtpConfiguration;
  }

  public void setStartNewReconcileEverySeconds(long startNewReconcileEverySeconds) {
    this.startNewReconcileEverySeconds = startNewReconcileEverySeconds;
  }

  public void setUiConfiguration(UIConfiguration uiConfiguration) {
    this.uiConfiguration = uiConfiguration;
  }

  public void setWaitForListeners(boolean waitForListeners) {
    this.waitForListeners = waitForListeners;
  }

  public void setWarnIfScheduledJobIsRunningForAtLeastMillis(long warnIfScheduledJobIsRunningForAtLeastMillis) {
    this.warnIfScheduledJobIsRunningForAtLeastMillis = warnIfScheduledJobIsRunningForAtLeastMillis;
  }

  public SingularityConfiguration setTaskExecutionTimeLimitMillis(Optional<Long> taskExecutionTimeLimitMillis) {
    this.taskExecutionTimeLimitMillis = taskExecutionTimeLimitMillis;
    return this;
  }

  public void setWarnIfScheduledJobIsRunningPastNextRunPct(int warnIfScheduledJobIsRunningPastNextRunPct) {
    this.warnIfScheduledJobIsRunningPastNextRunPct = warnIfScheduledJobIsRunningPastNextRunPct;
  }

  public void setZookeeperAsyncTimeout(long zookeeperAsyncTimeout) {
    this.zookeeperAsyncTimeout = zookeeperAsyncTimeout;
  }

  public void setZooKeeperConfiguration(ZooKeeperConfiguration zooKeeperConfiguration) {
    this.zooKeeperConfiguration = zooKeeperConfiguration;
  }

  public Optional<Integer> getStartupDelaySeconds() {
    return startupDelaySeconds;
  }

  public void setStartupDelaySeconds(Optional<Integer> startupDelaySeconds) {
    this.startupDelaySeconds = startupDelaySeconds;
  }

  public int getStartupTimeoutSeconds() {
    return startupTimeoutSeconds;
  }

  public void setStartupTimeoutSeconds(int startupTimeoutSeconds) {
    this.startupTimeoutSeconds = startupTimeoutSeconds;
  }

  public int getStartupIntervalSeconds() {
    return startupIntervalSeconds;
  }

  public void setStartupIntervalSeconds(int startupIntervalSeconds) {
    this.startupIntervalSeconds = startupIntervalSeconds;
  }

  public long getReconcileSlavesEveryMinutes() {
    return reconcileSlavesEveryMinutes;
  }

  public void setReconcileSlavesEveryMinutes(long reconcileSlavesEveryMinutes) {
    this.reconcileSlavesEveryMinutes = reconcileSlavesEveryMinutes;
  }

  public long getCacheTasksForMillis() {
    return cacheTasksForMillis;
  }

  public void setCacheTasksForMillis(long cacheTasksForMillis) {
    this.cacheTasksForMillis = cacheTasksForMillis;
  }

  public long getTaskPersistAfterStartupBufferMillis() {
    return taskPersistAfterStartupBufferMillis;
  }

  public void setTaskPersistAfterStartupBufferMillis(long taskPersistAfterStartupBufferMillis) {
    this.taskPersistAfterStartupBufferMillis = taskPersistAfterStartupBufferMillis;
  }

  public Optional<LDAPConfiguration> getLdapConfiguration() {
    return Optional.fromNullable(ldapConfiguration);
  }

  public void setLdapConfiguration(LDAPConfiguration ldapConfiguration) {
    this.ldapConfiguration = ldapConfiguration;
  }

  public AuthConfiguration getAuthConfiguration() {
    return authConfiguration;
  }

  public long getCheckExpiringUserActionEveryMillis() {
    return checkExpiringUserActionEveryMillis;
  }

  public void setCheckExpiringUserActionEveryMillis(long checkExpiringUserActionEveryMillis) {
    this.checkExpiringUserActionEveryMillis = checkExpiringUserActionEveryMillis;
  }

  public void setAuthConfiguration(AuthConfiguration authConfiguration) {
    this.authConfiguration = authConfiguration;
  }

  public HistoryPurgingConfiguration getHistoryPurgingConfiguration() {
    return historyPurgingConfiguration;
  }

  public void setHistoryPurgingConfiguration(HistoryPurgingConfiguration historyPurgingConfiguration) {
    this.historyPurgingConfiguration = historyPurgingConfiguration;
  }

  public Map<String, List<String>> getReserveSlavesWithAttributes() {
    return reserveSlavesWithAttributes;
  }

  public void setReserveSlavesWithAttributes(Map<String, List<String>> reserveSlavesWithAttributes) {
    this.reserveSlavesWithAttributes = reserveSlavesWithAttributes;
  }

  public SingularityTaskMetadataConfiguration getTaskMetadataConfiguration() {
    return taskMetadataConfiguration;
  }

  public void setTaskMetadataConfiguration(SingularityTaskMetadataConfiguration taskMetadataConfiguration) {
    this.taskMetadataConfiguration = taskMetadataConfiguration;
  }

  public GraphiteConfiguration getGraphiteConfiguration() {
    return graphiteConfiguration;
  }

  public void setGraphiteConfiguration(GraphiteConfiguration graphiteConfiguration) {
    this.graphiteConfiguration = graphiteConfiguration;
  }

  public boolean isDeleteRemovedRequestsFromLoadBalancer() {
    return deleteRemovedRequestsFromLoadBalancer;
  }

  public void setDeleteRemovedRequestsFromLoadBalancer(boolean deleteRemovedRequestsFromLoadBalancer) {
    this.deleteRemovedRequestsFromLoadBalancer = deleteRemovedRequestsFromLoadBalancer;
  }

  public Optional<Integer> getMaxStaleDeploysPerRequestInZkWhenNoDatabase() {
    return maxStaleDeploysPerRequestInZkWhenNoDatabase;
  }

  public void setMaxStaleDeploysPerRequestInZkWhenNoDatabase(Optional<Integer> maxStaleDeploysPerRequestInZkWhenNoDatabase) {
    this.maxStaleDeploysPerRequestInZkWhenNoDatabase = maxStaleDeploysPerRequestInZkWhenNoDatabase;
  }

  public Optional<Integer> getMaxRequestsWithHistoryInZkWhenNoDatabase() {
    return maxRequestsWithHistoryInZkWhenNoDatabase;
  }

  public void setMaxRequestsWithHistoryInZkWhenNoDatabase(Optional<Integer> maxRequestsWithHistoryInZkWhenNoDatabase) {
    this.maxRequestsWithHistoryInZkWhenNoDatabase = maxRequestsWithHistoryInZkWhenNoDatabase;
  }

  public Optional<Integer> getMaxStaleTasksPerRequestInZkWhenNoDatabase() {
    return maxStaleTasksPerRequestInZkWhenNoDatabase;
  }

  public void setMaxStaleTasksPerRequestInZkWhenNoDatabase(Optional<Integer> maxStaleTasksPerRequestInZkWhenNoDatabase) {
    this.maxStaleTasksPerRequestInZkWhenNoDatabase = maxStaleTasksPerRequestInZkWhenNoDatabase;
  }

  public boolean isTaskHistoryQueryUsesZkFirst() {
    return taskHistoryQueryUsesZkFirst;
  }

  public void setTaskHistoryQueryUsesZkFirst(boolean taskHistoryQueryUsesZkFirst) {
    this.taskHistoryQueryUsesZkFirst = taskHistoryQueryUsesZkFirst;
  }

  public Optional<String> getTaskLabelForLoadBalancerUpstreamGroup() {
    return taskLabelForLoadBalancerUpstreamGroup;
  }

  public void setTaskLabelForLoadBalancerUpstreamGroup(Optional<String> taskLabelForLoadBalancerUpstreamGroup) {
    this.taskLabelForLoadBalancerUpstreamGroup = taskLabelForLoadBalancerUpstreamGroup;
  }

  public double getDefaultTaskPriorityLevel() {
    return defaultTaskPriorityLevel;
  }

  public void setDefaultTaskPriorityLevel(double defaultTaskPriorityLevel) {
    this.defaultTaskPriorityLevel = defaultTaskPriorityLevel;
  }

  public Map<RequestType, Double> getDefaultTaskPriorityLevelForRequestType() {
    return defaultTaskPriorityLevelForRequestType;
  }

  public void setDefaultTaskPriorityLevelForRequestType(Map<RequestType, Double> defaultTaskPriorityLevelForRequestType) {
    this.defaultTaskPriorityLevelForRequestType = defaultTaskPriorityLevelForRequestType;
  }

  public long getCheckPriorityKillsEveryMillis() {
    return checkPriorityKillsEveryMillis;
  }

  public void setCheckPriorityKillsEveryMillis(long checkPriorityKillsEveryMillis) {
    this.checkPriorityKillsEveryMillis = checkPriorityKillsEveryMillis;
  }

  public double getSchedulerPriorityWeightFactor() {
    return schedulerPriorityWeightFactor;
  }

  public void setSchedulerPriorityWeightFactor(double schedulerPriorityWeightFactor) {
    this.schedulerPriorityWeightFactor = schedulerPriorityWeightFactor;
  }

  public DisasterDetectionConfiguration getDisasterDetection() {
    return disasterDetection;
  }

  public void setDisasterDetection(DisasterDetectionConfiguration disasterDetection) {
    this.disasterDetection = disasterDetection;
  }

  public int getStatusUpdateQueueCapacity() {
    return statusUpdateQueueCapacity;
  }

  public void setStatusUpdateQueueCapacity(int statusUpdateQueueCapacity) {
    this.statusUpdateQueueCapacity = statusUpdateQueueCapacity;
  }

  public boolean isProcessStatusUpdatesInSeparateThread() {
    return processStatusUpdatesInSeparateThread;
  }

  public void setProcessStatusUpdatesInSeparateThread(boolean processStatusUpdatesInSeparateThread) {
    this.processStatusUpdatesInSeparateThread = processStatusUpdatesInSeparateThread;
  }

  public boolean isRebalanceRacksOnScaleDown() {
    return rebalanceRacksOnScaleDown;
  }

  public void setRebalanceRacksOnScaleDown(boolean rebalanceRacksOnScaleDown) {
    this.rebalanceRacksOnScaleDown = rebalanceRacksOnScaleDown;
  }

  public boolean isAllowBounceToSameHost() {
    return allowBounceToSameHost;
  }

  public SingularityConfiguration setAllowBounceToSameHost(boolean allowBounceToSameHost) {
    this.allowBounceToSameHost = allowBounceToSameHost;
    return this;
  }

  public long getCacheOffersForMillis() {
    return cacheOffersForMillis;
  }

  public void setCacheOffersForMillis(long cacheOffersForMillis) {
    this.cacheOffersForMillis = cacheOffersForMillis;
  }

  public int getOfferCacheSize() {
    return offerCacheSize;
  }

  public void setOfferCacheSize(int offerCacheSize) {
    this.offerCacheSize = offerCacheSize;
  }

  public boolean isCacheOffers() {
    return cacheOffers;
  }

  public void setCacheOffers(boolean cacheOffers) {
    this.cacheOffers = cacheOffers;
  }

<<<<<<< HEAD
  public long getCheckUsageEveryMillis() {
    return checkUsageEveryMillis;
  }

  public void setCheckUsageEveryMillis(long checkUsageEveryMillis) {
    this.checkUsageEveryMillis = checkUsageEveryMillis;
  }

  public long getCleanUsageEveryMillis() {
    return cleanUsageEveryMillis;
  }

  public void setCleanUsageEveryMillis(long cleanUsageEveryMillis) {
    this.cleanUsageEveryMillis = cleanUsageEveryMillis;
  }

  public int getNumUsageToKeep() {
    return numUsageToKeep;
  }

  public void setNumUsageToKeep(int numUsageToKeep) {
    this.numUsageToKeep = numUsageToKeep;
  }

=======
  public int getMaxActiveOnDemandTasksPerRequest() {
    return maxActiveOnDemandTasksPerRequest;
  }

  public void setMaxActiveOnDemandTasksPerRequest(int maxActiveOnDemandTasksPerRequest) {
    this.maxActiveOnDemandTasksPerRequest = maxActiveOnDemandTasksPerRequest;
  }
>>>>>>> c4e3554e
}<|MERGE_RESOLUTION|>--- conflicted
+++ resolved
@@ -1297,7 +1297,6 @@
     this.cacheOffers = cacheOffers;
   }
 
-<<<<<<< HEAD
   public long getCheckUsageEveryMillis() {
     return checkUsageEveryMillis;
   }
@@ -1322,7 +1321,6 @@
     this.numUsageToKeep = numUsageToKeep;
   }
 
-=======
   public int getMaxActiveOnDemandTasksPerRequest() {
     return maxActiveOnDemandTasksPerRequest;
   }
@@ -1330,5 +1328,4 @@
   public void setMaxActiveOnDemandTasksPerRequest(int maxActiveOnDemandTasksPerRequest) {
     this.maxActiveOnDemandTasksPerRequest = maxActiveOnDemandTasksPerRequest;
   }
->>>>>>> c4e3554e
 }