--- conflicted
+++ resolved
@@ -279,7 +279,6 @@
   @Max(5)
   private double schedulerPriorityWeightFactor = 1.0;
 
-<<<<<<< HEAD
   @JsonProperty("disasterDetection")
   @NotNull
   @Valid
@@ -289,9 +288,8 @@
   private int statusUpdateQueueCapacity = 10;
 
   private boolean processStatusUpdatesInSeparateThread = false;
-=======
+
   private boolean rebalanceRacksOnScaleDown = false;
->>>>>>> 7ccdfe62
 
   public long getAskDriverToKillTasksAgainAfterMillis() {
     return askDriverToKillTasksAgainAfterMillis;
@@ -1126,7 +1124,6 @@
     this.schedulerPriorityWeightFactor = schedulerPriorityWeightFactor;
   }
 
-<<<<<<< HEAD
   public DisasterDetectionConfiguration getDisasterDetection() {
     return disasterDetection;
   }
@@ -1149,13 +1146,13 @@
 
   public void setProcessStatusUpdatesInSeparateThread(boolean processStatusUpdatesInSeparateThread) {
     this.processStatusUpdatesInSeparateThread = processStatusUpdatesInSeparateThread;
-=======
+  }
+
   public boolean isRebalanceRacksOnScaleDown() {
     return rebalanceRacksOnScaleDown;
   }
 
   public void setRebalanceRacksOnScaleDown(boolean rebalanceRacksOnScaleDown) {
     this.rebalanceRacksOnScaleDown = rebalanceRacksOnScaleDown;
->>>>>>> 7ccdfe62
   }
 }