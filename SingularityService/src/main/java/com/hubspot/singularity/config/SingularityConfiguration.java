package com.hubspot.singularity.config;

import java.util.ArrayList;
import java.util.Collections;
import java.util.HashSet;
import java.util.List;
import java.util.Map;
import java.util.Optional;
import java.util.Set;
import java.util.concurrent.TimeUnit;

import javax.validation.Valid;
import javax.validation.constraints.Max;
import javax.validation.constraints.Min;
import javax.validation.constraints.NotNull;

import com.fasterxml.jackson.annotation.JsonIgnore;
import com.fasterxml.jackson.annotation.JsonIgnoreProperties;
import com.fasterxml.jackson.annotation.JsonProperty;
import com.google.common.base.Strings;
import com.google.common.collect.ImmutableMap;
import com.hubspot.singularity.RequestType;
import com.hubspot.singularity.SlavePlacement;

import io.dropwizard.Configuration;
import io.dropwizard.db.DataSourceFactory;

@JsonIgnoreProperties(ignoreUnknown = true)
public class SingularityConfiguration extends Configuration {

  private boolean allowRequestsWithoutOwners = true;

  private boolean allowTestResourceCalls = false;

  private long askDriverToKillTasksAgainAfterMillis = TimeUnit.MINUTES.toMillis(5);

  private long cacheOffersForMillis = TimeUnit.MINUTES.toMillis(1);

  private int offerCacheSize = 125;

  private boolean cacheOffers = false;

  private long cacheForWebForMillis = TimeUnit.SECONDS.toMillis(30);

  private int cacheTasksMaxSize = 5000;

  private int cacheTasksInitialSize = 100;

  private long cacheTasksForMillis = TimeUnit.DAYS.toMillis(1);

  private int cacheDeploysMaxSize = 2000;

  private int cacheDeploysInitialSize = 100;

  private long cacheDeploysForMillis = TimeUnit.DAYS.toMillis(5);

  @Deprecated
  private long cacheStateForMillis = TimeUnit.SECONDS.toMillis(60);

  private long checkDeploysEverySeconds = 5;

  private long checkAutoSpreadAllSlavesEverySeconds = 30;

  private long checkNewTasksEverySeconds = 5;

  private long checkExpiringUserActionEveryMillis = TimeUnit.SECONDS.toMillis(45);

  private int checkNewTasksScheduledThreads = 3;

  private long checkReconcileWhenRunningEveryMillis = TimeUnit.SECONDS.toMillis(30);

  private long checkJobsEveryMillis = TimeUnit.MINUTES.toMillis(10);

  private long checkSchedulerEverySeconds = 5;

  private long checkWebhooksEveryMillis = TimeUnit.SECONDS.toMillis(10);

  private long checkUsageEveryMillis = TimeUnit.MINUTES.toMillis(1);

  private long checkMesosMasterHeartbeatEverySeconds = 20;

  private long checkUpstreamsEverySeconds = 600;

  private long maxMissedMesosMasterHeartbeats = 5;

  private int maxConcurrentUsageCollections = 15;

  private boolean shuffleTasksForOverloadedSlaves = false; // recommended 'true' when oversubscribing resources for larger clusters

  private double shuffleTasksWhenSlaveMemoryUtilizationPercentageExceeds = 0.82;

  private int maxTasksToShuffleTotal = 6; // Do not allow more than this many shuffle cleanups at once cluster-wide

  private int maxTasksToShufflePerHost = 2;

  private List<String> doNotShuffleRequests = new ArrayList<>();

  private int minutesBeforeNewTaskEligibleForShuffle = 15;

  private long cleanUsageEveryMillis = TimeUnit.MINUTES.toMillis(5);

  private int numUsageToKeep = 15;

  private long cleanupEverySeconds = 5;

  private long checkQueuedMailsEveryMillis = TimeUnit.SECONDS.toMillis(15);

  private boolean ldapCacheEnabled = true;

  private long ldapCacheSize = 100;

  private long ldapCacheExpireMillis = TimeUnit.MINUTES.toMillis(1);

  private long closeWaitSeconds = 5;

  private String commonHostnameSuffixToOmit;

  private boolean compressLargeDataObjects = true;

  private long considerTaskHealthyAfterRunningForSeconds = 5;

  private long cooldownMinScheduleSeconds = 120;

  @JsonProperty("database")
  private DataSourceFactory databaseConfiguration;

  @Min(value = 1, message = "Must be positive and non-zero")
  private int defaultBounceExpirationMinutes = 60;

  @NotNull
  private SlavePlacement defaultSlavePlacement = SlavePlacement.GREEDY;

  @Min(value = 0, message = "Must be non-negative")
  private double placementLeniency = 0.09d;

  private boolean defaultValueForKillTasksOfPausedRequests = true;

  private int defaultDeployStepWaitTimeMs = 0;

  private int defaultDeployMaxTaskRetries = 0;

  private long deleteDeploysFromZkWhenNoDatabaseAfterHours = TimeUnit.DAYS.toHours(14);

  private Optional<Integer> maxStaleDeploysPerRequestInZkWhenNoDatabase = Optional.empty();

  private long deleteDeadSlavesAfterHours = TimeUnit.DAYS.toHours(7);

  private int maxMachineHistoryEntries = 10;

  private long deleteStaleRequestsFromZkWhenNoDatabaseAfterHours = TimeUnit.DAYS.toHours(14);

  private Optional<Integer> maxRequestsWithHistoryInZkWhenNoDatabase = Optional.empty();

  private long deleteTasksFromZkWhenNoDatabaseAfterHours = TimeUnit.DAYS.toHours(7);

  private Optional<Integer> maxStaleTasksPerRequestInZkWhenNoDatabase = Optional.empty();

  private long deleteUndeliverableWebhooksAfterHours = TimeUnit.DAYS.toHours(7);

  private long deltaAfterWhichTasksAreLateMillis = TimeUnit.SECONDS.toMillis(30);

  private long deployHealthyBySeconds = 120;

  private int dispatchTaskShellCommandsEverySeconds = 5;

  private long debugCuratorCallOverBytes = 25000;

  private long debugCuratorCallOverMillis = 250;

  @Deprecated
  private boolean enableCorsFilter = false;

  private CorsConfiguration cors = new CorsConfiguration();

  private int healthcheckIntervalSeconds = 5;

  private int healthcheckStartThreads = 3;

  private int healthcheckTimeoutSeconds = 5;

  private Optional<Integer> startupDelaySeconds = Optional.empty();

  private int startupTimeoutSeconds = 45;

  private int startupIntervalSeconds = 2;

  private int schedulerStartupConcurrency = 20;

  private Optional<Integer> healthcheckMaxRetries = Optional.empty();

  private Optional<Integer> healthcheckMaxTotalTimeoutSeconds = Optional.empty();

  private long killTaskIfNotHealthyAfterSeconds = 600;

  @NotNull
  private List<Integer> healthcheckFailureStatusCodes = Collections.emptyList();

  private String hostname;

  private long killAfterTasksDoNotRunDefaultSeconds = 600;

  private long killNonLongRunningTasksInCleanupAfterSeconds = TimeUnit.HOURS.toSeconds(24);

  private int listenerThreadpoolSize = 3;

  @JsonProperty("loadBalancerQueryParams")
  private Map<String, String> loadBalancerQueryParams;

  private long loadBalancerRequestTimeoutMillis = 2000;

  private long loadBalancerRemovalGracePeriodMillis = 0;

  private String loadBalancerUri;

  private boolean deleteRemovedRequestsFromLoadBalancer = false;

  private Optional<String> taskLabelForLoadBalancerUpstreamGroup = Optional.empty();

  private boolean preResolveUpstreamDNS = false;

  private Set<String> skipDNSPreResolutionForRequests = new HashSet<>();

  private int logFetchMaxThreads = 15;

  private int maxDeployIdSize = 50;

  private int maxHealthcheckResponseBodyBytes = 8192;

  private int maxQueuedUpdatesPerWebhook = 50;

  private int maxTasksPerOffer = 0;

  private int maxTasksPerOfferPerRequest = 0;

  private int maxRequestIdSize = 100;

  private int maxUserIdSize = 100;

  private boolean storeAllMesosTaskInfoForDebugging = false;

  @JsonProperty("historyPurging")
  @Valid
  private HistoryPurgingConfiguration historyPurgingConfiguration = new HistoryPurgingConfiguration();

  private boolean sqlFallBackToBytesFields = true;

  @JsonProperty("mesos")
  @Valid
  private MesosConfiguration mesosConfiguration;

  @JsonProperty("network")
  @Valid
  private NetworkConfiguration networkConfiguration = new NetworkConfiguration();

  private int newTaskCheckerBaseDelaySeconds = 1;

  private long pendingDeployHoldTaskDuringDecommissionMillis = TimeUnit.MINUTES.toMillis(10);

  private long persistHistoryEverySeconds = TimeUnit.MINUTES.toSeconds(2);

  private int maxPendingImmediatePersists = 200;

  private long reconcileSlavesEveryMinutes = TimeUnit.HOURS.toMinutes(1);

  private long cleanInactiveHostListEveryHours = 24;

  @JsonProperty("s3")
  private S3Configuration s3Configuration;

  private boolean sandboxDefaultsToTaskId = false;

  private long sandboxHttpTimeoutMillis = TimeUnit.SECONDS.toMillis(2);

  private long saveStateEverySeconds = 30;

  @JsonProperty("sentry")
  @Valid
  private SentryConfiguration sentryConfiguration;

  @JsonProperty("taskMetadata")
  @Valid
  private SingularityTaskMetadataConfiguration taskMetadataConfiguration = new SingularityTaskMetadataConfiguration();

  @JsonProperty("smtp")
  @Valid
  private SMTPConfiguration smtpConfiguration;

  private long startNewReconcileEverySeconds = TimeUnit.MINUTES.toSeconds(10);

  @JsonProperty("ui")
  @Valid
  private UIConfiguration uiConfiguration = new UIConfiguration();

  /** If true, the event system waits for all listeners having processed an event. */
  private boolean waitForListeners = true;

  private long warnIfScheduledJobIsRunningForAtLeastMillis = TimeUnit.DAYS.toMillis(1);

  @JsonProperty("taskExecutionTimeLimitMillis")
  private Optional<Long> taskExecutionTimeLimitMillis = Optional.empty();

  private int warnIfScheduledJobIsRunningPastNextRunPct = 200;

  private long zookeeperAsyncTimeout = 5000;

  private int coreThreadpoolSize = 8;

  private long threadpoolShutdownDelayInSeconds = 10;

  @Valid
  @JsonProperty("customExecutor")
  @NotNull
  private CustomExecutorConfiguration customExecutorConfiguration = new CustomExecutorConfiguration();

  private boolean createDeployIds = false;

  @Min(4)
  @Max(32)
  private int deployIdLength = 8;

  @JsonProperty("zookeeper")
  @Valid
  private ZooKeeperConfiguration zooKeeperConfiguration;

  @JsonProperty("ldap")
  @Valid
  private LDAPConfiguration ldapConfiguration;

  @JsonProperty("webhookAuth")
  @Valid
  private WebhookAuthConfiguration webhookAuthConfiguration = new WebhookAuthConfiguration();

  @JsonProperty("webhookQueue")
  @Valid
 private WebhookQueueConfiguration webhookQueueConfiguration = new WebhookQueueConfiguration();

  private int maxConcurrentWebhooks = 100;

  @JsonProperty("auth")
  @NotNull
  @Valid
  private AuthConfiguration authConfiguration = new AuthConfiguration();

  @NotNull
  private Map<String, List<String>> reserveSlavesWithAttributes = Collections.emptyMap();

  @JsonProperty("graphite")
  @NotNull
  @Valid
  private GraphiteConfiguration graphiteConfiguration = new GraphiteConfiguration();

  private boolean taskHistoryQueryUsesZkFirst = false;

  @JsonProperty("disasterDetection")
  @NotNull
  @Valid
  private DisasterDetectionConfiguration disasterDetection = new DisasterDetectionConfiguration();

  @Min(0)
  @Max(1)
  private double defaultTaskPriorityLevel = 0.3;

  @NotNull
  private Map<RequestType, Double> defaultTaskPriorityLevelForRequestType = ImmutableMap.of(RequestType.WORKER, 0.5, RequestType.SERVICE, 0.7);

  @Min(0)
  private long checkPriorityKillsEveryMillis = TimeUnit.SECONDS.toMillis(30);

  @Min(0)
  @Max(5)
  private double schedulerPriorityWeightFactor = 1.0;

  private boolean rebalanceRacksOnScaleDown = false;

  private boolean allowBounceToSameHost = false;

  private int maxActiveOnDemandTasksPerRequest = 0;

  private int maxDecommissioningSlaves = 2;

  private boolean spreadAllSlavesEnabled = false;

  private int maxRunNowTaskLaunchDelayDays = 30;

  private boolean allowDeployOfPausedRequests = false;

  private Optional<Integer> cpuHardLimit = Optional.empty();

  // If cpuHardLimit is specified and a task is requesting a base cpu of > cpuHardLimit, that task's new  hard limit is requested cpus * cpuHardLimitScaleFactor
  private double cpuHardLimitScaleFactor = 1.25;

  private Map<String, String> preemptibleTasksOnlyMachineAttributes = Collections.emptyMap();

  private long preemptibleTaskMaxExpectedRuntimeMs = 900000; // 15 minutes

  private long maxSlaveUsageMetricAgeMs = 30000;

  private boolean reCheckMetricsForLargeNewTaskCount = false;

  private boolean proxyRunNowToLeader = true;

<<<<<<< HEAD
  private double preferredSlaveScaleFactor = 1.5;

  // high cpu slave, based on cpu to memory ratio
  private double highCpuSlaveCutOff = 1.5; //TODO

  // high memory slave, based on cpu to memory ratio
  private double highMemorySlaveCutOff = 0.5; //TODO
=======
  @JsonProperty("crashLoop")
  private CrashLoopConfiguration crashLoopConfiguration = new CrashLoopConfiguration();
>>>>>>> 58000e23

  public long getAskDriverToKillTasksAgainAfterMillis() {
    return askDriverToKillTasksAgainAfterMillis;
  }

  @Deprecated
  public long getCacheStateForMillis() {
    return cacheStateForMillis;
  }

  public long getDispatchTaskShellCommandsEverySeconds() {
    return dispatchTaskShellCommandsEverySeconds;
  }

  public long getCheckDeploysEverySeconds() {
    return checkDeploysEverySeconds;
  }

  public long getCheckAutoSpreadAllSlavesEverySeconds() {
    return checkAutoSpreadAllSlavesEverySeconds;
  }

  public long getCheckNewTasksEverySeconds() {
    return checkNewTasksEverySeconds;
  }

  public int getCheckNewTasksScheduledThreads() {
    return checkNewTasksScheduledThreads;
  }

  public long getCheckReconcileWhenRunningEveryMillis() {
    return checkReconcileWhenRunningEveryMillis;
  }

  public long getCheckJobsEveryMillis() {
    return checkJobsEveryMillis;
  }

  public long getCheckSchedulerEverySeconds() {
    return checkSchedulerEverySeconds;
  }

  public long getCheckWebhooksEveryMillis() {
    return checkWebhooksEveryMillis;
  }

  public long getCheckUpstreamsEverySeconds() {
    return checkUpstreamsEverySeconds;
  }

  public long getCleanupEverySeconds() {
    return cleanupEverySeconds;
  }

  public long getCloseWaitSeconds() {
    return closeWaitSeconds;
  }

  public Optional<String> getCommonHostnameSuffixToOmit() {
    return Optional.ofNullable(Strings.emptyToNull(commonHostnameSuffixToOmit));
  }

  public long getConsiderTaskHealthyAfterRunningForSeconds() {
    return considerTaskHealthyAfterRunningForSeconds;
  }

  public long getDebugCuratorCallOverBytes() {
    return debugCuratorCallOverBytes;
  }

  public void setDebugCuratorCallOverBytes(long debugCuratorCallOverBytes) {
    this.debugCuratorCallOverBytes = debugCuratorCallOverBytes;
  }

  public long getPendingDeployHoldTaskDuringDecommissionMillis() {
    return pendingDeployHoldTaskDuringDecommissionMillis;
  }

  public long getCacheForWebForMillis() {
    return cacheForWebForMillis;
  }

  public void setCacheForWebForMillis(long cacheForWebForMillis) {
    this.cacheForWebForMillis = cacheForWebForMillis;
  }

  public void setPendingDeployHoldTaskDuringDecommissionMillis(long pendingDeployHoldTaskDuringDecommissionMillis) {
    this.pendingDeployHoldTaskDuringDecommissionMillis = pendingDeployHoldTaskDuringDecommissionMillis;
  }

  public long getDebugCuratorCallOverMillis() {
    return debugCuratorCallOverMillis;
  }

  public void setDebugCuratorCallOverMillis(long debugCuratorCallOverMillis) {
    this.debugCuratorCallOverMillis = debugCuratorCallOverMillis;
  }

  public long getCooldownMinScheduleSeconds() {
    return cooldownMinScheduleSeconds;
  }

  public int getCacheTasksMaxSize() {
    return cacheTasksMaxSize;
  }

  public void setCacheTasksMaxSize(int cacheTasksMaxSize) {
    this.cacheTasksMaxSize = cacheTasksMaxSize;
  }

  public int getCacheTasksInitialSize() {
    return cacheTasksInitialSize;
  }

  public void setCacheTasksInitialSize(int cacheTasksInitialSize) {
    this.cacheTasksInitialSize = cacheTasksInitialSize;
  }

  public int getCacheDeploysMaxSize() {
    return cacheDeploysMaxSize;
  }

  public void setCacheDeploysMaxSize(int cacheDeploysMaxSize) {
    this.cacheDeploysMaxSize = cacheDeploysMaxSize;
  }

  public int getCacheDeploysInitialSize() {
    return cacheDeploysInitialSize;
  }

  public void setCacheDeploysInitialSize(int cacheDeploysInitialSize) {
    this.cacheDeploysInitialSize = cacheDeploysInitialSize;
  }

  public long getCacheDeploysForMillis() {
    return cacheDeploysForMillis;
  }

  public void setCacheDeploysForMillis(long cacheDeploysForMillis) {
    this.cacheDeploysForMillis = cacheDeploysForMillis;
  }

  public int getCoreThreadpoolSize() {
    return coreThreadpoolSize;
  }

  public CustomExecutorConfiguration getCustomExecutorConfiguration() {
    return customExecutorConfiguration;
  }

  public Optional<DataSourceFactory> getDatabaseConfiguration() {
    return Optional.ofNullable(databaseConfiguration);
  }

  public int getDefaultBounceExpirationMinutes() {
    return defaultBounceExpirationMinutes;
  }

  public void setDefaultBounceExpirationMinutes(int defaultBounceExpirationMinutes) {
    this.defaultBounceExpirationMinutes = defaultBounceExpirationMinutes;
  }

  public SlavePlacement getDefaultSlavePlacement() {
    return defaultSlavePlacement;
  }

  public double getPlacementLeniency() {
    return placementLeniency;
  }

  public int getDefaultDeployStepWaitTimeMs() {
    return defaultDeployStepWaitTimeMs;
  }

  public void setDefaultDeployStepWaitTimeMs(int defaultDeployStepWaitTimeMs) {
    this.defaultDeployStepWaitTimeMs = defaultDeployStepWaitTimeMs;
  }

  public int getDefaultDeployMaxTaskRetries() {
    return defaultDeployMaxTaskRetries;
  }

  public boolean isLdapCacheEnabled() {
    return ldapCacheEnabled;
  }

  public void setLdapCacheEnabled(boolean ldapCacheEnabled) {
    this.ldapCacheEnabled = ldapCacheEnabled;
  }

  public long getLdapCacheSize() {
    return ldapCacheSize;
  }

  public void setLdapCacheSize(long ldapCacheSize) {
    this.ldapCacheSize = ldapCacheSize;
  }

  public long getLdapCacheExpireMillis() {
    return ldapCacheExpireMillis;
  }

  public void setLdapCacheExpireMillis(long ldapCacheExpireMillis) {
    this.ldapCacheExpireMillis = ldapCacheExpireMillis;
  }

  public void setDefaultDeployMaxTaskRetries(int defaultDeployMaxTaskRetries) {
    this.defaultDeployMaxTaskRetries = defaultDeployMaxTaskRetries;
  }

  public long getDeleteDeploysFromZkWhenNoDatabaseAfterHours() {
    return deleteDeploysFromZkWhenNoDatabaseAfterHours;
  }

  public long getDeleteStaleRequestsFromZkWhenNoDatabaseAfterHours() {
    return deleteStaleRequestsFromZkWhenNoDatabaseAfterHours;
  }

  public long getDeleteTasksFromZkWhenNoDatabaseAfterHours() {
    return deleteTasksFromZkWhenNoDatabaseAfterHours;
  }

  public long getDeleteUndeliverableWebhooksAfterHours() {
    return deleteUndeliverableWebhooksAfterHours;
  }

  public long getDeltaAfterWhichTasksAreLateMillis() {
    return deltaAfterWhichTasksAreLateMillis;
  }

  public long getDeployHealthyBySeconds() {
    return deployHealthyBySeconds;
  }

  public int getDeployIdLength() {
    return deployIdLength;
  }

  public int getHealthcheckIntervalSeconds() {
    return healthcheckIntervalSeconds;
  }

  public int getHealthcheckStartThreads() {
    return healthcheckStartThreads;
  }

  public int getHealthcheckTimeoutSeconds() {
    return healthcheckTimeoutSeconds;
  }

  public Optional<Integer> getHealthcheckMaxRetries() {
    return healthcheckMaxRetries;
  }

  public Optional<Integer> getHealthcheckMaxTotalTimeoutSeconds() {
    return healthcheckMaxTotalTimeoutSeconds;
  }

  public long getKillTaskIfNotHealthyAfterSeconds() {
    return killTaskIfNotHealthyAfterSeconds;
  }

  public Optional<String> getHostname() {
    return Optional.ofNullable(Strings.emptyToNull(hostname));
  }

  public long getKillAfterTasksDoNotRunDefaultSeconds() {
    return killAfterTasksDoNotRunDefaultSeconds;
  }

  public long getKillNonLongRunningTasksInCleanupAfterSeconds() {
    return killNonLongRunningTasksInCleanupAfterSeconds;
  }

  public long getLoadBalancerRemovalGracePeriodMillis() {
    return loadBalancerRemovalGracePeriodMillis;
  }

  public void setLoadBalancerRemovalGracePeriodMillis(long loadBalancerRemovalGracePeriodMillis) {
    this.loadBalancerRemovalGracePeriodMillis = loadBalancerRemovalGracePeriodMillis;
  }

  public long getDeleteDeadSlavesAfterHours() {
    return deleteDeadSlavesAfterHours;
  }

  public void setDeleteDeadSlavesAfterHours(long deleteDeadSlavesAfterHours) {
    this.deleteDeadSlavesAfterHours = deleteDeadSlavesAfterHours;
  }

  public int getMaxMachineHistoryEntries() {
    return maxMachineHistoryEntries;
  }

  public void setMaxMachineHistoryEntries(int maxMachineHistoryEntries) {
    this.maxMachineHistoryEntries = maxMachineHistoryEntries;
  }

  public int getListenerThreadpoolSize() {
    return listenerThreadpoolSize;
  }

  public Optional<Map<String, String>> getLoadBalancerQueryParams() {
    return Optional.ofNullable(loadBalancerQueryParams);
  }

  public long getLoadBalancerRequestTimeoutMillis() {
    return loadBalancerRequestTimeoutMillis;
  }

  public String getLoadBalancerUri() {
    return loadBalancerUri;
  }

  public boolean isPreResolveUpstreamDNS() {
    return preResolveUpstreamDNS;
  }

  public void setPreResolveUpstreamDNS(boolean preResolveUpstreamDNS) {
    this.preResolveUpstreamDNS = preResolveUpstreamDNS;
  }

  public Set<String> getSkipDNSPreResolutionForRequests() {
    return skipDNSPreResolutionForRequests;
  }

  public void setSkipDNSPreResolutionForRequests(Set<String> skipDNSPreResolutionForRequests) {
    this.skipDNSPreResolutionForRequests = skipDNSPreResolutionForRequests;
  }

  public int getLogFetchMaxThreads() {
    return logFetchMaxThreads;
  }

  public int getMaxDeployIdSize() {
    return maxDeployIdSize;
  }

  public int getMaxHealthcheckResponseBodyBytes() {
    return maxHealthcheckResponseBodyBytes;
  }

  public int getMaxQueuedUpdatesPerWebhook() {
    return maxQueuedUpdatesPerWebhook;
  }

  public int getMaxRequestIdSize() {
    return maxRequestIdSize;
  }

  public int getMaxUserIdSize() {
    return maxUserIdSize;
  }

  public int getMaxTasksPerOffer() {
    return maxTasksPerOffer;
  }

  public int getMaxTasksPerOfferPerRequest() {
    return maxTasksPerOfferPerRequest;
  }

  public MesosConfiguration getMesosConfiguration() {
    return mesosConfiguration;
  }

  public NetworkConfiguration getNetworkConfiguration() {
    return networkConfiguration;
  }

  public int getNewTaskCheckerBaseDelaySeconds() {
    return newTaskCheckerBaseDelaySeconds;
  }

  public long getPersistHistoryEverySeconds() {
    return persistHistoryEverySeconds;
  }

  @JsonIgnore
  public Optional<S3Configuration> getS3ConfigurationOptional() {
    return Optional.ofNullable(s3Configuration);
  }

  public long getSandboxHttpTimeoutMillis() {
    return sandboxHttpTimeoutMillis;
  }

  public long getSaveStateEverySeconds() {
    return saveStateEverySeconds;
  }

  @JsonIgnore
  public Optional<SentryConfiguration> getSentryConfigurationOptional(){
    return Optional.ofNullable(sentryConfiguration);
  }

  @JsonIgnore
  public Optional<SMTPConfiguration> getSmtpConfigurationOptional() {
    return Optional.ofNullable(smtpConfiguration);
  }

  public S3Configuration getS3Configuration() {
    return s3Configuration;
  }

  public SentryConfiguration getSentryConfiguration() {
    return sentryConfiguration;
  }

  public SMTPConfiguration getSmtpConfiguration() {
    return smtpConfiguration;
  }

  public long getStartNewReconcileEverySeconds() {
    return startNewReconcileEverySeconds;
  }

  public long getThreadpoolShutdownDelayInSeconds() {
    return threadpoolShutdownDelayInSeconds;
  }

  public void setThreadpoolShutdownDelayInSeconds(long threadpoolShutdownDelayInSeconds) {
    this.threadpoolShutdownDelayInSeconds = threadpoolShutdownDelayInSeconds;
  }

  public UIConfiguration getUiConfiguration() {
    return uiConfiguration;
  }

  public long getCheckQueuedMailsEveryMillis() {
    return checkQueuedMailsEveryMillis;
  }

  public void setCheckQueuedMailsEveryMillis(long checkQueuedMailsEveryMillis) {
    this.checkQueuedMailsEveryMillis = checkQueuedMailsEveryMillis;
  }

  public long getWarnIfScheduledJobIsRunningForAtLeastMillis() {
    return warnIfScheduledJobIsRunningForAtLeastMillis;
  }

  public Optional<Long> getTaskExecutionTimeLimitMillis() {
    return taskExecutionTimeLimitMillis;
  }

  public int getWarnIfScheduledJobIsRunningPastNextRunPct() {
    return warnIfScheduledJobIsRunningPastNextRunPct;
  }

  public long getZookeeperAsyncTimeout() {
    return zookeeperAsyncTimeout;
  }

  public ZooKeeperConfiguration getZooKeeperConfiguration() {
    return zooKeeperConfiguration;
  }

  public boolean isAllowRequestsWithoutOwners() {
    return allowRequestsWithoutOwners;
  }

  public boolean isAllowTestResourceCalls() {
    return allowTestResourceCalls;
  }

  public boolean isStoreAllMesosTaskInfoForDebugging() {
    return storeAllMesosTaskInfoForDebugging;
  }

  public void setStoreAllMesosTaskInfoForDebugging(boolean storeAllMesosTaskInfoForDebugging) {
    this.storeAllMesosTaskInfoForDebugging = storeAllMesosTaskInfoForDebugging;
  }

  public boolean isCompressLargeDataObjects() {
    return compressLargeDataObjects;
  }

  public boolean isCreateDeployIds() {
    return createDeployIds;
  }

  public boolean isDefaultValueForKillTasksOfPausedRequests() {
    return defaultValueForKillTasksOfPausedRequests;
  }

  @Deprecated
  public boolean isEnableCorsFilter() {
    return enableCorsFilter;
  }

  public boolean isSandboxDefaultsToTaskId() {
    return sandboxDefaultsToTaskId;
  }

  public boolean isWaitForListeners() {
    return waitForListeners;
  }

  public void setAllowRequestsWithoutOwners(boolean allowRequestsWithoutOwners) {
    this.allowRequestsWithoutOwners = allowRequestsWithoutOwners;
  }

  public void setAllowTestResourceCalls(boolean allowTestResourceCalls) {
    this.allowTestResourceCalls = allowTestResourceCalls;
  }

  public void setAskDriverToKillTasksAgainAfterMillis(long askDriverToKillTasksAgainAfterMillis) {
    this.askDriverToKillTasksAgainAfterMillis = askDriverToKillTasksAgainAfterMillis;
  }

  public void setCacheStateForMillis(long cacheStateForMillis) {
    this.cacheStateForMillis = cacheStateForMillis;
  }

  public void setCheckDeploysEverySeconds(long checkDeploysEverySeconds) {
    this.checkDeploysEverySeconds = checkDeploysEverySeconds;
  }

  public void setCheckNewTasksEverySeconds(long checkNewTasksEverySeconds) {
    this.checkNewTasksEverySeconds = checkNewTasksEverySeconds;
  }

  public void setCheckNewTasksScheduledThreads(int checkNewTasksScheduledThreads) {
    this.checkNewTasksScheduledThreads = checkNewTasksScheduledThreads;
  }

  public void setCheckReconcileWhenRunningEveryMillis(long checkReconcileWhenRunningEveryMillis) {
    this.checkReconcileWhenRunningEveryMillis = checkReconcileWhenRunningEveryMillis;
  }

  public void setCheckJobsEveryMillis(long checkJobsEveryMillis) {
    this.checkJobsEveryMillis = checkJobsEveryMillis;
  }

  public void setCheckSchedulerEverySeconds(long checkSchedulerEverySeconds) {
    this.checkSchedulerEverySeconds = checkSchedulerEverySeconds;
  }

  public void setCheckWebhooksEveryMillis(long checkWebhooksEveryMillis) {
    this.checkWebhooksEveryMillis = checkWebhooksEveryMillis;
  }

  public void setCheckUpstreamsEverySeconds(long checkUpstreamsEverySeconds) {
    this.checkUpstreamsEverySeconds = checkUpstreamsEverySeconds;
  }

  public void setCleanupEverySeconds(long cleanupEverySeconds) {
    this.cleanupEverySeconds = cleanupEverySeconds;
  }

  public void setCloseWaitSeconds(long closeWaitSeconds) {
    this.closeWaitSeconds = closeWaitSeconds;
  }

  public void setCommonHostnameSuffixToOmit(String commonHostnameSuffixToOmit) {
    this.commonHostnameSuffixToOmit = commonHostnameSuffixToOmit;
  }

  public void setCompressLargeDataObjects(boolean compressLargeDataObjects) {
    this.compressLargeDataObjects = compressLargeDataObjects;
  }

  public void setConsiderTaskHealthyAfterRunningForSeconds(long considerTaskHealthyAfterRunningForSeconds) {
    this.considerTaskHealthyAfterRunningForSeconds = considerTaskHealthyAfterRunningForSeconds;
  }

  public void setCooldownMinScheduleSeconds(long cooldownMinScheduleSeconds) {
    this.cooldownMinScheduleSeconds = cooldownMinScheduleSeconds;
  }

  public void setCoreThreadpoolSize(int coreThreadpoolSize) {
    this.coreThreadpoolSize = coreThreadpoolSize;
  }

  public void setCreateDeployIds(boolean createDeployIds) {
    this.createDeployIds = createDeployIds;
  }

  public void setCustomExecutorConfiguration(CustomExecutorConfiguration customExecutorConfiguration) {
    this.customExecutorConfiguration = customExecutorConfiguration;
  }

  public void setDatabaseConfiguration(DataSourceFactory databaseConfiguration) {
    this.databaseConfiguration = databaseConfiguration;
  }

  public void setDefaultSlavePlacement(SlavePlacement defaultSlavePlacement) {
    this.defaultSlavePlacement = defaultSlavePlacement;
  }

  public void setPlacementLeniency(double placementLeniency) {
    this.placementLeniency = placementLeniency;
  }

  public void setDefaultValueForKillTasksOfPausedRequests(boolean defaultValueForKillTasksOfPausedRequests) {
    this.defaultValueForKillTasksOfPausedRequests = defaultValueForKillTasksOfPausedRequests;
  }

  public void setDeleteDeploysFromZkWhenNoDatabaseAfterHours(long deleteDeploysFromZkWhenNoDatabaseAfterHours) {
    this.deleteDeploysFromZkWhenNoDatabaseAfterHours = deleteDeploysFromZkWhenNoDatabaseAfterHours;
  }

  public void setDeleteStaleRequestsFromZkWhenNoDatabaseAfterHours(long deleteStaleRequestsFromZkWhenNoDatabaseAfterHours) {
    this.deleteStaleRequestsFromZkWhenNoDatabaseAfterHours = deleteStaleRequestsFromZkWhenNoDatabaseAfterHours;
  }

  public void setDeleteTasksFromZkWhenNoDatabaseAfterHours(long deleteTasksFromZkWhenNoDatabaseAfterHours) {
    this.deleteTasksFromZkWhenNoDatabaseAfterHours = deleteTasksFromZkWhenNoDatabaseAfterHours;
  }

  public void setDeleteUndeliverableWebhooksAfterHours(long deleteUndeliverableWebhooksAfterHours) {
    this.deleteUndeliverableWebhooksAfterHours = deleteUndeliverableWebhooksAfterHours;
  }

  public void setDeltaAfterWhichTasksAreLateMillis(long deltaAfterWhichTasksAreLateMillis) {
    this.deltaAfterWhichTasksAreLateMillis = deltaAfterWhichTasksAreLateMillis;
  }

  public void setDeployHealthyBySeconds(long deployHealthyBySeconds) {
    this.deployHealthyBySeconds = deployHealthyBySeconds;
  }

  public void setDeployIdLength(int deployIdLength) {
    this.deployIdLength = deployIdLength;
  }

  public void setEnableCorsFilter(boolean enableCorsFilter) {
    this.enableCorsFilter = enableCorsFilter;
  }

  public void setHealthcheckIntervalSeconds(int healthcheckIntervalSeconds) {
    this.healthcheckIntervalSeconds = healthcheckIntervalSeconds;
  }

  public void setHealthcheckStartThreads(int healthcheckStartThreads) {
    this.healthcheckStartThreads = healthcheckStartThreads;
  }

  public void setHealthcheckTimeoutSeconds(int healthcheckTimeoutSeconds) {
    this.healthcheckTimeoutSeconds = healthcheckTimeoutSeconds;
  }

  public void setHealthcheckMaxRetries(Optional<Integer> healthcheckMaxRetries) {
    this.healthcheckMaxRetries = healthcheckMaxRetries;
  }

  public void setHealthcheckMaxTotalTimeoutSeconds(Optional<Integer> healthcheckMaxTotalTimeoutSeconds) {
    this.healthcheckMaxTotalTimeoutSeconds = healthcheckMaxTotalTimeoutSeconds;
  }

  public SingularityConfiguration setKillTaskIfNotHealthyAfterSeconds(long killTaskIfNotHealthyAfterSeconds) {
    this.killTaskIfNotHealthyAfterSeconds = killTaskIfNotHealthyAfterSeconds;
    return this;
  }

  public List<Integer> getHealthcheckFailureStatusCodes() {
    return healthcheckFailureStatusCodes;
  }

  public void setHealthcheckFailureStatusCodes(List<Integer> healthcheckFailureStatusCodes) {
    this.healthcheckFailureStatusCodes = healthcheckFailureStatusCodes;
  }

  public void setHostname(String hostname) {
    this.hostname = hostname;
  }

  public void setKillAfterTasksDoNotRunDefaultSeconds(long killAfterTasksDoNotRunDefaultSeconds) {
    this.killAfterTasksDoNotRunDefaultSeconds = killAfterTasksDoNotRunDefaultSeconds;
  }

  public void setKillNonLongRunningTasksInCleanupAfterSeconds(long killNonLongRunningTasksInCleanupAfterSeconds) {
    this.killNonLongRunningTasksInCleanupAfterSeconds = killNonLongRunningTasksInCleanupAfterSeconds;
  }

  public void setListenerThreadpoolSize(int listenerThreadpoolSize) {
    this.listenerThreadpoolSize = listenerThreadpoolSize;
  }

  public void setLoadBalancerQueryParams(Map<String, String> loadBalancerQueryParams) {
    this.loadBalancerQueryParams = loadBalancerQueryParams;
  }

  public void setLoadBalancerRequestTimeoutMillis(long loadBalancerRequestTimeoutMillis) {
    this.loadBalancerRequestTimeoutMillis = loadBalancerRequestTimeoutMillis;
  }

  public void setLoadBalancerUri(String loadBalancerUri) {
    this.loadBalancerUri = loadBalancerUri;
  }

  public void setLogFetchMaxThreads(int logFetchMaxThreads) {
    this.logFetchMaxThreads = logFetchMaxThreads;
  }

  public void setMaxDeployIdSize(int maxDeployIdSize) {
    this.maxDeployIdSize = maxDeployIdSize;
  }

  public void setMaxHealthcheckResponseBodyBytes(int maxHealthcheckResponseBodyBytes) {
    this.maxHealthcheckResponseBodyBytes = maxHealthcheckResponseBodyBytes;
  }

  public void setMaxQueuedUpdatesPerWebhook(int maxQueuedUpdatesPerWebhook) {
    this.maxQueuedUpdatesPerWebhook = maxQueuedUpdatesPerWebhook;
  }

  public void setMaxRequestIdSize(int maxRequestIdSize) {
    this.maxRequestIdSize = maxRequestIdSize;
  }

  public SingularityConfiguration setMaxUserIdSize(int maxUserIdSize) {
    this.maxUserIdSize = maxUserIdSize;
    return this;
  }

  public void setMaxTasksPerOffer(int maxTasksPerOffer) {
    this.maxTasksPerOffer = maxTasksPerOffer;
  }

  public void setMaxTasksPerOfferPerRequest(int maxTasksPerOfferPerRequest) {
    this.maxTasksPerOfferPerRequest = maxTasksPerOfferPerRequest;
  }

  public void setMesosConfiguration(MesosConfiguration mesosConfiguration) {
    this.mesosConfiguration = mesosConfiguration;
  }

  public void setNetworkConfiguration(NetworkConfiguration networkConfiguration) {
    this.networkConfiguration = networkConfiguration;
  }

  public void setNewTaskCheckerBaseDelaySeconds(int newTaskCheckerBaseDelaySeconds) {
    this.newTaskCheckerBaseDelaySeconds = newTaskCheckerBaseDelaySeconds;
  }

  public void setDispatchTaskShellCommandsEverySeconds(int dispatchTaskShellCommandsEverySeconds) {
    this.dispatchTaskShellCommandsEverySeconds = dispatchTaskShellCommandsEverySeconds;
  }

  public void setPersistHistoryEverySeconds(long persistHistoryEverySeconds) {
    this.persistHistoryEverySeconds = persistHistoryEverySeconds;
  }

  public int getMaxPendingImmediatePersists() {
    return maxPendingImmediatePersists;
  }

  public void setMaxPendingImmediatePersists(int maxPendingImmediatePersists) {
    this.maxPendingImmediatePersists = maxPendingImmediatePersists;
  }

  public void setS3Configuration(S3Configuration s3Configuration) {
    this.s3Configuration = s3Configuration;
  }

  public void setSandboxDefaultsToTaskId(boolean sandboxDefaultsToTaskId) {
    this.sandboxDefaultsToTaskId = sandboxDefaultsToTaskId;
  }

  public void setSandboxHttpTimeoutMillis(long sandboxHttpTimeoutMillis) {
    this.sandboxHttpTimeoutMillis = sandboxHttpTimeoutMillis;
  }

  public void setSaveStateEverySeconds(long saveStateEverySeconds) {
    this.saveStateEverySeconds = saveStateEverySeconds;
  }

  public void setSentryConfiguration(SentryConfiguration sentryConfiguration){
    this.sentryConfiguration = sentryConfiguration;
  }

  public void setSmtpConfiguration(SMTPConfiguration smtpConfiguration) {
    this.smtpConfiguration = smtpConfiguration;
  }

  public void setStartNewReconcileEverySeconds(long startNewReconcileEverySeconds) {
    this.startNewReconcileEverySeconds = startNewReconcileEverySeconds;
  }

  public void setUiConfiguration(UIConfiguration uiConfiguration) {
    this.uiConfiguration = uiConfiguration;
  }

  public void setWaitForListeners(boolean waitForListeners) {
    this.waitForListeners = waitForListeners;
  }

  public void setWarnIfScheduledJobIsRunningForAtLeastMillis(long warnIfScheduledJobIsRunningForAtLeastMillis) {
    this.warnIfScheduledJobIsRunningForAtLeastMillis = warnIfScheduledJobIsRunningForAtLeastMillis;
  }

  public SingularityConfiguration setTaskExecutionTimeLimitMillis(Optional<Long> taskExecutionTimeLimitMillis) {
    this.taskExecutionTimeLimitMillis = taskExecutionTimeLimitMillis;
    return this;
  }

  public void setWarnIfScheduledJobIsRunningPastNextRunPct(int warnIfScheduledJobIsRunningPastNextRunPct) {
    this.warnIfScheduledJobIsRunningPastNextRunPct = warnIfScheduledJobIsRunningPastNextRunPct;
  }

  public void setZookeeperAsyncTimeout(long zookeeperAsyncTimeout) {
    this.zookeeperAsyncTimeout = zookeeperAsyncTimeout;
  }

  public void setZooKeeperConfiguration(ZooKeeperConfiguration zooKeeperConfiguration) {
    this.zooKeeperConfiguration = zooKeeperConfiguration;
  }

  public Optional<Integer> getStartupDelaySeconds() {
    return startupDelaySeconds;
  }

  public void setStartupDelaySeconds(Optional<Integer> startupDelaySeconds) {
    this.startupDelaySeconds = startupDelaySeconds;
  }

  public int getStartupTimeoutSeconds() {
    return startupTimeoutSeconds;
  }

  public void setStartupTimeoutSeconds(int startupTimeoutSeconds) {
    this.startupTimeoutSeconds = startupTimeoutSeconds;
  }

  public int getStartupIntervalSeconds() {
    return startupIntervalSeconds;
  }

  public void setStartupIntervalSeconds(int startupIntervalSeconds) {
    this.startupIntervalSeconds = startupIntervalSeconds;
  }

  public int getSchedulerStartupConcurrency() {
    return schedulerStartupConcurrency;
  }

  public void setSchedulerStartupConcurrency(int schedulerStartupConcurrency) {
    this.schedulerStartupConcurrency = schedulerStartupConcurrency;
  }

  public long getReconcileSlavesEveryMinutes() {
    return reconcileSlavesEveryMinutes;
  }

  public void setReconcileSlavesEveryMinutes(long reconcileSlavesEveryMinutes) {
    this.reconcileSlavesEveryMinutes = reconcileSlavesEveryMinutes;
  }

  public long getCleanInactiveHostListEveryHours() {
    return cleanInactiveHostListEveryHours;
  }

  public void setCleanInactiveHostListEveryHours(long cleanInactiveHostListEveryHours) {
    this.cleanInactiveHostListEveryHours = cleanInactiveHostListEveryHours;
  }

  public long getCacheTasksForMillis() {
    return cacheTasksForMillis;
  }

  public void setCacheTasksForMillis(long cacheTasksForMillis) {
    this.cacheTasksForMillis = cacheTasksForMillis;
  }

  public LDAPConfiguration getLdapConfiguration() {
    return ldapConfiguration;
  }

  @JsonIgnore
  public Optional<LDAPConfiguration> getLdapConfigurationOptional() {
    return Optional.ofNullable(ldapConfiguration);
  }

  public WebhookAuthConfiguration getWebhookAuthConfiguration() {
    return webhookAuthConfiguration;
  }

  public void setWebhookAuthConfiguration(WebhookAuthConfiguration webhookAuthConfiguration) {
    this.webhookAuthConfiguration = webhookAuthConfiguration;
  }

  public WebhookQueueConfiguration getWebhookQueueConfiguration() {
    return webhookQueueConfiguration;
  }

  public void setWebhookQueueConfiguration(WebhookQueueConfiguration webhookQueueConfiguration) {
    this.webhookQueueConfiguration = webhookQueueConfiguration;
  }

  public int getMaxConcurrentWebhooks() {
    return maxConcurrentWebhooks;
  }

  public void setMaxConcurrentWebhooks(int maxConcurrentWebhooks) {
    this.maxConcurrentWebhooks = maxConcurrentWebhooks;
  }

  public void setLdapConfiguration(LDAPConfiguration ldapConfiguration) {
    this.ldapConfiguration = ldapConfiguration;
  }

  public AuthConfiguration getAuthConfiguration() {
    return authConfiguration;
  }

  public long getCheckExpiringUserActionEveryMillis() {
    return checkExpiringUserActionEveryMillis;
  }

  public void setCheckExpiringUserActionEveryMillis(long checkExpiringUserActionEveryMillis) {
    this.checkExpiringUserActionEveryMillis = checkExpiringUserActionEveryMillis;
  }

  public void setAuthConfiguration(AuthConfiguration authConfiguration) {
    this.authConfiguration = authConfiguration;
  }

  public HistoryPurgingConfiguration getHistoryPurgingConfiguration() {
    return historyPurgingConfiguration;
  }

  public void setHistoryPurgingConfiguration(HistoryPurgingConfiguration historyPurgingConfiguration) {
    this.historyPurgingConfiguration = historyPurgingConfiguration;
  }

  public Map<String, List<String>> getReserveSlavesWithAttributes() {
    return reserveSlavesWithAttributes;
  }

  public void setReserveSlavesWithAttributes(Map<String, List<String>> reserveSlavesWithAttributes) {
    this.reserveSlavesWithAttributes = reserveSlavesWithAttributes;
  }

  public SingularityTaskMetadataConfiguration getTaskMetadataConfiguration() {
    return taskMetadataConfiguration;
  }

  public void setTaskMetadataConfiguration(SingularityTaskMetadataConfiguration taskMetadataConfiguration) {
    this.taskMetadataConfiguration = taskMetadataConfiguration;
  }

  public GraphiteConfiguration getGraphiteConfiguration() {
    return graphiteConfiguration;
  }

  public void setGraphiteConfiguration(GraphiteConfiguration graphiteConfiguration) {
    this.graphiteConfiguration = graphiteConfiguration;
  }

  public boolean isDeleteRemovedRequestsFromLoadBalancer() {
    return deleteRemovedRequestsFromLoadBalancer;
  }

  public void setDeleteRemovedRequestsFromLoadBalancer(boolean deleteRemovedRequestsFromLoadBalancer) {
    this.deleteRemovedRequestsFromLoadBalancer = deleteRemovedRequestsFromLoadBalancer;
  }

  public Optional<Integer> getMaxStaleDeploysPerRequestInZkWhenNoDatabase() {
    return maxStaleDeploysPerRequestInZkWhenNoDatabase;
  }

  public void setMaxStaleDeploysPerRequestInZkWhenNoDatabase(Optional<Integer> maxStaleDeploysPerRequestInZkWhenNoDatabase) {
    this.maxStaleDeploysPerRequestInZkWhenNoDatabase = maxStaleDeploysPerRequestInZkWhenNoDatabase;
  }

  public Optional<Integer> getMaxRequestsWithHistoryInZkWhenNoDatabase() {
    return maxRequestsWithHistoryInZkWhenNoDatabase;
  }

  public void setMaxRequestsWithHistoryInZkWhenNoDatabase(Optional<Integer> maxRequestsWithHistoryInZkWhenNoDatabase) {
    this.maxRequestsWithHistoryInZkWhenNoDatabase = maxRequestsWithHistoryInZkWhenNoDatabase;
  }

  public Optional<Integer> getMaxStaleTasksPerRequestInZkWhenNoDatabase() {
    return maxStaleTasksPerRequestInZkWhenNoDatabase;
  }

  public void setMaxStaleTasksPerRequestInZkWhenNoDatabase(Optional<Integer> maxStaleTasksPerRequestInZkWhenNoDatabase) {
    this.maxStaleTasksPerRequestInZkWhenNoDatabase = maxStaleTasksPerRequestInZkWhenNoDatabase;
  }

  public boolean isTaskHistoryQueryUsesZkFirst() {
    return taskHistoryQueryUsesZkFirst;
  }

  public void setTaskHistoryQueryUsesZkFirst(boolean taskHistoryQueryUsesZkFirst) {
    this.taskHistoryQueryUsesZkFirst = taskHistoryQueryUsesZkFirst;
  }

  public Optional<String> getTaskLabelForLoadBalancerUpstreamGroup() {
    return taskLabelForLoadBalancerUpstreamGroup;
  }

  public void setTaskLabelForLoadBalancerUpstreamGroup(Optional<String> taskLabelForLoadBalancerUpstreamGroup) {
    this.taskLabelForLoadBalancerUpstreamGroup = taskLabelForLoadBalancerUpstreamGroup;
  }

  public DisasterDetectionConfiguration getDisasterDetection() {
    return disasterDetection;
  }

  public void setDisasterDetection(DisasterDetectionConfiguration disasterDetection) {
    this.disasterDetection = disasterDetection;
  }

  public double getDefaultTaskPriorityLevel() {
    return defaultTaskPriorityLevel;
  }

  public void setDefaultTaskPriorityLevel(double defaultTaskPriorityLevel) {
    this.defaultTaskPriorityLevel = defaultTaskPriorityLevel;
  }

  public Map<RequestType, Double> getDefaultTaskPriorityLevelForRequestType() {
    return defaultTaskPriorityLevelForRequestType;
  }

  public void setDefaultTaskPriorityLevelForRequestType(Map<RequestType, Double> defaultTaskPriorityLevelForRequestType) {
    this.defaultTaskPriorityLevelForRequestType = defaultTaskPriorityLevelForRequestType;
  }

  public long getCheckPriorityKillsEveryMillis() {
    return checkPriorityKillsEveryMillis;
  }

  public void setCheckPriorityKillsEveryMillis(long checkPriorityKillsEveryMillis) {
    this.checkPriorityKillsEveryMillis = checkPriorityKillsEveryMillis;
  }

  public double getSchedulerPriorityWeightFactor() {
    return schedulerPriorityWeightFactor;
  }

  public void setSchedulerPriorityWeightFactor(double schedulerPriorityWeightFactor) {
    this.schedulerPriorityWeightFactor = schedulerPriorityWeightFactor;
  }

  public boolean isRebalanceRacksOnScaleDown() {
    return rebalanceRacksOnScaleDown;
  }

  public void setRebalanceRacksOnScaleDown(boolean rebalanceRacksOnScaleDown) {
    this.rebalanceRacksOnScaleDown = rebalanceRacksOnScaleDown;
  }

  public boolean isAllowBounceToSameHost() {
    return allowBounceToSameHost;
  }

  public SingularityConfiguration setAllowBounceToSameHost(boolean allowBounceToSameHost) {
    this.allowBounceToSameHost = allowBounceToSameHost;
    return this;
  }

  public long getCheckUsageEveryMillis() {
    return checkUsageEveryMillis;
  }

  public void setCheckUsageEveryMillis(long checkUsageEveryMillis) {
    this.checkUsageEveryMillis = checkUsageEveryMillis;
  }

  public long getCheckMesosMasterHeartbeatEverySeconds() {
    return checkMesosMasterHeartbeatEverySeconds;
  }

  public void setCheckMesosMasterHeartbeatEverySeconds(long checkMesosMasterHeartbeatEverySeconds) {
    this.checkMesosMasterHeartbeatEverySeconds = checkMesosMasterHeartbeatEverySeconds;
  }

  public long getMaxMissedMesosMasterHeartbeats() {
    return maxMissedMesosMasterHeartbeats;
  }

  public void setMaxMissedMesosMasterHeartbeats(long maxMissedMesosMasterHeartbeats) {
    this.maxMissedMesosMasterHeartbeats = maxMissedMesosMasterHeartbeats;
  }

  public int getMaxConcurrentUsageCollections() {
    return maxConcurrentUsageCollections;
  }

  public void setMaxConcurrentUsageCollections(int maxConcurrentUsageCollections) {
    this.maxConcurrentUsageCollections = maxConcurrentUsageCollections;
  }

  public int getMaxTasksToShufflePerHost() {
    return maxTasksToShufflePerHost;
  }

  public void setMaxTasksToShufflePerHost(int maxTasksToShufflePerHost) {
    this.maxTasksToShufflePerHost = maxTasksToShufflePerHost;
  }

  public boolean isShuffleTasksForOverloadedSlaves() {
    return shuffleTasksForOverloadedSlaves;
  }

  public void setShuffleTasksForOverloadedSlaves(boolean shuffleTasksForOverloadedSlaves) {
    this.shuffleTasksForOverloadedSlaves = shuffleTasksForOverloadedSlaves;
  }

  public double getShuffleTasksWhenSlaveMemoryUtilizationPercentageExceeds() {
    return shuffleTasksWhenSlaveMemoryUtilizationPercentageExceeds;
  }

  public void setShuffleTasksWhenSlaveMemoryUtilizationPercentageExceeds(double shuffleTasksWhenSlaveMemoryUtilizationPercentageExceeds) {
    this.shuffleTasksWhenSlaveMemoryUtilizationPercentageExceeds = shuffleTasksWhenSlaveMemoryUtilizationPercentageExceeds;
  }

  public int getMaxTasksToShuffleTotal() {
    return maxTasksToShuffleTotal;
  }

  public void setMaxTasksToShuffleTotal(int maxTasksToShuffleTotal) {
    this.maxTasksToShuffleTotal = maxTasksToShuffleTotal;
  }

  public List<String> getDoNotShuffleRequests() {
    return doNotShuffleRequests;
  }

  public void setDoNotShuffleRequests(List<String> doNotShuffleRequests) {
    this.doNotShuffleRequests = doNotShuffleRequests;
  }

  public int getMinutesBeforeNewTaskEligibleForShuffle() {
    return minutesBeforeNewTaskEligibleForShuffle;
  }

  public void setMinutesBeforeNewTaskEligibleForShuffle(int minutesBeforeNewTaskEligibleForShuffle) {
    this.minutesBeforeNewTaskEligibleForShuffle = minutesBeforeNewTaskEligibleForShuffle;
  }

  public long getCleanUsageEveryMillis() {
    return cleanUsageEveryMillis;
  }

  public void setCleanUsageEveryMillis(long cleanUsageEveryMillis) {
    this.cleanUsageEveryMillis = cleanUsageEveryMillis;
  }

  public int getNumUsageToKeep() {
    return numUsageToKeep;
  }

  public void setNumUsageToKeep(int numUsageToKeep) {
    this.numUsageToKeep = numUsageToKeep;
  }

  public long getCacheOffersForMillis() {
    return cacheOffersForMillis;
  }

  public void setCacheOffersForMillis(long cacheOffersForMillis) {
    this.cacheOffersForMillis = cacheOffersForMillis;
  }

  public int getOfferCacheSize() {
    return offerCacheSize;
  }

  public void setOfferCacheSize(int offerCacheSize) {
    this.offerCacheSize = offerCacheSize;
  }

  public boolean isCacheOffers() {
    return cacheOffers;
  }

  public void setCacheOffers(boolean cacheOffers) {
    this.cacheOffers = cacheOffers;
  }

  public int getMaxActiveOnDemandTasksPerRequest() {
    return maxActiveOnDemandTasksPerRequest;
  }

  public void setMaxActiveOnDemandTasksPerRequest(int maxActiveOnDemandTasksPerRequest) {
    this.maxActiveOnDemandTasksPerRequest = maxActiveOnDemandTasksPerRequest;
  }

  public int getMaxDecommissioningSlaves() {
    return maxDecommissioningSlaves;
  }

  public void setMaxDecommissioningSlaves(int maxDecommissioningSlaves) {
    this.maxDecommissioningSlaves = maxDecommissioningSlaves;
  }

  public boolean isSpreadAllSlavesEnabled() {
    return spreadAllSlavesEnabled;
  }

  public void setSpreadAllSlavesEnabled(boolean spreadAllSlavesEnabled) {
    this.spreadAllSlavesEnabled = spreadAllSlavesEnabled;
  }

  public void setCheckAutoSpreadAllSlavesEverySeconds(long checkAutoSpreadAllSlavesEverySeconds) {
    this.checkAutoSpreadAllSlavesEverySeconds = checkAutoSpreadAllSlavesEverySeconds;
  }

  public int getMaxRunNowTaskLaunchDelayDays() {
    return maxRunNowTaskLaunchDelayDays;
  }

  public void setMaxRunNowTaskLaunchDelayDays(int maxRunNowTaskLaunchDelayDays) {
    this.maxRunNowTaskLaunchDelayDays = maxRunNowTaskLaunchDelayDays;
  }

  public CorsConfiguration getCors() {
    return cors;
  }

  public void setCors(CorsConfiguration cors) {
    this.cors = cors;
  }

  public boolean isAllowDeployOfPausedRequests() {
    return allowDeployOfPausedRequests;
  }

  public void setAllowDeployOfPausedRequests(boolean allowDeployOfPausedRequests) {
    this.allowDeployOfPausedRequests = allowDeployOfPausedRequests;
  }

  public Optional<Integer> getCpuHardLimit() {
    return cpuHardLimit;
  }

  public void setCpuHardLimit(Optional<Integer> cpuHardLimit) {
    this.cpuHardLimit = cpuHardLimit;
  }

  public double getCpuHardLimitScaleFactor() {
    return cpuHardLimitScaleFactor;
  }

  public SingularityConfiguration setCpuHardLimitScaleFactor(double cpuHardLimitScaleFactor) {
    this.cpuHardLimitScaleFactor = cpuHardLimitScaleFactor;
    return this;
  }

  public Map<String, String> getPreemptibleTasksOnlyMachineAttributes() {
    return preemptibleTasksOnlyMachineAttributes;
  }

  public void setPreemptibleTasksOnlyMachineAttributes(Map<String, String> preemptibleTasksOnlyMachineAttributes) {
    this.preemptibleTasksOnlyMachineAttributes = preemptibleTasksOnlyMachineAttributes;
  }

  public long getPreemptibleTaskMaxExpectedRuntimeMs() {
    return preemptibleTaskMaxExpectedRuntimeMs;
  }

  public void setPreemptibleTaskMaxExpectedRuntimeMs(long preemptibleTaskMaxExpectedRuntimeMs) {
    this.preemptibleTaskMaxExpectedRuntimeMs = preemptibleTaskMaxExpectedRuntimeMs;
  }

  public long getMaxSlaveUsageMetricAgeMs() {
    return maxSlaveUsageMetricAgeMs;
  }

  public void setMaxSlaveUsageMetricAgeMs(long maxSlaveUsageMetricAgeMs) {
    this.maxSlaveUsageMetricAgeMs = maxSlaveUsageMetricAgeMs;
  }

  public boolean isReCheckMetricsForLargeNewTaskCount() {
    return reCheckMetricsForLargeNewTaskCount;
  }

  public void setReCheckMetricsForLargeNewTaskCount(boolean reCheckMetricsForLargeNewTaskCount) {
    this.reCheckMetricsForLargeNewTaskCount = reCheckMetricsForLargeNewTaskCount;
  }

  public boolean isProxyRunNowToLeader() {
    return proxyRunNowToLeader;
  }

  public void setProxyRunNowToLeader(boolean proxyRunNowToLeader) {
    this.proxyRunNowToLeader = proxyRunNowToLeader;
  }

  public boolean isSqlFallBackToBytesFields() {
    return sqlFallBackToBytesFields;
  }

  public void setSqlFallBackToBytesFields(boolean sqlFallBackToBytesFields) {
    this.sqlFallBackToBytesFields = sqlFallBackToBytesFields;
  }

<<<<<<< HEAD
  public double getPreferredSlaveScaleFactor() {
    return preferredSlaveScaleFactor;
  }

  public void setPreferredSlaveScaleFactor(double preferredSlaveScaleFactor) {
    this.preferredSlaveScaleFactor = preferredSlaveScaleFactor;
  }

  public double getHighCpuSlaveCutOff() {
    return highCpuSlaveCutOff;
  }

  public void setHighCpuSlaveCutOff(double highCpuSlaveCutOff) {
    this.highCpuSlaveCutOff = highCpuSlaveCutOff;
  }

  public double getHighMemorySlaveCutOff() {
    return highMemorySlaveCutOff;
  }

  public void setHighMemorySlaveCutOff(double highMemorySlaveCutOff) {
    this.highMemorySlaveCutOff = highMemorySlaveCutOff;
=======
  public CrashLoopConfiguration getCrashLoopConfiguration() {
    return crashLoopConfiguration;
  }

  public void setCrashLoopConfiguration(CrashLoopConfiguration crashLoopConfiguration) {
    this.crashLoopConfiguration = crashLoopConfiguration;
>>>>>>> 58000e23
  }
}<|MERGE_RESOLUTION|>--- conflicted
+++ resolved
@@ -399,7 +399,6 @@
 
   private boolean proxyRunNowToLeader = true;
 
-<<<<<<< HEAD
   private double preferredSlaveScaleFactor = 1.5;
 
   // high cpu slave, based on cpu to memory ratio
@@ -407,10 +406,9 @@
 
   // high memory slave, based on cpu to memory ratio
   private double highMemorySlaveCutOff = 0.5; //TODO
-=======
+
   @JsonProperty("crashLoop")
   private CrashLoopConfiguration crashLoopConfiguration = new CrashLoopConfiguration();
->>>>>>> 58000e23
 
   public long getAskDriverToKillTasksAgainAfterMillis() {
     return askDriverToKillTasksAgainAfterMillis;
@@ -1703,7 +1701,6 @@
     this.sqlFallBackToBytesFields = sqlFallBackToBytesFields;
   }
 
-<<<<<<< HEAD
   public double getPreferredSlaveScaleFactor() {
     return preferredSlaveScaleFactor;
   }
@@ -1726,13 +1723,13 @@
 
   public void setHighMemorySlaveCutOff(double highMemorySlaveCutOff) {
     this.highMemorySlaveCutOff = highMemorySlaveCutOff;
-=======
+  }
+
   public CrashLoopConfiguration getCrashLoopConfiguration() {
     return crashLoopConfiguration;
   }
 
   public void setCrashLoopConfiguration(CrashLoopConfiguration crashLoopConfiguration) {
     this.crashLoopConfiguration = crashLoopConfiguration;
->>>>>>> 58000e23
   }
 }