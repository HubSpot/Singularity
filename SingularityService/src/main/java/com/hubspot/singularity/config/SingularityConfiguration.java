--- conflicted
+++ resolved
@@ -2114,20 +2114,19 @@
     this.requestCacheTtlInSeconds = requestCacheTtlInSeconds;
   }
 
-<<<<<<< HEAD
   public int getHistoryPollerConcurrency() {
     return historyPollerConcurrency;
   }
 
   public void setHistoryPollerConcurrency(int historyPollerConcurrency) {
     this.historyPollerConcurrency = historyPollerConcurrency;
-=======
+  }
+
   public boolean skipPersistingTooLongTaskIds() {
     return skipPersistingTooLongTaskIds;
   }
 
   public void setSkipPersistingTooLongTaskIds(boolean skipPersistingTooLongTaskIds) {
     this.skipPersistingTooLongTaskIds = skipPersistingTooLongTaskIds;
->>>>>>> e246c3cc
   }
 }