package com.hubspot.singularity.config;

import java.util.Collections;
import java.util.List;
import java.util.Map;
import java.util.concurrent.TimeUnit;

import javax.validation.Valid;
import javax.validation.constraints.Max;
import javax.validation.constraints.Min;
import javax.validation.constraints.NotNull;

import com.fasterxml.jackson.annotation.JsonIgnoreProperties;
import com.fasterxml.jackson.annotation.JsonProperty;
import com.google.common.base.Optional;
import com.google.common.base.Strings;
import com.google.common.collect.ImmutableMap;
import com.hubspot.singularity.RequestType;
import com.hubspot.singularity.SlavePlacement;

import io.dropwizard.Configuration;
import io.dropwizard.db.DataSourceFactory;

@JsonIgnoreProperties(ignoreUnknown = true)
public class SingularityConfiguration extends Configuration {

  private boolean allowRequestsWithoutOwners = true;

  private boolean allowTestResourceCalls = false;

  private long askDriverToKillTasksAgainAfterMillis = TimeUnit.MINUTES.toMillis(5);

  private int cacheTasksMaxSize = 5000;

  private int cacheTasksInitialSize = 100;

  private long cacheTasksForMillis = TimeUnit.DAYS.toMillis(1);

  private long cacheStateForMillis = TimeUnit.SECONDS.toMillis(30);

  private long checkDeploysEverySeconds = 5;

  private long checkNewTasksEverySeconds = 5;

  private long checkExpiringUserActionEveryMillis = TimeUnit.SECONDS.toMillis(45);

  private int checkNewTasksScheduledThreads = 3;

  private long checkReconcileWhenRunningEveryMillis = TimeUnit.SECONDS.toMillis(30);

  private long checkScheduledJobsEveryMillis = TimeUnit.MINUTES.toMillis(10);

  private long checkSchedulerEverySeconds = 5;

  private long checkWebhooksEveryMillis = TimeUnit.SECONDS.toMillis(10);

  private long cleanupEverySeconds = 5;

  private long checkQueuedMailsEveryMillis = TimeUnit.SECONDS.toMillis(15);

  private long closeWaitSeconds = 5;

  private String commonHostnameSuffixToOmit;

  private boolean compressLargeDataObjects = true;

  private long considerTaskHealthyAfterRunningForSeconds = 5;

  private int cooldownAfterFailures = 3;

  private double cooldownAfterPctOfInstancesFail = 1.0;

  private long cooldownExpiresAfterMinutes = 15;

  private long cooldownMinScheduleSeconds = 120;

  @JsonProperty("database")
  private DataSourceFactory databaseConfiguration;

  @Min(value = 1, message = "Must be positive and non-zero")
  private int defaultBounceExpirationMinutes = 60;

  @NotNull
  private SlavePlacement defaultSlavePlacement = SlavePlacement.GREEDY;

  private boolean defaultValueForKillTasksOfPausedRequests = true;

  private int defaultDeployStepWaitTimeMs = 0;

  private int defaultDeployMaxTaskRetries = 0;

  private long deleteDeploysFromZkWhenNoDatabaseAfterHours = TimeUnit.DAYS.toHours(14);

  private Optional<Integer> maxStaleDeploysPerRequestInZkWhenNoDatabase = Optional.absent();

  private long deleteDeadSlavesAfterHours = TimeUnit.DAYS.toHours(7);

  private long deleteStaleRequestsFromZkWhenNoDatabaseAfterHours = TimeUnit.DAYS.toHours(14);

  private Optional<Integer> maxRequestsWithHistoryInZkWhenNoDatabase = Optional.absent();

  private long deleteTasksFromZkWhenNoDatabaseAfterHours = TimeUnit.DAYS.toHours(7);

  private Optional<Integer> maxStaleTasksPerRequestInZkWhenNoDatabase = Optional.absent();

  private long deleteUndeliverableWebhooksAfterHours = TimeUnit.DAYS.toHours(7);

  private long deltaAfterWhichTasksAreLateMillis = TimeUnit.SECONDS.toMillis(30);

  private long deployHealthyBySeconds = 120;

  private int dispatchTaskShellCommandsEverySeconds = 5;

  private long debugCuratorCallOverBytes = 25000;

  private long debugCuratorCallOverMillis = 250;

  private boolean enableCorsFilter = false;

  private long healthcheckIntervalSeconds = 5;

  private int healthcheckStartThreads = 3;

  private long healthcheckTimeoutSeconds = 5;

  @NotNull
  private Optional<Integer> healthcheckMaxRetries = Optional.absent();

  @NotNull
  private Optional<Long> healthcheckMaxTotalTimeoutSeconds = Optional.absent();

  private String hostname;

  private long killAfterTasksDoNotRunDefaultSeconds = 600;

  private long killNonLongRunningTasksInCleanupAfterSeconds = TimeUnit.HOURS.toSeconds(24);

  private int listenerThreadpoolSize = 3;

  @JsonProperty("loadBalancerQueryParams")
  private Map<String, String> loadBalancerQueryParams;

  private long loadBalancerRequestTimeoutMillis = 2000;

  private long loadBalancerRemovalGracePeriodMillis = 0;

  private String loadBalancerUri;

  private boolean deleteRemovedRequestsFromLoadBalancer = false;

  private Optional<String> taskLabelForLoadBalancerUpstreamGroup = Optional.absent();

  private int logFetchMaxThreads = 15;

  private int maxDeployIdSize = 50;

  private int maxHealthcheckResponseBodyBytes = 8192;

  private int maxQueuedUpdatesPerWebhook = 50;

  private int maxTasksPerOffer = 0;

  private int maxRequestIdSize = 100;

  private boolean storeAllMesosTaskInfoForDebugging = false;

  @JsonProperty("historyPurging")
  @Valid
  private HistoryPurgingConfiguration historyPurgingConfiguration = new HistoryPurgingConfiguration();

  @JsonProperty("mesos")
  @Valid
  private MesosConfiguration mesosConfiguration;

  @JsonProperty("network")
  @Valid
  private NetworkConfiguration networkConfiguration = new NetworkConfiguration();

  private int newTaskCheckerBaseDelaySeconds = 1;

  private long pendingDeployHoldTaskDuringDecommissionMillis = TimeUnit.MINUTES.toMillis(10);

  private long persistHistoryEverySeconds = TimeUnit.HOURS.toSeconds(1);

  @JsonProperty("s3")
  private S3Configuration s3Configuration;

  private boolean sandboxDefaultsToTaskId = false;

  private long sandboxHttpTimeoutMillis = TimeUnit.SECONDS.toMillis(5);

  private long saveStateEverySeconds = 60;

  @JsonProperty("sentry")
  @Valid
  private SentryConfiguration sentryConfiguration;

  @JsonProperty("taskMetadata")
  @Valid
  private SingularityTaskMetadataConfiguration taskMetadataConfiguration = new SingularityTaskMetadataConfiguration();

  @JsonProperty("smtp")
  @Valid
  private SMTPConfiguration smtpConfiguration;

  private long startNewReconcileEverySeconds = TimeUnit.MINUTES.toSeconds(10);

  @JsonProperty("ui")
  @Valid
  private UIConfiguration uiConfiguration = new UIConfiguration();

  /** If true, the event system waits for all listeners having processed an event. */
  private boolean waitForListeners = true;

  private long warnIfScheduledJobIsRunningForAtLeastMillis = TimeUnit.DAYS.toMillis(1);

  private int warnIfScheduledJobIsRunningPastNextRunPct = 200;

  private long zookeeperAsyncTimeout = 5000;

  private int coreThreadpoolSize = 8;

  private long threadpoolShutdownDelayInSeconds = 1;

  private long taskPersistAfterStartupBufferMillis = TimeUnit.MINUTES.toMillis(1);

  @Valid
  @JsonProperty("customExecutor")
  @NotNull
  private CustomExecutorConfiguration customExecutorConfiguration = new CustomExecutorConfiguration();

  private boolean createDeployIds = false;

  @Min(4)
  @Max(32)
  private int deployIdLength = 8;

  @JsonProperty("zookeeper")
  @Valid
  private ZooKeeperConfiguration zooKeeperConfiguration;

  @JsonProperty("ldap")
  @Valid
  private LDAPConfiguration ldapConfiguration;

  @JsonProperty("auth")
  @NotNull
  @Valid
  private AuthConfiguration authConfiguration = new AuthConfiguration();

  @NotNull
  private Map<String, List<String>> reserveSlavesWithAttributes = Collections.emptyMap();

  @JsonProperty("graphite")
  @NotNull
  @Valid
  private GraphiteConfiguration graphiteConfiguration = new GraphiteConfiguration();

  private boolean taskHistoryQueryUsesZkFirst = false;

  @Min(0)
  @Max(1)
  private double defaultTaskPriorityLevel = 0.3;

  @NotNull
  private Map<RequestType, Double> defaultTaskPriorityLevelForRequestType = ImmutableMap.of(RequestType.WORKER, 0.5, RequestType.SERVICE, 0.7);

  @Min(0)
  private long checkPriorityKillsEveryMillis = TimeUnit.SECONDS.toMillis(30);

  @Min(0)
  @Max(5)
  private double schedulerPriorityWeightFactor = 1.0;

<<<<<<< HEAD
  @JsonProperty("disasterDetection")
  @NotNull
  @Valid
  private DisasterDetectionConfiguration disasterDetection = new DisasterDetectionConfiguration();
=======
  @Min(1)
  private int statusUpdateQueueCapacity = 10;

  private boolean processStatusUpdatesInSeparateThread = false;
>>>>>>> 64adf58f

  public long getAskDriverToKillTasksAgainAfterMillis() {
    return askDriverToKillTasksAgainAfterMillis;
  }

  public long getCacheStateForMillis() {
    return cacheStateForMillis;
  }

  public long getDispatchTaskShellCommandsEverySeconds() {
    return dispatchTaskShellCommandsEverySeconds;
  }

  public long getCheckDeploysEverySeconds() {
    return checkDeploysEverySeconds;
  }

  public long getCheckNewTasksEverySeconds() {
    return checkNewTasksEverySeconds;
  }

  public int getCheckNewTasksScheduledThreads() {
    return checkNewTasksScheduledThreads;
  }

  public long getCheckReconcileWhenRunningEveryMillis() {
    return checkReconcileWhenRunningEveryMillis;
  }

  public long getCheckScheduledJobsEveryMillis() {
    return checkScheduledJobsEveryMillis;
  }

  public long getCheckSchedulerEverySeconds() {
    return checkSchedulerEverySeconds;
  }

  public long getCheckWebhooksEveryMillis() {
    return checkWebhooksEveryMillis;
  }

  public long getCleanupEverySeconds() {
    return cleanupEverySeconds;
  }

  public long getCloseWaitSeconds() {
    return closeWaitSeconds;
  }

  public Optional<String> getCommonHostnameSuffixToOmit() {
    return Optional.fromNullable(Strings.emptyToNull(commonHostnameSuffixToOmit));
  }

  public long getConsiderTaskHealthyAfterRunningForSeconds() {
    return considerTaskHealthyAfterRunningForSeconds;
  }

  public int getCooldownAfterFailures() {
    return cooldownAfterFailures;
  }

  public long getDebugCuratorCallOverBytes() {
    return debugCuratorCallOverBytes;
  }

  public void setDebugCuratorCallOverBytes(long debugCuratorCallOverBytes) {
    this.debugCuratorCallOverBytes = debugCuratorCallOverBytes;
  }

  public long getPendingDeployHoldTaskDuringDecommissionMillis() {
    return pendingDeployHoldTaskDuringDecommissionMillis;
  }

  public void setPendingDeployHoldTaskDuringDecommissionMillis(long pendingDeployHoldTaskDuringDecommissionMillis) {
    this.pendingDeployHoldTaskDuringDecommissionMillis = pendingDeployHoldTaskDuringDecommissionMillis;
  }

  public long getDebugCuratorCallOverMillis() {
    return debugCuratorCallOverMillis;
  }

  public void setDebugCuratorCallOverMillis(long debugCuratorCallOverMillis) {
    this.debugCuratorCallOverMillis = debugCuratorCallOverMillis;
  }

  public double getCooldownAfterPctOfInstancesFail() {
    return cooldownAfterPctOfInstancesFail;
  }

  public long getCooldownExpiresAfterMinutes() {
    return cooldownExpiresAfterMinutes;
  }

  public long getCooldownMinScheduleSeconds() {
    return cooldownMinScheduleSeconds;
  }

  public int getCacheTasksMaxSize() {
    return cacheTasksMaxSize;
  }

  public void setCacheTasksMaxSize(int cacheTasksMaxSize) {
    this.cacheTasksMaxSize = cacheTasksMaxSize;
  }

  public int getCacheTasksInitialSize() {
    return cacheTasksInitialSize;
  }

  public void setCacheTasksInitialSize(int cacheTasksInitialSize) {
    this.cacheTasksInitialSize = cacheTasksInitialSize;
  }

  public int getCoreThreadpoolSize() {
    return coreThreadpoolSize;
  }

  public CustomExecutorConfiguration getCustomExecutorConfiguration() {
    return customExecutorConfiguration;
  }

  public Optional<DataSourceFactory> getDatabaseConfiguration() {
    return Optional.fromNullable(databaseConfiguration);
  }

  public int getDefaultBounceExpirationMinutes() {
    return defaultBounceExpirationMinutes;
  }

  public void setDefaultBounceExpirationMinutes(int defaultBounceExpirationMinutes) {
    this.defaultBounceExpirationMinutes = defaultBounceExpirationMinutes;
  }

  public SlavePlacement getDefaultSlavePlacement() {
    return defaultSlavePlacement;
  }

  public int getDefaultDeployStepWaitTimeMs() {
    return defaultDeployStepWaitTimeMs;
  }

  public void setDefaultDeployStepWaitTimeMs(int defaultDeployStepWaitTimeMs) {
    this.defaultDeployStepWaitTimeMs = defaultDeployStepWaitTimeMs;
  }

  public int getDefaultDeployMaxTaskRetries() {
    return defaultDeployMaxTaskRetries;
  }

  public void setDefaultDeployMaxTaskRetries(int defaultDeployMaxTaskRetries) {
    this.defaultDeployMaxTaskRetries = defaultDeployMaxTaskRetries;
  }

  public long getDeleteDeploysFromZkWhenNoDatabaseAfterHours() {
    return deleteDeploysFromZkWhenNoDatabaseAfterHours;
  }

  public long getDeleteStaleRequestsFromZkWhenNoDatabaseAfterHours() {
    return deleteStaleRequestsFromZkWhenNoDatabaseAfterHours;
  }

  public long getDeleteTasksFromZkWhenNoDatabaseAfterHours() {
    return deleteTasksFromZkWhenNoDatabaseAfterHours;
  }

  public long getDeleteUndeliverableWebhooksAfterHours() {
    return deleteUndeliverableWebhooksAfterHours;
  }

  public long getDeltaAfterWhichTasksAreLateMillis() {
    return deltaAfterWhichTasksAreLateMillis;
  }

  public long getDeployHealthyBySeconds() {
    return deployHealthyBySeconds;
  }

  public int getDeployIdLength() {
    return deployIdLength;
  }

  public long getHealthcheckIntervalSeconds() {
    return healthcheckIntervalSeconds;
  }

  public int getHealthcheckStartThreads() {
    return healthcheckStartThreads;
  }

  public long getHealthcheckTimeoutSeconds() {
    return healthcheckTimeoutSeconds;
  }

  public Optional<Integer> getHealthcheckMaxRetries() {
    return healthcheckMaxRetries;
  }

  public Optional<Long> getHealthcheckMaxTotalTimeoutSeconds() {
    return healthcheckMaxTotalTimeoutSeconds;
  }

  public Optional<String> getHostname() {
    return Optional.fromNullable(Strings.emptyToNull(hostname));
  }

  public long getKillAfterTasksDoNotRunDefaultSeconds() {
    return killAfterTasksDoNotRunDefaultSeconds;
  }

  public long getKillNonLongRunningTasksInCleanupAfterSeconds() {
    return killNonLongRunningTasksInCleanupAfterSeconds;
  }

  public long getLoadBalancerRemovalGracePeriodMillis() {
    return loadBalancerRemovalGracePeriodMillis;
  }

  public void setLoadBalancerRemovalGracePeriodMillis(long loadBalancerRemovalGracePeriodMillis) {
    this.loadBalancerRemovalGracePeriodMillis = loadBalancerRemovalGracePeriodMillis;
  }

  public long getDeleteDeadSlavesAfterHours() {
    return deleteDeadSlavesAfterHours;
  }

  public void setDeleteDeadSlavesAfterHours(long deleteDeadSlavesAfterHours) {
    this.deleteDeadSlavesAfterHours = deleteDeadSlavesAfterHours;
  }

  public int getListenerThreadpoolSize() {
    return listenerThreadpoolSize;
  }

  public Optional<Map<String, String>> getLoadBalancerQueryParams() {
    return Optional.fromNullable(loadBalancerQueryParams);
  }

  public long getLoadBalancerRequestTimeoutMillis() {
    return loadBalancerRequestTimeoutMillis;
  }

  public String getLoadBalancerUri() {
    return loadBalancerUri;
  }

  public int getLogFetchMaxThreads() {
    return logFetchMaxThreads;
  }

  public int getMaxDeployIdSize() {
    return maxDeployIdSize;
  }

  public int getMaxHealthcheckResponseBodyBytes() {
    return maxHealthcheckResponseBodyBytes;
  }

  public int getMaxQueuedUpdatesPerWebhook() {
    return maxQueuedUpdatesPerWebhook;
  }

  public int getMaxRequestIdSize() {
    return maxRequestIdSize;
  }

  public int getMaxTasksPerOffer() {
    return maxTasksPerOffer;
  }

  public MesosConfiguration getMesosConfiguration() {
    return mesosConfiguration;
  }

  public NetworkConfiguration getNetworkConfiguration() {
    return networkConfiguration;
  }

  public int getNewTaskCheckerBaseDelaySeconds() {
    return newTaskCheckerBaseDelaySeconds;
  }

  public long getPersistHistoryEverySeconds() {
    return persistHistoryEverySeconds;
  }

  public Optional<S3Configuration> getS3Configuration() {
    return Optional.fromNullable(s3Configuration);
  }

  public long getSandboxHttpTimeoutMillis() {
    return sandboxHttpTimeoutMillis;
  }

  public long getSaveStateEverySeconds() {
    return saveStateEverySeconds;
  }

  public Optional<SentryConfiguration> getSentryConfiguration(){
    return Optional.fromNullable(sentryConfiguration);
  }

  public Optional<SMTPConfiguration> getSmtpConfiguration() {
    return Optional.fromNullable(smtpConfiguration);
  }

  public long getStartNewReconcileEverySeconds() {
    return startNewReconcileEverySeconds;
  }

  public long getThreadpoolShutdownDelayInSeconds() {
    return threadpoolShutdownDelayInSeconds;
  }

  public void setThreadpoolShutdownDelayInSeconds(long threadpoolShutdownDelayInSeconds) {
    this.threadpoolShutdownDelayInSeconds = threadpoolShutdownDelayInSeconds;
  }

  public UIConfiguration getUiConfiguration() {
    return uiConfiguration;
  }

  public long getCheckQueuedMailsEveryMillis() {
    return checkQueuedMailsEveryMillis;
  }

  public void setCheckQueuedMailsEveryMillis(long checkQueuedMailsEveryMillis) {
    this.checkQueuedMailsEveryMillis = checkQueuedMailsEveryMillis;
  }

  public long getWarnIfScheduledJobIsRunningForAtLeastMillis() {
    return warnIfScheduledJobIsRunningForAtLeastMillis;
  }

  public int getWarnIfScheduledJobIsRunningPastNextRunPct() {
    return warnIfScheduledJobIsRunningPastNextRunPct;
  }

  public long getZookeeperAsyncTimeout() {
    return zookeeperAsyncTimeout;
  }

  public ZooKeeperConfiguration getZooKeeperConfiguration() {
    return zooKeeperConfiguration;
  }

  public boolean isAllowRequestsWithoutOwners() {
    return allowRequestsWithoutOwners;
  }

  public boolean isAllowTestResourceCalls() {
    return allowTestResourceCalls;
  }

  public boolean isStoreAllMesosTaskInfoForDebugging() {
    return storeAllMesosTaskInfoForDebugging;
  }

  public void setStoreAllMesosTaskInfoForDebugging(boolean storeAllMesosTaskInfoForDebugging) {
    this.storeAllMesosTaskInfoForDebugging = storeAllMesosTaskInfoForDebugging;
  }

  public boolean isCompressLargeDataObjects() {
    return compressLargeDataObjects;
  }

  public boolean isCreateDeployIds() {
    return createDeployIds;
  }

  public boolean isDefaultValueForKillTasksOfPausedRequests() {
    return defaultValueForKillTasksOfPausedRequests;
  }

  public boolean isEnableCorsFilter() {
    return enableCorsFilter;
  }

  public boolean isSandboxDefaultsToTaskId() {
    return sandboxDefaultsToTaskId;
  }

  public boolean isWaitForListeners() {
    return waitForListeners;
  }

  public void setAllowRequestsWithoutOwners(boolean allowRequestsWithoutOwners) {
    this.allowRequestsWithoutOwners = allowRequestsWithoutOwners;
  }

  public void setAllowTestResourceCalls(boolean allowTestResourceCalls) {
    this.allowTestResourceCalls = allowTestResourceCalls;
  }

  public void setAskDriverToKillTasksAgainAfterMillis(long askDriverToKillTasksAgainAfterMillis) {
    this.askDriverToKillTasksAgainAfterMillis = askDriverToKillTasksAgainAfterMillis;
  }

  public void setCacheStateForMillis(long cacheStateForMillis) {
    this.cacheStateForMillis = cacheStateForMillis;
  }

  public void setCheckDeploysEverySeconds(long checkDeploysEverySeconds) {
    this.checkDeploysEverySeconds = checkDeploysEverySeconds;
  }

  public void setCheckNewTasksEverySeconds(long checkNewTasksEverySeconds) {
    this.checkNewTasksEverySeconds = checkNewTasksEverySeconds;
  }

  public void setCheckNewTasksScheduledThreads(int checkNewTasksScheduledThreads) {
    this.checkNewTasksScheduledThreads = checkNewTasksScheduledThreads;
  }

  public void setCheckReconcileWhenRunningEveryMillis(long checkReconcileWhenRunningEveryMillis) {
    this.checkReconcileWhenRunningEveryMillis = checkReconcileWhenRunningEveryMillis;
  }

  public void setCheckScheduledJobsEveryMillis(long checkScheduledJobsEveryMillis) {
    this.checkScheduledJobsEveryMillis = checkScheduledJobsEveryMillis;
  }

  public void setCheckSchedulerEverySeconds(long checkSchedulerEverySeconds) {
    this.checkSchedulerEverySeconds = checkSchedulerEverySeconds;
  }

  public void setCheckWebhooksEveryMillis(long checkWebhooksEveryMillis) {
    this.checkWebhooksEveryMillis = checkWebhooksEveryMillis;
  }

  public void setCleanupEverySeconds(long cleanupEverySeconds) {
    this.cleanupEverySeconds = cleanupEverySeconds;
  }

  public void setCloseWaitSeconds(long closeWaitSeconds) {
    this.closeWaitSeconds = closeWaitSeconds;
  }

  public void setCommonHostnameSuffixToOmit(String commonHostnameSuffixToOmit) {
    this.commonHostnameSuffixToOmit = commonHostnameSuffixToOmit;
  }

  public void setCompressLargeDataObjects(boolean compressLargeDataObjects) {
    this.compressLargeDataObjects = compressLargeDataObjects;
  }

  public void setConsiderTaskHealthyAfterRunningForSeconds(long considerTaskHealthyAfterRunningForSeconds) {
    this.considerTaskHealthyAfterRunningForSeconds = considerTaskHealthyAfterRunningForSeconds;
  }

  public void setCooldownAfterFailures(int cooldownAfterFailures) {
    this.cooldownAfterFailures = cooldownAfterFailures;
  }

  public void setCooldownAfterPctOfInstancesFail(double cooldownAfterPctOfInstancesFail) {
    this.cooldownAfterPctOfInstancesFail = cooldownAfterPctOfInstancesFail;
  }

  public void setCooldownExpiresAfterMinutes(long cooldownExpiresAfterMinutes) {
    this.cooldownExpiresAfterMinutes = cooldownExpiresAfterMinutes;
  }

  public void setCooldownMinScheduleSeconds(long cooldownMinScheduleSeconds) {
    this.cooldownMinScheduleSeconds = cooldownMinScheduleSeconds;
  }

  public void setCoreThreadpoolSize(int coreThreadpoolSize) {
    this.coreThreadpoolSize = coreThreadpoolSize;
  }

  public void setCreateDeployIds(boolean createDeployIds) {
    this.createDeployIds = createDeployIds;
  }

  public void setCustomExecutorConfiguration(CustomExecutorConfiguration customExecutorConfiguration) {
    this.customExecutorConfiguration = customExecutorConfiguration;
  }

  public void setDatabaseConfiguration(DataSourceFactory databaseConfiguration) {
    this.databaseConfiguration = databaseConfiguration;
  }

  public void setDefaultSlavePlacement(SlavePlacement defaultSlavePlacement) {
    this.defaultSlavePlacement = defaultSlavePlacement;
  }

  public void setDefaultValueForKillTasksOfPausedRequests(boolean defaultValueForKillTasksOfPausedRequests) {
    this.defaultValueForKillTasksOfPausedRequests = defaultValueForKillTasksOfPausedRequests;
  }

  public void setDeleteDeploysFromZkWhenNoDatabaseAfterHours(long deleteDeploysFromZkWhenNoDatabaseAfterHours) {
    this.deleteDeploysFromZkWhenNoDatabaseAfterHours = deleteDeploysFromZkWhenNoDatabaseAfterHours;
  }

  public void setDeleteStaleRequestsFromZkWhenNoDatabaseAfterHours(long deleteStaleRequestsFromZkWhenNoDatabaseAfterHours) {
    this.deleteStaleRequestsFromZkWhenNoDatabaseAfterHours = deleteStaleRequestsFromZkWhenNoDatabaseAfterHours;
  }

  public void setDeleteTasksFromZkWhenNoDatabaseAfterHours(long deleteTasksFromZkWhenNoDatabaseAfterHours) {
    this.deleteTasksFromZkWhenNoDatabaseAfterHours = deleteTasksFromZkWhenNoDatabaseAfterHours;
  }

  public void setDeleteUndeliverableWebhooksAfterHours(long deleteUndeliverableWebhooksAfterHours) {
    this.deleteUndeliverableWebhooksAfterHours = deleteUndeliverableWebhooksAfterHours;
  }

  public void setDeltaAfterWhichTasksAreLateMillis(long deltaAfterWhichTasksAreLateMillis) {
    this.deltaAfterWhichTasksAreLateMillis = deltaAfterWhichTasksAreLateMillis;
  }

  public void setDeployHealthyBySeconds(long deployHealthyBySeconds) {
    this.deployHealthyBySeconds = deployHealthyBySeconds;
  }

  public void setDeployIdLength(int deployIdLength) {
    this.deployIdLength = deployIdLength;
  }

  public void setEnableCorsFilter(boolean enableCorsFilter) {
    this.enableCorsFilter = enableCorsFilter;
  }

  public void setHealthcheckIntervalSeconds(long healthcheckIntervalSeconds) {
    this.healthcheckIntervalSeconds = healthcheckIntervalSeconds;
  }

  public void setHealthcheckStartThreads(int healthcheckStartThreads) {
    this.healthcheckStartThreads = healthcheckStartThreads;
  }

  public void setHealthcheckTimeoutSeconds(long healthcheckTimeoutSeconds) {
    this.healthcheckTimeoutSeconds = healthcheckTimeoutSeconds;
  }

  public void setHealthcheckMaxRetries(Optional<Integer> healthcheckMaxRetries) {
    this.healthcheckMaxRetries = healthcheckMaxRetries;
  }

  public void setHealthcheckMaxTotalTimeoutSeconds(Optional<Long> healthcheckMaxTotalTimeoutSeconds) {
    this.healthcheckMaxTotalTimeoutSeconds = healthcheckMaxTotalTimeoutSeconds;
  }

  public void setHostname(String hostname) {
    this.hostname = hostname;
  }

  public void setKillAfterTasksDoNotRunDefaultSeconds(long killAfterTasksDoNotRunDefaultSeconds) {
    this.killAfterTasksDoNotRunDefaultSeconds = killAfterTasksDoNotRunDefaultSeconds;
  }

  public void setKillNonLongRunningTasksInCleanupAfterSeconds(long killNonLongRunningTasksInCleanupAfterSeconds) {
    this.killNonLongRunningTasksInCleanupAfterSeconds = killNonLongRunningTasksInCleanupAfterSeconds;
  }

  public void setListenerThreadpoolSize(int listenerThreadpoolSize) {
    this.listenerThreadpoolSize = listenerThreadpoolSize;
  }

  public void setLoadBalancerQueryParams(Map<String, String> loadBalancerQueryParams) {
    this.loadBalancerQueryParams = loadBalancerQueryParams;
  }

  public void setLoadBalancerRequestTimeoutMillis(long loadBalancerRequestTimeoutMillis) {
    this.loadBalancerRequestTimeoutMillis = loadBalancerRequestTimeoutMillis;
  }

  public void setLoadBalancerUri(String loadBalancerUri) {
    this.loadBalancerUri = loadBalancerUri;
  }

  public void setLogFetchMaxThreads(int logFetchMaxThreads) {
    this.logFetchMaxThreads = logFetchMaxThreads;
  }

  public void setMaxDeployIdSize(int maxDeployIdSize) {
    this.maxDeployIdSize = maxDeployIdSize;
  }

  public void setMaxHealthcheckResponseBodyBytes(int maxHealthcheckResponseBodyBytes) {
    this.maxHealthcheckResponseBodyBytes = maxHealthcheckResponseBodyBytes;
  }

  public void setMaxQueuedUpdatesPerWebhook(int maxQueuedUpdatesPerWebhook) {
    this.maxQueuedUpdatesPerWebhook = maxQueuedUpdatesPerWebhook;
  }

  public void setMaxRequestIdSize(int maxRequestIdSize) {
    this.maxRequestIdSize = maxRequestIdSize;
  }

  public void setMaxTasksPerOffer(int maxTasksPerOffer) {
    this.maxTasksPerOffer = maxTasksPerOffer;
  }

  public void setMesosConfiguration(MesosConfiguration mesosConfiguration) {
    this.mesosConfiguration = mesosConfiguration;
  }

  public void setNetworkConfiguration(NetworkConfiguration networkConfiguration) {
    this.networkConfiguration = networkConfiguration;
  }

  public void setNewTaskCheckerBaseDelaySeconds(int newTaskCheckerBaseDelaySeconds) {
    this.newTaskCheckerBaseDelaySeconds = newTaskCheckerBaseDelaySeconds;
  }

  public void setDispatchTaskShellCommandsEverySeconds(int dispatchTaskShellCommandsEverySeconds) {
    this.dispatchTaskShellCommandsEverySeconds = dispatchTaskShellCommandsEverySeconds;
  }

  public void setPersistHistoryEverySeconds(long persistHistoryEverySeconds) {
    this.persistHistoryEverySeconds = persistHistoryEverySeconds;
  }

  public void setS3Configuration(S3Configuration s3Configuration) {
    this.s3Configuration = s3Configuration;
  }

  public void setSandboxDefaultsToTaskId(boolean sandboxDefaultsToTaskId) {
    this.sandboxDefaultsToTaskId = sandboxDefaultsToTaskId;
  }

  public void setSandboxHttpTimeoutMillis(long sandboxHttpTimeoutMillis) {
    this.sandboxHttpTimeoutMillis = sandboxHttpTimeoutMillis;
  }

  public void setSaveStateEverySeconds(long saveStateEverySeconds) {
    this.saveStateEverySeconds = saveStateEverySeconds;
  }

  public void setSentryConfiguration(SentryConfiguration sentryConfiguration){
    this.sentryConfiguration = sentryConfiguration;
  }

  public void setSmtpConfiguration(SMTPConfiguration smtpConfiguration) {
    this.smtpConfiguration = smtpConfiguration;
  }

  public void setStartNewReconcileEverySeconds(long startNewReconcileEverySeconds) {
    this.startNewReconcileEverySeconds = startNewReconcileEverySeconds;
  }

  public void setUiConfiguration(UIConfiguration uiConfiguration) {
    this.uiConfiguration = uiConfiguration;
  }

  public void setWaitForListeners(boolean waitForListeners) {
    this.waitForListeners = waitForListeners;
  }

  public void setWarnIfScheduledJobIsRunningForAtLeastMillis(long warnIfScheduledJobIsRunningForAtLeastMillis) {
    this.warnIfScheduledJobIsRunningForAtLeastMillis = warnIfScheduledJobIsRunningForAtLeastMillis;
  }

  public void setWarnIfScheduledJobIsRunningPastNextRunPct(int warnIfScheduledJobIsRunningPastNextRunPct) {
    this.warnIfScheduledJobIsRunningPastNextRunPct = warnIfScheduledJobIsRunningPastNextRunPct;
  }

  public void setZookeeperAsyncTimeout(long zookeeperAsyncTimeout) {
    this.zookeeperAsyncTimeout = zookeeperAsyncTimeout;
  }

  public void setZooKeeperConfiguration(ZooKeeperConfiguration zooKeeperConfiguration) {
    this.zooKeeperConfiguration = zooKeeperConfiguration;
  }

  public long getCacheTasksForMillis() {
    return cacheTasksForMillis;
  }

  public void setCacheTasksForMillis(long cacheTasksForMillis) {
    this.cacheTasksForMillis = cacheTasksForMillis;
  }

  public long getTaskPersistAfterStartupBufferMillis() {
    return taskPersistAfterStartupBufferMillis;
  }

  public void setTaskPersistAfterStartupBufferMillis(long taskPersistAfterStartupBufferMillis) {
    this.taskPersistAfterStartupBufferMillis = taskPersistAfterStartupBufferMillis;
  }

  public Optional<LDAPConfiguration> getLdapConfiguration() {
    return Optional.fromNullable(ldapConfiguration);
  }

  public void setLdapConfiguration(LDAPConfiguration ldapConfiguration) {
    this.ldapConfiguration = ldapConfiguration;
  }

  public AuthConfiguration getAuthConfiguration() {
    return authConfiguration;
  }

  public long getCheckExpiringUserActionEveryMillis() {
    return checkExpiringUserActionEveryMillis;
  }

  public void setCheckExpiringUserActionEveryMillis(long checkExpiringUserActionEveryMillis) {
    this.checkExpiringUserActionEveryMillis = checkExpiringUserActionEveryMillis;
  }

  public void setAuthConfiguration(AuthConfiguration authConfiguration) {
    this.authConfiguration = authConfiguration;
  }

  public HistoryPurgingConfiguration getHistoryPurgingConfiguration() {
    return historyPurgingConfiguration;
  }

  public void setHistoryPurgingConfiguration(HistoryPurgingConfiguration historyPurgingConfiguration) {
    this.historyPurgingConfiguration = historyPurgingConfiguration;
  }

  public Map<String, List<String>> getReserveSlavesWithAttributes() {
    return reserveSlavesWithAttributes;
  }

  public void setReserveSlavesWithAttributes(Map<String, List<String>> reserveSlavesWithAttributes) {
    this.reserveSlavesWithAttributes = reserveSlavesWithAttributes;
  }

  public SingularityTaskMetadataConfiguration getTaskMetadataConfiguration() {
    return taskMetadataConfiguration;
  }

  public void setTaskMetadataConfiguration(SingularityTaskMetadataConfiguration taskMetadataConfiguration) {
    this.taskMetadataConfiguration = taskMetadataConfiguration;
  }

  public GraphiteConfiguration getGraphiteConfiguration() {
    return graphiteConfiguration;
  }

  public void setGraphiteConfiguration(GraphiteConfiguration graphiteConfiguration) {
    this.graphiteConfiguration = graphiteConfiguration;
  }

  public boolean isDeleteRemovedRequestsFromLoadBalancer() {
    return deleteRemovedRequestsFromLoadBalancer;
  }

  public void setDeleteRemovedRequestsFromLoadBalancer(boolean deleteRemovedRequestsFromLoadBalancer) {
    this.deleteRemovedRequestsFromLoadBalancer = deleteRemovedRequestsFromLoadBalancer;
  }

  public Optional<Integer> getMaxStaleDeploysPerRequestInZkWhenNoDatabase() {
    return maxStaleDeploysPerRequestInZkWhenNoDatabase;
  }

  public void setMaxStaleDeploysPerRequestInZkWhenNoDatabase(Optional<Integer> maxStaleDeploysPerRequestInZkWhenNoDatabase) {
    this.maxStaleDeploysPerRequestInZkWhenNoDatabase = maxStaleDeploysPerRequestInZkWhenNoDatabase;
  }

  public Optional<Integer> getMaxRequestsWithHistoryInZkWhenNoDatabase() {
    return maxRequestsWithHistoryInZkWhenNoDatabase;
  }

  public void setMaxRequestsWithHistoryInZkWhenNoDatabase(Optional<Integer> maxRequestsWithHistoryInZkWhenNoDatabase) {
    this.maxRequestsWithHistoryInZkWhenNoDatabase = maxRequestsWithHistoryInZkWhenNoDatabase;
  }

  public Optional<Integer> getMaxStaleTasksPerRequestInZkWhenNoDatabase() {
    return maxStaleTasksPerRequestInZkWhenNoDatabase;
  }

  public void setMaxStaleTasksPerRequestInZkWhenNoDatabase(Optional<Integer> maxStaleTasksPerRequestInZkWhenNoDatabase) {
    this.maxStaleTasksPerRequestInZkWhenNoDatabase = maxStaleTasksPerRequestInZkWhenNoDatabase;
  }

  public boolean isTaskHistoryQueryUsesZkFirst() {
    return taskHistoryQueryUsesZkFirst;
  }

  public void setTaskHistoryQueryUsesZkFirst(boolean taskHistoryQueryUsesZkFirst) {
    this.taskHistoryQueryUsesZkFirst = taskHistoryQueryUsesZkFirst;
  }

  public Optional<String> getTaskLabelForLoadBalancerUpstreamGroup() {
    return taskLabelForLoadBalancerUpstreamGroup;
  }

  public void setTaskLabelForLoadBalancerUpstreamGroup(Optional<String> taskLabelForLoadBalancerUpstreamGroup) {
    this.taskLabelForLoadBalancerUpstreamGroup = taskLabelForLoadBalancerUpstreamGroup;
  }

  public double getDefaultTaskPriorityLevel() {
    return defaultTaskPriorityLevel;
  }

  public void setDefaultTaskPriorityLevel(double defaultTaskPriorityLevel) {
    this.defaultTaskPriorityLevel = defaultTaskPriorityLevel;
  }

  public Map<RequestType, Double> getDefaultTaskPriorityLevelForRequestType() {
    return defaultTaskPriorityLevelForRequestType;
  }

  public void setDefaultTaskPriorityLevelForRequestType(Map<RequestType, Double> defaultTaskPriorityLevelForRequestType) {
    this.defaultTaskPriorityLevelForRequestType = defaultTaskPriorityLevelForRequestType;
  }

  public long getCheckPriorityKillsEveryMillis() {
    return checkPriorityKillsEveryMillis;
  }

  public void setCheckPriorityKillsEveryMillis(long checkPriorityKillsEveryMillis) {
    this.checkPriorityKillsEveryMillis = checkPriorityKillsEveryMillis;
  }

  public double getSchedulerPriorityWeightFactor() {
    return schedulerPriorityWeightFactor;
  }

  public void setSchedulerPriorityWeightFactor(double schedulerPriorityWeightFactor) {
    this.schedulerPriorityWeightFactor = schedulerPriorityWeightFactor;
  }

<<<<<<< HEAD
  public DisasterDetectionConfiguration getDisasterDetection() {
    return disasterDetection;
  }

  public void setDisasterDetection(DisasterDetectionConfiguration disasterDetection) {
    this.disasterDetection = disasterDetection;
=======
  public int getStatusUpdateQueueCapacity() {
    return statusUpdateQueueCapacity;
  }

  public void setStatusUpdateQueueCapacity(int statusUpdateQueueCapacity) {
    this.statusUpdateQueueCapacity = statusUpdateQueueCapacity;
  }

  public boolean isProcessStatusUpdatesInSeparateThread() {
    return processStatusUpdatesInSeparateThread;
  }

  public void setProcessStatusUpdatesInSeparateThread(boolean processStatusUpdatesInSeparateThread) {
    this.processStatusUpdatesInSeparateThread = processStatusUpdatesInSeparateThread;
>>>>>>> 64adf58f
  }
}<|MERGE_RESOLUTION|>--- conflicted
+++ resolved
@@ -272,17 +272,15 @@
   @Max(5)
   private double schedulerPriorityWeightFactor = 1.0;
 
-<<<<<<< HEAD
   @JsonProperty("disasterDetection")
   @NotNull
   @Valid
   private DisasterDetectionConfiguration disasterDetection = new DisasterDetectionConfiguration();
-=======
+
   @Min(1)
   private int statusUpdateQueueCapacity = 10;
 
   private boolean processStatusUpdatesInSeparateThread = false;
->>>>>>> 64adf58f
 
   public long getAskDriverToKillTasksAgainAfterMillis() {
     return askDriverToKillTasksAgainAfterMillis;
@@ -1100,14 +1098,14 @@
     this.schedulerPriorityWeightFactor = schedulerPriorityWeightFactor;
   }
 
-<<<<<<< HEAD
   public DisasterDetectionConfiguration getDisasterDetection() {
     return disasterDetection;
   }
 
   public void setDisasterDetection(DisasterDetectionConfiguration disasterDetection) {
     this.disasterDetection = disasterDetection;
-=======
+  }
+
   public int getStatusUpdateQueueCapacity() {
     return statusUpdateQueueCapacity;
   }
@@ -1122,6 +1120,5 @@
 
   public void setProcessStatusUpdatesInSeparateThread(boolean processStatusUpdatesInSeparateThread) {
     this.processStatusUpdatesInSeparateThread = processStatusUpdatesInSeparateThread;
->>>>>>> 64adf58f
   }
 }