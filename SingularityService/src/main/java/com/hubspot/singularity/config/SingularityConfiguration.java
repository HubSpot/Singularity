package com.hubspot.singularity.config;

import java.util.ArrayList;
import java.util.Collections;
import java.util.List;
import java.util.Map;
import java.util.concurrent.TimeUnit;

import javax.validation.Valid;
import javax.validation.constraints.Max;
import javax.validation.constraints.Min;
import javax.validation.constraints.NotNull;

import com.fasterxml.jackson.annotation.JsonIgnore;
import com.fasterxml.jackson.annotation.JsonIgnoreProperties;
import com.fasterxml.jackson.annotation.JsonProperty;
import com.google.common.base.Optional;
import com.google.common.base.Strings;
import com.google.common.collect.ImmutableMap;
import com.hubspot.singularity.RequestType;
import com.hubspot.singularity.SlavePlacement;

import io.dropwizard.Configuration;
import io.dropwizard.db.DataSourceFactory;

@JsonIgnoreProperties(ignoreUnknown = true)
public class SingularityConfiguration extends Configuration {

  private boolean allowRequestsWithoutOwners = true;

  private boolean allowTestResourceCalls = false;

  private long askDriverToKillTasksAgainAfterMillis = TimeUnit.MINUTES.toMillis(5);

  private long cacheOffersForMillis = TimeUnit.MINUTES.toMillis(1);

  private int offerCacheSize = 125;

  private boolean cacheOffers = false;

  private long cacheForWebForMillis = TimeUnit.SECONDS.toMillis(30);

  private int cacheTasksMaxSize = 5000;

  private int cacheTasksInitialSize = 100;

  private long cacheTasksForMillis = TimeUnit.DAYS.toMillis(1);

  private int cacheDeploysMaxSize = 2000;

  private int cacheDeploysInitialSize = 100;

  private long cacheDeploysForMillis = TimeUnit.DAYS.toMillis(5);

  private long cacheStateForMillis = TimeUnit.SECONDS.toMillis(30);

  private long checkDeploysEverySeconds = 5;

  private long checkAutoSpreadAllSlavesEverySeconds = 30;

  private long checkNewTasksEverySeconds = 5;

  private long checkExpiringUserActionEveryMillis = TimeUnit.SECONDS.toMillis(45);

  private int checkNewTasksScheduledThreads = 3;

  private long checkReconcileWhenRunningEveryMillis = TimeUnit.SECONDS.toMillis(30);

  private long checkJobsEveryMillis = TimeUnit.MINUTES.toMillis(10);

  private long checkSchedulerEverySeconds = 5;

  private long checkWebhooksEveryMillis = TimeUnit.SECONDS.toMillis(10);

  private long checkUsageEveryMillis = TimeUnit.MINUTES.toMillis(1);

  private long checkMesosMasterHeartbeatEverySeconds = 20;

  private long checkUpstreamsEverySeconds = 600;

<<<<<<< HEAD
  private long maxMissedMesosMasterHeartbeats = 3;
=======
  private long maxMissedMesosMasterHeartbeats = 5;
>>>>>>> a64c9088

  private int maxConcurrentUsageCollections = 15;

  private boolean shuffleTasksForOverloadedSlaves = false; // recommended 'true' when oversubscribing cpu for larger clusters

  private int maxTasksToShuffleTotal = 6; // Do not allow more than this many shuffle cleanups at once cluster-wide

  private int maxTasksToShufflePerHost = 2;

  private List<String> doNotShuffleRequests = new ArrayList<>();

  private int minutesBeforeNewTaskEligibleForShuffle = 15;

  private long cleanUsageEveryMillis = TimeUnit.MINUTES.toMillis(5);

  private int numUsageToKeep = 15;

  private long cleanupEverySeconds = 5;

  private long checkQueuedMailsEveryMillis = TimeUnit.SECONDS.toMillis(15);

  private boolean ldapCacheEnabled = true;

  private long ldapCacheSize = 100;

  private long ldapCacheExpireMillis = TimeUnit.MINUTES.toMillis(1);

  private long closeWaitSeconds = 5;

  private String commonHostnameSuffixToOmit;

  private boolean compressLargeDataObjects = true;

  private long considerTaskHealthyAfterRunningForSeconds = 5;

  private int cooldownAfterFailures = 3;

  private double cooldownAfterPctOfInstancesFail = 1.0;

  private long cooldownExpiresAfterMinutes = 15;

  private long cooldownMinScheduleSeconds = 120;

  @JsonProperty("database")
  private DataSourceFactory databaseConfiguration;

  @Min(value = 1, message = "Must be positive and non-zero")
  private int defaultBounceExpirationMinutes = 60;

  @NotNull
  private SlavePlacement defaultSlavePlacement = SlavePlacement.GREEDY;

  @Min(value = 0, message = "Must be non-negative")
  private double placementLeniency = 0.09d;

  private boolean defaultValueForKillTasksOfPausedRequests = true;

  private int defaultDeployStepWaitTimeMs = 0;

  private int defaultDeployMaxTaskRetries = 0;

  private long deleteDeploysFromZkWhenNoDatabaseAfterHours = TimeUnit.DAYS.toHours(14);

  private Optional<Integer> maxStaleDeploysPerRequestInZkWhenNoDatabase = Optional.absent();

  private long deleteDeadSlavesAfterHours = TimeUnit.DAYS.toHours(7);

  private long deleteStaleRequestsFromZkWhenNoDatabaseAfterHours = TimeUnit.DAYS.toHours(14);

  private Optional<Integer> maxRequestsWithHistoryInZkWhenNoDatabase = Optional.absent();

  private long deleteTasksFromZkWhenNoDatabaseAfterHours = TimeUnit.DAYS.toHours(7);

  private Optional<Integer> maxStaleTasksPerRequestInZkWhenNoDatabase = Optional.absent();

  private long deleteUndeliverableWebhooksAfterHours = TimeUnit.DAYS.toHours(7);

  private long deltaAfterWhichTasksAreLateMillis = TimeUnit.SECONDS.toMillis(30);

  private long deployHealthyBySeconds = 120;

  private int dispatchTaskShellCommandsEverySeconds = 5;

  private long debugCuratorCallOverBytes = 25000;

  private long debugCuratorCallOverMillis = 250;

  @Deprecated
  private boolean enableCorsFilter = false;

  private CorsConfiguration cors = new CorsConfiguration();

  private int healthcheckIntervalSeconds = 5;

  private int healthcheckStartThreads = 3;

  private int healthcheckTimeoutSeconds = 5;

  private Optional<Integer> startupDelaySeconds = Optional.absent();

  private int startupTimeoutSeconds = 45;

  private int startupIntervalSeconds = 2;

  private Optional<Integer> healthcheckMaxRetries = Optional.absent();

  private Optional<Integer> healthcheckMaxTotalTimeoutSeconds = Optional.absent();

  private long killTaskIfNotHealthyAfterSeconds = 600;

  @NotNull
  private List<Integer> healthcheckFailureStatusCodes = Collections.emptyList();

  private String hostname;

  private long killAfterTasksDoNotRunDefaultSeconds = 600;

  private long killNonLongRunningTasksInCleanupAfterSeconds = TimeUnit.HOURS.toSeconds(24);

  private int listenerThreadpoolSize = 3;

  @JsonProperty("loadBalancerQueryParams")
  private Map<String, String> loadBalancerQueryParams;

  private long loadBalancerRequestTimeoutMillis = 2000;

  private long loadBalancerRemovalGracePeriodMillis = 0;

  private String loadBalancerUri;

  private boolean deleteRemovedRequestsFromLoadBalancer = false;

  private Optional<String> taskLabelForLoadBalancerUpstreamGroup = Optional.absent();

  private int logFetchMaxThreads = 15;

  private int maxDeployIdSize = 50;

  private int maxHealthcheckResponseBodyBytes = 8192;

  private int maxQueuedUpdatesPerWebhook = 50;

  private int maxTasksPerOffer = 0;

  private int maxTasksPerOfferPerRequest = 0;

  private int maxRequestIdSize = 100;

  private int maxUserIdSize = 100;

  private boolean storeAllMesosTaskInfoForDebugging = false;

  @JsonProperty("historyPurging")
  @Valid
  private HistoryPurgingConfiguration historyPurgingConfiguration = new HistoryPurgingConfiguration();

  @JsonProperty("mesos")
  @Valid
  private MesosConfiguration mesosConfiguration;

  @JsonProperty("network")
  @Valid
  private NetworkConfiguration networkConfiguration = new NetworkConfiguration();

  private int newTaskCheckerBaseDelaySeconds = 1;

  private long pendingDeployHoldTaskDuringDecommissionMillis = TimeUnit.MINUTES.toMillis(10);

  private long persistHistoryEverySeconds = TimeUnit.HOURS.toSeconds(1);

  private long reconcileSlavesEveryMinutes = TimeUnit.HOURS.toMinutes(1);

  @JsonProperty("s3")
  private S3Configuration s3Configuration;

  private boolean sandboxDefaultsToTaskId = false;

  private long sandboxHttpTimeoutMillis = TimeUnit.SECONDS.toMillis(2);

  private long saveStateEverySeconds = 60;

  @JsonProperty("sentry")
  @Valid
  private SentryConfiguration sentryConfiguration;

  @JsonProperty("taskMetadata")
  @Valid
  private SingularityTaskMetadataConfiguration taskMetadataConfiguration = new SingularityTaskMetadataConfiguration();

  @JsonProperty("smtp")
  @Valid
  private SMTPConfiguration smtpConfiguration;

  private long startNewReconcileEverySeconds = TimeUnit.MINUTES.toSeconds(10);

  @JsonProperty("ui")
  @Valid
  private UIConfiguration uiConfiguration = new UIConfiguration();

  /** If true, the event system waits for all listeners having processed an event. */
  private boolean waitForListeners = true;

  private long warnIfScheduledJobIsRunningForAtLeastMillis = TimeUnit.DAYS.toMillis(1);

  @JsonProperty("taskExecutionTimeLimitMillis")
  private Optional<Long> taskExecutionTimeLimitMillis = Optional.absent();

  private int warnIfScheduledJobIsRunningPastNextRunPct = 200;

  private long zookeeperAsyncTimeout = 5000;

  private int coreThreadpoolSize = 8;

  private long threadpoolShutdownDelayInSeconds = 10;

  private long taskPersistAfterStartupBufferMillis = TimeUnit.MINUTES.toMillis(1);

  @Valid
  @JsonProperty("customExecutor")
  @NotNull
  private CustomExecutorConfiguration customExecutorConfiguration = new CustomExecutorConfiguration();

  private boolean createDeployIds = false;

  @Min(4)
  @Max(32)
  private int deployIdLength = 8;

  @JsonProperty("zookeeper")
  @Valid
  private ZooKeeperConfiguration zooKeeperConfiguration;

  @JsonProperty("ldap")
  @Valid
  private LDAPConfiguration ldapConfiguration;

  @JsonProperty("webhookAuth")
  @Valid
  private WebhookAuthConfiguration webhookAuthConfiguration = new WebhookAuthConfiguration();

  private int maxConcurrentWebhooks = 100;

  @JsonProperty("auth")
  @NotNull
  @Valid
  private AuthConfiguration authConfiguration = new AuthConfiguration();

  @NotNull
  private Map<String, List<String>> reserveSlavesWithAttributes = Collections.emptyMap();

  @JsonProperty("graphite")
  @NotNull
  @Valid
  private GraphiteConfiguration graphiteConfiguration = new GraphiteConfiguration();

  private boolean taskHistoryQueryUsesZkFirst = false;

  @JsonProperty("disasterDetection")
  @NotNull
  @Valid
  private DisasterDetectionConfiguration disasterDetection = new DisasterDetectionConfiguration();

  @Min(0)
  @Max(1)
  private double defaultTaskPriorityLevel = 0.3;

  @NotNull
  private Map<RequestType, Double> defaultTaskPriorityLevelForRequestType = ImmutableMap.of(RequestType.WORKER, 0.5, RequestType.SERVICE, 0.7);

  @Min(0)
  private long checkPriorityKillsEveryMillis = TimeUnit.SECONDS.toMillis(30);

  @Min(0)
  @Max(5)
  private double schedulerPriorityWeightFactor = 1.0;

  private boolean rebalanceRacksOnScaleDown = false;

  private boolean allowBounceToSameHost = false;

  private int maxActiveOnDemandTasksPerRequest = 0;

  private int maxDecommissioningSlaves = 2;

  private boolean spreadAllSlavesEnabled = false;

  private long delayPollersWhenDeltaOverMs = 15000;

  private boolean delayOfferProcessingForLargeStatusUpdateDelta = true;

  private int maxRunNowTaskLaunchDelayDays = 30;

  private boolean allowDeployOfPausedRequests = false;

  private Optional<Integer> cpuHardLimit = Optional.absent();

  // If cpuHardLimit is specified and a task is requesting a base cpu of > cpuHardLimit, that task's new  hard limit is requested cpus * cpuHardLimitScaleFactor
  private double cpuHardLimitScaleFactor = 1.25;

  private Map<String, String> preemptibleTasksOnlyMachineAttributes = Collections.emptyMap();

  private long preemptibleTaskMaxExpectedRuntimeMs = 900000; // 15 minutes

  private long maxSlaveUsageMetricAgeMs = 30000;

  private boolean reCheckMetricsForLargeNewTaskCount = false;

  private boolean proxyRunNowToLeader = true;

  public long getAskDriverToKillTasksAgainAfterMillis() {
    return askDriverToKillTasksAgainAfterMillis;
  }

  public long getCacheStateForMillis() {
    return cacheStateForMillis;
  }

  public long getDispatchTaskShellCommandsEverySeconds() {
    return dispatchTaskShellCommandsEverySeconds;
  }

  public long getCheckDeploysEverySeconds() {
    return checkDeploysEverySeconds;
  }

  public long getCheckAutoSpreadAllSlavesEverySeconds() {
    return checkAutoSpreadAllSlavesEverySeconds;
  }

  public long getCheckNewTasksEverySeconds() {
    return checkNewTasksEverySeconds;
  }

  public int getCheckNewTasksScheduledThreads() {
    return checkNewTasksScheduledThreads;
  }

  public long getCheckReconcileWhenRunningEveryMillis() {
    return checkReconcileWhenRunningEveryMillis;
  }

  public long getCheckJobsEveryMillis() {
    return checkJobsEveryMillis;
  }

  public long getCheckSchedulerEverySeconds() {
    return checkSchedulerEverySeconds;
  }

  public long getCheckWebhooksEveryMillis() {
    return checkWebhooksEveryMillis;
  }

  public long getCheckUpstreamsEverySeconds() {
    return checkUpstreamsEverySeconds;
  }

  public long getCleanupEverySeconds() {
    return cleanupEverySeconds;
  }

  public long getCloseWaitSeconds() {
    return closeWaitSeconds;
  }

  public Optional<String> getCommonHostnameSuffixToOmit() {
    return Optional.fromNullable(Strings.emptyToNull(commonHostnameSuffixToOmit));
  }

  public long getConsiderTaskHealthyAfterRunningForSeconds() {
    return considerTaskHealthyAfterRunningForSeconds;
  }

  public int getCooldownAfterFailures() {
    return cooldownAfterFailures;
  }

  public long getDebugCuratorCallOverBytes() {
    return debugCuratorCallOverBytes;
  }

  public void setDebugCuratorCallOverBytes(long debugCuratorCallOverBytes) {
    this.debugCuratorCallOverBytes = debugCuratorCallOverBytes;
  }

  public long getPendingDeployHoldTaskDuringDecommissionMillis() {
    return pendingDeployHoldTaskDuringDecommissionMillis;
  }

  public long getCacheForWebForMillis() {
    return cacheForWebForMillis;
  }

  public void setCacheForWebForMillis(long cacheForWebForMillis) {
    this.cacheForWebForMillis = cacheForWebForMillis;
  }

  public void setPendingDeployHoldTaskDuringDecommissionMillis(long pendingDeployHoldTaskDuringDecommissionMillis) {
    this.pendingDeployHoldTaskDuringDecommissionMillis = pendingDeployHoldTaskDuringDecommissionMillis;
  }

  public long getDebugCuratorCallOverMillis() {
    return debugCuratorCallOverMillis;
  }

  public void setDebugCuratorCallOverMillis(long debugCuratorCallOverMillis) {
    this.debugCuratorCallOverMillis = debugCuratorCallOverMillis;
  }

  public double getCooldownAfterPctOfInstancesFail() {
    return cooldownAfterPctOfInstancesFail;
  }

  public long getCooldownExpiresAfterMinutes() {
    return cooldownExpiresAfterMinutes;
  }

  public long getCooldownMinScheduleSeconds() {
    return cooldownMinScheduleSeconds;
  }

  public int getCacheTasksMaxSize() {
    return cacheTasksMaxSize;
  }

  public void setCacheTasksMaxSize(int cacheTasksMaxSize) {
    this.cacheTasksMaxSize = cacheTasksMaxSize;
  }

  public int getCacheTasksInitialSize() {
    return cacheTasksInitialSize;
  }

  public void setCacheTasksInitialSize(int cacheTasksInitialSize) {
    this.cacheTasksInitialSize = cacheTasksInitialSize;
  }

  public int getCacheDeploysMaxSize() {
    return cacheDeploysMaxSize;
  }

  public void setCacheDeploysMaxSize(int cacheDeploysMaxSize) {
    this.cacheDeploysMaxSize = cacheDeploysMaxSize;
  }

  public int getCacheDeploysInitialSize() {
    return cacheDeploysInitialSize;
  }

  public void setCacheDeploysInitialSize(int cacheDeploysInitialSize) {
    this.cacheDeploysInitialSize = cacheDeploysInitialSize;
  }

  public long getCacheDeploysForMillis() {
    return cacheDeploysForMillis;
  }

  public void setCacheDeploysForMillis(long cacheDeploysForMillis) {
    this.cacheDeploysForMillis = cacheDeploysForMillis;
  }

  public int getCoreThreadpoolSize() {
    return coreThreadpoolSize;
  }

  public CustomExecutorConfiguration getCustomExecutorConfiguration() {
    return customExecutorConfiguration;
  }

  public Optional<DataSourceFactory> getDatabaseConfiguration() {
    return Optional.fromNullable(databaseConfiguration);
  }

  public int getDefaultBounceExpirationMinutes() {
    return defaultBounceExpirationMinutes;
  }

  public void setDefaultBounceExpirationMinutes(int defaultBounceExpirationMinutes) {
    this.defaultBounceExpirationMinutes = defaultBounceExpirationMinutes;
  }

  public SlavePlacement getDefaultSlavePlacement() {
    return defaultSlavePlacement;
  }

  public double getPlacementLeniency() {
    return placementLeniency;
  }

  public int getDefaultDeployStepWaitTimeMs() {
    return defaultDeployStepWaitTimeMs;
  }

  public void setDefaultDeployStepWaitTimeMs(int defaultDeployStepWaitTimeMs) {
    this.defaultDeployStepWaitTimeMs = defaultDeployStepWaitTimeMs;
  }

  public int getDefaultDeployMaxTaskRetries() {
    return defaultDeployMaxTaskRetries;
  }

  public boolean isLdapCacheEnabled() {
    return ldapCacheEnabled;
  }

  public void setLdapCacheEnabled(boolean ldapCacheEnabled) {
    this.ldapCacheEnabled = ldapCacheEnabled;
  }

  public long getLdapCacheSize() {
    return ldapCacheSize;
  }

  public void setLdapCacheSize(long ldapCacheSize) {
    this.ldapCacheSize = ldapCacheSize;
  }

  public long getLdapCacheExpireMillis() {
    return ldapCacheExpireMillis;
  }

  public void setLdapCacheExpireMillis(long ldapCacheExpireMillis) {
    this.ldapCacheExpireMillis = ldapCacheExpireMillis;
  }

  public void setDefaultDeployMaxTaskRetries(int defaultDeployMaxTaskRetries) {
    this.defaultDeployMaxTaskRetries = defaultDeployMaxTaskRetries;
  }

  public long getDeleteDeploysFromZkWhenNoDatabaseAfterHours() {
    return deleteDeploysFromZkWhenNoDatabaseAfterHours;
  }

  public long getDeleteStaleRequestsFromZkWhenNoDatabaseAfterHours() {
    return deleteStaleRequestsFromZkWhenNoDatabaseAfterHours;
  }

  public long getDeleteTasksFromZkWhenNoDatabaseAfterHours() {
    return deleteTasksFromZkWhenNoDatabaseAfterHours;
  }

  public long getDeleteUndeliverableWebhooksAfterHours() {
    return deleteUndeliverableWebhooksAfterHours;
  }

  public long getDeltaAfterWhichTasksAreLateMillis() {
    return deltaAfterWhichTasksAreLateMillis;
  }

  public long getDeployHealthyBySeconds() {
    return deployHealthyBySeconds;
  }

  public int getDeployIdLength() {
    return deployIdLength;
  }

  public int getHealthcheckIntervalSeconds() {
    return healthcheckIntervalSeconds;
  }

  public int getHealthcheckStartThreads() {
    return healthcheckStartThreads;
  }

  public int getHealthcheckTimeoutSeconds() {
    return healthcheckTimeoutSeconds;
  }

  public Optional<Integer> getHealthcheckMaxRetries() {
    return healthcheckMaxRetries;
  }

  public Optional<Integer> getHealthcheckMaxTotalTimeoutSeconds() {
    return healthcheckMaxTotalTimeoutSeconds;
  }

  public long getKillTaskIfNotHealthyAfterSeconds() {
    return killTaskIfNotHealthyAfterSeconds;
  }

  public Optional<String> getHostname() {
    return Optional.fromNullable(Strings.emptyToNull(hostname));
  }

  public long getKillAfterTasksDoNotRunDefaultSeconds() {
    return killAfterTasksDoNotRunDefaultSeconds;
  }

  public long getKillNonLongRunningTasksInCleanupAfterSeconds() {
    return killNonLongRunningTasksInCleanupAfterSeconds;
  }

  public long getLoadBalancerRemovalGracePeriodMillis() {
    return loadBalancerRemovalGracePeriodMillis;
  }

  public void setLoadBalancerRemovalGracePeriodMillis(long loadBalancerRemovalGracePeriodMillis) {
    this.loadBalancerRemovalGracePeriodMillis = loadBalancerRemovalGracePeriodMillis;
  }

  public long getDeleteDeadSlavesAfterHours() {
    return deleteDeadSlavesAfterHours;
  }

  public void setDeleteDeadSlavesAfterHours(long deleteDeadSlavesAfterHours) {
    this.deleteDeadSlavesAfterHours = deleteDeadSlavesAfterHours;
  }

  public int getListenerThreadpoolSize() {
    return listenerThreadpoolSize;
  }

  public Optional<Map<String, String>> getLoadBalancerQueryParams() {
    return Optional.fromNullable(loadBalancerQueryParams);
  }

  public long getLoadBalancerRequestTimeoutMillis() {
    return loadBalancerRequestTimeoutMillis;
  }

  public String getLoadBalancerUri() {
    return loadBalancerUri;
  }

  public int getLogFetchMaxThreads() {
    return logFetchMaxThreads;
  }

  public int getMaxDeployIdSize() {
    return maxDeployIdSize;
  }

  public int getMaxHealthcheckResponseBodyBytes() {
    return maxHealthcheckResponseBodyBytes;
  }

  public int getMaxQueuedUpdatesPerWebhook() {
    return maxQueuedUpdatesPerWebhook;
  }

  public int getMaxRequestIdSize() {
    return maxRequestIdSize;
  }

  public int getMaxUserIdSize() {
    return maxUserIdSize;
  }

  public int getMaxTasksPerOffer() {
    return maxTasksPerOffer;
  }

  public int getMaxTasksPerOfferPerRequest() {
    return maxTasksPerOfferPerRequest;
  }

  public MesosConfiguration getMesosConfiguration() {
    return mesosConfiguration;
  }

  public NetworkConfiguration getNetworkConfiguration() {
    return networkConfiguration;
  }

  public int getNewTaskCheckerBaseDelaySeconds() {
    return newTaskCheckerBaseDelaySeconds;
  }

  public long getPersistHistoryEverySeconds() {
    return persistHistoryEverySeconds;
  }

  @JsonIgnore
  public Optional<S3Configuration> getS3ConfigurationOptional() {
    return Optional.fromNullable(s3Configuration);
  }

  public long getSandboxHttpTimeoutMillis() {
    return sandboxHttpTimeoutMillis;
  }

  public long getSaveStateEverySeconds() {
    return saveStateEverySeconds;
  }

  @JsonIgnore
  public Optional<SentryConfiguration> getSentryConfigurationOptional(){
    return Optional.fromNullable(sentryConfiguration);
  }

  @JsonIgnore
  public Optional<SMTPConfiguration> getSmtpConfigurationOptional() {
    return Optional.fromNullable(smtpConfiguration);
  }

  public S3Configuration getS3Configuration() {
    return s3Configuration;
  }

  public SentryConfiguration getSentryConfiguration() {
    return sentryConfiguration;
  }

  public SMTPConfiguration getSmtpConfiguration() {
    return smtpConfiguration;
  }

  public long getStartNewReconcileEverySeconds() {
    return startNewReconcileEverySeconds;
  }

  public long getThreadpoolShutdownDelayInSeconds() {
    return threadpoolShutdownDelayInSeconds;
  }

  public void setThreadpoolShutdownDelayInSeconds(long threadpoolShutdownDelayInSeconds) {
    this.threadpoolShutdownDelayInSeconds = threadpoolShutdownDelayInSeconds;
  }

  public UIConfiguration getUiConfiguration() {
    return uiConfiguration;
  }

  public long getCheckQueuedMailsEveryMillis() {
    return checkQueuedMailsEveryMillis;
  }

  public void setCheckQueuedMailsEveryMillis(long checkQueuedMailsEveryMillis) {
    this.checkQueuedMailsEveryMillis = checkQueuedMailsEveryMillis;
  }

  public long getWarnIfScheduledJobIsRunningForAtLeastMillis() {
    return warnIfScheduledJobIsRunningForAtLeastMillis;
  }

  public Optional<Long> getTaskExecutionTimeLimitMillis() {
    return taskExecutionTimeLimitMillis;
  }

  public int getWarnIfScheduledJobIsRunningPastNextRunPct() {
    return warnIfScheduledJobIsRunningPastNextRunPct;
  }

  public long getZookeeperAsyncTimeout() {
    return zookeeperAsyncTimeout;
  }

  public ZooKeeperConfiguration getZooKeeperConfiguration() {
    return zooKeeperConfiguration;
  }

  public boolean isAllowRequestsWithoutOwners() {
    return allowRequestsWithoutOwners;
  }

  public boolean isAllowTestResourceCalls() {
    return allowTestResourceCalls;
  }

  public boolean isStoreAllMesosTaskInfoForDebugging() {
    return storeAllMesosTaskInfoForDebugging;
  }

  public void setStoreAllMesosTaskInfoForDebugging(boolean storeAllMesosTaskInfoForDebugging) {
    this.storeAllMesosTaskInfoForDebugging = storeAllMesosTaskInfoForDebugging;
  }

  public boolean isCompressLargeDataObjects() {
    return compressLargeDataObjects;
  }

  public boolean isCreateDeployIds() {
    return createDeployIds;
  }

  public boolean isDefaultValueForKillTasksOfPausedRequests() {
    return defaultValueForKillTasksOfPausedRequests;
  }

  @Deprecated
  public boolean isEnableCorsFilter() {
    return enableCorsFilter;
  }

  public boolean isSandboxDefaultsToTaskId() {
    return sandboxDefaultsToTaskId;
  }

  public boolean isWaitForListeners() {
    return waitForListeners;
  }

  public void setAllowRequestsWithoutOwners(boolean allowRequestsWithoutOwners) {
    this.allowRequestsWithoutOwners = allowRequestsWithoutOwners;
  }

  public void setAllowTestResourceCalls(boolean allowTestResourceCalls) {
    this.allowTestResourceCalls = allowTestResourceCalls;
  }

  public void setAskDriverToKillTasksAgainAfterMillis(long askDriverToKillTasksAgainAfterMillis) {
    this.askDriverToKillTasksAgainAfterMillis = askDriverToKillTasksAgainAfterMillis;
  }

  public void setCacheStateForMillis(long cacheStateForMillis) {
    this.cacheStateForMillis = cacheStateForMillis;
  }

  public void setCheckDeploysEverySeconds(long checkDeploysEverySeconds) {
    this.checkDeploysEverySeconds = checkDeploysEverySeconds;
  }

  public void setCheckNewTasksEverySeconds(long checkNewTasksEverySeconds) {
    this.checkNewTasksEverySeconds = checkNewTasksEverySeconds;
  }

  public void setCheckNewTasksScheduledThreads(int checkNewTasksScheduledThreads) {
    this.checkNewTasksScheduledThreads = checkNewTasksScheduledThreads;
  }

  public void setCheckReconcileWhenRunningEveryMillis(long checkReconcileWhenRunningEveryMillis) {
    this.checkReconcileWhenRunningEveryMillis = checkReconcileWhenRunningEveryMillis;
  }

  public void setCheckJobsEveryMillis(long checkJobsEveryMillis) {
    this.checkJobsEveryMillis = checkJobsEveryMillis;
  }

  public void setCheckSchedulerEverySeconds(long checkSchedulerEverySeconds) {
    this.checkSchedulerEverySeconds = checkSchedulerEverySeconds;
  }

  public void setCheckWebhooksEveryMillis(long checkWebhooksEveryMillis) {
    this.checkWebhooksEveryMillis = checkWebhooksEveryMillis;
  }

  public void setCheckUpstreamsEverySeconds(long checkUpstreamsEverySeconds) {
    this.checkUpstreamsEverySeconds = checkUpstreamsEverySeconds;
  }

  public void setCleanupEverySeconds(long cleanupEverySeconds) {
    this.cleanupEverySeconds = cleanupEverySeconds;
  }

  public void setCloseWaitSeconds(long closeWaitSeconds) {
    this.closeWaitSeconds = closeWaitSeconds;
  }

  public void setCommonHostnameSuffixToOmit(String commonHostnameSuffixToOmit) {
    this.commonHostnameSuffixToOmit = commonHostnameSuffixToOmit;
  }

  public void setCompressLargeDataObjects(boolean compressLargeDataObjects) {
    this.compressLargeDataObjects = compressLargeDataObjects;
  }

  public void setConsiderTaskHealthyAfterRunningForSeconds(long considerTaskHealthyAfterRunningForSeconds) {
    this.considerTaskHealthyAfterRunningForSeconds = considerTaskHealthyAfterRunningForSeconds;
  }

  public void setCooldownAfterFailures(int cooldownAfterFailures) {
    this.cooldownAfterFailures = cooldownAfterFailures;
  }

  public void setCooldownAfterPctOfInstancesFail(double cooldownAfterPctOfInstancesFail) {
    this.cooldownAfterPctOfInstancesFail = cooldownAfterPctOfInstancesFail;
  }

  public void setCooldownExpiresAfterMinutes(long cooldownExpiresAfterMinutes) {
    this.cooldownExpiresAfterMinutes = cooldownExpiresAfterMinutes;
  }

  public void setCooldownMinScheduleSeconds(long cooldownMinScheduleSeconds) {
    this.cooldownMinScheduleSeconds = cooldownMinScheduleSeconds;
  }

  public void setCoreThreadpoolSize(int coreThreadpoolSize) {
    this.coreThreadpoolSize = coreThreadpoolSize;
  }

  public void setCreateDeployIds(boolean createDeployIds) {
    this.createDeployIds = createDeployIds;
  }

  public void setCustomExecutorConfiguration(CustomExecutorConfiguration customExecutorConfiguration) {
    this.customExecutorConfiguration = customExecutorConfiguration;
  }

  public void setDatabaseConfiguration(DataSourceFactory databaseConfiguration) {
    this.databaseConfiguration = databaseConfiguration;
  }

  public void setDefaultSlavePlacement(SlavePlacement defaultSlavePlacement) {
    this.defaultSlavePlacement = defaultSlavePlacement;
  }

  public void setPlacementLeniency(double placementLeniency) {
    this.placementLeniency = placementLeniency;
  }

  public void setDefaultValueForKillTasksOfPausedRequests(boolean defaultValueForKillTasksOfPausedRequests) {
    this.defaultValueForKillTasksOfPausedRequests = defaultValueForKillTasksOfPausedRequests;
  }

  public void setDeleteDeploysFromZkWhenNoDatabaseAfterHours(long deleteDeploysFromZkWhenNoDatabaseAfterHours) {
    this.deleteDeploysFromZkWhenNoDatabaseAfterHours = deleteDeploysFromZkWhenNoDatabaseAfterHours;
  }

  public void setDeleteStaleRequestsFromZkWhenNoDatabaseAfterHours(long deleteStaleRequestsFromZkWhenNoDatabaseAfterHours) {
    this.deleteStaleRequestsFromZkWhenNoDatabaseAfterHours = deleteStaleRequestsFromZkWhenNoDatabaseAfterHours;
  }

  public void setDeleteTasksFromZkWhenNoDatabaseAfterHours(long deleteTasksFromZkWhenNoDatabaseAfterHours) {
    this.deleteTasksFromZkWhenNoDatabaseAfterHours = deleteTasksFromZkWhenNoDatabaseAfterHours;
  }

  public void setDeleteUndeliverableWebhooksAfterHours(long deleteUndeliverableWebhooksAfterHours) {
    this.deleteUndeliverableWebhooksAfterHours = deleteUndeliverableWebhooksAfterHours;
  }

  public void setDeltaAfterWhichTasksAreLateMillis(long deltaAfterWhichTasksAreLateMillis) {
    this.deltaAfterWhichTasksAreLateMillis = deltaAfterWhichTasksAreLateMillis;
  }

  public void setDeployHealthyBySeconds(long deployHealthyBySeconds) {
    this.deployHealthyBySeconds = deployHealthyBySeconds;
  }

  public void setDeployIdLength(int deployIdLength) {
    this.deployIdLength = deployIdLength;
  }

  public void setEnableCorsFilter(boolean enableCorsFilter) {
    this.enableCorsFilter = enableCorsFilter;
  }

  public void setHealthcheckIntervalSeconds(int healthcheckIntervalSeconds) {
    this.healthcheckIntervalSeconds = healthcheckIntervalSeconds;
  }

  public void setHealthcheckStartThreads(int healthcheckStartThreads) {
    this.healthcheckStartThreads = healthcheckStartThreads;
  }

  public void setHealthcheckTimeoutSeconds(int healthcheckTimeoutSeconds) {
    this.healthcheckTimeoutSeconds = healthcheckTimeoutSeconds;
  }

  public void setHealthcheckMaxRetries(Optional<Integer> healthcheckMaxRetries) {
    this.healthcheckMaxRetries = healthcheckMaxRetries;
  }

  public void setHealthcheckMaxTotalTimeoutSeconds(Optional<Integer> healthcheckMaxTotalTimeoutSeconds) {
    this.healthcheckMaxTotalTimeoutSeconds = healthcheckMaxTotalTimeoutSeconds;
  }

  public SingularityConfiguration setKillTaskIfNotHealthyAfterSeconds(long killTaskIfNotHealthyAfterSeconds) {
    this.killTaskIfNotHealthyAfterSeconds = killTaskIfNotHealthyAfterSeconds;
    return this;
  }

  public List<Integer> getHealthcheckFailureStatusCodes() {
    return healthcheckFailureStatusCodes;
  }

  public void setHealthcheckFailureStatusCodes(List<Integer> healthcheckFailureStatusCodes) {
    this.healthcheckFailureStatusCodes = healthcheckFailureStatusCodes;
  }

  public void setHostname(String hostname) {
    this.hostname = hostname;
  }

  public void setKillAfterTasksDoNotRunDefaultSeconds(long killAfterTasksDoNotRunDefaultSeconds) {
    this.killAfterTasksDoNotRunDefaultSeconds = killAfterTasksDoNotRunDefaultSeconds;
  }

  public void setKillNonLongRunningTasksInCleanupAfterSeconds(long killNonLongRunningTasksInCleanupAfterSeconds) {
    this.killNonLongRunningTasksInCleanupAfterSeconds = killNonLongRunningTasksInCleanupAfterSeconds;
  }

  public void setListenerThreadpoolSize(int listenerThreadpoolSize) {
    this.listenerThreadpoolSize = listenerThreadpoolSize;
  }

  public void setLoadBalancerQueryParams(Map<String, String> loadBalancerQueryParams) {
    this.loadBalancerQueryParams = loadBalancerQueryParams;
  }

  public void setLoadBalancerRequestTimeoutMillis(long loadBalancerRequestTimeoutMillis) {
    this.loadBalancerRequestTimeoutMillis = loadBalancerRequestTimeoutMillis;
  }

  public void setLoadBalancerUri(String loadBalancerUri) {
    this.loadBalancerUri = loadBalancerUri;
  }

  public void setLogFetchMaxThreads(int logFetchMaxThreads) {
    this.logFetchMaxThreads = logFetchMaxThreads;
  }

  public void setMaxDeployIdSize(int maxDeployIdSize) {
    this.maxDeployIdSize = maxDeployIdSize;
  }

  public void setMaxHealthcheckResponseBodyBytes(int maxHealthcheckResponseBodyBytes) {
    this.maxHealthcheckResponseBodyBytes = maxHealthcheckResponseBodyBytes;
  }

  public void setMaxQueuedUpdatesPerWebhook(int maxQueuedUpdatesPerWebhook) {
    this.maxQueuedUpdatesPerWebhook = maxQueuedUpdatesPerWebhook;
  }

  public void setMaxRequestIdSize(int maxRequestIdSize) {
    this.maxRequestIdSize = maxRequestIdSize;
  }

  public SingularityConfiguration setMaxUserIdSize(int maxUserIdSize) {
    this.maxUserIdSize = maxUserIdSize;
    return this;
  }

  public void setMaxTasksPerOffer(int maxTasksPerOffer) {
    this.maxTasksPerOffer = maxTasksPerOffer;
  }

  public void setMaxTasksPerOfferPerRequest(int maxTasksPerOfferPerRequest) {
    this.maxTasksPerOfferPerRequest = maxTasksPerOfferPerRequest;
  }

  public void setMesosConfiguration(MesosConfiguration mesosConfiguration) {
    this.mesosConfiguration = mesosConfiguration;
  }

  public void setNetworkConfiguration(NetworkConfiguration networkConfiguration) {
    this.networkConfiguration = networkConfiguration;
  }

  public void setNewTaskCheckerBaseDelaySeconds(int newTaskCheckerBaseDelaySeconds) {
    this.newTaskCheckerBaseDelaySeconds = newTaskCheckerBaseDelaySeconds;
  }

  public void setDispatchTaskShellCommandsEverySeconds(int dispatchTaskShellCommandsEverySeconds) {
    this.dispatchTaskShellCommandsEverySeconds = dispatchTaskShellCommandsEverySeconds;
  }

  public void setPersistHistoryEverySeconds(long persistHistoryEverySeconds) {
    this.persistHistoryEverySeconds = persistHistoryEverySeconds;
  }

  public void setS3Configuration(S3Configuration s3Configuration) {
    this.s3Configuration = s3Configuration;
  }

  public void setSandboxDefaultsToTaskId(boolean sandboxDefaultsToTaskId) {
    this.sandboxDefaultsToTaskId = sandboxDefaultsToTaskId;
  }

  public void setSandboxHttpTimeoutMillis(long sandboxHttpTimeoutMillis) {
    this.sandboxHttpTimeoutMillis = sandboxHttpTimeoutMillis;
  }

  public void setSaveStateEverySeconds(long saveStateEverySeconds) {
    this.saveStateEverySeconds = saveStateEverySeconds;
  }

  public void setSentryConfiguration(SentryConfiguration sentryConfiguration){
    this.sentryConfiguration = sentryConfiguration;
  }

  public void setSmtpConfiguration(SMTPConfiguration smtpConfiguration) {
    this.smtpConfiguration = smtpConfiguration;
  }

  public void setStartNewReconcileEverySeconds(long startNewReconcileEverySeconds) {
    this.startNewReconcileEverySeconds = startNewReconcileEverySeconds;
  }

  public void setUiConfiguration(UIConfiguration uiConfiguration) {
    this.uiConfiguration = uiConfiguration;
  }

  public void setWaitForListeners(boolean waitForListeners) {
    this.waitForListeners = waitForListeners;
  }

  public void setWarnIfScheduledJobIsRunningForAtLeastMillis(long warnIfScheduledJobIsRunningForAtLeastMillis) {
    this.warnIfScheduledJobIsRunningForAtLeastMillis = warnIfScheduledJobIsRunningForAtLeastMillis;
  }

  public SingularityConfiguration setTaskExecutionTimeLimitMillis(Optional<Long> taskExecutionTimeLimitMillis) {
    this.taskExecutionTimeLimitMillis = taskExecutionTimeLimitMillis;
    return this;
  }

  public void setWarnIfScheduledJobIsRunningPastNextRunPct(int warnIfScheduledJobIsRunningPastNextRunPct) {
    this.warnIfScheduledJobIsRunningPastNextRunPct = warnIfScheduledJobIsRunningPastNextRunPct;
  }

  public void setZookeeperAsyncTimeout(long zookeeperAsyncTimeout) {
    this.zookeeperAsyncTimeout = zookeeperAsyncTimeout;
  }

  public void setZooKeeperConfiguration(ZooKeeperConfiguration zooKeeperConfiguration) {
    this.zooKeeperConfiguration = zooKeeperConfiguration;
  }

  public Optional<Integer> getStartupDelaySeconds() {
    return startupDelaySeconds;
  }

  public void setStartupDelaySeconds(Optional<Integer> startupDelaySeconds) {
    this.startupDelaySeconds = startupDelaySeconds;
  }

  public int getStartupTimeoutSeconds() {
    return startupTimeoutSeconds;
  }

  public void setStartupTimeoutSeconds(int startupTimeoutSeconds) {
    this.startupTimeoutSeconds = startupTimeoutSeconds;
  }

  public int getStartupIntervalSeconds() {
    return startupIntervalSeconds;
  }

  public void setStartupIntervalSeconds(int startupIntervalSeconds) {
    this.startupIntervalSeconds = startupIntervalSeconds;
  }

  public long getReconcileSlavesEveryMinutes() {
    return reconcileSlavesEveryMinutes;
  }

  public void setReconcileSlavesEveryMinutes(long reconcileSlavesEveryMinutes) {
    this.reconcileSlavesEveryMinutes = reconcileSlavesEveryMinutes;
  }

  public long getCacheTasksForMillis() {
    return cacheTasksForMillis;
  }

  public void setCacheTasksForMillis(long cacheTasksForMillis) {
    this.cacheTasksForMillis = cacheTasksForMillis;
  }

  public long getTaskPersistAfterStartupBufferMillis() {
    return taskPersistAfterStartupBufferMillis;
  }

  public void setTaskPersistAfterStartupBufferMillis(long taskPersistAfterStartupBufferMillis) {
    this.taskPersistAfterStartupBufferMillis = taskPersistAfterStartupBufferMillis;
  }

  public LDAPConfiguration getLdapConfiguration() {
    return ldapConfiguration;
  }

  @JsonIgnore
  public Optional<LDAPConfiguration> getLdapConfigurationOptional() {
    return Optional.fromNullable(ldapConfiguration);
  }

  public WebhookAuthConfiguration getWebhookAuthConfiguration() {
    return webhookAuthConfiguration;
  }

  public void setWebhookAuthConfiguration(WebhookAuthConfiguration webhookAuthConfiguration) {
    this.webhookAuthConfiguration = webhookAuthConfiguration;
  }

  public int getMaxConcurrentWebhooks() {
    return maxConcurrentWebhooks;
  }

  public void setMaxConcurrentWebhooks(int maxConcurrentWebhooks) {
    this.maxConcurrentWebhooks = maxConcurrentWebhooks;
  }

  public void setLdapConfiguration(LDAPConfiguration ldapConfiguration) {
    this.ldapConfiguration = ldapConfiguration;
  }

  public AuthConfiguration getAuthConfiguration() {
    return authConfiguration;
  }

  public long getCheckExpiringUserActionEveryMillis() {
    return checkExpiringUserActionEveryMillis;
  }

  public void setCheckExpiringUserActionEveryMillis(long checkExpiringUserActionEveryMillis) {
    this.checkExpiringUserActionEveryMillis = checkExpiringUserActionEveryMillis;
  }

  public void setAuthConfiguration(AuthConfiguration authConfiguration) {
    this.authConfiguration = authConfiguration;
  }

  public HistoryPurgingConfiguration getHistoryPurgingConfiguration() {
    return historyPurgingConfiguration;
  }

  public void setHistoryPurgingConfiguration(HistoryPurgingConfiguration historyPurgingConfiguration) {
    this.historyPurgingConfiguration = historyPurgingConfiguration;
  }

  public Map<String, List<String>> getReserveSlavesWithAttributes() {
    return reserveSlavesWithAttributes;
  }

  public void setReserveSlavesWithAttributes(Map<String, List<String>> reserveSlavesWithAttributes) {
    this.reserveSlavesWithAttributes = reserveSlavesWithAttributes;
  }

  public SingularityTaskMetadataConfiguration getTaskMetadataConfiguration() {
    return taskMetadataConfiguration;
  }

  public void setTaskMetadataConfiguration(SingularityTaskMetadataConfiguration taskMetadataConfiguration) {
    this.taskMetadataConfiguration = taskMetadataConfiguration;
  }

  public GraphiteConfiguration getGraphiteConfiguration() {
    return graphiteConfiguration;
  }

  public void setGraphiteConfiguration(GraphiteConfiguration graphiteConfiguration) {
    this.graphiteConfiguration = graphiteConfiguration;
  }

  public boolean isDeleteRemovedRequestsFromLoadBalancer() {
    return deleteRemovedRequestsFromLoadBalancer;
  }

  public void setDeleteRemovedRequestsFromLoadBalancer(boolean deleteRemovedRequestsFromLoadBalancer) {
    this.deleteRemovedRequestsFromLoadBalancer = deleteRemovedRequestsFromLoadBalancer;
  }

  public Optional<Integer> getMaxStaleDeploysPerRequestInZkWhenNoDatabase() {
    return maxStaleDeploysPerRequestInZkWhenNoDatabase;
  }

  public void setMaxStaleDeploysPerRequestInZkWhenNoDatabase(Optional<Integer> maxStaleDeploysPerRequestInZkWhenNoDatabase) {
    this.maxStaleDeploysPerRequestInZkWhenNoDatabase = maxStaleDeploysPerRequestInZkWhenNoDatabase;
  }

  public Optional<Integer> getMaxRequestsWithHistoryInZkWhenNoDatabase() {
    return maxRequestsWithHistoryInZkWhenNoDatabase;
  }

  public void setMaxRequestsWithHistoryInZkWhenNoDatabase(Optional<Integer> maxRequestsWithHistoryInZkWhenNoDatabase) {
    this.maxRequestsWithHistoryInZkWhenNoDatabase = maxRequestsWithHistoryInZkWhenNoDatabase;
  }

  public Optional<Integer> getMaxStaleTasksPerRequestInZkWhenNoDatabase() {
    return maxStaleTasksPerRequestInZkWhenNoDatabase;
  }

  public void setMaxStaleTasksPerRequestInZkWhenNoDatabase(Optional<Integer> maxStaleTasksPerRequestInZkWhenNoDatabase) {
    this.maxStaleTasksPerRequestInZkWhenNoDatabase = maxStaleTasksPerRequestInZkWhenNoDatabase;
  }

  public boolean isTaskHistoryQueryUsesZkFirst() {
    return taskHistoryQueryUsesZkFirst;
  }

  public void setTaskHistoryQueryUsesZkFirst(boolean taskHistoryQueryUsesZkFirst) {
    this.taskHistoryQueryUsesZkFirst = taskHistoryQueryUsesZkFirst;
  }

  public Optional<String> getTaskLabelForLoadBalancerUpstreamGroup() {
    return taskLabelForLoadBalancerUpstreamGroup;
  }

  public void setTaskLabelForLoadBalancerUpstreamGroup(Optional<String> taskLabelForLoadBalancerUpstreamGroup) {
    this.taskLabelForLoadBalancerUpstreamGroup = taskLabelForLoadBalancerUpstreamGroup;
  }

  public DisasterDetectionConfiguration getDisasterDetection() {
    return disasterDetection;
  }

  public void setDisasterDetection(DisasterDetectionConfiguration disasterDetection) {
    this.disasterDetection = disasterDetection;
  }

  public double getDefaultTaskPriorityLevel() {
    return defaultTaskPriorityLevel;
  }

  public void setDefaultTaskPriorityLevel(double defaultTaskPriorityLevel) {
    this.defaultTaskPriorityLevel = defaultTaskPriorityLevel;
  }

  public Map<RequestType, Double> getDefaultTaskPriorityLevelForRequestType() {
    return defaultTaskPriorityLevelForRequestType;
  }

  public void setDefaultTaskPriorityLevelForRequestType(Map<RequestType, Double> defaultTaskPriorityLevelForRequestType) {
    this.defaultTaskPriorityLevelForRequestType = defaultTaskPriorityLevelForRequestType;
  }

  public long getCheckPriorityKillsEveryMillis() {
    return checkPriorityKillsEveryMillis;
  }

  public void setCheckPriorityKillsEveryMillis(long checkPriorityKillsEveryMillis) {
    this.checkPriorityKillsEveryMillis = checkPriorityKillsEveryMillis;
  }

  public double getSchedulerPriorityWeightFactor() {
    return schedulerPriorityWeightFactor;
  }

  public void setSchedulerPriorityWeightFactor(double schedulerPriorityWeightFactor) {
    this.schedulerPriorityWeightFactor = schedulerPriorityWeightFactor;
  }

  public boolean isRebalanceRacksOnScaleDown() {
    return rebalanceRacksOnScaleDown;
  }

  public void setRebalanceRacksOnScaleDown(boolean rebalanceRacksOnScaleDown) {
    this.rebalanceRacksOnScaleDown = rebalanceRacksOnScaleDown;
  }

  public boolean isAllowBounceToSameHost() {
    return allowBounceToSameHost;
  }

  public SingularityConfiguration setAllowBounceToSameHost(boolean allowBounceToSameHost) {
    this.allowBounceToSameHost = allowBounceToSameHost;
    return this;
  }

  public long getCheckUsageEveryMillis() {
    return checkUsageEveryMillis;
  }

  public void setCheckUsageEveryMillis(long checkUsageEveryMillis) {
    this.checkUsageEveryMillis = checkUsageEveryMillis;
  }

  public long getCheckMesosMasterHeartbeatEverySeconds() {
    return checkMesosMasterHeartbeatEverySeconds;
  }

  public void setCheckMesosMasterHeartbeatEverySeconds(long checkMesosMasterHeartbeatEverySeconds) {
    this.checkMesosMasterHeartbeatEverySeconds = checkMesosMasterHeartbeatEverySeconds;
  }

  public long getMaxMissedMesosMasterHeartbeats() {
    return maxMissedMesosMasterHeartbeats;
  }

  public void setMaxMissedMesosMasterHeartbeats(long maxMissedMesosMasterHeartbeats) {
    this.maxMissedMesosMasterHeartbeats = maxMissedMesosMasterHeartbeats;
  }

  public int getMaxConcurrentUsageCollections() {
    return maxConcurrentUsageCollections;
  }

  public void setMaxConcurrentUsageCollections(int maxConcurrentUsageCollections) {
    this.maxConcurrentUsageCollections = maxConcurrentUsageCollections;
  }

  public int getMaxTasksToShufflePerHost() {
    return maxTasksToShufflePerHost;
  }

  public void setMaxTasksToShufflePerHost(int maxTasksToShufflePerHost) {
    this.maxTasksToShufflePerHost = maxTasksToShufflePerHost;
  }

  public boolean isShuffleTasksForOverloadedSlaves() {
    return shuffleTasksForOverloadedSlaves;
  }

  public void setShuffleTasksForOverloadedSlaves(boolean shuffleTasksForOverloadedSlaves) {
    this.shuffleTasksForOverloadedSlaves = shuffleTasksForOverloadedSlaves;
  }

  public int getMaxTasksToShuffleTotal() {
    return maxTasksToShuffleTotal;
  }

  public void setMaxTasksToShuffleTotal(int maxTasksToShuffleTotal) {
    this.maxTasksToShuffleTotal = maxTasksToShuffleTotal;
  }

  public List<String> getDoNotShuffleRequests() {
    return doNotShuffleRequests;
  }

  public void setDoNotShuffleRequests(List<String> doNotShuffleRequests) {
    this.doNotShuffleRequests = doNotShuffleRequests;
  }

  public int getMinutesBeforeNewTaskEligibleForShuffle() {
    return minutesBeforeNewTaskEligibleForShuffle;
  }

  public void setMinutesBeforeNewTaskEligibleForShuffle(int minutesBeforeNewTaskEligibleForShuffle) {
    this.minutesBeforeNewTaskEligibleForShuffle = minutesBeforeNewTaskEligibleForShuffle;
  }

  public long getCleanUsageEveryMillis() {
    return cleanUsageEveryMillis;
  }

  public void setCleanUsageEveryMillis(long cleanUsageEveryMillis) {
    this.cleanUsageEveryMillis = cleanUsageEveryMillis;
  }

  public int getNumUsageToKeep() {
    return numUsageToKeep;
  }

  public void setNumUsageToKeep(int numUsageToKeep) {
    this.numUsageToKeep = numUsageToKeep;
  }

  public long getCacheOffersForMillis() {
    return cacheOffersForMillis;
  }

  public void setCacheOffersForMillis(long cacheOffersForMillis) {
    this.cacheOffersForMillis = cacheOffersForMillis;
  }

  public int getOfferCacheSize() {
    return offerCacheSize;
  }

  public void setOfferCacheSize(int offerCacheSize) {
    this.offerCacheSize = offerCacheSize;
  }

  public boolean isCacheOffers() {
    return cacheOffers;
  }

  public void setCacheOffers(boolean cacheOffers) {
    this.cacheOffers = cacheOffers;
  }

  public int getMaxActiveOnDemandTasksPerRequest() {
    return maxActiveOnDemandTasksPerRequest;
  }

  public void setMaxActiveOnDemandTasksPerRequest(int maxActiveOnDemandTasksPerRequest) {
    this.maxActiveOnDemandTasksPerRequest = maxActiveOnDemandTasksPerRequest;
  }

  public int getMaxDecommissioningSlaves() {
    return maxDecommissioningSlaves;
  }

  public void setMaxDecommissioningSlaves(int maxDecommissioningSlaves) {
    this.maxDecommissioningSlaves = maxDecommissioningSlaves;
  }

  public boolean isSpreadAllSlavesEnabled() {
    return spreadAllSlavesEnabled;
  }

  public void setSpreadAllSlavesEnabled(boolean spreadAllSlavesEnabled) {
    this.spreadAllSlavesEnabled = spreadAllSlavesEnabled;
  }

  public void setCheckAutoSpreadAllSlavesEverySeconds(long checkAutoSpreadAllSlavesEverySeconds) {
    this.checkAutoSpreadAllSlavesEverySeconds = checkAutoSpreadAllSlavesEverySeconds;
  }

  public long getDelayPollersWhenDeltaOverMs() {
    return delayPollersWhenDeltaOverMs;
  }

  public void setDelayPollersWhenDeltaOverMs(long delayPollersWhenDeltaOverMs) {
    this.delayPollersWhenDeltaOverMs = delayPollersWhenDeltaOverMs;
  }

  public boolean isDelayOfferProcessingForLargeStatusUpdateDelta() {
    return delayOfferProcessingForLargeStatusUpdateDelta;
  }

  public void setDelayOfferProcessingForLargeStatusUpdateDelta(boolean delayOfferProcessingForLargeStatusUpdateDelta) {
    this.delayOfferProcessingForLargeStatusUpdateDelta = delayOfferProcessingForLargeStatusUpdateDelta;
  }

  public int getMaxRunNowTaskLaunchDelayDays() {
    return maxRunNowTaskLaunchDelayDays;
  }

  public void setMaxRunNowTaskLaunchDelayDays(int maxRunNowTaskLaunchDelayDays) {
    this.maxRunNowTaskLaunchDelayDays = maxRunNowTaskLaunchDelayDays;
  }

  public CorsConfiguration getCors() {
    return cors;
  }

  public void setCors(CorsConfiguration cors) {
    this.cors = cors;
  }

  public boolean isAllowDeployOfPausedRequests() {
    return allowDeployOfPausedRequests;
  }

  public void setAllowDeployOfPausedRequests(boolean allowDeployOfPausedRequests) {
    this.allowDeployOfPausedRequests = allowDeployOfPausedRequests;
  }

  public Optional<Integer> getCpuHardLimit() {
    return cpuHardLimit;
  }

  public void setCpuHardLimit(Optional<Integer> cpuHardLimit) {
    this.cpuHardLimit = cpuHardLimit;
  }

  public double getCpuHardLimitScaleFactor() {
    return cpuHardLimitScaleFactor;
  }

  public SingularityConfiguration setCpuHardLimitScaleFactor(double cpuHardLimitScaleFactor) {
    this.cpuHardLimitScaleFactor = cpuHardLimitScaleFactor;
    return this;
  }

  public Map<String, String> getPreemptibleTasksOnlyMachineAttributes() {
    return preemptibleTasksOnlyMachineAttributes;
  }

  public void setPreemptibleTasksOnlyMachineAttributes(Map<String, String> preemptibleTasksOnlyMachineAttributes) {
    this.preemptibleTasksOnlyMachineAttributes = preemptibleTasksOnlyMachineAttributes;
  }

  public long getPreemptibleTaskMaxExpectedRuntimeMs() {
    return preemptibleTaskMaxExpectedRuntimeMs;
  }

  public void setPreemptibleTaskMaxExpectedRuntimeMs(long preemptibleTaskMaxExpectedRuntimeMs) {
    this.preemptibleTaskMaxExpectedRuntimeMs = preemptibleTaskMaxExpectedRuntimeMs;
  }

  public long getMaxSlaveUsageMetricAgeMs() {
    return maxSlaveUsageMetricAgeMs;
  }

  public void setMaxSlaveUsageMetricAgeMs(long maxSlaveUsageMetricAgeMs) {
    this.maxSlaveUsageMetricAgeMs = maxSlaveUsageMetricAgeMs;
  }

  public boolean isReCheckMetricsForLargeNewTaskCount() {
    return reCheckMetricsForLargeNewTaskCount;
  }

  public void setReCheckMetricsForLargeNewTaskCount(boolean reCheckMetricsForLargeNewTaskCount) {
    this.reCheckMetricsForLargeNewTaskCount = reCheckMetricsForLargeNewTaskCount;
  }

  public boolean isProxyRunNowToLeader() {
    return proxyRunNowToLeader;
  }

  public void setProxyRunNowToLeader(boolean proxyRunNowToLeader) {
    this.proxyRunNowToLeader = proxyRunNowToLeader;
  }
}<|MERGE_RESOLUTION|>--- conflicted
+++ resolved
@@ -78,11 +78,7 @@
 
   private long checkUpstreamsEverySeconds = 600;
 
-<<<<<<< HEAD
-  private long maxMissedMesosMasterHeartbeats = 3;
-=======
   private long maxMissedMesosMasterHeartbeats = 5;
->>>>>>> a64c9088
 
   private int maxConcurrentUsageCollections = 15;
 
