--- conflicted
+++ resolved
@@ -160,15 +160,12 @@
   @NotNull
   private CustomExecutorConfiguration customExecutorConfiguration = new CustomExecutorConfiguration();
 
-<<<<<<< HEAD
-=======
   private boolean createDeployIds = false;
 
   @Min(4)
   @Max(32)
   private int deployIdLength = 8;
 
->>>>>>> 7dd17d25
   @JsonProperty("zookeeper")
   @Valid
   private ZooKeeperConfiguration zooKeeperConfiguration;
@@ -680,8 +677,6 @@
   public void setCustomExecutorConfiguration(CustomExecutorConfiguration customExecutorConfiguration) {
     this.customExecutorConfiguration = customExecutorConfiguration;
   }
-<<<<<<< HEAD
-=======
 
   public boolean isCreateDeployIds() {
     return createDeployIds;
@@ -698,5 +693,4 @@
   public void setDeployIdLength(int deployIdLength) {
     this.deployIdLength = deployIdLength;
   }
->>>>>>> 7dd17d25
 }