--- conflicted
+++ resolved
@@ -1273,7 +1273,15 @@
     return this;
   }
 
-<<<<<<< HEAD
+  public long getIgnoreStatusUpdatesOlderThanMillis() {
+    return ignoreStatusUpdatesOlderThanMillis;
+  }
+
+  public void setIgnoreStatusUpdatesOlderThanMillis(long ignoreStatusUpdatesOlderThanMillis) {
+    this.ignoreStatusUpdatesOlderThanMillis = ignoreStatusUpdatesOlderThanMillis;
+  }
+
+
   public long getCacheOffersForMillis() {
     return cacheOffersForMillis;
   }
@@ -1321,15 +1329,5 @@
   public void setNumUsageToKeep(int numUsageToKeep) {
     this.numUsageToKeep = numUsageToKeep;
   }
-=======
-  public long getIgnoreStatusUpdatesOlderThanMillis() {
-    return ignoreStatusUpdatesOlderThanMillis;
-  }
-
-  public void setIgnoreStatusUpdatesOlderThanMillis(long ignoreStatusUpdatesOlderThanMillis) {
-    this.ignoreStatusUpdatesOlderThanMillis = ignoreStatusUpdatesOlderThanMillis;
-  }
-
->>>>>>> bf5fd42a
 
 }