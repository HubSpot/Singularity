--- conflicted
+++ resolved
@@ -1317,33 +1317,6 @@
     this.cacheOffers = cacheOffers;
   }
 
-<<<<<<< HEAD
-  public long getCheckUsageEveryMillis() {
-    return checkUsageEveryMillis;
-  }
-
-  public void setCheckUsageEveryMillis(long checkUsageEveryMillis) {
-    this.checkUsageEveryMillis = checkUsageEveryMillis;
-  }
-
-  public long getCleanUsageEveryMillis() {
-    return cleanUsageEveryMillis;
-  }
-
-  public void setCleanUsageEveryMillis(long cleanUsageEveryMillis) {
-    this.cleanUsageEveryMillis = cleanUsageEveryMillis;
-  }
-
-  public int getNumUsageToKeep() {
-    return numUsageToKeep;
-  }
-
-  public void setNumUsageToKeep(int numUsageToKeep) {
-    this.numUsageToKeep = numUsageToKeep;
-  }
-
-=======
->>>>>>> 863d3502
   public int getMaxActiveOnDemandTasksPerRequest() {
     return maxActiveOnDemandTasksPerRequest;
   }
