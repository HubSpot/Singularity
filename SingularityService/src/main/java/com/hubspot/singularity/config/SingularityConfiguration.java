--- conflicted
+++ resolved
@@ -400,9 +400,8 @@
 
   private boolean proxyRunNowToLeader = true;
 
-<<<<<<< HEAD
   private Optional<Integer> expectedRacksCount = Optional.empty();
-=======
+
   private double preferredSlaveScaleFactor = 1.5;
 
   // high cpu slave, based on cpu to memory ratio
@@ -410,7 +409,6 @@
 
   // high memory slave, based on cpu to memory ratio
   private double highMemorySlaveCutOff = 0.5; //TODO
->>>>>>> 0efb9e13
 
   @JsonProperty("crashLoop")
   private CrashLoopConfiguration crashLoopConfiguration = new CrashLoopConfiguration();
@@ -1706,37 +1704,36 @@
     this.sqlFallBackToBytesFields = sqlFallBackToBytesFields;
   }
 
-<<<<<<< HEAD
+  public double getPreferredSlaveScaleFactor() {
+    return preferredSlaveScaleFactor;
+  }
+
+  public void setPreferredSlaveScaleFactor(double preferredSlaveScaleFactor) {
+    this.preferredSlaveScaleFactor = preferredSlaveScaleFactor;
+  }
+
+  public double getHighCpuSlaveCutOff() {
+    return highCpuSlaveCutOff;
+  }
+
+  public void setHighCpuSlaveCutOff(double highCpuSlaveCutOff) {
+    this.highCpuSlaveCutOff = highCpuSlaveCutOff;
+  }
+
+  public double getHighMemorySlaveCutOff() {
+    return highMemorySlaveCutOff;
+  }
+
+  public void setHighMemorySlaveCutOff(double highMemorySlaveCutOff) {
+    this.highMemorySlaveCutOff = highMemorySlaveCutOff;
+  }
+
   public Optional<Integer> getExpectedRacksCount() {
     return expectedRacksCount;
   }
 
   public void setExpectedRacksCount(Optional<Integer> expectedRacksCount) {
     this.expectedRacksCount = expectedRacksCount;
-=======
-  public double getPreferredSlaveScaleFactor() {
-    return preferredSlaveScaleFactor;
-  }
-
-  public void setPreferredSlaveScaleFactor(double preferredSlaveScaleFactor) {
-    this.preferredSlaveScaleFactor = preferredSlaveScaleFactor;
-  }
-
-  public double getHighCpuSlaveCutOff() {
-    return highCpuSlaveCutOff;
-  }
-
-  public void setHighCpuSlaveCutOff(double highCpuSlaveCutOff) {
-    this.highCpuSlaveCutOff = highCpuSlaveCutOff;
-  }
-
-  public double getHighMemorySlaveCutOff() {
-    return highMemorySlaveCutOff;
-  }
-
-  public void setHighMemorySlaveCutOff(double highMemorySlaveCutOff) {
-    this.highMemorySlaveCutOff = highMemorySlaveCutOff;
->>>>>>> 0efb9e13
   }
 
   public CrashLoopConfiguration getCrashLoopConfiguration() {
