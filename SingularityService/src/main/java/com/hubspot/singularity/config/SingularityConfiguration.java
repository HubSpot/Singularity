--- conflicted
+++ resolved
@@ -1271,7 +1271,6 @@
     return this;
   }
 
-<<<<<<< HEAD
   public long getCheckUsageEveryMillis() {
     return checkUsageEveryMillis;
   }
@@ -1294,7 +1293,8 @@
 
   public void setNumUsageToKeep(int numUsageToKeep) {
     this.numUsageToKeep = numUsageToKeep;
-=======
+  }
+
   public long getCacheOffersForMillis() {
     return cacheOffersForMillis;
   }
@@ -1317,7 +1317,6 @@
 
   public void setCacheOffers(boolean cacheOffers) {
     this.cacheOffers = cacheOffers;
->>>>>>> 49b6a22e
   }
 
 }