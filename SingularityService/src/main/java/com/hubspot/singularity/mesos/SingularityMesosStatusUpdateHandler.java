--- conflicted
+++ resolved
@@ -652,12 +652,6 @@
     );
   }
 
-<<<<<<< HEAD
-  public double getQueueFullness() {
-    LOG.info(
-      "Queue size: {} -- Queue limit: {}",
-      statusUpdatesExecutor.getQueue().size(),
-=======
   public int getQueueSize() {
     return statusUpdatesExecutor.getQueue().size();
   }
@@ -668,7 +662,6 @@
       statusUpdatesExecutor.getQueue().size(),
       statusUpdatesExecutor.getQueueLimit(),
       (double) statusUpdatesExecutor.getQueue().size() /
->>>>>>> fb1a57f6
       statusUpdatesExecutor.getQueueLimit()
     );
     return (
