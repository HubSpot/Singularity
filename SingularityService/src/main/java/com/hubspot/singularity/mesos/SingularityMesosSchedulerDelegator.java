--- conflicted
+++ resolved
@@ -58,13 +58,8 @@
   private final AtomicReference<MasterInfo> masterInfoHolder = new AtomicReference<>();
 
   @Inject
-<<<<<<< HEAD
   SingularityMesosSchedulerDelegator(SingularitySchedulerLock lock, SingularityExceptionNotifier exceptionNotifier, SingularityMesosScheduler scheduler,
-      SingularityStartup startup, SingularityAbort abort) {
-=======
-  SingularityMesosSchedulerDelegator(@Named(SingularityMesosModule.SCHEDULER_LOCK_NAME) final Lock lock, SingularityExceptionNotifier exceptionNotifier, SingularityMesosScheduler scheduler,
       SingularityStartup startup, SingularityLeaderCacheCoordinator leaderCacheCoordinator, SingularityAbort abort) {
->>>>>>> cda9ad09
     this.exceptionNotifier = exceptionNotifier;
 
     this.scheduler = scheduler;
