package com.hubspot.singularity.mesos;

import java.util.ArrayList;
import java.util.Collection;
import java.util.Collections;
import java.util.List;
import java.util.Map;
import java.util.concurrent.CompletableFuture;
import java.util.concurrent.ConcurrentHashMap;
import java.util.concurrent.ExecutorService;
import java.util.concurrent.Executors;
import java.util.concurrent.atomic.AtomicInteger;
import java.util.concurrent.atomic.AtomicReference;
import java.util.function.Function;
import java.util.stream.Collectors;

import javax.inject.Singleton;

import org.apache.mesos.v1.Protos.Offer;
import org.slf4j.Logger;
import org.slf4j.LoggerFactory;

import com.google.common.annotations.VisibleForTesting;
import com.google.common.base.Optional;
import com.google.common.util.concurrent.ThreadFactoryBuilder;
import com.google.inject.Inject;
import com.hubspot.mesos.Resources;
import com.hubspot.singularity.RequestType;
import com.hubspot.singularity.RequestUtilization;
import com.hubspot.singularity.SingularityPendingTaskId;
import com.hubspot.singularity.SingularitySlaveUsage;
import com.hubspot.singularity.SingularitySlaveUsageWithId;
import com.hubspot.singularity.SingularityTask;
import com.hubspot.singularity.SingularityTaskId;
import com.hubspot.singularity.SingularityTaskRequest;
import com.hubspot.singularity.SlaveMatchState;
import com.hubspot.singularity.async.AsyncSemaphore;
import com.hubspot.singularity.async.CompletableFutures;
import com.hubspot.singularity.config.CustomExecutorConfiguration;
import com.hubspot.singularity.config.MesosConfiguration;
import com.hubspot.singularity.config.SingularityConfiguration;
import com.hubspot.singularity.data.TaskManager;
import com.hubspot.singularity.data.UsageManager;
import com.hubspot.singularity.helpers.MesosUtils;
import com.hubspot.singularity.helpers.SingularityMesosTaskHolder;
import com.hubspot.singularity.mesos.SingularitySlaveUsageWithCalculatedScores.MaxProbableUsage;
import com.hubspot.singularity.scheduler.SingularityLeaderCache;
import com.hubspot.singularity.scheduler.SingularityScheduler;

@Singleton
public class SingularityMesosOfferScheduler {

  private static final Logger LOG = LoggerFactory.getLogger(SingularityMesosOfferScheduler.class);

  private final Resources defaultResources;
  private final Resources defaultCustomExecutorResources;
  private final TaskManager taskManager;
  private final SingularityMesosTaskPrioritizer taskPrioritizer;
  private final SingularityScheduler scheduler;
  private final SingularityConfiguration configuration;
  private final MesosConfiguration mesosConfiguration;
  private final SingularityMesosTaskBuilder mesosTaskBuilder;
  private final SingularitySlaveAndRackManager slaveAndRackManager;
  private final SingularitySlaveAndRackHelper slaveAndRackHelper;
  private final SingularityTaskSizeOptimizer taskSizeOptimizer;
  private final UsageManager usageManager;
  private final SingularitySchedulerLock lock;
  private final SingularityLeaderCache leaderCache;

  private final double normalizedCpuWeight;
  private final double normalizedMemWeight;
  private final double normalizedDiskWeight;

  private final AsyncSemaphore<Void> offerScoringSemaphore;
  private final ExecutorService offerScoringExecutor;

  @Inject
  public SingularityMesosOfferScheduler(MesosConfiguration mesosConfiguration,
                                        CustomExecutorConfiguration customExecutorConfiguration,
                                        TaskManager taskManager,
                                        SingularityMesosTaskPrioritizer taskPrioritizer,
                                        SingularityScheduler scheduler,
                                        SingularityConfiguration configuration,
                                        SingularityMesosTaskBuilder mesosTaskBuilder,
                                        SingularitySlaveAndRackManager slaveAndRackManager,
                                        SingularityTaskSizeOptimizer taskSizeOptimizer,
                                        SingularitySlaveAndRackHelper slaveAndRackHelper,
                                        SingularityLeaderCache leaderCache,
                                        UsageManager usageManager,
                                        SingularitySchedulerLock lock) {
    this.defaultResources = new Resources(mesosConfiguration.getDefaultCpus(), mesosConfiguration.getDefaultMemory(), 0, mesosConfiguration.getDefaultDisk());
    this.defaultCustomExecutorResources = new Resources(customExecutorConfiguration.getNumCpus(), customExecutorConfiguration.getMemoryMb(), 0, customExecutorConfiguration.getDiskMb());
    this.taskManager = taskManager;
    this.scheduler = scheduler;
    this.configuration = configuration;
    this.mesosConfiguration = mesosConfiguration;
    this.mesosTaskBuilder = mesosTaskBuilder;
    this.slaveAndRackManager = slaveAndRackManager;
    this.taskSizeOptimizer = taskSizeOptimizer;
    this.leaderCache = leaderCache;
    this.slaveAndRackHelper = slaveAndRackHelper;
    this.taskPrioritizer = taskPrioritizer;
    this.usageManager = usageManager;
    this.lock = lock;

    double cpuWeight = mesosConfiguration.getCpuWeight();
    double memWeight = mesosConfiguration.getMemWeight();
    double diskWeight = mesosConfiguration.getDiskWeight();
    if (cpuWeight + memWeight + diskWeight != 1) {
      this.normalizedCpuWeight = cpuWeight / (cpuWeight + memWeight + diskWeight);
      this.normalizedMemWeight = memWeight / (cpuWeight + memWeight + diskWeight);
      this.normalizedDiskWeight = diskWeight / (cpuWeight + memWeight + diskWeight);
    } else {
      this.normalizedCpuWeight = cpuWeight;
      this.normalizedMemWeight = memWeight;
      this.normalizedDiskWeight = diskWeight;
    }

    this.offerScoringSemaphore = AsyncSemaphore.newBuilder(mesosConfiguration::getOffersConcurrencyLimit).setFlushQueuePeriodically(true).build();
    this.offerScoringExecutor = Executors.newCachedThreadPool(new ThreadFactoryBuilder().setNameFormat("offer-scoring-%d").build());
  }

  public Collection<SingularityOfferHolder> checkOffers(final Collection<Offer> offers) {
    for (SingularityPendingTaskId taskId : taskManager.getPendingTasksMarkedForDeletion()) {
      lock.runWithRequestLock(() -> taskManager.deletePendingTask(taskId), taskId.getRequestId(), String.format("%s#%s", getClass().getSimpleName(), "checkOffers -> pendingTaskDeletes"));
    }

    scheduler.checkForDecomissions();
    scheduler.drainPendingQueue();

    if (offers.isEmpty()) {
      LOG.debug("No offers to check");
      return Collections.emptyList();
    }

    final List<SingularityTaskRequestHolder> sortedTaskRequestHolders = getSortedDueTaskRequests();
    final int numDueTasks = sortedTaskRequestHolders.size();

    final Map<String, SingularityOfferHolder> offerHolders = offers.stream()
        .collect(Collectors.groupingBy((o) -> o.getAgentId().getValue()))
        .entrySet().stream()
        .filter((e) -> e.getValue().size() > 0)
        .map((e) -> {
          List<Offer> offersList = e.getValue();
          String slaveId = e.getKey();
          return new SingularityOfferHolder(
              offersList,
              numDueTasks,
              slaveAndRackHelper.getRackIdOrDefault(offersList.get(0)),
              slaveId,
              offersList.get(0).getHostname(),
              slaveAndRackHelper.getTextAttributes(offersList.get(0)),
              slaveAndRackHelper.getReservedSlaveAttributes(offersList.get(0)));
        })
        .collect(Collectors.toMap(SingularityOfferHolder::getSlaveId, Function.identity()));

    if (sortedTaskRequestHolders.isEmpty()) {
      return offerHolders.values();
    }

    final AtomicInteger tasksScheduled = new AtomicInteger(0);
    Map<String, RequestUtilization> requestUtilizations = usageManager.getRequestUtilizations();
    List<SingularityTaskId> activeTaskIds = taskManager.getActiveTaskIds();

    final Map<String, SingularitySlaveUsageWithCalculatedScores> currentSlaveUsagesBySlaveId = usageManager.getCurrentSlaveUsages(
        offerHolders.values()
            .stream()
            .map(SingularityOfferHolder::getSlaveId)
            .collect(Collectors.toList()))
        .parallelStream()
        .collect(Collectors.toMap(
            SingularitySlaveUsageWithId::getSlaveId,
            (usageWithId) -> new SingularitySlaveUsageWithCalculatedScores(
                usageWithId,
                mesosConfiguration.getScoreUsingSystemLoad(),
                getMaxProbableUsageForSlave(activeTaskIds, requestUtilizations, offerHolders.get(usageWithId.getSlaveId()).getSanitizedHost()),
                mesosConfiguration.getLoad5OverloadedThreshold(),
                mesosConfiguration.getLoad1OverloadedThreshold()
            )
        ));

    LOG.trace("Found slave usages {}", currentSlaveUsagesBySlaveId);

    Map<String, Integer> tasksPerOfferHost = new ConcurrentHashMap<>();

    for (SingularityTaskRequestHolder taskRequestHolder : sortedTaskRequestHolders) {
      lock.runWithRequestLock(() -> {
        Map<String, Double> scorePerOffer = new ConcurrentHashMap<>();
        List<SingularityTaskId> activeTaskIdsForRequest = leaderCache.getActiveTaskIdsForRequest(taskRequestHolder.getTaskRequest().getRequest().getId());

        List<CompletableFuture<Void>> scoringFutures = new ArrayList<>();
        AtomicReference<Throwable> scoringException = new AtomicReference<>(null);
        for (SingularityOfferHolder offerHolder : offerHolders.values()) {
          if (!isOfferFull(offerHolder)) {
            scoringFutures.add(
                offerScoringSemaphore.call(
                    () -> CompletableFuture.runAsync(() -> {
                          try {
                            double score = calculateScore(offerHolder, currentSlaveUsagesBySlaveId, tasksPerOfferHost, taskRequestHolder, activeTaskIdsForRequest, requestUtilizations.get(taskRequestHolder.getTaskRequest().getRequest().getId()));
                            if (score != 0) {
                              scorePerOffer.put(offerHolder.getSlaveId(), score);
                            }
                          } catch (Throwable t) {
                            LOG.error("Uncaught exception while scoring offers", t);
                            scoringException.set(t);
                          }
                        },
                        offerScoringExecutor
                    )));
          }
        }

        CompletableFutures.allOf(scoringFutures).join();

        if (scoringException.get() != null) {
          LOG.warn("Exception caught in offer scoring futures, semaphore info: (concurrentRequests: {}, queueSize: {})",
              offerScoringSemaphore.getConcurrentRequests(), offerScoringSemaphore.getQueueSize());
          // This will be caught by either the LeaderOnlyPoller or resourceOffers uncaught exception code, causing an abort
          throw new RuntimeException(scoringException.get());
        }

        if (!scorePerOffer.isEmpty()) {
          SingularityOfferHolder bestOffer = offerHolders.get(Collections.max(scorePerOffer.entrySet(), Map.Entry.comparingByValue()).getKey());
          LOG.info("Best offer {}/1 is on {}", scorePerOffer.get(bestOffer.getSlaveId()), bestOffer.getSanitizedHost());
          SingularityMesosTaskHolder taskHolder = acceptTask(bestOffer, tasksPerOfferHost, taskRequestHolder);
          tasksScheduled.getAndIncrement();
          bestOffer.addMatchedTask(taskHolder);
          updateSlaveUsageScores(taskRequestHolder, currentSlaveUsagesBySlaveId, bestOffer.getSlaveId(), requestUtilizations);
        }
      }, taskRequestHolder.getTaskRequest().getRequest().getId(), String.format("%s#%s", getClass().getSimpleName(), "checkOffers"));
    }

    LOG.info("{} tasks scheduled, {} tasks remaining after examining {} offers", tasksScheduled, numDueTasks - tasksScheduled.get(), offers.size());

    return offerHolders.values();
  }

  private MaxProbableUsage getMaxProbableUsageForSlave(List<SingularityTaskId> activeTaskIds, Map<String, RequestUtilization> requestUtilizations, String sanitizedHostname) {
    double cpu = 0;
    double memBytes = 0;
    double diskBytes = 0;
    for (SingularityTaskId taskId : activeTaskIds) {
      if (taskId.getSanitizedHost().equals(sanitizedHostname)) {
        if (requestUtilizations.containsKey(taskId.getRequestId())) {
          RequestUtilization utilization = requestUtilizations.get(taskId.getRequestId());
          cpu += getEstimatedCpuUsageForRequest(utilization);
          memBytes += utilization.getMaxMemBytesUsed();
          diskBytes += utilization.getMaxDiskBytesUsed();
        } else {
          Optional<SingularityTask> maybeTask = taskManager.getTask(taskId);
          if (maybeTask.isPresent()) {
            Resources resources = maybeTask.get().getTaskRequest().getPendingTask().getResources()
                .or(maybeTask.get().getTaskRequest().getDeploy().getResources())
                .or(defaultResources);
            cpu += resources.getCpus();
            memBytes += resources.getDiskMb() * SingularitySlaveUsage.BYTES_PER_MEGABYTE;
            diskBytes += resources.getDiskMb() * SingularitySlaveUsage.BYTES_PER_MEGABYTE;
          }
        }
      }
    }
    return new MaxProbableUsage(cpu, memBytes, diskBytes);
  }

  private boolean isOfferFull(SingularityOfferHolder offerHolder) {
    return configuration.getMaxTasksPerOffer() > 0 && offerHolder.getAcceptedTasks().size() >= configuration.getMaxTasksPerOffer();
  }

  private void updateSlaveUsageScores(SingularityTaskRequestHolder taskHolder, Map<String, SingularitySlaveUsageWithCalculatedScores> currentSlaveUsagesBySlaveId, String slaveId, Map<String, RequestUtilization> requestUtilizations) {
    Optional<SingularitySlaveUsageWithCalculatedScores> maybeUsage = Optional.fromNullable(currentSlaveUsagesBySlaveId.get(slaveId));
    if (maybeUsage.isPresent() && !maybeUsage.get().isMissingUsageData()) {
      SingularitySlaveUsageWithCalculatedScores usage = maybeUsage.get();
      usage.addEstimatedCpuReserved(taskHolder.getTotalResources().getCpus());
      usage.addEstimatedMemoryReserved(taskHolder.getTotalResources().getMemoryMb());
      usage.addEstimatedDiskReserved(taskHolder.getTotalResources().getDiskMb());
      if (requestUtilizations.containsKey(taskHolder.getTaskRequest().getRequest().getId())) {
        RequestUtilization requestUtilization = requestUtilizations.get(taskHolder.getTaskRequest().getRequest().getId());
        usage.addEstimatedCpuUsage(requestUtilization.getMaxCpuUsed());
        usage.addEstimatedMemoryBytesUsage(requestUtilization.getMaxMemBytesUsed());
        usage.addEstimatedDiskBytesUsage(requestUtilization.getMaxDiskBytesUsed());
      } else {
        usage.addEstimatedCpuUsage(taskHolder.getTotalResources().getCpus());
        usage.addEstimatedMemoryBytesUsage(taskHolder.getTotalResources().getMemoryMb() * SingularitySlaveUsage.BYTES_PER_MEGABYTE);
        usage.addEstimatedDiskBytesUsage(taskHolder.getTotalResources().getDiskMb() * SingularitySlaveUsage.BYTES_PER_MEGABYTE);
      }
      usage.recalculateScores();
    }
  }

  private double calculateScore(SingularityOfferHolder offerHolder, Map<String, SingularitySlaveUsageWithCalculatedScores> currentSlaveUsagesBySlaveId, Map<String, Integer> tasksPerOffer,
                                SingularityTaskRequestHolder taskRequestHolder, List<SingularityTaskId> activeTaskIdsForRequest, RequestUtilization requestUtilization) {
    Optional<SingularitySlaveUsageWithCalculatedScores> maybeSlaveUsage = Optional.fromNullable(currentSlaveUsagesBySlaveId.get(offerHolder.getSlaveId()));
    double score = score(offerHolder, tasksPerOffer, taskRequestHolder, maybeSlaveUsage, activeTaskIdsForRequest, requestUtilization);
    if (LOG.isTraceEnabled()) {
      LOG.trace("Scored {} | Task {} | Offer - mem {} - cpu {} | Slave {} | maybeSlaveUsage - {}", score, taskRequestHolder.getTaskRequest().getPendingTask().getPendingTaskId().getId(),
          MesosUtils.getMemory(offerHolder.getCurrentResources(), Optional.absent()), MesosUtils.getNumCpus(offerHolder.getCurrentResources(), Optional.absent()), offerHolder.getHostname(), maybeSlaveUsage);
    }
    return score;
  }

  private List<SingularityTaskRequestHolder> getSortedDueTaskRequests() {
    final List<SingularityTaskRequest> taskRequests = taskPrioritizer.getSortedDueTasks(scheduler.getDueTasks());

    taskRequests.forEach((taskRequest) -> LOG.trace("Task {} is due", taskRequest.getPendingTask().getPendingTaskId()));

    taskPrioritizer.removeTasksAffectedByPriorityFreeze(taskRequests);

    return taskRequests.stream()
        .map((taskRequest) -> new SingularityTaskRequestHolder(taskRequest, defaultResources, defaultCustomExecutorResources))
        .collect(Collectors.toList());
  }

  private double getEstimatedCpuUsageForRequest(RequestUtilization requestUtilization) {
    // To account for cpu bursts, tend towards max usage if the app is consistently over-utilizing cpu, tend towards avg if it is over-utilized in short bursts
    return (requestUtilization.getMaxCpuUsed() - requestUtilization.getAvgCpuUsed()) * requestUtilization.getCpuBurstRating() + requestUtilization.getAvgCpuUsed();
  }

  private double score(SingularityOfferHolder offerHolder, Map<String, Integer> tasksPerOffer, SingularityTaskRequestHolder taskRequestHolder,
                       Optional<SingularitySlaveUsageWithCalculatedScores> maybeSlaveUsage, List<SingularityTaskId> activeTaskIdsForRequest,
                       RequestUtilization requestUtilization) {

    final SingularityTaskRequest taskRequest = taskRequestHolder.getTaskRequest();
    final SingularityPendingTaskId pendingTaskId = taskRequest.getPendingTask().getPendingTaskId();

    if (tooManyTasksPerOfferHostForRequest(tasksPerOffer, offerHolder.getHostname(), taskRequestHolder.getTaskRequest())) {
      LOG.debug("Skipping task request for request id {}, too many tasks already scheduled using offer {}", taskRequest.getRequest().getId(), offerHolder.getHostname());
      return 0;
    }

    if (isTooManyInstancesForRequest(taskRequest, activeTaskIdsForRequest)) {
      LOG.debug("Skipping pending task {}, too many instances already running", pendingTaskId);
      return 0;
    }

<<<<<<< HEAD
    double estimatedCpusToAdd = taskRequestHolder.getTotalResources().getCpus();
    if (requestUtilization != null) {
      estimatedCpusToAdd = getEstimatedCpuUsageForRequest(requestUtilization);
    }
    if (mesosConfiguration.isOmitOverloadedHosts() && maybeSlaveUsage.isPresent() && maybeSlaveUsage.get().isCpuOverloaded(estimatedCpusToAdd)) {
      LOG.debug("Slave {} is overloaded (), ignoring offer");
=======
    if (mesosConfiguration.isOmitOverloadedHosts() && maybeSlaveUsage.isPresent() && maybeSlaveUsage.get().isOverloaded()) {
      LOG.debug("Slave {} is overloaded (load5 {}/{}, load1 {}/{}), ignoring offer",
          offerHolder.getHostname(),
          maybeSlaveUsage.get().getSlaveUsage().getSystemLoad5Min(), maybeSlaveUsage.get().getSlaveUsage().getSystemCpusTotal(),
          maybeSlaveUsage.get().getSlaveUsage().getSystemLoad1Min(), maybeSlaveUsage.get().getSlaveUsage().getSystemCpusTotal());
>>>>>>> 8e67cadf
      return 0;
    }

    if (LOG.isTraceEnabled()) {
      LOG.trace("Attempting to match task {} resources {} with required role '{}' ({} for task + {} for executor) with remaining offer resources {}",
          pendingTaskId, taskRequestHolder.getTotalResources(), taskRequest.getRequest().getRequiredRole().or("*"),
          taskRequestHolder.getTaskResources(), taskRequestHolder.getExecutorResources(), MesosUtils.formatForLogging(offerHolder.getCurrentResources()));
    }

    final boolean matchesResources = MesosUtils.doesOfferMatchResources(taskRequest.getRequest().getRequiredRole(),
        taskRequestHolder.getTotalResources(), offerHolder.getCurrentResources(), taskRequestHolder.getRequestedPorts());
    if (!matchesResources) {
      return 0;
    }

    final SlaveMatchState slaveMatchState = slaveAndRackManager.doesOfferMatch(offerHolder, taskRequest, activeTaskIdsForRequest);

    if (slaveMatchState.isMatchAllowed()) {
      return score(offerHolder.getHostname(), maybeSlaveUsage);
    } else if (LOG.isTraceEnabled()) {
      LOG.trace("Ignoring offer on host {} with roles {} on {} for task {}; matched resources: {}, slave match state: {}", offerHolder.getHostname(),
          offerHolder.getRoles(), offerHolder.getHostname(), pendingTaskId, matchesResources, slaveMatchState);
    }

    return 0;
  }

  @VisibleForTesting
  double score(String hostname, Optional<SingularitySlaveUsageWithCalculatedScores> maybeSlaveUsage) {
    if (!maybeSlaveUsage.isPresent() || maybeSlaveUsage.get().isMissingUsageData()) {
      LOG.info("Slave {} has missing usage data ({}). Will default to {}", hostname, maybeSlaveUsage, 0.5);
      return 0.5;
    }

    SingularitySlaveUsageWithCalculatedScores slaveUsageWithScores = maybeSlaveUsage.get();

    return calculateScore(
        1 - slaveUsageWithScores.getMemAllocatedScore(), slaveUsageWithScores.getMemInUseScore(),
        1 - slaveUsageWithScores.getCpusAllocatedScore(), slaveUsageWithScores.getCpusInUseScore(),
        1 - slaveUsageWithScores.getDiskAllocatedScore(), slaveUsageWithScores.getDiskInUseScore(),
        mesosConfiguration.getInUseResourceWeight(), mesosConfiguration.getAllocatedResourceWeight());
  }

  private double calculateScore(double memAllocatedScore, double memInUseScore, double cpusAllocatedScore, double cpusInUseScore, double diskAllocatedScore, double diskInUseScore, double inUseResourceWeight, double allocatedResourceWeight) {
    double score = 0;

    score += (normalizedCpuWeight * allocatedResourceWeight) * cpusAllocatedScore;
    score += (normalizedMemWeight * allocatedResourceWeight) * memAllocatedScore;
    score += (normalizedDiskWeight * allocatedResourceWeight) * diskAllocatedScore;

    score += (normalizedCpuWeight * inUseResourceWeight) * cpusInUseScore;
    score += (normalizedMemWeight * inUseResourceWeight) * memInUseScore;
    score += (normalizedDiskWeight * inUseResourceWeight) * diskInUseScore;

    return score;
  }

  private SingularityMesosTaskHolder acceptTask(SingularityOfferHolder offerHolder, Map<String, Integer> tasksPerOffer, SingularityTaskRequestHolder taskRequestHolder) {
    final SingularityTaskRequest taskRequest = taskRequestHolder.getTaskRequest();
    final SingularityMesosTaskHolder taskHolder = mesosTaskBuilder.buildTask(offerHolder, offerHolder.getCurrentResources(), taskRequest, taskRequestHolder.getTaskResources(), taskRequestHolder.getExecutorResources());

    final SingularityTask zkTask = taskSizeOptimizer.getSizeOptimizedTask(taskHolder);

    LOG.trace("Accepted and built task {}", zkTask);
    LOG.info("Launching task {} slot on slave {} ({})", taskHolder.getTask().getTaskId(), offerHolder.getSlaveId(), offerHolder.getHostname());

    taskManager.createTaskAndDeletePendingTask(zkTask);

    addRequestToMapByOfferHost(tasksPerOffer, offerHolder.getHostname(), taskRequest.getRequest().getId());

    return taskHolder;
  }

  private void addRequestToMapByOfferHost(Map<String, Integer> tasksPerOffer, String hostname, String requestId) {
    if (tasksPerOffer.containsKey(hostname)) {
      int count = tasksPerOffer.get(hostname);
      tasksPerOffer.put(hostname, count + 1);
    } else {
      tasksPerOffer.put(hostname, 1);
    }
  }

  private boolean tooManyTasksPerOfferHostForRequest(Map<String, Integer> tasksPerOffer, String hostname, SingularityTaskRequest taskRequest) {
    if (!tasksPerOffer.containsKey(hostname)) {
      return false;
    }

    int maxPerOfferPerRequest = taskRequest.getRequest().getMaxTasksPerOffer().or(configuration.getMaxTasksPerOfferPerRequest());
    return maxPerOfferPerRequest > 0 && tasksPerOffer.get(hostname) > maxPerOfferPerRequest;
  }

  private boolean isTooManyInstancesForRequest(SingularityTaskRequest taskRequest, List<SingularityTaskId> activeTaskIdsForRequest) {
    if (taskRequest.getRequest().getRequestType() == RequestType.ON_DEMAND) {
      int maxActiveOnDemandTasks = taskRequest.getRequest().getInstances().or(configuration.getMaxActiveOnDemandTasksPerRequest());
      if (maxActiveOnDemandTasks > 0) {
        int activeTasksForRequest = activeTaskIdsForRequest.size();
        LOG.debug("Running {} instances for request {}. Max is {}", activeTasksForRequest, taskRequest.getRequest().getId(), maxActiveOnDemandTasks);
        if (activeTasksForRequest >= maxActiveOnDemandTasks) {
          return true;
        }
      }
    }

    return false;
  }
}<|MERGE_RESOLUTION|>--- conflicted
+++ resolved
@@ -332,20 +332,15 @@
       return 0;
     }
 
-<<<<<<< HEAD
     double estimatedCpusToAdd = taskRequestHolder.getTotalResources().getCpus();
     if (requestUtilization != null) {
       estimatedCpusToAdd = getEstimatedCpuUsageForRequest(requestUtilization);
     }
     if (mesosConfiguration.isOmitOverloadedHosts() && maybeSlaveUsage.isPresent() && maybeSlaveUsage.get().isCpuOverloaded(estimatedCpusToAdd)) {
-      LOG.debug("Slave {} is overloaded (), ignoring offer");
-=======
-    if (mesosConfiguration.isOmitOverloadedHosts() && maybeSlaveUsage.isPresent() && maybeSlaveUsage.get().isOverloaded()) {
       LOG.debug("Slave {} is overloaded (load5 {}/{}, load1 {}/{}), ignoring offer",
           offerHolder.getHostname(),
           maybeSlaveUsage.get().getSlaveUsage().getSystemLoad5Min(), maybeSlaveUsage.get().getSlaveUsage().getSystemCpusTotal(),
           maybeSlaveUsage.get().getSlaveUsage().getSystemLoad1Min(), maybeSlaveUsage.get().getSlaveUsage().getSystemCpusTotal());
->>>>>>> 8e67cadf
       return 0;
     }
 
