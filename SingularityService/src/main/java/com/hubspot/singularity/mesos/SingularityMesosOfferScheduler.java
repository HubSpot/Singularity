--- conflicted
+++ resolved
@@ -110,7 +110,7 @@
     }
 
     final List<SingularityOfferHolder> offerHolders = offers.stream()
-        .collect(Collectors.groupingBy((o) -> o.getSlaveId().getValue()))
+        .collect(Collectors.groupingBy((o) -> o.getAgentId().getValue()))
         .entrySet().stream()
         .filter((e) -> e.getValue().size() > 0)
         .map((e) -> {
@@ -128,21 +128,10 @@
         .collect(Collectors.toList());
 
     final Map<String, Map<String, Integer>> tasksPerOfferPerRequest = new HashMap<>();
-<<<<<<< HEAD
-    for (Offer offer : offers) {
-      offerHolders.add(new SingularityOfferHolder(offer, numDueTasks, slaveAndRackHelper.getRackIdOrDefault(offer), slaveAndRackHelper.getTextAttributes(offer),
-          slaveAndRackHelper.getReservedSlaveAttributes(offer)));
-    }
-
-    boolean addedTaskInLastLoop = true;
-    int tasksScheduled = 0;
-    final List<SingularitySlaveUsageWithId> currentSlaveUsages = usageManager.getCurrentSlaveUsages(offerHolders.stream().map(o -> o.getOffer().getAgentId().getValue()).collect(Collectors.toList()));
-=======
 
     boolean addedTaskInLastLoop = true;
     int tasksScheduled = 0;
     final List<SingularitySlaveUsageWithId> currentSlaveUsages = usageManager.getCurrentSlaveUsages(offerHolders.stream().map(SingularityOfferHolder::getSlaveId).collect(Collectors.toList()));
->>>>>>> 0d09f7e5
 
 
     while (!pendingTaskIdToTaskRequest.isEmpty() && addedTaskInLastLoop && canScheduleAdditionalTasks(taskCredits)) {
@@ -160,11 +149,8 @@
             continue;
           }
 
-<<<<<<< HEAD
-          Optional<SingularitySlaveUsageWithId> maybeSlaveUsage = getSlaveUsage(currentSlaveUsages, offerHolder.getOffer().getAgentId().getValue());
-=======
           Optional<SingularitySlaveUsageWithId> maybeSlaveUsage = getSlaveUsage(currentSlaveUsages, offerHolder.getSlaveId());
->>>>>>> 0d09f7e5
+
           double score = score(offerHolder, stateCache, tasksPerOfferPerRequest, taskRequestHolder, maybeSlaveUsage);
           LOG.trace("Scored {} | Task {} | Offer - mem {} - cpu {} | Slave {} | maybeSlaveUsage - {}", score, taskRequestHolder.getTaskRequest().getPendingTask().getPendingTaskId().getId(),
               MesosUtils.getMemory(offerHolder.getCurrentResources(), Optional.absent()), MesosUtils.getNumCpus(offerHolder.getCurrentResources(), Optional.absent()), offerHolder.getHostname(), maybeSlaveUsage);
@@ -378,11 +364,7 @@
       LOG.trace("Accepted and built task {}", zkTask);
     }
 
-<<<<<<< HEAD
-    LOG.info("Launching task {} slot on slave {} ({})", task.getTaskId(), offerHolder.getOffer().getAgentId().getValue(), offerHolder.getOffer().getHostname());
-=======
     LOG.info("Launching task {} slot on slave {} ({})", task.getTaskId(), offerHolder.getSlaveId(), offerHolder.getHostname());
->>>>>>> 0d09f7e5
 
     taskManager.createTaskAndDeletePendingTask(zkTask);
 
