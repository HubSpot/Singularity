package com.hubspot.singularity.mesos;

import java.util.Collection;
import java.util.Collections;
import java.util.HashMap;
import java.util.Iterator;
import java.util.List;
import java.util.Map;
import java.util.concurrent.TimeUnit;
import java.util.stream.Collectors;

import javax.inject.Singleton;

import org.apache.mesos.v1.Protos.Offer;
import org.slf4j.Logger;
import org.slf4j.LoggerFactory;

import com.google.common.annotations.VisibleForTesting;
import com.google.common.base.Optional;
import com.google.inject.Inject;
import com.hubspot.mesos.MesosUtils;
import com.hubspot.mesos.Resources;
import com.hubspot.singularity.RequestType;
import com.hubspot.singularity.SingularityDeployStatistics;
import com.hubspot.singularity.SingularityPendingTaskId;
import com.hubspot.singularity.SingularitySlaveUsage.ResourceUsageType;
import com.hubspot.singularity.SingularitySlaveUsageWithId;
import com.hubspot.singularity.SingularityTask;
import com.hubspot.singularity.SingularityTaskRequest;
import com.hubspot.singularity.SlaveMatchState;
import com.hubspot.singularity.config.CustomExecutorConfiguration;
import com.hubspot.singularity.config.MesosConfiguration;
import com.hubspot.singularity.config.SingularityConfiguration;
import com.hubspot.singularity.data.DeployManager;
import com.hubspot.singularity.data.DisasterManager;
import com.hubspot.singularity.data.TaskManager;
import com.hubspot.singularity.data.UsageManager;
import com.hubspot.singularity.scheduler.SingularityLeaderCache;
import com.hubspot.singularity.scheduler.SingularityScheduler;

@Singleton
public class SingularityMesosOfferScheduler {

  private static final Logger LOG = LoggerFactory.getLogger(SingularityMesosOfferScheduler.class);

  private final Resources defaultResources;
  private final Resources defaultCustomExecutorResources;
  private final TaskManager taskManager;
  private final SingularityMesosTaskPrioritizer taskPrioritizer;
  private final SingularityScheduler scheduler;
  private final SingularityConfiguration configuration;
  private final SingularityMesosTaskBuilder mesosTaskBuilder;
  private final SingularitySlaveAndRackManager slaveAndRackManager;
  private final SingularitySlaveAndRackHelper slaveAndRackHelper;
  private final SingularityTaskSizeOptimizer taskSizeOptimizer;
  private final DisasterManager disasterManager;
  private final UsageManager usageManager;
  private final DeployManager deployManager;


  private final SingularityLeaderCache leaderCache;

  @Inject
  public SingularityMesosOfferScheduler(MesosConfiguration mesosConfiguration,
                                        CustomExecutorConfiguration customExecutorConfiguration,
                                        TaskManager taskManager,
                                        SingularityMesosTaskPrioritizer taskPrioritizer,
                                        SingularityScheduler scheduler,
                                        SingularityConfiguration configuration,
                                        SingularityMesosTaskBuilder mesosTaskBuilder,
                                        SingularitySlaveAndRackManager slaveAndRackManager,
                                        SingularityTaskSizeOptimizer taskSizeOptimizer,
                                        SingularitySlaveAndRackHelper slaveAndRackHelper,
                                        SingularityLeaderCache leaderCache,
                                        DisasterManager disasterManager,
                                        UsageManager usageManager,
                                        DeployManager deployManager) {
    this.defaultResources = new Resources(mesosConfiguration.getDefaultCpus(), mesosConfiguration.getDefaultMemory(), 0, mesosConfiguration.getDefaultDisk());
    this.defaultCustomExecutorResources = new Resources(customExecutorConfiguration.getNumCpus(), customExecutorConfiguration.getMemoryMb(), 0, customExecutorConfiguration.getDiskMb());
    this.taskManager = taskManager;
    this.scheduler = scheduler;
    this.configuration = configuration;
    this.mesosTaskBuilder = mesosTaskBuilder;
    this.slaveAndRackManager = slaveAndRackManager;
    this.taskSizeOptimizer = taskSizeOptimizer;
    this.leaderCache = leaderCache;
    this.slaveAndRackHelper = slaveAndRackHelper;
    this.disasterManager = disasterManager;
    this.taskPrioritizer = taskPrioritizer;
    this.usageManager = usageManager;
    this.deployManager = deployManager;
  }

  public List<SingularityOfferHolder> checkOffers(final Collection<Offer> offers) {
    boolean useTaskCredits = disasterManager.isTaskCreditEnabled();
    int taskCredits = useTaskCredits ? disasterManager.getUpdatedCreditCount() : -1;

    scheduler.checkForDecomissions();
    scheduler.drainPendingQueue();

    final Map<String, SingularityTaskRequestHolder> pendingTaskIdToTaskRequest = getDueTaskRequestHolders();

    final int numDueTasks = pendingTaskIdToTaskRequest.size();

    if (offers.isEmpty()) {
      LOG.debug("No offers to check");
      return Collections.emptyList();
    }

    final List<SingularityOfferHolder> offerHolders = offers.stream()
        .collect(Collectors.groupingBy((o) -> o.getAgentId().getValue()))
        .entrySet().stream()
        .filter((e) -> e.getValue().size() > 0)
        .map((e) -> {
          List<Offer> offersList = e.getValue();
          String slaveId = e.getKey();
          return new SingularityOfferHolder(
              offersList,
              numDueTasks,
              slaveAndRackHelper.getRackIdOrDefault(offersList.get(0)),
              slaveId,
              offersList.get(0).getHostname(),
              slaveAndRackHelper.getTextAttributes(offersList.get(0)),
              slaveAndRackHelper.getReservedSlaveAttributes(offersList.get(0)));
        })
        .collect(Collectors.toList());

    final Map<String, Map<String, Integer>> tasksPerOfferPerRequest = new HashMap<>();

    boolean addedTaskInLastLoop = true;
    int tasksScheduled = 0;
    final List<SingularitySlaveUsageWithId> currentSlaveUsages = usageManager.getCurrentSlaveUsages(offerHolders.stream().map(SingularityOfferHolder::getSlaveId).collect(Collectors.toList()));


    while (!pendingTaskIdToTaskRequest.isEmpty() && addedTaskInLastLoop && canScheduleAdditionalTasks(taskCredits)) {
      addedTaskInLastLoop = false;

      for (Iterator<SingularityTaskRequestHolder> iterator = pendingTaskIdToTaskRequest.values().iterator(); iterator.hasNext();) {
        SingularityTaskRequestHolder taskRequestHolder = iterator.next();

        Map<SingularityOfferHolder, Double> scorePerOffer = new HashMap<>();

        for (SingularityOfferHolder offerHolder : offerHolders) {

          if (configuration.getMaxTasksPerOffer() > 0 && offerHolder.getAcceptedTasks().size() >= configuration.getMaxTasksPerOffer()) {
            LOG.debug("Offer holder for slave {} is full ({}) - skipping", offerHolder.getHostname(), offerHolder.getAcceptedTasks().size());
            continue;
          }

          Optional<SingularitySlaveUsageWithId> maybeSlaveUsage = getSlaveUsage(currentSlaveUsages, offerHolder.getSlaveId());
<<<<<<< HEAD

          double score = score(offerHolder, stateCache, tasksPerOfferPerRequest, taskRequestHolder, maybeSlaveUsage);
=======
          double score = score(offerHolder, tasksPerOfferPerRequest, taskRequestHolder, maybeSlaveUsage);
>>>>>>> 8ce3c278
          LOG.trace("Scored {} | Task {} | Offer - mem {} - cpu {} | Slave {} | maybeSlaveUsage - {}", score, taskRequestHolder.getTaskRequest().getPendingTask().getPendingTaskId().getId(),
              MesosUtils.getMemory(offerHolder.getCurrentResources(), Optional.absent()), MesosUtils.getNumCpus(offerHolder.getCurrentResources(), Optional.absent()), offerHolder.getHostname(), maybeSlaveUsage);

          if (score != 0) {
            scorePerOffer.put(offerHolder, score);
          }
        }

        if (!scorePerOffer.isEmpty()) {
          SingularityOfferHolder bestOffer = Collections.max(scorePerOffer.entrySet(), Map.Entry.comparingByValue()).getKey();
          LOG.info("Best offer {}/1 is on {}", scorePerOffer.get(bestOffer), bestOffer.getSanitizedHost());

          SingularityTask task = acceptTask(bestOffer, tasksPerOfferPerRequest, taskRequestHolder);

          tasksScheduled++;
          if (useTaskCredits) {
            taskCredits--;
            LOG.debug("Remaining task credits: {}", taskCredits);
          }
          bestOffer.addMatchedTask(task);
          addedTaskInLastLoop = true;
          iterator.remove();
          if (useTaskCredits && taskCredits == 0) {
            LOG.info("Used all available task credits, not scheduling any more tasks");
            break;
          }
        }
      }
    }

    if (useTaskCredits) {
      disasterManager.saveTaskCreditCount(taskCredits);
    }

    LOG.info("{} tasks scheduled, {} tasks remaining after examining {} offers", tasksScheduled, numDueTasks - tasksScheduled, offers.size());

    return offerHolders;
  }

  private double getNormalizedWeight(ResourceUsageType type) {
    double freeCpuWeight = configuration.getFreeCpuWeightForOffer();
    double freeMemWeight = configuration.getFreeMemWeightForOffer();
    double usedCpuWeight = configuration.getLongRunningUsedCpuWeightForOffer();
    double usedMemWeight = configuration.getLongRunningUsedMemWeightForOffer();

    switch (type) {
      case CPU_FREE:
        return freeCpuWeight + freeMemWeight != 1 ? freeCpuWeight / (freeCpuWeight + freeMemWeight) : freeCpuWeight;
      case MEMORY_BYTES_FREE:
        return freeCpuWeight + freeMemWeight != 1 ? freeMemWeight / (freeCpuWeight + freeMemWeight) : freeMemWeight;
      case CPU_USED:
        return usedCpuWeight + usedMemWeight != 1 ? usedCpuWeight / (usedCpuWeight + usedMemWeight) : usedCpuWeight;
      case MEMORY_BYTES_USED:
        return usedCpuWeight + usedMemWeight != 1 ? usedMemWeight / (usedCpuWeight + usedMemWeight) : usedMemWeight;
      default:
        LOG.error("Invalid ResourceUsageType {}", type);
        return 0;
    }
  }

  private Map<String, SingularityTaskRequestHolder> getDueTaskRequestHolders() {
    final List<SingularityTaskRequest> taskRequests = taskPrioritizer.getSortedDueTasks(scheduler.getDueTasks());

    for (SingularityTaskRequest taskRequest : taskRequests) {
      LOG.trace("Task {} is due", taskRequest.getPendingTask().getPendingTaskId());
    }

    taskPrioritizer.removeTasksAffectedByPriorityFreeze(taskRequests);

    final Map<String, SingularityTaskRequestHolder> taskRequestHolders = new HashMap<>(taskRequests.size());

    for (SingularityTaskRequest taskRequest : taskRequests) {
      taskRequestHolders.put(taskRequest.getPendingTask().getPendingTaskId().getId(), new SingularityTaskRequestHolder(taskRequest, defaultResources, defaultCustomExecutorResources));
    }

    return taskRequestHolders;
  }

  private boolean canScheduleAdditionalTasks(int taskCredits) {
    return taskCredits == -1 || taskCredits > 0;
  }

  private Optional<SingularitySlaveUsageWithId> getSlaveUsage(List<SingularitySlaveUsageWithId> slaveUsages, String slaveId) {
    List<SingularitySlaveUsageWithId> filteredSlaveUsages = slaveUsages.stream().filter(u -> u.getSlaveId().equals(slaveId)).collect(Collectors.toList());

    return filteredSlaveUsages.size() == 1 ? Optional.of(filteredSlaveUsages.get(0)) : Optional.absent();
  }

  private double score(SingularityOfferHolder offerHolder, Map<String, Map<String, Integer>> tasksPerOfferHostPerRequest,
                       SingularityTaskRequestHolder taskRequestHolder, Optional<SingularitySlaveUsageWithId> maybeSlaveUsage) {

    final SingularityTaskRequest taskRequest = taskRequestHolder.getTaskRequest();
    final SingularityPendingTaskId pendingTaskId = taskRequest.getPendingTask().getPendingTaskId();

    if (offerHolder.hasRejectedPendingTaskAlready(pendingTaskId)) {
      return 0;
    }

    if (tooManyTasksPerOfferHostForRequest(tasksPerOfferHostPerRequest, offerHolder.getHostname(), taskRequestHolder.getTaskRequest())) {
      LOG.debug("Skipping task request for request id {}, too many tasks already scheduled using offer {}", taskRequest.getRequest().getId(), offerHolder.getHostname());
      return 0;
    }

    if (isTooManyInstancesForRequest(taskRequest)) {
      LOG.debug("Skipping pending task {}, too many instances already running", pendingTaskId);
      return 0;
    }

    if (LOG.isTraceEnabled()) {
      LOG.trace("Attempting to match task {} resources {} with required role '{}' ({} for task + {} for executor) with remaining offer resources {}",
          pendingTaskId, taskRequestHolder.getTotalResources(), taskRequest.getRequest().getRequiredRole().or("*"),
          taskRequestHolder.getTaskResources(), taskRequestHolder.getExecutorResources(), MesosUtils.formatForLogging(offerHolder.getCurrentResources()));
    }

    final boolean matchesResources = MesosUtils.doesOfferMatchResources(taskRequest.getRequest().getRequiredRole(),
        taskRequestHolder.getTotalResources(), offerHolder.getCurrentResources(), taskRequestHolder.getRequestedPorts());
    final SlaveMatchState slaveMatchState = slaveAndRackManager.doesOfferMatch(offerHolder, taskRequest);

    if (matchesResources && slaveMatchState.isMatchAllowed()) {
      return score(offerHolder.getHostname(), taskRequest, maybeSlaveUsage);
    } else {
      offerHolder.addRejectedTask(pendingTaskId);

      if (LOG.isTraceEnabled()) {
        LOG.trace("Ignoring offer on host {} with roles {} on {} for task {}; matched resources: {}, slave match state: {}", offerHolder.getHostname(),
            offerHolder.getRoles(), offerHolder.getHostname(), pendingTaskId, matchesResources, slaveMatchState);
      }
    }

    return 0;
  }

  @VisibleForTesting
  double score(String hostname, SingularityTaskRequest taskRequest, Optional<SingularitySlaveUsageWithId> maybeSlaveUsage) {
    if (isMissingUsageData(maybeSlaveUsage)) {
      LOG.info("Slave {} has missing usage data ({}). Will default to {}", hostname, maybeSlaveUsage, configuration.getDefaultOfferScoreForMissingUsage());
      return configuration.getDefaultOfferScoreForMissingUsage();
    }

    SingularitySlaveUsageWithId slaveUsage = maybeSlaveUsage.get();
    Map<ResourceUsageType, Number> longRunningTasksUsage = slaveUsage.getLongRunningTasksUsage();

    double longRunningCpusUsedScore = longRunningTasksUsage.get(ResourceUsageType.CPU_USED).doubleValue() / slaveUsage.getCpusTotal().get();
    double longRunningMemUsedScore = ((double) longRunningTasksUsage.get(ResourceUsageType.MEMORY_BYTES_USED).longValue() / slaveUsage.getMemoryBytesTotal().get());

    double cpusFreeScore = 1 - (slaveUsage.getCpusReserved() / slaveUsage.getCpusTotal().get());
    double memFreeScore = 1 - ((double) slaveUsage.getMemoryMbReserved() / slaveUsage.getMemoryMbTotal().get());

    return isLongRunning(taskRequest) ? scoreLongRunningTask(longRunningMemUsedScore, memFreeScore, longRunningCpusUsedScore, cpusFreeScore)
        : scoreNonLongRunningTask(taskRequest, longRunningMemUsedScore, memFreeScore, longRunningCpusUsedScore, cpusFreeScore);
  }

  private boolean isMissingUsageData(Optional<SingularitySlaveUsageWithId> maybeSlaveUsage) {
    return !maybeSlaveUsage.isPresent() ||
        !maybeSlaveUsage.get().getCpusTotal().isPresent() || !maybeSlaveUsage.get().getMemoryMbTotal().isPresent() ||
        maybeSlaveUsage.get().getLongRunningTasksUsage() == null ||
        !maybeSlaveUsage.get().getLongRunningTasksUsage().containsKey(ResourceUsageType.CPU_USED) ||
        !maybeSlaveUsage.get().getLongRunningTasksUsage().containsKey(ResourceUsageType.MEMORY_BYTES_USED);
  }

  private boolean isLongRunning(SingularityTaskRequest taskRequest) {
    return taskRequest.getRequest().getRequestType().isLongRunning();
  }

  private double scoreLongRunningTask(double longRunningMemUsedScore, double memFreeScore, double longRunningCpusUsedScore, double cpusFreeScore) {
    // unused, reserved resources improve score
    return calculateScore(1 - longRunningMemUsedScore, memFreeScore, 1 - longRunningCpusUsedScore, cpusFreeScore, 0.50, 0.50);
  }

  private double scoreNonLongRunningTask(SingularityTaskRequest taskRequest, double longRunningMemUsedScore, double memFreeScore, double longRunningCpusUsedScore, double cpusFreeScore) {
    Optional<SingularityDeployStatistics> statistics = deployManager.getDeployStatistics(taskRequest.getRequest().getId(), taskRequest.getDeploy().getId());
    final double epsilon = 0.0001;

    double freeResourceWeight = 0.75;
    double usedResourceWeight = 0.25;

    if (statistics.isPresent() && statistics.get().getAverageRuntimeMillis().isPresent()) {
      final double maxNonLongRunningUsedResourceWeight = configuration.getMaxNonLongRunningUsedResourceWeight();
      usedResourceWeight = Math.min((double) TimeUnit.MILLISECONDS.toSeconds(statistics.get().getAverageRuntimeMillis().get()) / configuration.getConsiderNonLongRunningTaskLongRunningAfterRunningForSeconds(), 1) * maxNonLongRunningUsedResourceWeight;

      if (Math.abs(usedResourceWeight - maxNonLongRunningUsedResourceWeight) < epsilon) {
        return scoreLongRunningTask(longRunningMemUsedScore, memFreeScore, longRunningCpusUsedScore, cpusFreeScore);
      }
      freeResourceWeight = 1 - usedResourceWeight;
    }

    // usage reduces score
    return calculateScore(longRunningMemUsedScore, memFreeScore, longRunningCpusUsedScore, cpusFreeScore, freeResourceWeight, usedResourceWeight * -1);
  }

  private double calculateScore(double longRunningMemUsedScore, double memFreeScore, double longRunningCpusUsedScore, double cpusFreeScore, double freeResourceWeight, double usedResourceWeight) {
    double score = 0;

    score += (getNormalizedWeight(ResourceUsageType.CPU_USED) * usedResourceWeight) * longRunningCpusUsedScore;
    score += (getNormalizedWeight(ResourceUsageType.MEMORY_BYTES_USED) * usedResourceWeight) * longRunningMemUsedScore;

    score += (getNormalizedWeight(ResourceUsageType.CPU_FREE) * freeResourceWeight) * cpusFreeScore;
    score += (getNormalizedWeight(ResourceUsageType.MEMORY_BYTES_FREE) * freeResourceWeight) * memFreeScore;

    return score;
  }

  private SingularityTask acceptTask(SingularityOfferHolder offerHolder, Map<String, Map<String, Integer>> tasksPerOfferPerRequest, SingularityTaskRequestHolder taskRequestHolder) {
    final SingularityTaskRequest taskRequest = taskRequestHolder.getTaskRequest();
    final SingularityTask task = mesosTaskBuilder.buildTask(offerHolder, offerHolder.getCurrentResources(), taskRequest, taskRequestHolder.getTaskResources(), taskRequestHolder.getExecutorResources());

    final SingularityTask zkTask = taskSizeOptimizer.getSizeOptimizedTask(task);

    if (LOG.isTraceEnabled()) {
      LOG.trace("Accepted and built task {}", zkTask);
    }

    LOG.info("Launching task {} slot on slave {} ({})", task.getTaskId(), offerHolder.getSlaveId(), offerHolder.getHostname());

    taskManager.createTaskAndDeletePendingTask(zkTask);

    addRequestToMapByOfferHost(tasksPerOfferPerRequest, offerHolder.getHostname(), taskRequest.getRequest().getId());

    return task;
  }

  private void addRequestToMapByOfferHost(Map<String, Map<String, Integer>> tasksPerOfferHostPerRequest, String hostname, String requestId) {
    if (tasksPerOfferHostPerRequest.containsKey(hostname)) {
      if (tasksPerOfferHostPerRequest.get(hostname).containsKey(requestId)) {
        int count = tasksPerOfferHostPerRequest.get(hostname).get(requestId);
        tasksPerOfferHostPerRequest.get(hostname).put(requestId, count + 1);
      } else {
        tasksPerOfferHostPerRequest.get(hostname).put(requestId, 0);
      }
    } else {
      tasksPerOfferHostPerRequest.put(hostname, new HashMap<>());
      tasksPerOfferHostPerRequest.get(hostname).put(requestId, 1);
    }
  }

  private boolean tooManyTasksPerOfferHostForRequest(Map<String, Map<String, Integer>> tasksPerOfferHostPerRequest, String hostname, SingularityTaskRequest taskRequest) {
    if (!tasksPerOfferHostPerRequest.containsKey(hostname)) {
      return false;
    }
    if (!tasksPerOfferHostPerRequest.get(hostname).containsKey(taskRequest.getRequest().getId())) {
      return false;
    }

    int maxPerOfferPerRequest = taskRequest.getRequest().getMaxTasksPerOffer().or(configuration.getMaxTasksPerOfferPerRequest());
    return maxPerOfferPerRequest > 0 && tasksPerOfferHostPerRequest.get(hostname).get(taskRequest.getRequest().getId()) > maxPerOfferPerRequest;
  }

  private boolean isTooManyInstancesForRequest(SingularityTaskRequest taskRequest) {
    if (taskRequest.getRequest().getRequestType() == RequestType.ON_DEMAND) {
      int maxActiveOnDemandTasks = taskRequest.getRequest().getInstances().or(configuration.getMaxActiveOnDemandTasksPerRequest());
      if (maxActiveOnDemandTasks > 0) {
        int activeTasksForRequest = leaderCache.getActiveTaskIdsForRequest(taskRequest.getRequest().getId()).size();
        LOG.debug("Running {} instances for request {}. Max is {}", activeTasksForRequest, taskRequest.getRequest().getId(), maxActiveOnDemandTasks);
        if (activeTasksForRequest >= maxActiveOnDemandTasks) {
          return true;
        }
      }
    }

    return false;
  }
}<|MERGE_RESOLUTION|>--- conflicted
+++ resolved
@@ -148,12 +148,9 @@
           }
 
           Optional<SingularitySlaveUsageWithId> maybeSlaveUsage = getSlaveUsage(currentSlaveUsages, offerHolder.getSlaveId());
-<<<<<<< HEAD
-
-          double score = score(offerHolder, stateCache, tasksPerOfferPerRequest, taskRequestHolder, maybeSlaveUsage);
-=======
+
           double score = score(offerHolder, tasksPerOfferPerRequest, taskRequestHolder, maybeSlaveUsage);
->>>>>>> 8ce3c278
+
           LOG.trace("Scored {} | Task {} | Offer - mem {} - cpu {} | Slave {} | maybeSlaveUsage - {}", score, taskRequestHolder.getTaskRequest().getPendingTask().getPendingTaskId().getId(),
               MesosUtils.getMemory(offerHolder.getCurrentResources(), Optional.absent()), MesosUtils.getNumCpus(offerHolder.getCurrentResources(), Optional.absent()), offerHolder.getHostname(), maybeSlaveUsage);
 
