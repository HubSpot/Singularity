package com.hubspot.singularity.mesos;

import com.google.common.collect.HashMultiset;
import com.google.common.collect.ImmutableMap;
import com.google.common.collect.Maps;
import com.google.common.collect.Multiset;
import com.google.inject.Inject;
import com.google.inject.name.Named;
import com.hubspot.mesos.json.MesosMasterAgentObject;
import com.hubspot.mesos.json.MesosMasterStateObject;
import com.hubspot.singularity.AgentMatchState;
import com.hubspot.singularity.AgentPlacement;
import com.hubspot.singularity.MachineState;
import com.hubspot.singularity.RequestUtilization;
import com.hubspot.singularity.SingularityAgent;
import com.hubspot.singularity.SingularityMachineAbstraction;
import com.hubspot.singularity.SingularityPendingRequest.PendingType;
import com.hubspot.singularity.SingularityPendingTask;
import com.hubspot.singularity.SingularityPendingTaskId;
import com.hubspot.singularity.SingularityRack;
import com.hubspot.singularity.SingularityRequest;
import com.hubspot.singularity.SingularityTask;
import com.hubspot.singularity.SingularityTaskId;
import com.hubspot.singularity.SingularityTaskRequest;
import com.hubspot.singularity.config.OverrideConfiguration;
import com.hubspot.singularity.config.SingularityConfiguration;
import com.hubspot.singularity.data.AbstractMachineManager;
import com.hubspot.singularity.data.AgentManager;
import com.hubspot.singularity.data.InactiveAgentManager;
import com.hubspot.singularity.data.RackManager;
import com.hubspot.singularity.data.TaskManager;
import com.hubspot.singularity.mesos.SingularityAgentAndRackHelper.CpuMemoryPreference;
import com.hubspot.singularity.scheduler.SingularityLeaderCache;
import com.hubspot.singularity.sentry.SingularityExceptionNotifier;
import java.util.Collection;
import java.util.Collections;
import java.util.HashMap;
import java.util.List;
import java.util.Map;
import java.util.Map.Entry;
import java.util.Objects;
import java.util.Optional;
import java.util.Set;
import java.util.concurrent.atomic.AtomicInteger;
import java.util.stream.Collectors;
import javax.inject.Singleton;
import org.apache.mesos.v1.Protos.AgentID;
import org.apache.mesos.v1.Protos.Offer;
import org.slf4j.Logger;
import org.slf4j.LoggerFactory;

@Singleton
public class SingularityAgentAndRackManager {
  private static final Logger LOG = LoggerFactory.getLogger(
    SingularityAgentAndRackManager.class
  );

  private final SingularityConfiguration configuration;

  private final SingularityExceptionNotifier exceptionNotifier;
  private final RackManager rackManager;
  private final AgentManager agentManager;
  private final TaskManager taskManager;
  private final InactiveAgentManager inactiveAgentManager;
  private final SingularityAgentAndRackHelper agentAndRackHelper;
  private final AtomicInteger activeAgentsLost;
  private final SingularityLeaderCache leaderCache;
  private final OverrideConfiguration overrides;

  @Inject
  SingularityAgentAndRackManager(
    SingularityAgentAndRackHelper agentAndRackHelper,
    SingularityConfiguration configuration,
    OverrideConfiguration overrides,
    SingularityExceptionNotifier exceptionNotifier,
    RackManager rackManager,
    AgentManager agentManager,
    TaskManager taskManager,
    InactiveAgentManager inactiveAgentManager,
    @Named(
      SingularityMesosModule.ACTIVE_AGENTS_LOST_COUNTER
    ) AtomicInteger activeAgentsLost,
    SingularityLeaderCache leaderCache
  ) {
    this.configuration = configuration;
    this.overrides = overrides;

    this.exceptionNotifier = exceptionNotifier;
    this.agentAndRackHelper = agentAndRackHelper;

    this.rackManager = rackManager;
    this.agentManager = agentManager;
    this.taskManager = taskManager;
    this.inactiveAgentManager = inactiveAgentManager;
    this.activeAgentsLost = activeAgentsLost;

    this.leaderCache = leaderCache;
  }

  AgentMatchState doesOfferMatch(
    SingularityOfferHolder offerHolder,
    SingularityTaskRequest taskRequest,
    List<SingularityTaskId> activeTaskIdsForRequest,
    boolean isPreemptibleTask,
    RequestUtilization requestUtilization
  ) {
    final String host = offerHolder.getHostname();
    final String rackId = offerHolder.getRackId();
    final String agentId = offerHolder.getAgentId();

    Optional<SingularityAgent> maybeAgent = agentManager.getObject(agentId);
    if (!maybeAgent.isPresent()) {
      return AgentMatchState.RESOURCES_DO_NOT_MATCH;
    }

    final MachineState currentState = maybeAgent.get().getCurrentState().getState();

    if (currentState == MachineState.FROZEN) {
      return AgentMatchState.AGENT_FROZEN;
    }

    if (currentState.isDecommissioning()) {
      return AgentMatchState.AGENT_DECOMMISSIONING;
    }

    final MachineState currentRackState = rackManager
      .getObject(rackId)
      .get()
      .getCurrentState()
      .getState();

    if (currentRackState == MachineState.FROZEN) {
      return AgentMatchState.RACK_FROZEN;
    }

    if (currentRackState.isDecommissioning()) {
      return AgentMatchState.RACK_DECOMMISSIONING;
    }

    if (
      !taskRequest
        .getRequest()
        .getRackAffinity()
        .orElse(Collections.emptyList())
        .isEmpty()
    ) {
      if (!taskRequest.getRequest().getRackAffinity().get().contains(rackId)) {
        LOG.trace(
          "Task {} requires a rack in {} (current rack {})",
          taskRequest.getPendingTask().getPendingTaskId(),
          taskRequest.getRequest().getRackAffinity().get(),
          rackId
        );
        return AgentMatchState.RACK_AFFINITY_NOT_MATCHING;
      }
    }

    if (!isAttributesMatch(offerHolder, taskRequest, isPreemptibleTask)) {
      return AgentMatchState.AGENT_ATTRIBUTES_DO_NOT_MATCH;
    } else if (
      !areAttributeMinimumsFeasible(offerHolder, taskRequest, activeTaskIdsForRequest)
    ) {
      return AgentMatchState.AGENT_ATTRIBUTES_DO_NOT_MATCH;
    }

    final AgentPlacement agentPlacement = maybeOverrideAgentPlacement(
      taskRequest
        .getRequest()
        .getAgentPlacement()
        .orElse(configuration.getDefaultAgentPlacement())
    );

    if (
      !taskRequest.getRequest().isRackSensitive() &&
      agentPlacement == AgentPlacement.GREEDY
    ) {
      // todo: account for this or let this behavior continue?
      return AgentMatchState.NOT_RACK_OR_AGENT_PARTICULAR;
    }

    final int numDesiredInstances = taskRequest.getRequest().getInstancesSafe();
    boolean allowBounceToSameHost = isAllowBounceToSameHost(taskRequest.getRequest());
    int activeRacksWithCapacityCount = getActiveRacksWithCapacityCount();
    Multiset<String> countPerRack = HashMultiset.create(activeRacksWithCapacityCount);
    double numOnAgent = 0;
    double numCleaningOnAgent = 0;
    double numFromSameBounceOnAgent = 0;
    double numOtherDeploysOnAgent = 0;
    boolean taskLaunchedFromBounceWithActionId =
      taskRequest.getPendingTask().getPendingTaskId().getPendingType() ==
      PendingType.BOUNCE &&
      taskRequest.getPendingTask().getActionId().isPresent();

    final String sanitizedHost = offerHolder.getSanitizedHost();
    final String sanitizedRackId = offerHolder.getSanitizedRackId();
    Collection<SingularityTaskId> cleaningTasks = leaderCache.getCleanupTaskIds();

    for (SingularityTaskId taskId : activeTaskIdsForRequest) {
      if (
        !cleaningTasks.contains(taskId) &&
        !taskManager.isKilledTask(taskId) &&
        taskRequest.getDeploy().getId().equals(taskId.getDeployId())
      ) {
        countPerRack.add(taskId.getSanitizedRackId());
      }

      if (!taskId.getSanitizedHost().equals(sanitizedHost)) {
        continue;
      }

      if (taskRequest.getDeploy().getId().equals(taskId.getDeployId())) {
        if (cleaningTasks.contains(taskId)) {
          numCleaningOnAgent++;
        } else {
          numOnAgent++;
        }
        if (taskLaunchedFromBounceWithActionId) {
          Optional<SingularityTask> maybeTask = taskManager.getTask(taskId);
          boolean errorInTaskData = false;
          if (maybeTask.isPresent()) {
            SingularityPendingTask pendingTask = maybeTask
              .get()
              .getTaskRequest()
              .getPendingTask();
            if (pendingTask.getPendingTaskId().getPendingType() == PendingType.BOUNCE) {
              if (pendingTask.getActionId().isPresent()) {
                if (
                  pendingTask
                    .getActionId()
                    .get()
                    .equals(taskRequest.getPendingTask().getActionId().get())
                ) {
                  numFromSameBounceOnAgent++;
                }
              } else {
                // No actionId present on bounce, fall back to more restrictive placement strategy
                errorInTaskData = true;
              }
            }
          } else {
            // Could not find appropriate task data, fall back to more restrictive placement strategy
            errorInTaskData = true;
          }
          if (errorInTaskData) {
            allowBounceToSameHost = false;
          }
        }
      } else {
        numOtherDeploysOnAgent++;
      }
    }

    if (
      overrides.isAllowRackSensitivity() && taskRequest.getRequest().isRackSensitive()
    ) {
      final boolean isRackOk = isRackOk(
        countPerRack,
        sanitizedRackId,
        numDesiredInstances,
        taskRequest.getRequest().getId(),
        agentId,
        host,
        numCleaningOnAgent
      );

      if (!isRackOk) {
        return AgentMatchState.RACK_SATURATED;
      }
    }

    switch (agentPlacement) {
      case SEPARATE:
      case SEPARATE_BY_DEPLOY:
      case SPREAD_ALL_SLAVES:
      case SPREAD_ALL_AGENTS:
        if (allowBounceToSameHost && taskLaunchedFromBounceWithActionId) {
          if (numFromSameBounceOnAgent > 0) {
            LOG.trace(
              "Rejecting SEPARATE task {} from agent {} ({}) due to numFromSameBounceOnAgent {}",
              taskRequest.getRequest().getId(),
              agentId,
              host,
              numFromSameBounceOnAgent
            );
            return AgentMatchState.AGENT_SATURATED;
          }
        } else {
          if (numOnAgent > 0 || numCleaningOnAgent > 0) {
            LOG.trace(
              "Rejecting {} task {} from agent {} ({}) due to numOnAgent {} numCleaningOnAgent {}",
              agentPlacement.name(),
              taskRequest.getRequest().getId(),
              agentId,
              host,
              numOnAgent,
              numCleaningOnAgent
            );
            return AgentMatchState.AGENT_SATURATED;
          }
        }
        break;
      case SEPARATE_BY_REQUEST:
        if (numOnAgent > 0 || numCleaningOnAgent > 0 || numOtherDeploysOnAgent > 0) {
          LOG.trace(
            "Rejecting SEPARATE_BY_REQUEST task {} from agent {} ({}) due to numOnAgent {} numCleaningOnAgent {} numOtherDeploysOnAgent {}",
            taskRequest.getRequest().getId(),
            agentId,
            host,
            numOnAgent,
            numCleaningOnAgent,
            numOtherDeploysOnAgent
          );
          return AgentMatchState.AGENT_SATURATED;
        }
        break;
      case OPTIMISTIC:
        // If no tasks are active for this request yet, we can fall back to greedy.
        if (activeTaskIdsForRequest.size() > 0) {
          Collection<SingularityPendingTaskId> pendingTasksForRequestClusterwide = leaderCache.getPendingTaskIdsForRequest(
            taskRequest.getRequest().getId()
          );

          Set<String> currentHostsForRequest = activeTaskIdsForRequest
            .stream()
            .map(SingularityTaskId::getSanitizedHost)
            .collect(Collectors.toSet());

          final double numPerAgent =
            activeTaskIdsForRequest.size() / (double) currentHostsForRequest.size();
          final double leniencyCoefficient = configuration.getPlacementLeniency();
          final double threshold =
            numPerAgent *
            (1 + (pendingTasksForRequestClusterwide.size() * leniencyCoefficient));
          final boolean isOk = numOnAgent <= threshold;

          if (!isOk) {
            LOG.trace(
              "Rejecting OPTIMISTIC task {} from agent {} ({}) because numOnAgent {} violates threshold {} (based on active tasks for request {}, current hosts for request {}, pending tasks for request {})",
              taskRequest.getRequest().getId(),
              agentId,
              host,
              numOnAgent,
              threshold,
              activeTaskIdsForRequest.size(),
              currentHostsForRequest.size(),
              pendingTasksForRequestClusterwide.size()
            );
            return AgentMatchState.AGENT_SATURATED;
          }
        }
        break;
      case GREEDY:
    }

    if (isPreferred(offerHolder, taskRequest, requestUtilization)) {
      LOG.debug("Agent {} is preferred", offerHolder.getHostname());
      return AgentMatchState.PREFERRED_AGENT;
    }

    return AgentMatchState.OK;
  }

  private boolean isPreferred(
    SingularityOfferHolder offerHolder,
    SingularityTaskRequest taskRequest,
    RequestUtilization requestUtilization
  ) {
    return (
      isPreferredByAllowedAttributes(offerHolder, taskRequest) ||
      isPreferredByCpuMemory(offerHolder, requestUtilization)
    );
  }

  private AgentPlacement maybeOverrideAgentPlacement(AgentPlacement placement) {
    return overrides.getAgentPlacementOverride().orElse(placement);
  }

  private boolean isPreferredByAllowedAttributes(
    SingularityOfferHolder offerHolder,
    SingularityTaskRequest taskRequest
  ) {
    Map<String, String> allowedAttributes = getAllowedAttributes(taskRequest);
    Map<String, String> hostAttributes = offerHolder.getTextAttributes();
    boolean containsAtLeastOneMatchingAttribute = agentAndRackHelper.containsAtLeastOneMatchingAttribute(
      hostAttributes,
      allowedAttributes
    );
    LOG.trace(
      "is agent {} by allowed attributes? {}",
      offerHolder.getHostname(),
      containsAtLeastOneMatchingAttribute
    );
    return containsAtLeastOneMatchingAttribute;
  }

  public boolean isPreferredByCpuMemory(
    SingularityOfferHolder offerHolder,
    RequestUtilization requestUtilization
  ) {
    if (requestUtilization != null) {
      CpuMemoryPreference cpuMemoryPreference = agentAndRackHelper.getCpuMemoryPreferenceForAgent(
        offerHolder
      );
      CpuMemoryPreference cpuMemoryPreferenceForRequest = agentAndRackHelper.getCpuMemoryPreferenceForRequest(
        requestUtilization
      );
      LOG.trace(
        "CpuMemoryPreference for agent {} is {}, CpuMemoryPreference for request {} is {}",
        offerHolder.getHostname(),
        cpuMemoryPreference.toString(),
        requestUtilization.getRequestId(),
        cpuMemoryPreferenceForRequest.toString()
      );
      return cpuMemoryPreference == cpuMemoryPreferenceForRequest;
    }
    return false;
  }

  private boolean isAttributesMatch(
    SingularityOfferHolder offer,
    SingularityTaskRequest taskRequest,
    boolean isPreemptibleTask
  ) {
    final Map<String, String> requiredAttributes = getRequiredAttributes(taskRequest);
    final Map<String, String> allowedAttributes = getAllowedAttributes(taskRequest);

    if (offer.hasReservedAgentAttributes()) {
      Map<String, String> reservedAgentAttributes = offer.getReservedAgentAttributes();

      Map<String, String> mergedAttributes = new HashMap<>();
      mergedAttributes.putAll(requiredAttributes);
      mergedAttributes.putAll(allowedAttributes);

      if (!mergedAttributes.isEmpty()) {
        if (
          !agentAndRackHelper.containsAllAttributes(
            mergedAttributes,
            reservedAgentAttributes
          )
        ) {
          LOG.trace(
            "Agents with attributes {} are reserved for matching tasks. Task with attributes {} does not match",
            reservedAgentAttributes,
            mergedAttributes
          );
          return false;
        }
      } else {
        LOG.trace(
          "Agents with attributes {} are reserved for matching tasks. No attributes specified for task {}",
          reservedAgentAttributes,
          taskRequest.getPendingTask().getPendingTaskId().getId()
        );
        return false;
      }
    }

    if (!configuration.getPreemptibleTasksOnlyMachineAttributes().isEmpty()) {
      if (
        agentAndRackHelper.containsAllAttributes(
          offer.getTextAttributes(),
          configuration.getPreemptibleTasksOnlyMachineAttributes()
        ) &&
        !isPreemptibleTask
      ) {
        LOG.debug("Host {} is reserved for preemptible tasks", offer.getHostname());
        return false;
      }
    }

    if (!requiredAttributes.isEmpty()) {
      if (
        !agentAndRackHelper.containsAllAttributes(
          offer.getTextAttributes(),
          requiredAttributes
        )
      ) {
        LOG.trace(
          "Task requires agent with attributes {}, (agent attributes are {})",
          requiredAttributes,
          offer.getTextAttributes()
        );
        return false;
      }
    }

    return true;
  }

  private Map<String, String> getRequiredAttributes(SingularityTaskRequest taskRequest) {
    if (!taskRequest.getPendingTask().getRequiredAgentAttributeOverrides().isEmpty()) {
      return taskRequest.getPendingTask().getRequiredAgentAttributeOverrides();
    } else if (
      (
        taskRequest.getRequest().getRequiredAgentAttributes().isPresent() &&
        !taskRequest.getRequest().getRequiredAgentAttributes().get().isEmpty()
      )
    ) {
      return taskRequest.getRequest().getRequiredAgentAttributes().get();
    }
    return new HashMap<>();
  }

  private Map<String, String> getAllowedAttributes(SingularityTaskRequest taskRequest) {
    if (!taskRequest.getPendingTask().getAllowedAgentAttributeOverrides().isEmpty()) {
      return taskRequest.getPendingTask().getAllowedAgentAttributeOverrides();
    } else if (
      (
        taskRequest.getRequest().getAllowedAgentAttributes().isPresent() &&
        !taskRequest.getRequest().getAllowedAgentAttributes().get().isEmpty()
      )
    ) {
      return taskRequest.getRequest().getAllowedAgentAttributes().get();
    }
    return new HashMap<>();
  }

  private boolean areAttributeMinimumsFeasible(
    SingularityOfferHolder offerHolder,
    SingularityTaskRequest taskRequest,
    List<SingularityTaskId> activeTaskIdsForRequest
  ) {
    if (!taskRequest.getRequest().getAgentAttributeMinimums().isPresent()) {
      return true;
    }
    Map<String, String> offerAttributes = agentManager
      .getObject(offerHolder.getAgentId())
      .get()
      .getAttributes();

    Integer numDesiredInstances = taskRequest.getRequest().getInstancesSafe();
    Integer numActiveInstances = activeTaskIdsForRequest.size();

    for (Entry<String, Map<String, Integer>> keyEntry : taskRequest
      .getRequest()
      .getAgentAttributeMinimums()
      .get()
      .entrySet()) {
      String attrKey = keyEntry.getKey();
      for (Entry<String, Integer> valueEntry : keyEntry.getValue().entrySet()) {
        Integer percentInstancesWithAttr = valueEntry.getValue();
        Integer minInstancesWithAttr = Math.max(
          1,
          (int) ((percentInstancesWithAttr / 100.0) * numDesiredInstances)
        );

        if (
          offerAttributes.containsKey(attrKey) &&
          offerAttributes.get(attrKey).equals(valueEntry.getKey())
        ) {
          // Accepting this offer would add an instance of the needed attribute, so it's okay.
          continue;
        }

        // Would accepting this offer prevent meeting the necessary attribute in the future?
        long numInstancesWithAttr = getNumInstancesWithAttribute(
          activeTaskIdsForRequest,
          attrKey,
          valueEntry.getKey()
        );
        long numInstancesWithoutAttr = numActiveInstances - numInstancesWithAttr + 1;

        long maxPotentialInstancesWithAttr =
          numDesiredInstances - numInstancesWithoutAttr;
        if (maxPotentialInstancesWithAttr < minInstancesWithAttr) {
          return false;
        }
      }
    }
    return true;
  }

  private long getNumInstancesWithAttribute(
    List<SingularityTaskId> taskIds,
    String attrKey,
    String attrValue
  ) {
    return taskIds
      .stream()
      .map(
        id ->
          leaderCache
            .getAgent(
              taskManager.getTask(id).get().getMesosTask().getAgentId().getValue()
            )
            .get()
            .getAttributes()
            .get(attrKey)
      )
      .filter(Objects::nonNull)
      .filter(x -> x.equals(attrValue))
      .count();
  }

  private boolean isAllowBounceToSameHost(SingularityRequest request) {
    if (request.getAllowBounceToSameHost().isPresent()) {
      return request.getAllowBounceToSameHost().get();
    } else {
      return configuration.isAllowBounceToSameHost();
    }
  }

  private boolean isRackOk(
    Multiset<String> countPerRack,
    String sanitizedRackId,
    int numDesiredInstances,
    String requestId,
    String agentId,
    String host,
    double numCleaningOnAgent
  ) {
    int racksAccountedFor = countPerRack.elementSet().size();
    int activeRacksWithCapacityCount = getActiveRacksWithCapacityCount();
    double numPerRack = numDesiredInstances / (double) activeRacksWithCapacityCount;
    if (racksAccountedFor < activeRacksWithCapacityCount) {
      if (countPerRack.count(sanitizedRackId) < Math.max(numPerRack, 1)) {
        return true;
      }
    } else {
      Integer rackMin = null;
      for (String rackId : countPerRack.elementSet()) {
        if (rackMin == null || countPerRack.count(rackId) < rackMin) {
          rackMin = countPerRack.count(rackId);
        }
      }
      if (rackMin == null || rackMin < (int) numPerRack) {
        if (countPerRack.count(sanitizedRackId) < (int) numPerRack) {
          return true;
        }
      } else if (countPerRack.count(sanitizedRackId) < numPerRack) {
        return true;
      }
    }

    LOG.trace(
      "Rejecting RackSensitive task {} from agent {} ({}) due to numOnRack {} and cleaningOnAgent {}",
      requestId,
      agentId,
      host,
      countPerRack.count(sanitizedRackId),
      numCleaningOnAgent
    );
    return false;
  }

  void agentLost(AgentID agentIdObj) {
    final String agentId = agentIdObj.getValue();

    Optional<SingularityAgent> agent = agentManager.getObject(agentId);

    if (agent.isPresent()) {
      MachineState previousState = agent.get().getCurrentState().getState();
      agentManager.changeState(
        agent.get(),
        MachineState.DEAD,
        Optional.empty(),
        Optional.empty()
      );
      if (configuration.getDisasterDetection().isEnabled()) {
        updateDisasterCounter(previousState);
      }

      checkRackAfterAgentLoss(agent.get());
    } else {
      LOG.warn("Lost a agent {}, but didn't know about it", agentId);
    }
  }

  private void updateDisasterCounter(MachineState previousState) {
    if (previousState == MachineState.ACTIVE) {
      activeAgentsLost.getAndIncrement();
    }
  }

  private void checkRackAfterAgentLoss(SingularityAgent lostAgent) {
    List<SingularityAgent> agents = agentManager.getObjectsFiltered(MachineState.ACTIVE);

    int numInRack = 0;

    for (SingularityAgent agent : agents) {
      if (agent.getRackId().equals(lostAgent.getRackId())) {
        numInRack++;
      }
    }

    LOG.info("Found {} agents left in rack {}", numInRack, lostAgent.getRackId());

    if (numInRack == 0) {
      rackManager.changeState(
        lostAgent.getRackId(),
        MachineState.DEAD,
        Optional.empty(),
        Optional.empty()
      );
    }
  }

  public void loadAgentsAndRacksFromMaster(
    MesosMasterStateObject state,
    boolean isStartup
  ) {
    Map<String, SingularityAgent> activeAgentsById = agentManager.getObjectsByIdForState(
      MachineState.ACTIVE
    );
    Map<String, SingularityRack> activeRacksById = rackManager.getObjectsByIdForState(
      MachineState.ACTIVE
    );

    Map<String, SingularityRack> remainingActiveRacks = Maps.newHashMap(activeRacksById);

    int agents = 0;
    int racks = 0;

    for (MesosMasterAgentObject agentJsonObject : state.getAgents()) {
      String agentId = agentJsonObject.getId();
      String rackId = agentAndRackHelper.getRackId(agentJsonObject.getAttributes());
      Map<String, String> textAttributes = agentAndRackHelper.getTextAttributes(
        agentJsonObject.getAttributes()
      );
      String host = agentAndRackHelper.getMaybeTruncatedHost(
        agentJsonObject.getHostname()
      );

      if (activeAgentsById.containsKey(agentId)) {
        SingularityAgent agent = activeAgentsById.get(agentId);
        if (
          agent != null &&
          (
            !agent.getResources().isPresent() ||
            !agent.getResources().get().equals(agentJsonObject.getResources())
          )
        ) {
          LOG.trace(
            "Found updated resources ({}) for agent {}",
            agentJsonObject.getResources(),
            agent
          );
          agentManager.saveObject(agent.withResources(agentJsonObject.getResources()));
        }
        activeAgentsById.remove(agentId);
      } else {
        SingularityAgent newAgent = new SingularityAgent(
          agentId,
          host,
          rackId,
          textAttributes,
          Optional.of(agentJsonObject.getResources())
        );

        if (check(newAgent, agentManager) == CheckResult.NEW) {
          agents++;
        }
      }

      if (activeRacksById.containsKey(rackId)) {
        remainingActiveRacks.remove(rackId);
      } else {
        SingularityRack rack = new SingularityRack(rackId);

        if (check(rack, rackManager) == CheckResult.NEW) {
          racks++;
        }
      }
    }

    for (SingularityAgent leftOverAgent : activeAgentsById.values()) {
      agentManager.changeState(
        leftOverAgent,
        isStartup ? MachineState.MISSING_ON_STARTUP : MachineState.DEAD,
        Optional.empty(),
        Optional.empty()
      );
    }

    for (SingularityRack leftOverRack : remainingActiveRacks.values()) {
      rackManager.changeState(
        leftOverRack,
        isStartup ? MachineState.MISSING_ON_STARTUP : MachineState.DEAD,
        Optional.empty(),
        Optional.empty()
      );
    }

    LOG.info(
      "Found {} new racks ({} missing) and {} new agents ({} missing)",
      racks,
      remainingActiveRacks.size(),
      agents,
      activeAgentsById.size()
    );
  }

  public void checkDecommissionedAgentsFromMaster(
    MesosMasterStateObject state,
    boolean isStartup
  ) {
    Map<String, SingularityAgent> agentsById = agentManager.getObjectsByIdForState(
      MachineState.DECOMMISSIONED
    );

    for (MesosMasterAgentObject agentJsonObject : state.getAgents()) {
      String agentId = agentJsonObject.getId();
      if (agentsById.containsKey(agentId)) {
        SingularityAgent agent = agentsById.get(agentId);
<<<<<<< HEAD
        if (
          agent != null &&
          (
            !agent.getResources().isPresent() ||
            !agent.getResources().get().equals(agentJsonObject.getResources())
          )
        ) {
          LOG.trace(
            "Found updated resources ({}) for decommissioned agent {}",
=======
        if (agent != null) {
          LOG.info(
            "Found resources ({}) for decommissioned agent {}",
>>>>>>> 2592e7f1
            agentJsonObject.getResources(),
            agent
          );
          agentManager.saveObject(agent.withResources(agentJsonObject.getResources()));
        }
        agentsById.remove(agentId);
      }
    }

    for (SingularityAgent leftOverAgent : agentsById.values()) {
      MachineState newState = isStartup
        ? MachineState.MISSING_ON_STARTUP
        : MachineState.DEAD;

      LOG.info("Marking decommissioned agent without mesos resources as {}", newState);
      agentManager.changeState(
        leftOverAgent,
        newState,
        Optional.empty(),
        Optional.empty()
      );
    }
  }

  public enum CheckResult {
    NEW,
    NOT_ACCEPTING_TASKS,
    ALREADY_ACTIVE
  }

  private <T extends SingularityMachineAbstraction<T>> CheckResult check(
    T object,
    AbstractMachineManager<T> manager
  ) {
    Optional<T> existingObject = manager.getObject(object.getId());

    if (!existingObject.isPresent()) {
      manager.saveObject(object);

      return CheckResult.NEW;
    }

    MachineState currentState = existingObject.get().getCurrentState().getState();

    switch (currentState) {
      case ACTIVE:
        return CheckResult.ALREADY_ACTIVE;
      case DEAD:
      case MISSING_ON_STARTUP:
        manager.changeState(
          object.getId(),
          MachineState.ACTIVE,
          Optional.empty(),
          Optional.empty()
        );
        return CheckResult.NEW;
      case FROZEN:
      case DECOMMISSIONED:
      case DECOMMISSIONING:
      case STARTING_DECOMMISSION:
        return CheckResult.NOT_ACCEPTING_TASKS;
    }

    throw new IllegalStateException(
      String.format("Invalid state %s for %s", currentState, object.getId())
    );
  }

  public CheckResult checkOffer(Offer offer) {
    final String agentId = offer.getAgentId().getValue();
    final String rackId = agentAndRackHelper.getRackIdOrDefault(offer);
    final String host = agentAndRackHelper.getMaybeTruncatedHost(offer);
    final Map<String, String> textAttributes = agentAndRackHelper.getTextAttributes(
      offer
    );

    final SingularityAgent agent = new SingularityAgent(
      agentId,
      host,
      rackId,
      textAttributes,
      Optional.empty()
    );

    CheckResult result = check(agent, agentManager);

    if (result == CheckResult.NEW) {
      if (inactiveAgentManager.isInactive(agent.getHost())) {
        LOG.info(
          "Agent {} on inactive host {} attempted to rejoin. Marking as decommissioned.",
          agent,
          host
        );
        agentManager.changeState(
          agent,
          MachineState.STARTING_DECOMMISSION,
          Optional.of(
            String.format(
              "Agent %s on inactive host %s attempted to rejoin cluster.",
              agentId,
              host
            )
          ),
          Optional.empty()
        );
      } else {
        LOG.info("Offer revealed a new agent {}", agent);
      }
    }

    final SingularityRack rack = new SingularityRack(rackId);

    if (check(rack, rackManager) == CheckResult.NEW) {
      LOG.info("Offer revealed a new rack {}", rack);
    }

    return result;
  }

  void checkStateAfterFinishedTask(
    SingularityTaskId taskId,
    String agentId,
    SingularityLeaderCache leaderCache
  ) {
    Optional<SingularityAgent> agent = agentManager.getObject(agentId);

    if (!agent.isPresent()) {
      final String message = String.format(
        "Couldn't find agent with id %s for task %s",
        agentId,
        taskId
      );
      LOG.warn(message);
      exceptionNotifier.notify(
        message,
        ImmutableMap.of("agentId", agentId, "taskId", taskId.toString())
      );
      return;
    }

    if (agent.get().getCurrentState().getState() == MachineState.DECOMMISSIONING) {
      if (!hasTaskLeftOnAgent(taskId, agentId, leaderCache)) {
        agentManager.changeState(
          agent.get(),
          MachineState.DECOMMISSIONED,
          agent.get().getCurrentState().getMessage(),
          agent.get().getCurrentState().getUser()
        );
      }
    }

    Optional<SingularityRack> rack = rackManager.getObject(agent.get().getRackId());

    if (!rack.isPresent()) {
      final String message = String.format(
        "Couldn't find rack with id %s for task %s",
        agent.get().getRackId(),
        taskId
      );
      LOG.warn(message);
      exceptionNotifier.notify(
        message,
        ImmutableMap.of("rackId", agent.get().getRackId(), "taskId", taskId.toString())
      );
      return;
    }

    if (rack.get().getCurrentState().getState() == MachineState.DECOMMISSIONING) {
      if (!hasTaskLeftOnRack(taskId, leaderCache)) {
        rackManager.changeState(
          rack.get(),
          MachineState.DECOMMISSIONED,
          rack.get().getCurrentState().getMessage(),
          rack.get().getCurrentState().getUser()
        );
      }
    }
  }

  private boolean hasTaskLeftOnRack(
    SingularityTaskId taskId,
    SingularityLeaderCache leaderCache
  ) {
    for (SingularityTaskId activeTaskId : leaderCache.getActiveTaskIds()) {
      if (
        !activeTaskId.equals(taskId) &&
        activeTaskId.getSanitizedRackId().equals(taskId.getSanitizedRackId())
      ) {
        return true;
      }
    }

    return false;
  }

  private boolean hasTaskLeftOnAgent(
    SingularityTaskId taskId,
    String agentId,
    SingularityLeaderCache stateCache
  ) {
    for (SingularityTaskId activeTaskId : stateCache.getActiveTaskIds()) {
      if (
        !activeTaskId.equals(taskId) &&
        activeTaskId.getSanitizedHost().equals(taskId.getSanitizedHost())
      ) {
        Optional<SingularityTask> maybeTask = taskManager.getTask(activeTaskId);
        if (
          maybeTask.isPresent() && agentId.equals(maybeTask.get().getAgentId().getValue())
        ) {
          return true;
        }
      }
    }

    return false;
  }

  public int getActiveRacksWithCapacityCount() {
    return configuration.getExpectedRacksCount().isPresent()
      ? configuration.getExpectedRacksCount().get()
      : rackManager.getNumActive();
  }
}<|MERGE_RESOLUTION|>--- conflicted
+++ resolved
@@ -802,21 +802,9 @@
       String agentId = agentJsonObject.getId();
       if (agentsById.containsKey(agentId)) {
         SingularityAgent agent = agentsById.get(agentId);
-<<<<<<< HEAD
-        if (
-          agent != null &&
-          (
-            !agent.getResources().isPresent() ||
-            !agent.getResources().get().equals(agentJsonObject.getResources())
-          )
-        ) {
-          LOG.trace(
-            "Found updated resources ({}) for decommissioned agent {}",
-=======
         if (agent != null) {
           LOG.info(
             "Found resources ({}) for decommissioned agent {}",
->>>>>>> 2592e7f1
             agentJsonObject.getResources(),
             agent
           );
