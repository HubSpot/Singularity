--- conflicted
+++ resolved
@@ -300,6 +300,7 @@
     callWithStateLock(() -> {
       if (t instanceof PrematureChannelClosureException) {
         state.setMesosSchedulerState(MesosSchedulerState.PAUSED_FOR_MESOS_RECONNECT);
+        offerCache.invalidateAll();
         reconnectMesos();
       } else {
         LOG.error("Aborting due to error: {}", t.getMessage(), t);
@@ -398,30 +399,6 @@
   }
 
   public void reconnectMesos() {
-<<<<<<< HEAD
-    callWithStateLock(() -> {
-      state.setMesosSchedulerState(MesosSchedulerState.PAUSED_FOR_MESOS_RECONNECT);
-      offerCache.invalidateAll();
-      LOG.info("Paused scheduler actions, closing existing mesos connection");
-      mesosSchedulerClient.close();
-      LOG.info("Closed existing mesos connection");
-      try {
-        Retryer<Void> startRetryer = RetryerBuilder.<Void>newBuilder()
-            .retryIfException()
-            .retryIfRuntimeException()
-            .withWaitStrategy(WaitStrategies.exponentialWait())
-            .withStopStrategy(StopStrategies.stopAfterDelay(configuration.getMesosConfiguration().getReconnectTimeoutMillis(), TimeUnit.MILLISECONDS))
-            .build();
-        startRetryer.call(() -> {
-          start();
-          return null;
-        });
-      } catch (RetryException re) {
-        if (re.getLastFailedAttempt().getExceptionCause() != null) {
-          LOG.error("Unable to retry mesos master connection", re.getLastFailedAttempt().getExceptionCause());
-          notifyStopping();
-          abort.abort(AbortReason.MESOS_ERROR, Optional.of(re.getLastFailedAttempt().getExceptionCause()));
-=======
     // Done on a separate thread so that possibly interrupting the subscriber thread will not loop around to call
     // this method again on the same thread, causing an InterruptException
     if (!restartInProgress.compareAndSet(false, true)) {
@@ -457,7 +434,6 @@
             }
             return false;
           }
->>>>>>> ac8461a6
         }
         return state.isRunning();
       });
