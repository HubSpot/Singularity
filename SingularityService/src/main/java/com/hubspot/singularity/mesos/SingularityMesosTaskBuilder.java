package com.hubspot.singularity.mesos;

import java.util.ArrayList;
import java.util.Collections;
import java.util.List;
import java.util.Map.Entry;

import javax.inject.Singleton;

import org.apache.mesos.Protos.CommandInfo;
import org.apache.mesos.Protos.CommandInfo.URI;
import org.apache.mesos.Protos.ContainerInfo;
import org.apache.mesos.Protos.ContainerInfo.DockerInfo;
import org.apache.mesos.Protos.Environment;
import org.apache.mesos.Protos.Environment.Variable;
import org.apache.mesos.Protos.ExecutorID;
import org.apache.mesos.Protos.ExecutorInfo;
import org.apache.mesos.Protos.Label;
import org.apache.mesos.Protos.Labels;
import org.apache.mesos.Protos.Labels.Builder;
import org.apache.mesos.Protos.Parameter;
import org.apache.mesos.Protos.Resource;
import org.apache.mesos.Protos.TaskID;
import org.apache.mesos.Protos.TaskInfo;
import org.apache.mesos.Protos.Volume;
import org.slf4j.Logger;
import org.slf4j.LoggerFactory;

import com.fasterxml.jackson.core.JsonProcessingException;
import com.fasterxml.jackson.databind.ObjectMapper;
import com.google.common.base.Optional;
import com.google.common.base.Strings;
import com.google.common.collect.ImmutableList;
import com.google.common.primitives.Ints;
import com.google.inject.Inject;
import com.google.protobuf.ByteString;
import com.hubspot.deploy.ExecutorDataBuilder;
import com.hubspot.mesos.MesosUtils;
import com.hubspot.mesos.Resources;
import com.hubspot.mesos.SingularityContainerInfo;
import com.hubspot.mesos.SingularityDockerInfo;
import com.hubspot.mesos.SingularityDockerNetworkType;
import com.hubspot.mesos.SingularityDockerParameter;
import com.hubspot.mesos.SingularityDockerPortMapping;
import com.hubspot.mesos.SingularityMesosArtifact;
import com.hubspot.mesos.SingularityMesosTaskLabel;
import com.hubspot.mesos.SingularityVolume;
import com.hubspot.singularity.SingularityS3UploaderFile;
import com.hubspot.singularity.SingularityTask;
import com.hubspot.singularity.SingularityTaskExecutorData;
import com.hubspot.singularity.SingularityTaskId;
import com.hubspot.singularity.SingularityTaskRequest;
import com.hubspot.singularity.config.SingularityConfiguration;
import com.hubspot.singularity.data.ExecutorIdGenerator;

@Singleton
class SingularityMesosTaskBuilder {

  private static final Logger LOG = LoggerFactory.getLogger(SingularityMesosTaskBuilder.class);

  private final ObjectMapper objectMapper;
  private final ExecutorIdGenerator idGenerator;
  private final SingularityConfiguration configuration;

  @Inject
  SingularityMesosTaskBuilder(ObjectMapper objectMapper, ExecutorIdGenerator idGenerator, SingularityConfiguration configuration) {
    this.objectMapper = objectMapper;
    this.idGenerator = idGenerator;
    this.configuration = configuration;
  }

  public SingularityTask buildTask(SingularityOfferHolder offerHolder, List<Resource> availableResources, SingularityTaskRequest taskRequest, Resources desiredTaskResources, Resources desiredExecutorResources) {
    final String sanitizedRackId = offerHolder.getSanitizedRackId();
    final String sanitizedHost = offerHolder.getSanitizedHost();

    final SingularityTaskId taskId = new SingularityTaskId(taskRequest.getPendingTask().getPendingTaskId().getRequestId(), taskRequest.getDeploy().getId(), System.currentTimeMillis(),
        taskRequest.getPendingTask().getPendingTaskId().getInstanceNo(), sanitizedHost, sanitizedRackId);

    final TaskInfo.Builder bldr = TaskInfo.newBuilder()
        .setTaskId(TaskID.newBuilder().setValue(taskId.toString()));

    Optional<long[]> ports = Optional.absent();
    Optional<Resource> portsResource = Optional.absent();

    final Optional<SingularityContainerInfo> containerInfo = taskRequest.getDeploy().getContainerInfo();
    if (desiredTaskResources.getNumPorts() > 0 || hasLiteralPortMapping(containerInfo)) {
      List<Long> requestedPorts = new ArrayList<>();
      if (hasLiteralPortMapping(containerInfo)) {
        requestedPorts.addAll(containerInfo.get().getDocker().get().getLiteralHostPorts());
      }
      portsResource = Optional.of(MesosUtils.getPortsResource(desiredTaskResources.getNumPorts(), availableResources, requestedPorts));
      ports = Optional.of(MesosUtils.getPorts(portsResource.get(), desiredTaskResources.getNumPorts()));
    }

    if (containerInfo.isPresent()) {
      prepareContainerInfo(offerHolder, taskId, bldr, containerInfo.get(), ports);
    }

    if (taskRequest.getDeploy().getCustomExecutorCmd().isPresent()) {
      prepareCustomExecutor(bldr, taskId, taskRequest, offerHolder, ports, desiredExecutorResources);
    } else {
      prepareCommand(bldr, taskId, taskRequest, offerHolder, ports);
    }

    if (portsResource.isPresent()) {
      bldr.addResources(portsResource.get());
    }

<<<<<<< HEAD
    bldr.addResources(MesosUtils.getCpuResource(desiredTaskResources.getCpus()));
    bldr.addResources(MesosUtils.getGpuResource(desiredTaskResources.getGpus()));
    bldr.addResources(MesosUtils.getMemoryResource(desiredTaskResources.getMemoryMb()));
=======

    Optional<String> requiredRole = taskRequest.getRequest().getRequiredRole();
    bldr.addResources(MesosUtils.getCpuResource(desiredTaskResources.getCpus(), requiredRole));
    bldr.addResources(MesosUtils.getMemoryResource(desiredTaskResources.getMemoryMb(), requiredRole));
>>>>>>> 0d09f7e5

    if (desiredTaskResources.getDiskMb() > 0) {
      bldr.addResources(MesosUtils.getDiskResource(desiredTaskResources.getDiskMb(), requiredRole));
    }

    bldr.setSlaveId(offerHolder.getOffers().get(0).getSlaveId());

    bldr.setName(taskRequest.getRequest().getId());

    final Builder labelsBuilder = Labels.newBuilder();
    // apply request-specific labels, if any
    if (taskRequest.getDeploy().getMesosLabels().isPresent() && !taskRequest.getDeploy().getMesosLabels().get().isEmpty()) {
      for (SingularityMesosTaskLabel label : taskRequest.getDeploy().getMesosLabels().get()) {
        org.apache.mesos.Protos.Label.Builder labelBuilder = Label.newBuilder();
        labelBuilder.setKey(label.getKey());
        if ((label.getValue().isPresent())) {
          labelBuilder.setValue(label.getValue().get());
        }
        labelsBuilder.addLabels(labelBuilder.build());
      }
    }

    // apply task-specific labels, if any
    final int taskInstanceNo = taskRequest.getPendingTask().getPendingTaskId().getInstanceNo();
    if (taskRequest.getDeploy().getMesosTaskLabels().isPresent() && taskRequest.getDeploy().getMesosTaskLabels().get().containsKey(taskInstanceNo) && !taskRequest.getDeploy().getMesosTaskLabels().get().get(taskInstanceNo).isEmpty()) {
      for (SingularityMesosTaskLabel label : taskRequest.getDeploy().getMesosTaskLabels().get().get(taskInstanceNo)) {
        org.apache.mesos.Protos.Label.Builder labelBuilder = Label.newBuilder();
        labelBuilder.setKey(label.getKey());
        if ((label.getValue().isPresent())) {
          labelBuilder.setValue(label.getValue().get());
        }
        labelsBuilder.addLabels(labelBuilder.build());
      }
    }
    bldr.setLabels(labelsBuilder);

    TaskInfo task = bldr.build();

    return new SingularityTask(taskRequest, taskId, offerHolder.getOffers(), task, Optional.of(offerHolder.getRackId()));
  }

  private boolean hasLiteralPortMapping(Optional<SingularityContainerInfo> maybeContainerInfo) {
    return maybeContainerInfo.isPresent() && maybeContainerInfo.get().getDocker().isPresent() && !maybeContainerInfo.get().getDocker().get().getLiteralHostPorts().isEmpty();
  }

  private void setEnv(Environment.Builder envBldr, String key, Object value) {
    if (value == null) {
      return;
    }
    envBldr.addVariables(Variable.newBuilder().setName(key).setValue(value.toString()));
  }

  private void prepareEnvironment(final SingularityTaskRequest task, SingularityTaskId taskId, CommandInfo.Builder commandBuilder, final SingularityOfferHolder offerHolder, final Optional<long[]> ports) {
    Environment.Builder envBldr = Environment.newBuilder();

    setEnv(envBldr, "INSTANCE_NO", task.getPendingTask().getPendingTaskId().getInstanceNo());
    setEnv(envBldr, "TASK_HOST", offerHolder.getHostname());

    setEnv(envBldr, "TASK_RACK_ID", offerHolder.getRackId());

    setEnv(envBldr, "TASK_REQUEST_ID", task.getPendingTask().getPendingTaskId().getRequestId());
    setEnv(envBldr, "TASK_DEPLOY_ID", taskId.getDeployId());
    setEnv(envBldr, "TASK_ID", taskId.getId());
    setEnv(envBldr, "ESTIMATED_INSTANCE_COUNT", task.getRequest().getInstancesSafe());

    if (task.getPendingTask().getUser().isPresent()) {
      setEnv(envBldr, "STARTED_BY_USER", task.getPendingTask().getUser().get());
    }

    for (Entry<String, String> envEntry : task.getDeploy().getEnv().or(Collections.<String, String>emptyMap()).entrySet()) {
      setEnv(envBldr, envEntry.getKey(), fillInTaskIdValues(envEntry.getValue(), offerHolder, taskId));
    }

    if (task.getDeploy().getTaskEnv().isPresent() && task.getDeploy().getTaskEnv().get().containsKey(taskId.getInstanceNo()) && !task.getDeploy().getTaskEnv().get().get(taskId.getInstanceNo()).isEmpty()) {
      for (Entry<String, String> envEntry : task.getDeploy().getTaskEnv().get().get(taskId.getInstanceNo()).entrySet()) {
        setEnv(envBldr, envEntry.getKey(), fillInTaskIdValues(envEntry.getValue(), offerHolder, taskId));
      }
    }

    if (ports.isPresent()) {
      for (int portNum = 0; portNum < ports.get().length; portNum++) {
        if (portNum == 0) {
          setEnv(envBldr, "PORT", ports.get()[portNum]);
        }

        setEnv(envBldr, String.format("PORT%s", portNum), ports.get()[portNum]);
      }
    }

    commandBuilder.setEnvironment(envBldr.build());
  }

  private Optional<DockerInfo.PortMapping> buildPortMapping(final SingularityDockerPortMapping singularityDockerPortMapping, final Optional<long[]> ports) {
    final int containerPort;
    switch (singularityDockerPortMapping.getContainerPortType()) {
      case LITERAL:
        containerPort = singularityDockerPortMapping.getContainerPort();
        break;
      case FROM_OFFER:
        containerPort = Ints.checkedCast(ports.get()[singularityDockerPortMapping.getContainerPort()]);
        break;
      default:
        return Optional.absent();
    }

    final int hostPort;
    switch (singularityDockerPortMapping.getHostPortType()) {
      case LITERAL:
        hostPort = singularityDockerPortMapping.getHostPort();
        break;
      case FROM_OFFER:
        hostPort = Ints.checkedCast(ports.get()[singularityDockerPortMapping.getHostPort()]);
        break;
      default:
        return Optional.absent();
    }

    return Optional.of(DockerInfo.PortMapping.newBuilder()
        .setContainerPort(containerPort)
        .setHostPort(hostPort)
        .setProtocol(singularityDockerPortMapping.getProtocol())
        .build());
  }

  private String fillInTaskIdValues(String string, SingularityOfferHolder offerHolder, SingularityTaskId taskId) {
    if (!Strings.isNullOrEmpty(string)) {
      string = string.replace("${TASK_REQUEST_ID}", taskId.getRequestId())
          .replace("${TASK_DEPLOY_ID}", taskId.getDeployId())
          .replace("${TASK_STARTED_AT}", Long.toString(taskId.getStartedAt()))
          .replace("${TASK_INSTANCE_NO}", Integer.toString(taskId.getInstanceNo()))
          .replace("${TASK_HOST}", offerHolder.getHostname())
          .replace("${TASK_RACK_ID}", offerHolder.getRackId())
          .replace("${TASK_ID}", taskId.getId());
    }

    return string;
  }

  private void prepareContainerInfo(final SingularityOfferHolder offerHolder, final SingularityTaskId taskId, final TaskInfo.Builder bldr, final SingularityContainerInfo containerInfo, final Optional<long[]> ports) {
    ContainerInfo.Builder containerBuilder = ContainerInfo.newBuilder();
    containerBuilder.setType(ContainerInfo.Type.valueOf(containerInfo.getType().toString()));

    final Optional<SingularityDockerInfo> dockerInfo = containerInfo.getDocker();

    if (dockerInfo.isPresent()) {
      final DockerInfo.Builder dockerInfoBuilder = DockerInfo.newBuilder();
      dockerInfoBuilder.setImage(dockerInfo.get().getImage());

      if (dockerInfo.get().getNetwork().isPresent()) {
        dockerInfoBuilder.setNetwork(DockerInfo.Network.valueOf(dockerInfo.get().getNetwork().get().toString()));
      }

      final List<SingularityDockerPortMapping> portMappings = dockerInfo.get().getPortMappings();
      final boolean isBridged = SingularityDockerNetworkType.BRIDGE.equals(dockerInfo.get().getNetwork().orNull());

      if ((dockerInfo.get().hasAllLiteralHostPortMappings() || ports.isPresent()) && !portMappings.isEmpty()) {
        for (SingularityDockerPortMapping singularityDockerPortMapping : portMappings) {
          final Optional<DockerInfo.PortMapping> maybePortMapping = buildPortMapping(singularityDockerPortMapping, ports);

          if (maybePortMapping.isPresent()) {
            dockerInfoBuilder.addPortMappings(maybePortMapping.get());
          }
        }
      } else if (configuration.getNetworkConfiguration().isDefaultPortMapping() && isBridged && portMappings.isEmpty() && ports.isPresent()) {
        for (long longPort : ports.get()) {
          int port = Ints.checkedCast(longPort);
          dockerInfoBuilder.addPortMappings(DockerInfo.PortMapping.newBuilder()
              .setHostPort(port)
              .setContainerPort(port)
              .build());
        }
      }

      if (!dockerInfo.get().getDockerParameters().isEmpty()) {
        List<Parameter> parameters = new ArrayList<>();
        for (SingularityDockerParameter parameter : dockerInfo.get().getDockerParameters()) {
          parameters.add(Parameter.newBuilder().setKey(parameter.getKey()).setValue(parameter.getValue()).build());
        }
        dockerInfoBuilder.addAllParameters(parameters);
      }

      dockerInfoBuilder.setPrivileged(dockerInfo.get().isPrivileged());

      dockerInfoBuilder.setForcePullImage(dockerInfo.get().isForcePullImage());

      containerBuilder.setDocker(dockerInfoBuilder);
    }

    for (SingularityVolume volumeInfo : containerInfo.getVolumes().or(Collections.<SingularityVolume>emptyList())) {
      final Volume.Builder volumeBuilder = Volume.newBuilder();
      volumeBuilder.setContainerPath(fillInTaskIdValues(volumeInfo.getContainerPath(), offerHolder, taskId));
      if (volumeInfo.getHostPath().isPresent()) {
        volumeBuilder.setHostPath(fillInTaskIdValues(volumeInfo.getHostPath().get(), offerHolder, taskId));
      }
      if (volumeInfo.getMode().isPresent()) {
        volumeBuilder.setMode(Volume.Mode.valueOf(volumeInfo.getMode().get().toString()));
      } else {
        volumeBuilder.setMode(Volume.Mode.RO);
      }
      containerBuilder.addVolumes(volumeBuilder);
    }

    bldr.setContainer(containerBuilder);
  }

  private List<Resource> buildMesosResources(final Resources resources, Optional<String> role) {
    ImmutableList.Builder<Resource> builder = ImmutableList.builder();

    if (resources.getCpus() > 0) {
      builder.add(MesosUtils.getCpuResource(resources.getCpus(), role));
    }
    
    if (resources.getGpus() > 0) {
	  builder.add(MesosUtils.getGpuResource(resources.getGpus()));
	}

    if (resources.getMemoryMb() > 0) {
      builder.add(MesosUtils.getMemoryResource(resources.getMemoryMb(), role));
    }

    if (resources.getDiskMb() > 0) {
      builder.add(MesosUtils.getDiskResource(resources.getDiskMb(), role));
    }

    return builder.build();
  }

  private void prepareCustomExecutor(final TaskInfo.Builder bldr, final SingularityTaskId taskId, final SingularityTaskRequest task, final SingularityOfferHolder offerHolder,
      final Optional<long[]> ports, final Resources desiredExecutorResources) {
    CommandInfo.Builder commandBuilder = CommandInfo.newBuilder().setValue(task.getDeploy().getCustomExecutorCmd().get());

    prepareEnvironment(task, taskId, commandBuilder, offerHolder, ports);

    if (task.getDeploy().getUser().isPresent()) {
      commandBuilder.setUser(task.getDeploy().getUser().get());
    }

    bldr.setExecutor(ExecutorInfo.newBuilder()
        .setCommand(commandBuilder.build())
        .setExecutorId(ExecutorID.newBuilder().setValue(task.getDeploy().getCustomExecutorId().or(idGenerator.getNextExecutorId())))
        .setSource(task.getDeploy().getCustomExecutorSource().or(taskId.getId())) // set source to taskId for use in statistics endpoint
        .addAllResources(buildMesosResources(desiredExecutorResources, task.getRequest().getRequiredRole()))
        .build()
        );

    if (task.getDeploy().getExecutorData().isPresent()) {
      final ExecutorDataBuilder executorDataBldr = task.getDeploy().getExecutorData().get().toBuilder();

      String defaultS3Bucket = "";
      String s3UploaderKeyPattern = "";
      if (configuration.getS3ConfigurationOptional().isPresent()) {
        if (task.getRequest().getGroup().isPresent() && configuration.getS3ConfigurationOptional().get().getGroupOverrides().containsKey(task.getRequest().getGroup().get())) {
          defaultS3Bucket = configuration.getS3ConfigurationOptional().get().getGroupOverrides().get(task.getRequest().getGroup().get()).getS3Bucket();
          LOG.trace("Setting defaultS3Bucket to {} for task {} executorData", defaultS3Bucket, taskId.getId());
        } else {
          defaultS3Bucket = configuration.getS3ConfigurationOptional().get().getS3Bucket();
        }
        s3UploaderKeyPattern = configuration.getS3ConfigurationOptional().get().getS3KeyFormat();
      }

      if (task.getPendingTask().getCmdLineArgsList().isPresent() && !task.getPendingTask().getCmdLineArgsList().get().isEmpty()) {
        LOG.trace("Adding cmd line args {} to task {} executorData", task.getPendingTask().getCmdLineArgsList(), taskId.getId());

        final ImmutableList.Builder<String> extraCmdLineArgsBuilder = ImmutableList.builder();
        if (executorDataBldr.getExtraCmdLineArgs() != null && !executorDataBldr.getExtraCmdLineArgs().isEmpty()) {
          extraCmdLineArgsBuilder.addAll(executorDataBldr.getExtraCmdLineArgs());
        }
        extraCmdLineArgsBuilder.addAll(task.getPendingTask().getCmdLineArgsList().get());
        executorDataBldr.setExtraCmdLineArgs(extraCmdLineArgsBuilder.build());
      }

      List<SingularityS3UploaderFile> uploaderAdditionalFiles = configuration.getS3ConfigurationOptional().isPresent() ? configuration.getS3ConfigurationOptional().get().getS3UploaderAdditionalFiles() : Collections.<SingularityS3UploaderFile>emptyList();
      Optional<String> maybeS3StorageClass = configuration.getS3ConfigurationOptional().isPresent() ? configuration.getS3ConfigurationOptional().get().getS3StorageClass() : Optional.<String>absent();
      Optional<Long> maybeApplyAfterBytes = configuration.getS3ConfigurationOptional().isPresent() ? configuration.getS3ConfigurationOptional().get().getApplyS3StorageClassAfterBytes() : Optional.<Long>absent();

      final SingularityTaskExecutorData executorData = new SingularityTaskExecutorData(executorDataBldr.build(), uploaderAdditionalFiles, defaultS3Bucket, s3UploaderKeyPattern,
          configuration.getCustomExecutorConfiguration().getServiceLog(), configuration.getCustomExecutorConfiguration().getServiceFinishedTailLog(), task.getRequest().getGroup(),
          maybeS3StorageClass, maybeApplyAfterBytes);

      try {
        bldr.setData(ByteString.copyFromUtf8(objectMapper.writeValueAsString(executorData)));
      } catch (JsonProcessingException e) {
        LOG.warn("Unable to process executor data {} for task {} as json (trying as string)", executorData, taskId.getId(), e);

        bldr.setData(ByteString.copyFromUtf8(executorData.toString()));
      }
    } else if (task.getDeploy().getCommand().isPresent()) {
      bldr.setData(ByteString.copyFromUtf8(task.getDeploy().getCommand().get()));
    }
  }


  private void prepareCommand(final TaskInfo.Builder bldr, final SingularityTaskId taskId, final SingularityTaskRequest task, final SingularityOfferHolder offerHolder, final Optional<long[]> ports) {
    CommandInfo.Builder commandBldr = CommandInfo.newBuilder();

    if (task.getDeploy().getUser().isPresent()) {
      commandBldr.setUser(task.getDeploy().getUser().get());
    }

    if (task.getDeploy().getCommand().isPresent()) {
      commandBldr.setValue(task.getDeploy().getCommand().get());
    }

    if (task.getDeploy().getArguments().isPresent()) {
      commandBldr.addAllArguments(task.getDeploy().getArguments().get());
    }

    if (task.getPendingTask().getCmdLineArgsList().isPresent()) {
      commandBldr.addAllArguments(task.getPendingTask().getCmdLineArgsList().get());
    }

    if (task.getDeploy().getShell().isPresent()){
      commandBldr.setShell(task.getDeploy().getShell().get());
    } else if ((task.getDeploy().getArguments().isPresent() && !task.getDeploy().getArguments().get().isEmpty()) ||
        // Hopefully temporary workaround for
        // http://www.mail-archive.com/user@mesos.apache.org/msg01449.html
        task.getDeploy().getContainerInfo().isPresent() ||
        (task.getPendingTask().getCmdLineArgsList().isPresent() && !task.getPendingTask().getCmdLineArgsList().get().isEmpty())) {
      commandBldr.setShell(false);
    }

    for (SingularityMesosArtifact artifact : task.getDeploy().getUris().or(Collections.<SingularityMesosArtifact> emptyList())) {
      commandBldr.addUris(URI.newBuilder()
          .setValue(artifact.getUri())
          .setCache(artifact.isCache())
          .setExecutable(artifact.isExecutable())
          .setExtract(artifact.isExtract())
          .build());
    }

    prepareEnvironment(task, taskId, commandBldr, offerHolder, ports);

    bldr.setCommand(commandBldr);
  }

}<|MERGE_RESOLUTION|>--- conflicted
+++ resolved
@@ -106,16 +106,10 @@
       bldr.addResources(portsResource.get());
     }
 
-<<<<<<< HEAD
-    bldr.addResources(MesosUtils.getCpuResource(desiredTaskResources.getCpus()));
-    bldr.addResources(MesosUtils.getGpuResource(desiredTaskResources.getGpus()));
-    bldr.addResources(MesosUtils.getMemoryResource(desiredTaskResources.getMemoryMb()));
-=======
-
     Optional<String> requiredRole = taskRequest.getRequest().getRequiredRole();
     bldr.addResources(MesosUtils.getCpuResource(desiredTaskResources.getCpus(), requiredRole));
+    bldr.addResources(MesosUtils.getGpuResource(desiredTaskResources.getGpus(), requiredRole));
     bldr.addResources(MesosUtils.getMemoryResource(desiredTaskResources.getMemoryMb(), requiredRole));
->>>>>>> 0d09f7e5
 
     if (desiredTaskResources.getDiskMb() > 0) {
       bldr.addResources(MesosUtils.getDiskResource(desiredTaskResources.getDiskMb(), requiredRole));
@@ -329,7 +323,7 @@
     }
     
     if (resources.getGpus() > 0) {
-	  builder.add(MesosUtils.getGpuResource(resources.getGpus()));
+	  builder.add(MesosUtils.getGpuResource(resources.getGpus(), role));
 	}
 
     if (resources.getMemoryMb() > 0) {
