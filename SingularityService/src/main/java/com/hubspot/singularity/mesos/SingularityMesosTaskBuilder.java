--- conflicted
+++ resolved
@@ -349,13 +349,8 @@
     bldr.setExecutor(ExecutorInfo.newBuilder()
         .setCommand(commandBuilder.build())
         .setExecutorId(ExecutorID.newBuilder().setValue(task.getDeploy().getCustomExecutorId().or(idGenerator.getNextExecutorId())))
-<<<<<<< HEAD
         .setSource(task.getDeploy().getCustomExecutorSource().or(taskId.getId())) // set source to taskId for use in statistics endpoint
-        .addAllResources(buildMesosResources(desiredExecutorResources))
-=======
-        .setSource(task.getDeploy().getCustomExecutorSource().or(taskId.getId()))
         .addAllResources(buildMesosResources(desiredExecutorResources, task.getRequest().getRequiredRole()))
->>>>>>> d272291a
         .build()
         );
 
