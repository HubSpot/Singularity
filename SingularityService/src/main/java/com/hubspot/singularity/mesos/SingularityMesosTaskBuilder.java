package com.hubspot.singularity.mesos;

import java.util.ArrayList;
import java.util.Collections;
import java.util.HashMap;
import java.util.List;
import java.util.Map;
import java.util.Map.Entry;
import java.util.stream.Collectors;

import javax.inject.Singleton;

import org.apache.mesos.v1.Protos.CommandInfo;
import org.apache.mesos.v1.Protos.CommandInfo.URI;
import org.apache.mesos.v1.Protos.ContainerInfo;
import org.apache.mesos.v1.Protos.ContainerInfo.DockerInfo;
import org.apache.mesos.v1.Protos.Environment;
import org.apache.mesos.v1.Protos.Environment.Variable;
import org.apache.mesos.v1.Protos.ExecutorID;
import org.apache.mesos.v1.Protos.ExecutorInfo;
import org.apache.mesos.v1.Protos.Label;
import org.apache.mesos.v1.Protos.Labels;
import org.apache.mesos.v1.Protos.Labels.Builder;
import org.apache.mesos.v1.Protos.Parameter;
import org.apache.mesos.v1.Protos.Resource;
import org.apache.mesos.v1.Protos.TaskID;
import org.apache.mesos.v1.Protos.TaskInfo;
import org.apache.mesos.v1.Protos.Volume;
import org.slf4j.Logger;
import org.slf4j.LoggerFactory;

import com.fasterxml.jackson.core.JsonProcessingException;
import com.fasterxml.jackson.databind.ObjectMapper;
import com.google.common.base.Optional;
import com.google.common.base.Strings;
import com.google.common.collect.ImmutableList;
import com.google.common.primitives.Ints;
import com.google.inject.Inject;
import com.google.protobuf.ByteString;
import com.hubspot.deploy.ExecutorDataBuilder;
import com.hubspot.singularity.helpers.MesosProtosUtils;
import com.hubspot.singularity.helpers.MesosUtils;
import com.hubspot.mesos.Resources;
import com.hubspot.mesos.SingularityContainerInfo;
import com.hubspot.mesos.SingularityDockerInfo;
import com.hubspot.mesos.SingularityDockerNetworkType;
import com.hubspot.mesos.SingularityDockerParameter;
import com.hubspot.mesos.SingularityDockerPortMapping;
import com.hubspot.mesos.SingularityMesosArtifact;
import com.hubspot.singularity.helpers.SingularityMesosTaskHolder;
import com.hubspot.mesos.SingularityMesosTaskLabel;
import com.hubspot.mesos.SingularityVolume;
import com.hubspot.singularity.SingularityS3UploaderFile;
import com.hubspot.singularity.SingularityTask;
import com.hubspot.singularity.SingularityTaskExecutorData;
import com.hubspot.singularity.SingularityTaskId;
import com.hubspot.singularity.SingularityTaskRequest;
import com.hubspot.singularity.config.SingularityConfiguration;
import com.hubspot.singularity.data.ExecutorIdGenerator;

@Singleton
class SingularityMesosTaskBuilder {

  private static final Logger LOG = LoggerFactory.getLogger(SingularityMesosTaskBuilder.class);

  private final ObjectMapper objectMapper;
  private final ExecutorIdGenerator idGenerator;
  private final SingularityConfiguration configuration;
  private final MesosProtosUtils mesosProtosUtils;

  @Inject
  SingularityMesosTaskBuilder(ObjectMapper objectMapper, ExecutorIdGenerator idGenerator, SingularityConfiguration configuration, MesosProtosUtils mesosProtosUtils) {
    this.objectMapper = objectMapper;
    this.idGenerator = idGenerator;
    this.configuration = configuration;
    this.mesosProtosUtils = mesosProtosUtils;
  }

  public SingularityMesosTaskHolder buildTask(SingularityOfferHolder offerHolder, List<Resource> availableResources, SingularityTaskRequest taskRequest, Resources desiredTaskResources, Resources desiredExecutorResources) {
    final String sanitizedRackId = offerHolder.getSanitizedRackId();
    final String sanitizedHost = offerHolder.getSanitizedHost();

    final SingularityTaskId taskId = new SingularityTaskId(taskRequest.getPendingTask().getPendingTaskId().getRequestId(), taskRequest.getDeploy().getId(), System.currentTimeMillis(),
        taskRequest.getPendingTask().getPendingTaskId().getInstanceNo(), sanitizedHost, sanitizedRackId);

    final TaskInfo.Builder bldr = TaskInfo.newBuilder()
        .setTaskId(TaskID.newBuilder().setValue(taskId.toString()));

    Optional<long[]> ports = Optional.absent();
    Optional<Resource> portsResource = Optional.absent();

    final Optional<SingularityContainerInfo> containerInfo = taskRequest.getDeploy().getContainerInfo();
    if (desiredTaskResources.getNumPorts() > 0 || hasLiteralPortMapping(containerInfo)) {
      List<Long> requestedPorts = new ArrayList<>();
      if (hasLiteralPortMapping(containerInfo)) {
        requestedPorts.addAll(containerInfo.get().getDocker().get().getLiteralHostPorts());
      }
      portsResource = Optional.of(MesosUtils.getPortsResource(desiredTaskResources.getNumPorts(), availableResources, requestedPorts));
      ports = Optional.of(MesosUtils.getPorts(portsResource.get(), desiredTaskResources.getNumPorts()));
    }

    if (containerInfo.isPresent()) {
      prepareContainerInfo(offerHolder, taskId, bldr, containerInfo.get(), ports);
    }

    if (taskRequest.getDeploy().getCustomExecutorCmd().isPresent()) {
      prepareCustomExecutor(bldr, taskId, taskRequest, offerHolder, ports, desiredExecutorResources);
    } else {
      prepareCommand(bldr, taskId, taskRequest, offerHolder, ports);
    }

    if (portsResource.isPresent()) {
      bldr.addResources(portsResource.get());
    }


    Optional<String> requiredRole = taskRequest.getRequest().getRequiredRole();
    bldr.addResources(MesosUtils.getCpuResource(desiredTaskResources.getCpus(), requiredRole));
    bldr.addResources(MesosUtils.getMemoryResource(desiredTaskResources.getMemoryMb(), requiredRole));
<<<<<<< HEAD

    if (desiredTaskResources.getDiskMb() > 0) {
      bldr.addResources(MesosUtils.getDiskResource(desiredTaskResources.getDiskMb(), requiredRole));
    } else if (MesosUtils.getDisk(offerHolder.getCurrentResources(), Optional.absent()) >= 1.0) {
      // If this offer contains 1MB of disk resources, claim it to enable disk usage reporting.
      // This is just a temporary hack to enable disk usage reporting where we can, not an actual way to match task disk requirements to offers.
      offerHolder.subtractResources(Collections.singletonList(MesosUtils.getDiskResource(1.0, Optional.absent())));
      bldr.addResources(MesosUtils.getDiskResource(1.0, requiredRole));
    }
=======
    bldr.addResources(MesosUtils.getDiskResource(desiredTaskResources.getDiskMb(), requiredRole));
>>>>>>> f7de6530

    bldr.setAgentId(offerHolder.getOffers().get(0).getAgentId());

    bldr.setName(taskRequest.getRequest().getId());

    final Builder labelsBuilder = Labels.newBuilder();
    // apply request-specific labels, if any
    if (taskRequest.getDeploy().getMesosLabels().isPresent() && !taskRequest.getDeploy().getMesosLabels().get().isEmpty()) {
      for (SingularityMesosTaskLabel label : taskRequest.getDeploy().getMesosLabels().get()) {
        org.apache.mesos.v1.Protos.Label.Builder labelBuilder = Label.newBuilder();
        labelBuilder.setKey(label.getKey());
        if ((label.getValue().isPresent())) {
          labelBuilder.setValue(label.getValue().get());
        }
        labelsBuilder.addLabels(labelBuilder.build());
      }
    }

    // apply task-specific labels, if any
    final int taskInstanceNo = taskRequest.getPendingTask().getPendingTaskId().getInstanceNo();
    if (taskRequest.getDeploy().getMesosTaskLabels().isPresent() && taskRequest.getDeploy().getMesosTaskLabels().get().containsKey(taskInstanceNo) && !taskRequest.getDeploy().getMesosTaskLabels().get().get(taskInstanceNo).isEmpty()) {
      for (SingularityMesosTaskLabel label : taskRequest.getDeploy().getMesosTaskLabels().get().get(taskInstanceNo)) {
        org.apache.mesos.v1.Protos.Label.Builder labelBuilder = Label.newBuilder();
        labelBuilder.setKey(label.getKey());
        if ((label.getValue().isPresent())) {
          labelBuilder.setValue(label.getValue().get());
        }
        labelsBuilder.addLabels(labelBuilder.build());
      }
    }
    bldr.setLabels(labelsBuilder);

    TaskInfo task = bldr.build();

    return new SingularityMesosTaskHolder(
        new SingularityTask(taskRequest,
            taskId,
            offerHolder.getOffers().stream().map((o) -> mesosProtosUtils.offerFromProtos(o)).collect(Collectors.toList()),
            mesosProtosUtils.taskFromProtos(task),
            Optional.of(offerHolder.getRackId())),
        task);
  }

  private boolean hasLiteralPortMapping(Optional<SingularityContainerInfo> maybeContainerInfo) {
    return maybeContainerInfo.isPresent() && maybeContainerInfo.get().getDocker().isPresent() && !maybeContainerInfo.get().getDocker().get().getLiteralHostPorts().isEmpty();
  }

  private void setEnv(Environment.Builder envBldr, String key, Object value) {
    if (value == null) {
      return;
    }
    envBldr.addVariables(Variable.newBuilder().setName(key).setValue(value.toString()));
  }

  private void prepareEnvironment(final SingularityTaskRequest task, SingularityTaskId taskId, CommandInfo.Builder commandBuilder, final SingularityOfferHolder offerHolder, final Optional<long[]> ports) {
    Map<String, Object> envVars = new HashMap<>();

    envVars.put("INSTANCE_NO", task.getPendingTask().getPendingTaskId().getInstanceNo());
    envVars.put("TASK_HOST", offerHolder.getHostname());

    envVars.put("TASK_RACK_ID", offerHolder.getRackId());
    envVars.put("AVAILABILITY_ZONE", offerHolder.getRackId());

    envVars.put("TASK_REQUEST_ID", task.getPendingTask().getPendingTaskId().getRequestId());
    envVars.put("TASK_DEPLOY_ID", taskId.getDeployId());
    envVars.put("TASK_ID", taskId.getId());
    envVars.put("ESTIMATED_INSTANCE_COUNT", task.getRequest().getInstancesSafe());

    if (task.getPendingTask().getUser().isPresent()) {
      envVars.put("STARTED_BY_USER", task.getPendingTask().getUser().get());
    }

    for (Entry<String, String> envEntry : task.getDeploy().getEnv().or(Collections.<String, String>emptyMap()).entrySet()) {
      envVars.put(envEntry.getKey(), fillInTaskIdValues(envEntry.getValue(), offerHolder, taskId));
    }

    if (task.getDeploy().getTaskEnv().isPresent() && task.getDeploy().getTaskEnv().get().containsKey(taskId.getInstanceNo()) && !task.getDeploy().getTaskEnv().get().get(taskId.getInstanceNo()).isEmpty()) {
      for (Entry<String, String> envEntry : task.getDeploy().getTaskEnv().get().get(taskId.getInstanceNo()).entrySet()) {
        envVars.put(envEntry.getKey(), fillInTaskIdValues(envEntry.getValue(), offerHolder, taskId));
      }
    }

    if (ports.isPresent()) {
      for (int portNum = 0; portNum < ports.get().length; portNum++) {
        if (portNum == 0) {
          envVars.put("PORT", ports.get()[portNum]);
        }

        envVars.put(String.format("PORT%s", portNum), ports.get()[portNum]);
      }
    }

    if (task.getPendingTask().getResources().isPresent()) {
      Resources override = task.getPendingTask().getResources().get();

      if (override.getCpus() != 0) {
        envVars.put("DEPLOY_CPUS", ((long) override.getCpus()));
      }

      if (override.getMemoryMb() != 0) {
        envVars.put("DEPLOY_MEM", ((long) override.getMemoryMb()));
      }
    }

    for (Entry entry : task.getPendingTask().getEnvOverrides().entrySet()) {
      envVars.put(entry.getKey().toString(), entry.getValue());
    }

    Environment.Builder envBldr = Environment.newBuilder();
    for (Entry entry : envVars.entrySet()) {
      setEnv(envBldr, entry.getKey().toString(), entry.getValue());
    }
    commandBuilder.setEnvironment(envBldr.build());
  }

  private Optional<DockerInfo.PortMapping> buildPortMapping(final SingularityDockerPortMapping singularityDockerPortMapping, final Optional<long[]> ports) {
    final int containerPort;
    switch (singularityDockerPortMapping.getContainerPortType()) {
      case LITERAL:
        containerPort = singularityDockerPortMapping.getContainerPort();
        break;
      case FROM_OFFER:
        containerPort = Ints.checkedCast(ports.get()[singularityDockerPortMapping.getContainerPort()]);
        break;
      default:
        return Optional.absent();
    }

    final int hostPort;
    switch (singularityDockerPortMapping.getHostPortType()) {
      case LITERAL:
        hostPort = singularityDockerPortMapping.getHostPort();
        break;
      case FROM_OFFER:
        hostPort = Ints.checkedCast(ports.get()[singularityDockerPortMapping.getHostPort()]);
        break;
      default:
        return Optional.absent();
    }

    return Optional.of(DockerInfo.PortMapping.newBuilder()
        .setContainerPort(containerPort)
        .setHostPort(hostPort)
        .setProtocol(singularityDockerPortMapping.getProtocol())
        .build());
  }

  private String fillInTaskIdValues(String string, SingularityOfferHolder offerHolder, SingularityTaskId taskId) {
    if (!Strings.isNullOrEmpty(string)) {
      string = string.replace("${TASK_REQUEST_ID}", taskId.getRequestId())
          .replace("${TASK_DEPLOY_ID}", taskId.getDeployId())
          .replace("${TASK_STARTED_AT}", Long.toString(taskId.getStartedAt()))
          .replace("${TASK_INSTANCE_NO}", Integer.toString(taskId.getInstanceNo()))
          .replace("${TASK_HOST}", offerHolder.getHostname())
          .replace("${TASK_RACK_ID}", offerHolder.getRackId())
          .replace("${TASK_ID}", taskId.getId());
    }

    return string;
  }

  private void prepareContainerInfo(final SingularityOfferHolder offerHolder, final SingularityTaskId taskId, final TaskInfo.Builder bldr, final SingularityContainerInfo containerInfo, final Optional<long[]> ports) {
    ContainerInfo.Builder containerBuilder = ContainerInfo.newBuilder();
    containerBuilder.setType(ContainerInfo.Type.valueOf(containerInfo.getType().toString()));

    final Optional<SingularityDockerInfo> dockerInfo = containerInfo.getDocker();

    if (dockerInfo.isPresent()) {
      final DockerInfo.Builder dockerInfoBuilder = DockerInfo.newBuilder();
      dockerInfoBuilder.setImage(dockerInfo.get().getImage());

      if (dockerInfo.get().getNetwork().isPresent()) {
        dockerInfoBuilder.setNetwork(DockerInfo.Network.valueOf(dockerInfo.get().getNetwork().get().toString()));
      }

      final List<SingularityDockerPortMapping> portMappings = dockerInfo.get().getPortMappings();
      final boolean isBridged = SingularityDockerNetworkType.BRIDGE.equals(dockerInfo.get().getNetwork().orNull());

      if ((dockerInfo.get().hasAllLiteralHostPortMappings() || ports.isPresent()) && !portMappings.isEmpty()) {
        for (SingularityDockerPortMapping singularityDockerPortMapping : portMappings) {
          final Optional<DockerInfo.PortMapping> maybePortMapping = buildPortMapping(singularityDockerPortMapping, ports);

          if (maybePortMapping.isPresent()) {
            dockerInfoBuilder.addPortMappings(maybePortMapping.get());
          }
        }
      } else if (configuration.getNetworkConfiguration().isDefaultPortMapping() && isBridged && portMappings.isEmpty() && ports.isPresent()) {
        for (long longPort : ports.get()) {
          int port = Ints.checkedCast(longPort);
          dockerInfoBuilder.addPortMappings(DockerInfo.PortMapping.newBuilder()
              .setHostPort(port)
              .setContainerPort(port)
              .build());
        }
      }

      if (!dockerInfo.get().getDockerParameters().isEmpty()) {
        List<Parameter> parameters = new ArrayList<>();
        for (SingularityDockerParameter parameter : dockerInfo.get().getDockerParameters()) {
          parameters.add(Parameter.newBuilder().setKey(parameter.getKey()).setValue(parameter.getValue()).build());
        }
        dockerInfoBuilder.addAllParameters(parameters);
      }

      dockerInfoBuilder.setPrivileged(dockerInfo.get().isPrivileged());

      dockerInfoBuilder.setForcePullImage(dockerInfo.get().isForcePullImage());

      containerBuilder.setDocker(dockerInfoBuilder);
    }

    for (SingularityVolume volumeInfo : containerInfo.getVolumes().or(Collections.<SingularityVolume>emptyList())) {
      final Volume.Builder volumeBuilder = Volume.newBuilder();
      volumeBuilder.setContainerPath(fillInTaskIdValues(volumeInfo.getContainerPath(), offerHolder, taskId));
      if (volumeInfo.getHostPath().isPresent()) {
        volumeBuilder.setHostPath(fillInTaskIdValues(volumeInfo.getHostPath().get(), offerHolder, taskId));
      }
      if (volumeInfo.getMode().isPresent()) {
        volumeBuilder.setMode(Volume.Mode.valueOf(volumeInfo.getMode().get().toString()));
      } else {
        volumeBuilder.setMode(Volume.Mode.RO);
      }
      containerBuilder.addVolumes(volumeBuilder);
    }

    bldr.setContainer(containerBuilder);
  }

  private List<Resource> buildMesosResources(final Resources resources, Optional<String> role) {
    ImmutableList.Builder<Resource> builder = ImmutableList.builder();

    if (resources.getCpus() > 0) {
      builder.add(MesosUtils.getCpuResource(resources.getCpus(), role));
    }

    if (resources.getMemoryMb() > 0) {
      builder.add(MesosUtils.getMemoryResource(resources.getMemoryMb(), role));
    }

    if (resources.getDiskMb() > 0) {
      builder.add(MesosUtils.getDiskResource(resources.getDiskMb(), role));
    }

    return builder.build();
  }

  /**
   * Prepares the Mesos TaskInfo object when using our custom SingularityExecutor.
   */
  private void prepareCustomExecutor(final TaskInfo.Builder bldr, final SingularityTaskId taskId, final SingularityTaskRequest task, final SingularityOfferHolder offerHolder,
      final Optional<long[]> ports, final Resources desiredExecutorResources) {
    CommandInfo.Builder commandBuilder = CommandInfo.newBuilder().setValue(task.getDeploy().getCustomExecutorCmd().get());

    prepareEnvironment(task, taskId, commandBuilder, offerHolder, ports);

    if (task.getDeploy().getUser().isPresent()) {
      commandBuilder.setUser(task.getDeploy().getUser().get());
    }

    prepareMesosUriDownloads(task.getPendingTask().getExtraArtifacts(), commandBuilder);

    bldr.setExecutor(ExecutorInfo.newBuilder()
        .setCommand(commandBuilder.build())
        .setExecutorId(ExecutorID.newBuilder().setValue(task.getDeploy().getCustomExecutorId().or(idGenerator.getNextExecutorId())))
        .setSource(task.getDeploy().getCustomExecutorSource().or(taskId.getId())) // set source to taskId for use in statistics endpoint, TODO: remove
        .setLabels(Labels.newBuilder().addLabels(Label.newBuilder().setKey("taskId").setValue(taskId.getId())))
        .addAllResources(buildMesosResources(desiredExecutorResources, task.getRequest().getRequiredRole()))
        .build()
        );

    if (task.getDeploy().getExecutorData().isPresent()) {
      final ExecutorDataBuilder executorDataBldr = task.getDeploy().getExecutorData().get().toBuilder();

      String defaultS3Bucket = "";
      String s3UploaderKeyPattern = "";
      if (configuration.getS3ConfigurationOptional().isPresent()) {
        if (task.getRequest().getGroup().isPresent() && configuration.getS3ConfigurationOptional().get().getGroupOverrides().containsKey(task.getRequest().getGroup().get())) {
          defaultS3Bucket = configuration.getS3ConfigurationOptional().get().getGroupOverrides().get(task.getRequest().getGroup().get()).getS3Bucket();
          LOG.trace("Setting defaultS3Bucket to {} for task {} executorData", defaultS3Bucket, taskId.getId());
        } else {
          defaultS3Bucket = configuration.getS3ConfigurationOptional().get().getS3Bucket();
        }
        s3UploaderKeyPattern = configuration.getS3ConfigurationOptional().get().getS3KeyFormat();
      }

      if (task.getPendingTask().getCmdLineArgsList().isPresent() && !task.getPendingTask().getCmdLineArgsList().get().isEmpty()) {
        LOG.trace("Adding cmd line args {} to task {} executorData", task.getPendingTask().getCmdLineArgsList(), taskId.getId());

        final ImmutableList.Builder<String> extraCmdLineArgsBuilder = ImmutableList.builder();
        if (executorDataBldr.getExtraCmdLineArgs() != null && !executorDataBldr.getExtraCmdLineArgs().isEmpty()) {
          extraCmdLineArgsBuilder.addAll(executorDataBldr.getExtraCmdLineArgs());
        }
        extraCmdLineArgsBuilder.addAll(task.getPendingTask().getCmdLineArgsList().get());
        executorDataBldr.setExtraCmdLineArgs(extraCmdLineArgsBuilder.build());
      }

      List<SingularityS3UploaderFile> uploaderAdditionalFiles = configuration.getS3ConfigurationOptional().isPresent() ? configuration.getS3ConfigurationOptional().get().getS3UploaderAdditionalFiles() : Collections.<SingularityS3UploaderFile>emptyList();
      Optional<String> maybeS3StorageClass = configuration.getS3ConfigurationOptional().isPresent() ? configuration.getS3ConfigurationOptional().get().getS3StorageClass() : Optional.<String>absent();
      Optional<Long> maybeApplyAfterBytes = configuration.getS3ConfigurationOptional().isPresent() ? configuration.getS3ConfigurationOptional().get().getApplyS3StorageClassAfterBytes() : Optional.<Long>absent();

      if (task.getPendingTask().getRunAsUserOverride().isPresent()) {
        executorDataBldr.setUser(task.getPendingTask().getRunAsUserOverride());
      }

      final SingularityTaskExecutorData executorData = new SingularityTaskExecutorData(executorDataBldr.build(), uploaderAdditionalFiles, defaultS3Bucket, s3UploaderKeyPattern,
          configuration.getCustomExecutorConfiguration().getServiceLog(), configuration.getCustomExecutorConfiguration().getServiceFinishedTailLog(), task.getRequest().getGroup(),
          maybeS3StorageClass, maybeApplyAfterBytes);

      try {
        bldr.setData(ByteString.copyFromUtf8(objectMapper.writeValueAsString(executorData)));
      } catch (JsonProcessingException e) {
        LOG.warn("Unable to process executor data {} for task {} as json (trying as string)", executorData, taskId.getId(), e);

        bldr.setData(ByteString.copyFromUtf8(executorData.toString()));
      }
    } else if (task.getDeploy().getCommand().isPresent()) {
      bldr.setData(ByteString.copyFromUtf8(task.getDeploy().getCommand().get()));
    }
  }

  /**
   * Prepares the Mesos TaskInfo object when using the Mesos Default Executor.
   */
  private void prepareCommand(final TaskInfo.Builder bldr, final SingularityTaskId taskId, final SingularityTaskRequest task, final SingularityOfferHolder offerHolder, final Optional<long[]> ports) {
    CommandInfo.Builder commandBldr = CommandInfo.newBuilder();

    Optional<String> specifiedUser = task.getPendingTask().getRunAsUserOverride().or(task.getDeploy().getUser());
    if (specifiedUser.isPresent()) {
      commandBldr.setUser(specifiedUser.get());
    }

    if (task.getDeploy().getCommand().isPresent()) {
      commandBldr.setValue(task.getDeploy().getCommand().get());
    }

    if (task.getDeploy().getArguments().isPresent()) {
      commandBldr.addAllArguments(task.getDeploy().getArguments().get());
    }

    if (task.getPendingTask().getCmdLineArgsList().isPresent()) {
      commandBldr.addAllArguments(task.getPendingTask().getCmdLineArgsList().get());
    }

    if (task.getDeploy().getShell().isPresent()){
      commandBldr.setShell(task.getDeploy().getShell().get());
    } else if ((task.getDeploy().getArguments().isPresent() && !task.getDeploy().getArguments().get().isEmpty()) ||
        // Hopefully temporary workaround for
        // http://www.mail-archive.com/user@mesos.apache.org/msg01449.html
        task.getDeploy().getContainerInfo().isPresent() ||
        (task.getPendingTask().getCmdLineArgsList().isPresent() && !task.getPendingTask().getCmdLineArgsList().get().isEmpty())) {
      commandBldr.setShell(false);
    }

    List<SingularityMesosArtifact> combinedArtifacts = new ArrayList<>();
    combinedArtifacts.addAll(task.getDeploy().getUris().or(Collections.emptyList()));
    combinedArtifacts.addAll(task.getPendingTask().getExtraArtifacts());

    prepareMesosUriDownloads(combinedArtifacts, commandBldr);

    prepareEnvironment(task, taskId, commandBldr, offerHolder, ports);

    bldr.setCommand(commandBldr);
  }

  private void prepareMesosUriDownloads(List<SingularityMesosArtifact> extraArtifacts, CommandInfo.Builder commandBldr) {
    for (SingularityMesosArtifact artifact : extraArtifacts) {
      CommandInfo.URI.Builder uriBldr = URI.newBuilder()
          .setValue(artifact.getUri())
          .setCache(artifact.isCache())
          .setExecutable(artifact.isExecutable())
          .setExtract(artifact.isExtract());

      if (artifact.getOutputFile().isPresent()) {
        uriBldr.setOutputFile(artifact.getOutputFile().get());
      }

      commandBldr.addUris(uriBldr.build());
    }
  }

}<|MERGE_RESOLUTION|>--- conflicted
+++ resolved
@@ -117,19 +117,7 @@
     Optional<String> requiredRole = taskRequest.getRequest().getRequiredRole();
     bldr.addResources(MesosUtils.getCpuResource(desiredTaskResources.getCpus(), requiredRole));
     bldr.addResources(MesosUtils.getMemoryResource(desiredTaskResources.getMemoryMb(), requiredRole));
-<<<<<<< HEAD
-
-    if (desiredTaskResources.getDiskMb() > 0) {
-      bldr.addResources(MesosUtils.getDiskResource(desiredTaskResources.getDiskMb(), requiredRole));
-    } else if (MesosUtils.getDisk(offerHolder.getCurrentResources(), Optional.absent()) >= 1.0) {
-      // If this offer contains 1MB of disk resources, claim it to enable disk usage reporting.
-      // This is just a temporary hack to enable disk usage reporting where we can, not an actual way to match task disk requirements to offers.
-      offerHolder.subtractResources(Collections.singletonList(MesosUtils.getDiskResource(1.0, Optional.absent())));
-      bldr.addResources(MesosUtils.getDiskResource(1.0, requiredRole));
-    }
-=======
     bldr.addResources(MesosUtils.getDiskResource(desiredTaskResources.getDiskMb(), requiredRole));
->>>>>>> f7de6530
 
     bldr.setAgentId(offerHolder.getOffers().get(0).getAgentId());
 
