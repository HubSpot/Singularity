--- conflicted
+++ resolved
@@ -158,11 +158,7 @@
       }
     }
 
-<<<<<<< HEAD
-    requestManager.addToPendingQueue(new SingularityPendingRequest(request.getId(), activeDeployId, timestamp, Optional.<String> absent(), PendingType.STARTUP, Optional.<Boolean> absent()));
-=======
     requestManager.addToPendingQueue(new SingularityPendingRequest(request.getId(), activeDeployId, timestamp, Optional.<String> absent(), PendingType.STARTUP, Optional.<Boolean> absent(), Optional.<String> absent()));
->>>>>>> 16ad8fb9
   }
 
   private void enqueueHealthAndNewTaskChecks() {
