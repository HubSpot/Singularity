package com.hubspot.singularity.mesos;

import java.util.List;
import java.util.Map;

import org.apache.mesos.Protos.MasterInfo;
import org.apache.mesos.SchedulerDriver;
import org.slf4j.Logger;
import org.slf4j.LoggerFactory;

import com.google.common.base.Optional;
import com.google.common.base.Throwables;
import com.google.common.collect.Maps;
import com.google.inject.Inject;
import com.hubspot.mesos.JavaUtils;
import com.hubspot.mesos.MesosUtils;
import com.hubspot.mesos.client.MesosClient;
import com.hubspot.mesos.json.MesosMasterStateObject;
import com.hubspot.singularity.SingularityDeployKey;
import com.hubspot.singularity.SingularityPendingDeploy;
import com.hubspot.singularity.SingularityStartable;
import com.hubspot.singularity.SingularityTask;
import com.hubspot.singularity.SingularityTaskHistoryUpdate;
import com.hubspot.singularity.SingularityTaskHistoryUpdate.SimplifiedTaskState;
import com.hubspot.singularity.SingularityTaskId;
import com.hubspot.singularity.data.DeployManager;
import com.hubspot.singularity.data.TaskManager;
import com.hubspot.singularity.data.transcoders.SingularityTaskTranscoder;
import com.hubspot.singularity.data.zkmigrations.ZkDataMigrationRunner;
import com.hubspot.singularity.scheduler.SingularityHealthchecker;
import com.hubspot.singularity.scheduler.SingularityNewTaskChecker;
import com.hubspot.singularity.scheduler.SingularityTaskReconciliation;

public class SingularityStartup {

  private static final Logger LOG = LoggerFactory.getLogger(SingularityStartup.class);

  private final MesosClient mesosClient;
  private final TaskManager taskManager;
  private final SingularitySlaveAndRackManager slaveAndRackManager;
  private final SingularityHealthchecker healthchecker;
  private final SingularityNewTaskChecker newTaskChecker;
  private final DeployManager deployManager;
  private final SingularityTaskTranscoder taskTranscoder;
  private final SingularityTaskReconciliation taskReconciliation;
<<<<<<< HEAD
=======
  private final ZkDataMigrationRunner zkDataMigrationRunner;
>>>>>>> d00b12f6

  private final List<SingularityStartable> startables;

  @Inject
  public SingularityStartup(MesosClient mesosClient, List<SingularityStartable> startables, SingularityTaskTranscoder taskTranscoder, SingularityHealthchecker healthchecker,
      SingularityNewTaskChecker newTaskChecker, SingularitySlaveAndRackManager slaveAndRackManager, TaskManager taskManager, DeployManager deployManager,
<<<<<<< HEAD
      SingularityTaskReconciliation taskReconciliation) {
    this.mesosClient = mesosClient;
=======
      SingularityTaskReconciliation taskReconciliation, ZkDataMigrationRunner zkDataMigrationRunner) {
    this.mesosClient = mesosClient;
    this.zkDataMigrationRunner = zkDataMigrationRunner;
>>>>>>> d00b12f6
    this.slaveAndRackManager = slaveAndRackManager;
    this.deployManager = deployManager;
    this.newTaskChecker = newTaskChecker;
    this.taskManager = taskManager;
    this.healthchecker = healthchecker;
    this.taskTranscoder = taskTranscoder;
    this.startables = startables;
    this.taskReconciliation = taskReconciliation;
  }

  public void startup(MasterInfo masterInfo, SchedulerDriver driver) {
    final long start = System.currentTimeMillis();

    final String uri = mesosClient.getMasterUri(MesosUtils.getMasterHostAndPort(masterInfo));

    LOG.info("Starting up... fetching state data from: " + uri);

    try {
      zkDataMigrationRunner.checkMigrations();

      MesosMasterStateObject state = mesosClient.getMasterState(uri);

      slaveAndRackManager.loadSlavesAndRacksFromMaster(state);

      enqueueHealthAndNewTaskchecks();

<<<<<<< HEAD
      taskReconciliation.reconcileTasks(driver);
=======
      taskReconciliation.startReconciliation(driver);
>>>>>>> d00b12f6
    } catch (Exception e) {
      throw Throwables.propagate(e);
    }

    startStartables();

    LOG.info("Finished startup after {}", JavaUtils.duration(start));
  }

  private void startStartables() {
    for (SingularityStartable startable : startables) {
      startable.start();
    }
  }

  private void enqueueHealthAndNewTaskchecks() {
    final long start = System.currentTimeMillis();

    final List<SingularityTask> activeTasks = taskManager.getActiveTasks();
    final Map<SingularityTaskId, SingularityTask> activeTaskMap = Maps.uniqueIndex(activeTasks, taskTranscoder);

    final Map<SingularityTaskId, List<SingularityTaskHistoryUpdate>> taskUpdates = taskManager.getTaskHistoryUpdates(activeTaskMap.keySet());

    final Map<SingularityDeployKey, SingularityPendingDeploy> pendingDeploys = Maps.uniqueIndex(deployManager.getPendingDeploys(), SingularityDeployKey.FROM_PENDING_TO_DEPLOY_KEY);

    int enqueuedNewTaskChecks = 0;
    int enqueuedHealthchecks = 0;

    for (Map.Entry<SingularityTaskId, SingularityTask> entry: activeTaskMap.entrySet()) {
      SingularityTaskId taskId = entry.getKey();
      SingularityTask task = entry.getValue();
      SimplifiedTaskState simplifiedTaskState = SingularityTaskHistoryUpdate.getCurrentState(taskUpdates.get(taskId));

      if (simplifiedTaskState != SimplifiedTaskState.DONE) {
        SingularityDeployKey deployKey = new SingularityDeployKey(taskId.getRequestId(), taskId.getDeployId());
        Optional<SingularityPendingDeploy> pendingDeploy = Optional.fromNullable(pendingDeploys.get(deployKey));

        if (!pendingDeploy.isPresent()) {
          newTaskChecker.enqueueNewTaskCheck(task);
          enqueuedNewTaskChecks++;
        }
        if (simplifiedTaskState == SimplifiedTaskState.RUNNING) {
          if (healthchecker.enqueueHealthcheck(task, pendingDeploy)) {
            enqueuedHealthchecks++;
          }
        }
      }
    }

    LOG.info("Enqueued {} health checks and {} new task checks (out of {} active tasks) in {}", enqueuedHealthchecks, enqueuedNewTaskChecks, activeTasks.size(), JavaUtils.duration(start));
  }

}<|MERGE_RESOLUTION|>--- conflicted
+++ resolved
@@ -13,7 +13,6 @@
 import com.google.common.collect.Maps;
 import com.google.inject.Inject;
 import com.hubspot.mesos.JavaUtils;
-import com.hubspot.mesos.MesosUtils;
 import com.hubspot.mesos.client.MesosClient;
 import com.hubspot.mesos.json.MesosMasterStateObject;
 import com.hubspot.singularity.SingularityDeployKey;
@@ -43,24 +42,16 @@
   private final DeployManager deployManager;
   private final SingularityTaskTranscoder taskTranscoder;
   private final SingularityTaskReconciliation taskReconciliation;
-<<<<<<< HEAD
-=======
   private final ZkDataMigrationRunner zkDataMigrationRunner;
->>>>>>> d00b12f6
 
   private final List<SingularityStartable> startables;
 
   @Inject
   public SingularityStartup(MesosClient mesosClient, List<SingularityStartable> startables, SingularityTaskTranscoder taskTranscoder, SingularityHealthchecker healthchecker,
       SingularityNewTaskChecker newTaskChecker, SingularitySlaveAndRackManager slaveAndRackManager, TaskManager taskManager, DeployManager deployManager,
-<<<<<<< HEAD
-      SingularityTaskReconciliation taskReconciliation) {
-    this.mesosClient = mesosClient;
-=======
       SingularityTaskReconciliation taskReconciliation, ZkDataMigrationRunner zkDataMigrationRunner) {
     this.mesosClient = mesosClient;
     this.zkDataMigrationRunner = zkDataMigrationRunner;
->>>>>>> d00b12f6
     this.slaveAndRackManager = slaveAndRackManager;
     this.deployManager = deployManager;
     this.newTaskChecker = newTaskChecker;
@@ -74,7 +65,7 @@
   public void startup(MasterInfo masterInfo, SchedulerDriver driver) {
     final long start = System.currentTimeMillis();
 
-    final String uri = mesosClient.getMasterUri(MesosUtils.getMasterHostAndPort(masterInfo));
+	final String uri = mesosClient.getMasterUri(MesosUtils.getMasterHostAndPort(masterInfo));
 
     LOG.info("Starting up... fetching state data from: " + uri);
 
@@ -87,11 +78,7 @@
 
       enqueueHealthAndNewTaskchecks();
 
-<<<<<<< HEAD
-      taskReconciliation.reconcileTasks(driver);
-=======
       taskReconciliation.startReconciliation(driver);
->>>>>>> d00b12f6
     } catch (Exception e) {
       throw Throwables.propagate(e);
     }
