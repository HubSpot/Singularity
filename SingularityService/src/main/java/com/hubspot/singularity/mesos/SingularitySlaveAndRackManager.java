package com.hubspot.singularity.mesos;

import java.util.Collection;
import java.util.Collections;
import java.util.HashMap;
import java.util.List;
import java.util.Map;
import java.util.concurrent.atomic.AtomicInteger;

import javax.inject.Singleton;

import org.apache.mesos.Protos.Offer;
import org.apache.mesos.Protos.SlaveID;
import org.slf4j.Logger;
import org.slf4j.LoggerFactory;

import com.codahale.metrics.annotation.Timed;
import com.google.common.base.Optional;
import com.google.common.collect.HashMultiset;
import com.google.common.collect.ImmutableMap;
import com.google.common.collect.Maps;
import com.google.common.collect.Multiset;
import com.google.inject.Inject;
import com.google.inject.name.Named;
import com.hubspot.mesos.json.MesosMasterSlaveObject;
import com.hubspot.mesos.json.MesosMasterStateObject;
import com.hubspot.singularity.MachineState;
import com.hubspot.singularity.SingularityMachineAbstraction;
import com.hubspot.singularity.SingularityPendingRequest.PendingType;
import com.hubspot.singularity.SingularityPendingTask;
import com.hubspot.singularity.SingularityRack;
import com.hubspot.singularity.SingularityRequest;
import com.hubspot.singularity.SingularitySlave;
import com.hubspot.singularity.SingularityTask;
import com.hubspot.singularity.SingularityTaskId;
import com.hubspot.singularity.SingularityTaskRequest;
import com.hubspot.singularity.SlaveMatchState;
import com.hubspot.singularity.SlavePlacement;
import com.hubspot.singularity.config.SingularityConfiguration;
import com.hubspot.singularity.data.AbstractMachineManager;
import com.hubspot.singularity.data.InactiveSlaveManager;
import com.hubspot.singularity.data.RackManager;
import com.hubspot.singularity.data.SlaveManager;
import com.hubspot.singularity.data.TaskManager;
import com.hubspot.singularity.scheduler.SingularitySchedulerStateCache;
import com.hubspot.singularity.sentry.SingularityExceptionNotifier;

@Singleton
public class SingularitySlaveAndRackManager {

  private static final Logger LOG = LoggerFactory.getLogger(SingularitySlaveAndRackManager.class);

  private final SingularityConfiguration configuration;

  private final SingularityExceptionNotifier exceptionNotifier;
  private final RackManager rackManager;
  private final SlaveManager slaveManager;
  private final TaskManager taskManager;
  private final InactiveSlaveManager inactiveSlaveManager;
  private final SingularitySlaveAndRackHelper slaveAndRackHelper;
  private final AtomicInteger activeSlavesLost;

  @Inject
  SingularitySlaveAndRackManager(SingularitySlaveAndRackHelper slaveAndRackHelper, SingularityConfiguration configuration, SingularityExceptionNotifier exceptionNotifier,
                                 RackManager rackManager, SlaveManager slaveManager, TaskManager taskManager, InactiveSlaveManager inactiveSlaveManager,
                                 @Named(SingularityMesosModule.ACTIVE_SLAVES_LOST_COUNTER) AtomicInteger activeSlavesLost) {
    this.configuration = configuration;

    this.exceptionNotifier = exceptionNotifier;
    this.slaveAndRackHelper = slaveAndRackHelper;

    this.rackManager = rackManager;
    this.slaveManager = slaveManager;
    this.taskManager = taskManager;
    this.inactiveSlaveManager = inactiveSlaveManager;
    this.activeSlavesLost = activeSlavesLost;
  }

  public SlaveMatchState doesOfferMatch(SingularityOfferHolder offerHolder, SingularityTaskRequest taskRequest, SingularitySchedulerStateCache stateCache) {
    final String host = offerHolder.getHostname();
    final String rackId = offerHolder.getRackId();
    final String slaveId = offerHolder.getSlaveId();

    final MachineState currentSlaveState = stateCache.getSlave(slaveId).get().getCurrentState().getState();

    if (currentSlaveState == MachineState.FROZEN) {
      return SlaveMatchState.SLAVE_FROZEN;
    }

    if (currentSlaveState.isDecommissioning()) {
      return SlaveMatchState.SLAVE_DECOMMISSIONING;
    }

    final MachineState currentRackState = stateCache.getRack(rackId).get().getCurrentState().getState();

    if (currentRackState == MachineState.FROZEN) {
      return SlaveMatchState.RACK_FROZEN;
    }

    if (currentRackState.isDecommissioning()) {
      return SlaveMatchState.RACK_DECOMMISSIONING;
    }

    if (!taskRequest.getRequest().getRackAffinity().or(Collections.emptyList()).isEmpty()) {
      if (!taskRequest.getRequest().getRackAffinity().get().contains(rackId)) {
        LOG.trace("Task {} requires a rack in {} (current rack {})", taskRequest.getPendingTask().getPendingTaskId(), taskRequest.getRequest().getRackAffinity().get(), rackId);
        return SlaveMatchState.RACK_AFFINITY_NOT_MATCHING;
      }
    }

<<<<<<< HEAD
    if (!isSlaveAttributesMatch(offer, taskRequest)) {
=======
    if (!isSlaveAttributesMatch(offerHolder, taskRequest)) {
>>>>>>> ae72fff4
      return SlaveMatchState.SLAVE_ATTRIBUTES_DO_NOT_MATCH;
    }

    final SlavePlacement slavePlacement = taskRequest.getRequest().getSlavePlacement().or(configuration.getDefaultSlavePlacement());

    if (!taskRequest.getRequest().isRackSensitive() && slavePlacement == SlavePlacement.GREEDY) {
      // todo: account for this or let this behavior continue?
      return SlaveMatchState.NOT_RACK_OR_SLAVE_PARTICULAR;
    }

    final int numDesiredInstances = taskRequest.getRequest().getInstancesSafe();
    boolean allowBounceToSameHost = isAllowBounceToSameHost(taskRequest.getRequest());
    Multiset<String> countPerRack = HashMultiset.create(stateCache.getNumActiveRacks());
    double numOnSlave = 0;
    double numCleaningOnSlave = 0;
    double numFromSameBounceOnSlave = 0;
    double numOtherDeploysOnSlave = 0;
    boolean taskLaunchedFromBounceWithActionId = taskRequest.getPendingTask().getPendingTaskId().getPendingType() == PendingType.BOUNCE && taskRequest.getPendingTask().getActionId().isPresent();

    final String sanitizedHost = offerHolder.getSanitizedHost();
    final String sanitizedRackId = offerHolder.getSanitizedRackId();
    Collection<SingularityTaskId> cleaningTasks = stateCache.getCleaningTasks();

    for (SingularityTaskId taskId : stateCache.getActiveTaskIdsForRequest(taskRequest.getRequest().getId())) {
      // TODO consider using executorIds

      if (!cleaningTasks.contains(taskId) && taskRequest.getDeploy().getId().equals(taskId.getDeployId())) {
        countPerRack.add(taskId.getSanitizedRackId());
      }

      if (!taskId.getSanitizedHost().equals(sanitizedHost)) {
        continue;
      }

      if (taskRequest.getDeploy().getId().equals(taskId.getDeployId())) {
        if (cleaningTasks.contains(taskId)) {
          numCleaningOnSlave++;
        } else {
          numOnSlave++;
        }
        if (taskLaunchedFromBounceWithActionId) {
          Optional<SingularityTask> maybeTask = taskManager.getTask(taskId);
          boolean errorInTaskData = false;
          if (maybeTask.isPresent()) {
            SingularityPendingTask pendingTask = maybeTask.get().getTaskRequest().getPendingTask();
            if (pendingTask.getPendingTaskId().getPendingType() == PendingType.BOUNCE) {
              if (pendingTask.getActionId().isPresent()) {
                if (pendingTask.getActionId().get().equals(taskRequest.getPendingTask().getActionId().get())) {
                  numFromSameBounceOnSlave++;
                }
              } else {
                // No actionId present on bounce, fall back to more restrictive placement strategy
                errorInTaskData = true;
              }
            }
          } else {
            // Could not find appropriate task data, fall back to more restrictive placement strategy
            errorInTaskData = true;
          }
          if (errorInTaskData) {
            allowBounceToSameHost = false;
          }
        }
      } else {
        numOtherDeploysOnSlave++;
      }
    }

    if (taskRequest.getRequest().isRackSensitive()) {
      final boolean isRackOk = isRackOk(countPerRack, sanitizedRackId, numDesiredInstances, taskRequest.getRequest().getId(), slaveId, host, numCleaningOnSlave, stateCache);

      if (!isRackOk) {
        return SlaveMatchState.RACK_SATURATED;
      }
    }

    switch (slavePlacement) {
      case SEPARATE:
      case SEPARATE_BY_DEPLOY:
      case SPREAD_ALL_SLAVES:
        if (allowBounceToSameHost && taskLaunchedFromBounceWithActionId) {
          if (numFromSameBounceOnSlave > 0) {
            LOG.trace("Rejecting SEPARATE task {} from slave {} ({}) due to numFromSameBounceOnSlave {}", taskRequest.getRequest().getId(), slaveId, host, numFromSameBounceOnSlave);
            return SlaveMatchState.SLAVE_SATURATED;
          }
        } else {
          if (numOnSlave > 0 || numCleaningOnSlave > 0) {
            LOG.trace("Rejecting {} task {} from slave {} ({}) due to numOnSlave {} numCleaningOnSlave {}", slavePlacement.name(), taskRequest.getRequest().getId(), slaveId, host, numOnSlave, numCleaningOnSlave);
            return SlaveMatchState.SLAVE_SATURATED;
          }
        }
        break;
      case SEPARATE_BY_REQUEST:
        if (numOnSlave > 0 || numCleaningOnSlave > 0 || numOtherDeploysOnSlave > 0) {
          LOG.trace("Rejecting SEPARATE_BY_REQUEST task {} from slave {} ({}) due to numOnSlave {} numCleaningOnSlave {} numOtherDeploysOnSlave {}", taskRequest.getRequest().getId(), slaveId, host, numOnSlave, numCleaningOnSlave, numOtherDeploysOnSlave);
          return SlaveMatchState.SLAVE_SATURATED;
        }
        break;
      case OPTIMISTIC:
        final double numPerSlave = numDesiredInstances / (double) stateCache.getNumActiveSlaves();

        final boolean isSlaveOk = numOnSlave < numPerSlave;

        if (!isSlaveOk) {
          LOG.trace("Rejecting OPTIMISTIC task {} from slave {} ({}) due to numOnSlave {}", taskRequest.getRequest().getId(), slaveId, host, numOnSlave);
          return SlaveMatchState.SLAVE_SATURATED;
        }
        break;
      case GREEDY:
    }

    return SlaveMatchState.OK;
  }

  private boolean isSlaveAttributesMatch(SingularityOfferHolder offer, SingularityTaskRequest taskRequest) {
    if (offer.hasReservedSlaveAttributes()) {
      Map<String, String> reservedSlaveAttributes = offer.getReservedSlaveAttributes();

      if ((taskRequest.getRequest().getRequiredSlaveAttributes().isPresent() && !taskRequest.getRequest().getRequiredSlaveAttributes().get().isEmpty())
          || (taskRequest.getRequest().getAllowedSlaveAttributes().isPresent() && !taskRequest.getRequest().getAllowedSlaveAttributes().get().isEmpty())) {
        Map<String, String> mergedAttributes = new HashMap<>();
        mergedAttributes.putAll(taskRequest.getRequest().getRequiredSlaveAttributes().or(new HashMap<>()));
        mergedAttributes.putAll(taskRequest.getRequest().getAllowedSlaveAttributes().or(new HashMap<>()));
        if (!slaveAndRackHelper.hasRequiredAttributes(mergedAttributes, reservedSlaveAttributes)) {
          LOG.trace("Slaves with attributes {} are reserved for matching tasks. Task with attributes {} does not match", reservedSlaveAttributes, taskRequest.getRequest().getRequiredSlaveAttributes().or(Collections.emptyMap()));
          return false;
        }
      } else {
        LOG.trace("Slaves with attributes {} are reserved for matching tasks. No attributes specified for task {}", reservedSlaveAttributes, taskRequest.getPendingTask().getPendingTaskId().getId());
        return false;
      }
    }

    if (taskRequest.getRequest().getRequiredSlaveAttributes().isPresent()
        && !slaveAndRackHelper.hasRequiredAttributes(offer.getTextAttributes(), taskRequest.getRequest().getRequiredSlaveAttributes().get())) {
      LOG.trace("Task requires slave with attributes {}, (slave attributes are {})", taskRequest.getRequest().getRequiredSlaveAttributes().get(), offer.getTextAttributes());
      return false;
    }

    return true;
  }

  private boolean isAllowBounceToSameHost(SingularityRequest request) {
    if (request.getAllowBounceToSameHost().isPresent()) {
      return request.getAllowBounceToSameHost().get();
    } else {
      return configuration.isAllowBounceToSameHost();
    }
  }

  private boolean isRackOk(Multiset<String> countPerRack, String sanitizedRackId, int numDesiredInstances, String requestId, String slaveId, String host, double numCleaningOnSlave, SingularitySchedulerStateCache stateCache) {
    int racksAccountedFor = countPerRack.elementSet().size();
    double numPerRack = numDesiredInstances / (double) stateCache.getNumActiveRacks();
    if (racksAccountedFor < stateCache.getNumActiveRacks()) {
      if (countPerRack.count(sanitizedRackId) < Math.max(numPerRack, 1)) {
        return true;
      }
    } else {
      Integer rackMin = null;
      for (String rackId : countPerRack.elementSet()) {
        if (rackMin == null || countPerRack.count(rackId) < rackMin) {
          rackMin = countPerRack.count(rackId);
        }
      }
      if (rackMin == null || rackMin < (int) numPerRack) {
        if (countPerRack.count(sanitizedRackId) < (int) numPerRack) {
          return true;
        }
      } else if (countPerRack.count(sanitizedRackId) < numPerRack) {
        return true;
      }
    }

    LOG.trace("Rejecting RackSensitive task {} from slave {} ({}) due to numOnRack {} and cleaningOnSlave {}", requestId, slaveId, host, countPerRack.count(sanitizedRackId), numCleaningOnSlave);
    return false;
  }

  public void slaveLost(SlaveID slaveIdObj) {
    final String slaveId = slaveIdObj.getValue();

    Optional<SingularitySlave> slave = slaveManager.getObject(slaveId);

    if (slave.isPresent()) {
      MachineState previousState = slave.get().getCurrentState().getState();
      slaveManager.changeState(slave.get(), MachineState.DEAD, Optional.absent(), Optional.absent());
      if (configuration.getDisasterDetection().isEnabled()) {
        updateDisasterCounter(previousState);
      }

      checkRackAfterSlaveLoss(slave.get());
    } else {
      LOG.warn("Lost a slave {}, but didn't know about it", slaveId);
    }
  }

  private void updateDisasterCounter(MachineState previousState) {
    if (previousState == MachineState.ACTIVE) {
      activeSlavesLost.getAndIncrement();
    }
  }

  private void checkRackAfterSlaveLoss(SingularitySlave lostSlave) {
    List<SingularitySlave> slaves = slaveManager.getObjectsFiltered(MachineState.ACTIVE);

    int numInRack = 0;

    for (SingularitySlave slave : slaves) {
      if (slave.getRackId().equals(lostSlave.getRackId())) {
        numInRack++;
      }
    }

    LOG.info("Found {} slaves left in rack {}", numInRack, lostSlave.getRackId());

    if (numInRack == 0) {
      rackManager.changeState(lostSlave.getRackId(), MachineState.DEAD, Optional.absent(), Optional.absent());
    }
  }

  public void loadSlavesAndRacksFromMaster(MesosMasterStateObject state, boolean isStartup) {
    Map<String, SingularitySlave> activeSlavesById = slaveManager.getObjectsByIdForState(MachineState.ACTIVE);
    Map<String, SingularityRack> activeRacksById = rackManager.getObjectsByIdForState(MachineState.ACTIVE);

    Map<String, SingularityRack> remainingActiveRacks = Maps.newHashMap(activeRacksById);

    int slaves = 0;
    int racks = 0;

    for (MesosMasterSlaveObject slaveJsonObject : state.getSlaves()) {
      String slaveId = slaveJsonObject.getId();
      String rackId = slaveAndRackHelper.getRackId(slaveJsonObject.getAttributes());
      Map<String, String> textAttributes = slaveAndRackHelper.getTextAttributes(slaveJsonObject.getAttributes());
      String host = slaveAndRackHelper.getMaybeTruncatedHost(slaveJsonObject.getHostname());

      if (activeSlavesById.containsKey(slaveId)) {
        SingularitySlave slave = activeSlavesById.get(slaveId);
        if (slave != null && (!slave.getResources().isPresent() || !slave.getResources().get().equals(slaveJsonObject.getResources()))) {
          LOG.trace("Found updated resources ({}) for slave {}", slaveJsonObject.getResources(), slave);
          slaveManager.saveObject(slave.withResources(slaveJsonObject.getResources()));
        }
        activeSlavesById.remove(slaveId);
      } else {
        SingularitySlave newSlave = new SingularitySlave(slaveId, host, rackId, textAttributes, Optional.of(slaveJsonObject.getResources()));

        if (check(newSlave, slaveManager) == CheckResult.NEW) {
          slaves++;
        }
      }

      if (activeRacksById.containsKey(rackId)) {
        remainingActiveRacks.remove(rackId);
      } else {
        SingularityRack rack = new SingularityRack(rackId);

        if (check(rack, rackManager) == CheckResult.NEW) {
          racks++;
        }
      }
    }

    for (SingularitySlave leftOverSlave : activeSlavesById.values()) {
      slaveManager.changeState(leftOverSlave, isStartup ? MachineState.MISSING_ON_STARTUP : MachineState.DEAD, Optional.absent(), Optional.absent());
    }

    for (SingularityRack leftOverRack : remainingActiveRacks.values()) {
      rackManager.changeState(leftOverRack, isStartup ? MachineState.MISSING_ON_STARTUP : MachineState.DEAD, Optional.absent(), Optional.absent());
    }

    LOG.info("Found {} new racks ({} missing) and {} new slaves ({} missing)", racks, remainingActiveRacks.size(), slaves, activeSlavesById.size());
  }

  public enum CheckResult {
    NEW, NOT_ACCEPTING_TASKS, ALREADY_ACTIVE;
  }

  private <T extends SingularityMachineAbstraction<T>> CheckResult check(T object, AbstractMachineManager<T> manager) {
    Optional<T> existingObject = manager.getObject(object.getId());

    if (!existingObject.isPresent()) {
      manager.saveObject(object);

      return CheckResult.NEW;
    }

    MachineState currentState = existingObject.get().getCurrentState().getState();

    switch (currentState) {
      case ACTIVE:
        return CheckResult.ALREADY_ACTIVE;
      case DEAD:
      case MISSING_ON_STARTUP:
        manager.changeState(object.getId(), MachineState.ACTIVE, Optional.absent(), Optional.absent());
        return CheckResult.NEW;
      case FROZEN:
      case DECOMMISSIONED:
      case DECOMMISSIONING:
      case STARTING_DECOMMISSION:
        return CheckResult.NOT_ACCEPTING_TASKS;
    }

    throw new IllegalStateException(String.format("Invalid state %s for %s", currentState, object.getId()));
  }

  @Timed
  public CheckResult checkOffer(Offer offer) {
    final String slaveId = offer.getSlaveId().getValue();
    final String rackId = slaveAndRackHelper.getRackIdOrDefault(offer);
    final String host = slaveAndRackHelper.getMaybeTruncatedHost(offer);
    final Map<String, String> textAttributes = slaveAndRackHelper.getTextAttributes(offer);

    final SingularitySlave slave = new SingularitySlave(slaveId, host, rackId, textAttributes, Optional.absent());

    CheckResult result = check(slave, slaveManager);

    if (result == CheckResult.NEW) {
      if (inactiveSlaveManager.isInactive(slave.getHost())) {
        LOG.info("Slave {} on inactive host {} attempted to rejoin. Marking as decommissioned.", slave, host);
        slaveManager.changeState(slave, MachineState.STARTING_DECOMMISSION,
            Optional.of(String.format("Slave %s on inactive host %s attempted to rejoin cluster.", slaveId, host)),
            Optional.absent());
      } else {
        LOG.info("Offer revealed a new slave {}", slave);
      }
    }

    final SingularityRack rack = new SingularityRack(rackId);

    if (check(rack, rackManager) == CheckResult.NEW) {
      LOG.info("Offer revealed a new rack {}", rack);
    }

    return result;
  }

  @Timed
  public void checkStateAfterFinishedTask(SingularityTaskId taskId, String slaveId, SingularitySchedulerStateCache stateCache) {
    Optional<SingularitySlave> slave = slaveManager.getObject(slaveId);

    if (!slave.isPresent()) {
      final String message = String.format("Couldn't find slave with id %s for task %s", slaveId, taskId);
      LOG.warn(message);
      exceptionNotifier.notify(message, ImmutableMap.of("slaveId", slaveId, "taskId", taskId.toString()));
      return;
    }

    if (slave.get().getCurrentState().getState() == MachineState.DECOMMISSIONING) {
      if (!hasTaskLeftOnSlave(taskId, slaveId, stateCache)) {
        slaveManager.changeState(slave.get(), MachineState.DECOMMISSIONED, slave.get().getCurrentState().getMessage(), slave.get().getCurrentState().getUser());
      }
    }

    Optional<SingularityRack> rack = rackManager.getObject(slave.get().getRackId());

    if (!rack.isPresent()) {
      final String message = String.format("Couldn't find rack with id %s for task %s", slave.get().getRackId(), taskId);
      LOG.warn(message);
      exceptionNotifier.notify(message, ImmutableMap.of("rackId", slave.get().getRackId(), "taskId", taskId.toString()));
      return;
    }

    if (rack.get().getCurrentState().getState() == MachineState.DECOMMISSIONING) {
      if (!hasTaskLeftOnRack(taskId, stateCache)) {
        rackManager.changeState(rack.get(), MachineState.DECOMMISSIONED, rack.get().getCurrentState().getMessage(), rack.get().getCurrentState().getUser());
      }
    }
  }

  private boolean hasTaskLeftOnRack(SingularityTaskId taskId, SingularitySchedulerStateCache stateCache) {
    for (SingularityTaskId activeTaskId : stateCache.getActiveTaskIds()) {
      if (!activeTaskId.equals(taskId) && activeTaskId.getSanitizedRackId().equals(taskId.getSanitizedRackId())) {
        return true;
      }
    }

    return false;
  }

  private boolean hasTaskLeftOnSlave(SingularityTaskId taskId, String slaveId, SingularitySchedulerStateCache stateCache) {
    for (SingularityTaskId activeTaskId : stateCache.getActiveTaskIds()) {
      if (!activeTaskId.equals(taskId) && activeTaskId.getSanitizedHost().equals(taskId.getSanitizedHost())) {
        Optional<SingularityTask> maybeTask = taskManager.getTask(activeTaskId);
        if (maybeTask.isPresent() && slaveId.equals(maybeTask.get().getSlaveId().getValue())) {
          return true;
        }
      }
    }

    return false;
  }

}<|MERGE_RESOLUTION|>--- conflicted
+++ resolved
@@ -108,11 +108,7 @@
       }
     }
 
-<<<<<<< HEAD
-    if (!isSlaveAttributesMatch(offer, taskRequest)) {
-=======
     if (!isSlaveAttributesMatch(offerHolder, taskRequest)) {
->>>>>>> ae72fff4
       return SlaveMatchState.SLAVE_ATTRIBUTES_DO_NOT_MATCH;
     }
 
