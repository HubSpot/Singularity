--- conflicted
+++ resolved
@@ -76,17 +76,10 @@
     this.activeSlavesLost = activeSlavesLost;
   }
 
-<<<<<<< HEAD
-  public SlaveMatchState doesOfferMatch(SingularityOfferHolder offer, SingularityTaskRequest taskRequest, SingularitySchedulerStateCache stateCache) {
-    final String host = offer.getOffer().getHostname();
-    final String rackId = offer.getRackId();
-    final String slaveId = offer.getOffer().getAgentId().getValue();
-=======
   public SlaveMatchState doesOfferMatch(SingularityOfferHolder offerHolder, SingularityTaskRequest taskRequest, SingularitySchedulerStateCache stateCache) {
     final String host = offerHolder.getHostname();
     final String rackId = offerHolder.getRackId();
     final String slaveId = offerHolder.getSlaveId();
->>>>>>> 0d09f7e5
 
     final MachineState currentSlaveState = stateCache.getSlave(slaveId).get().getCurrentState().getState();
 
@@ -497,11 +490,7 @@
     for (SingularityTaskId activeTaskId : stateCache.getActiveTaskIds()) {
       if (!activeTaskId.equals(taskId) && activeTaskId.getSanitizedHost().equals(taskId.getSanitizedHost())) {
         Optional<SingularityTask> maybeTask = taskManager.getTask(activeTaskId);
-<<<<<<< HEAD
-        if (maybeTask.isPresent() && slaveId.equals(maybeTask.get().getOffer().getAgentId().getValue())) {
-=======
-        if (maybeTask.isPresent() && slaveId.equals(maybeTask.get().getSlaveId().getValue())) {
->>>>>>> 0d09f7e5
+        if (maybeTask.isPresent() && slaveId.equals(maybeTask.get().getAgentId().getValue())) {
           return true;
         }
       }
