--- conflicted
+++ resolved
@@ -114,22 +114,13 @@
     double numCleaningOnSlave = 0;
     double numOtherDeploysOnSlave = 0;
 
-<<<<<<< HEAD
     final String sanitizedHost = JavaUtils.getReplaceHyphensWithUnderscores(host);
     final String sanitizedRackId = JavaUtils.getReplaceHyphensWithUnderscores(rackId);
-
-    for (SingularityTaskId taskId : SingularityTaskId.matchingAndNotIn(stateCache.getActiveTaskIds(), taskRequest.getRequest().getId(), taskRequest.getDeploy().getId(), stateCache.getCleaningTasks())) {
+    Collection<SingularityTaskId> cleaningTasks = stateCache.getCleaningTasks();
+
+    for (SingularityTaskId taskId : SingularityTaskId.matchingAndNotIn(stateCache.getActiveTaskIds(), taskRequest.getRequest().getId(), Collections.<SingularityTaskId>emptyList())) {
       // TODO consider using executorIds
       if (taskId.getSanitizedHost().equals(sanitizedHost)) {
-        numOnSlave++;
-      }
-      if (taskId.getSanitizedRackId().equals(sanitizedRackId)) {
-=======
-    Collection<SingularityTaskId> cleaningTasks = stateCache.getCleaningTasks();
-
-    for (SingularityTaskId taskId : SingularityTaskId.matchingAndNotIn(stateCache.getActiveTaskIds(), taskRequest.getRequest().getId(), Collections.<SingularityTaskId>emptyList())) {
-      // TODO consider using executorIds
-      if (taskId.getHost().equals(host)) {
         if (taskRequest.getDeploy().getId().equals(taskId.getDeployId())) {
           if (cleaningTasks.contains(taskId)) {
             numCleaningOnSlave++;
@@ -140,8 +131,7 @@
           numOtherDeploysOnSlave++;
         }
       }
-      if (taskId.getRackId().equals(rackId) && !cleaningTasks.contains(taskId) && taskRequest.getDeploy().getId().equals(taskId.getDeployId())) {
->>>>>>> 4da80cee
+      if (taskId.getSanitizedRackId().equals(sanitizedRackId) && !cleaningTasks.contains(taskId) && taskRequest.getDeploy().getId().equals(taskId.getDeployId())) {
         numOnRack++;
       }
     }
