package com.hubspot.singularity.mesos;

import java.util.Collection;
import java.util.Collections;
import java.util.HashMap;
import java.util.List;
import java.util.Map;
import java.util.concurrent.atomic.AtomicInteger;

import javax.inject.Singleton;

import org.apache.mesos.Protos.Offer;
import org.apache.mesos.Protos.SlaveID;
import org.slf4j.Logger;
import org.slf4j.LoggerFactory;

import com.codahale.metrics.annotation.Timed;
import com.google.common.base.Optional;
import com.google.common.collect.HashMultiset;
import com.google.common.collect.ImmutableMap;
import com.google.common.collect.Maps;
import com.google.common.collect.Multiset;
import com.google.inject.Inject;
import com.google.inject.name.Named;
import com.hubspot.mesos.json.MesosMasterSlaveObject;
import com.hubspot.mesos.json.MesosMasterStateObject;
import com.hubspot.singularity.MachineState;
import com.hubspot.singularity.SingularityMachineAbstraction;
import com.hubspot.singularity.SingularityPendingRequest.PendingType;
import com.hubspot.singularity.SingularityPendingTask;
import com.hubspot.singularity.SingularityRack;
import com.hubspot.singularity.SingularityRequest;
import com.hubspot.singularity.SingularitySlave;
import com.hubspot.singularity.SingularityTask;
import com.hubspot.singularity.SingularityTaskId;
import com.hubspot.singularity.SingularityTaskRequest;
import com.hubspot.singularity.SlaveMatchState;
import com.hubspot.singularity.SlavePlacement;
import com.hubspot.singularity.config.SingularityConfiguration;
import com.hubspot.singularity.data.AbstractMachineManager;
import com.hubspot.singularity.data.InactiveSlaveManager;
import com.hubspot.singularity.data.RackManager;
import com.hubspot.singularity.data.SlaveManager;
import com.hubspot.singularity.data.TaskManager;
import com.hubspot.singularity.scheduler.SingularitySchedulerStateCache;
import com.hubspot.singularity.sentry.SingularityExceptionNotifier;

@Singleton
public class SingularitySlaveAndRackManager {

  private static final Logger LOG = LoggerFactory.getLogger(SingularitySlaveAndRackManager.class);

  private final SingularityConfiguration configuration;

  private final SingularityExceptionNotifier exceptionNotifier;
  private final RackManager rackManager;
  private final SlaveManager slaveManager;
  private final TaskManager taskManager;
  private final InactiveSlaveManager inactiveSlaveManager;
  private final SingularitySlaveAndRackHelper slaveAndRackHelper;
  private final AtomicInteger activeSlavesLost;

  @Inject
  SingularitySlaveAndRackManager(SingularitySlaveAndRackHelper slaveAndRackHelper, SingularityConfiguration configuration, SingularityExceptionNotifier exceptionNotifier,
                                 RackManager rackManager, SlaveManager slaveManager, TaskManager taskManager, InactiveSlaveManager inactiveSlaveManager,
                                 @Named(SingularityMesosModule.ACTIVE_SLAVES_LOST_COUNTER) AtomicInteger activeSlavesLost) {
    this.configuration = configuration;

    this.exceptionNotifier = exceptionNotifier;
    this.slaveAndRackHelper = slaveAndRackHelper;

    this.rackManager = rackManager;
    this.slaveManager = slaveManager;
    this.taskManager = taskManager;
    this.inactiveSlaveManager = inactiveSlaveManager;
    this.activeSlavesLost = activeSlavesLost;
  }

  public SlaveMatchState doesOfferMatch(SingularityOfferHolder offer, SingularityTaskRequest taskRequest, SingularitySchedulerStateCache stateCache) {
    final String host = offer.getOffer().getHostname();
    final String rackId = offer.getRackId();
    final String slaveId = offer.getOffer().getSlaveId().getValue();

    final MachineState currentSlaveState = stateCache.getSlave(slaveId).get().getCurrentState().getState();

    if (currentSlaveState == MachineState.FROZEN) {
      return SlaveMatchState.SLAVE_FROZEN;
    }

    if (currentSlaveState.isDecommissioning()) {
      return SlaveMatchState.SLAVE_DECOMMISSIONING;
    }

    final MachineState currentRackState = stateCache.getRack(rackId).get().getCurrentState().getState();

    if (currentRackState == MachineState.FROZEN) {
      return SlaveMatchState.RACK_FROZEN;
    }

    if (currentRackState.isDecommissioning()) {
      return SlaveMatchState.RACK_DECOMMISSIONING;
    }

    if (!taskRequest.getRequest().getRackAffinity().or(Collections.emptyList()).isEmpty()) {
      if (!taskRequest.getRequest().getRackAffinity().get().contains(rackId)) {
        LOG.trace("Task {} requires a rack in {} (current rack {})", taskRequest.getPendingTask().getPendingTaskId(), taskRequest.getRequest().getRackAffinity().get(), rackId);
        return SlaveMatchState.RACK_AFFINITY_NOT_MATCHING;
      }
    }

<<<<<<< HEAD
    if (!isSlaveAttributesMatch(offer, taskRequest)) {
=======
    if (offer.hasReservedSlaveAttributes()) {
      Map<String, String> reservedSlaveAttributes = offer.getReservedSlaveAttributes();

      if ((taskRequest.getRequest().getRequiredSlaveAttributes().isPresent() && !taskRequest.getRequest().getRequiredSlaveAttributes().get().isEmpty())
        || (taskRequest.getRequest().getAllowedSlaveAttributes().isPresent() && !taskRequest.getRequest().getAllowedSlaveAttributes().get().isEmpty())) {
        Map<String, String> mergedAttributes = new HashMap<>();
        mergedAttributes.putAll(taskRequest.getRequest().getRequiredSlaveAttributes().or(new HashMap<>()));
        mergedAttributes.putAll(taskRequest.getRequest().getAllowedSlaveAttributes().or(new HashMap<>()));
        if (!slaveAndRackHelper.hasRequiredAttributes(mergedAttributes, reservedSlaveAttributes)) {
          LOG.trace("Slaves with attributes {} are reserved for matching tasks. Task with attributes {} does not match", reservedSlaveAttributes, taskRequest.getRequest().getRequiredSlaveAttributes().or(Collections.<String, String>emptyMap()));
          return SlaveMatchState.SLAVE_ATTRIBUTES_DO_NOT_MATCH;
        }
      } else {
        LOG.trace("Slaves with attributes {} are reserved for matching tasks. No attributes specified for task {}", reservedSlaveAttributes, taskRequest.getPendingTask().getPendingTaskId().getId());
        return SlaveMatchState.SLAVE_ATTRIBUTES_DO_NOT_MATCH;
      }
    }

    if (taskRequest.getRequest().getRequiredSlaveAttributes().isPresent()
      && !slaveAndRackHelper.hasRequiredAttributes(offer.getTextAttributes(), taskRequest.getRequest().getRequiredSlaveAttributes().get())) {
      LOG.trace("Task requires slave with attributes {}, (slave attributes are {})", taskRequest.getRequest().getRequiredSlaveAttributes().get(), offer.getTextAttributes());
>>>>>>> 163ddbbb
      return SlaveMatchState.SLAVE_ATTRIBUTES_DO_NOT_MATCH;
    }

    final SlavePlacement slavePlacement = taskRequest.getRequest().getSlavePlacement().or(configuration.getDefaultSlavePlacement());

    if (!taskRequest.getRequest().isRackSensitive() && slavePlacement == SlavePlacement.GREEDY) {
      // todo: account for this or let this behavior continue?
      return SlaveMatchState.NOT_RACK_OR_SLAVE_PARTICULAR;
    }

    final int numDesiredInstances = taskRequest.getRequest().getInstancesSafe();
    boolean allowBounceToSameHost = isAllowBounceToSameHost(taskRequest.getRequest());
    Multiset<String> countPerRack = HashMultiset.create(stateCache.getNumActiveRacks());
    double numOnSlave = 0;
    double numCleaningOnSlave = 0;
    double numFromSameBounceOnSlave = 0;
    double numOtherDeploysOnSlave = 0;
    boolean taskLaunchedFromBounceWithActionId = taskRequest.getPendingTask().getPendingTaskId().getPendingType() == PendingType.BOUNCE && taskRequest.getPendingTask().getActionId().isPresent();

    final String sanitizedHost = offer.getSanitizedHost();
    final String sanitizedRackId = offer.getSanitizedRackId();
    Collection<SingularityTaskId> cleaningTasks = stateCache.getCleaningTasks();

    for (SingularityTaskId taskId : stateCache.getActiveTaskIdsForRequest(taskRequest.getRequest().getId())) {
      // TODO consider using executorIds

      if (!cleaningTasks.contains(taskId) && taskRequest.getDeploy().getId().equals(taskId.getDeployId())) {
        countPerRack.add(taskId.getSanitizedRackId());
      }

      if (!taskId.getSanitizedHost().equals(sanitizedHost)) {
        continue;
      }

      if (taskRequest.getDeploy().getId().equals(taskId.getDeployId())) {
        if (cleaningTasks.contains(taskId)) {
          numCleaningOnSlave++;
        } else {
          numOnSlave++;
        }
        if (taskLaunchedFromBounceWithActionId) {
          Optional<SingularityTask> maybeTask = taskManager.getTask(taskId);
          boolean errorInTaskData = false;
          if (maybeTask.isPresent()) {
            SingularityPendingTask pendingTask = maybeTask.get().getTaskRequest().getPendingTask();
            if (pendingTask.getPendingTaskId().getPendingType() == PendingType.BOUNCE) {
              if (pendingTask.getActionId().isPresent()) {
                if (pendingTask.getActionId().get().equals(taskRequest.getPendingTask().getActionId().get())) {
                  numFromSameBounceOnSlave++;
                }
              } else {
                // No actionId present on bounce, fall back to more restrictive placement strategy
                errorInTaskData = true;
              }
            }
          } else {
            // Could not find appropriate task data, fall back to more restrictive placement strategy
            errorInTaskData = true;
          }
          if (errorInTaskData) {
            allowBounceToSameHost = false;
          }
        }
      } else {
        numOtherDeploysOnSlave++;
      }
    }

    if (taskRequest.getRequest().isRackSensitive()) {
      final boolean isRackOk = isRackOk(countPerRack, sanitizedRackId, numDesiredInstances, taskRequest.getRequest().getId(), slaveId, host, numCleaningOnSlave, stateCache);

      if (!isRackOk) {
        return SlaveMatchState.RACK_SATURATED;
      }
    }

    switch (slavePlacement) {
      case SEPARATE:
      case SEPARATE_BY_DEPLOY:
        if (allowBounceToSameHost && taskLaunchedFromBounceWithActionId) {
          if (numFromSameBounceOnSlave > 0) {
            LOG.trace("Rejecting SEPARATE task {} from slave {} ({}) due to numFromSameBounceOnSlave {}", taskRequest.getRequest().getId(), slaveId, host, numFromSameBounceOnSlave);
            return SlaveMatchState.SLAVE_SATURATED;
          }
        } else {
          if (numOnSlave > 0 || numCleaningOnSlave > 0) {
            LOG.trace("Rejecting SEPARATE task {} from slave {} ({}) due to numOnSlave {} numCleaningOnSlave {}", taskRequest.getRequest().getId(), slaveId, host, numOnSlave, numCleaningOnSlave);
            return SlaveMatchState.SLAVE_SATURATED;
          }
        }
        break;
      case SEPARATE_BY_REQUEST:
        if (numOnSlave > 0 || numCleaningOnSlave > 0 || numOtherDeploysOnSlave > 0) {
          LOG.trace("Rejecting SEPARATE_BY_REQUEST task {} from slave {} ({}) due to numOnSlave {} numCleaningOnSlave {} numOtherDeploysOnSlave {}", taskRequest.getRequest().getId(), slaveId, host, numOnSlave, numCleaningOnSlave, numOtherDeploysOnSlave);
          return SlaveMatchState.SLAVE_SATURATED;
        }
        break;
      case OPTIMISTIC:
        final double numPerSlave = numDesiredInstances / (double) stateCache.getNumActiveSlaves();

        final boolean isSlaveOk = numOnSlave < numPerSlave;

        if (!isSlaveOk) {
          LOG.trace("Rejecting OPTIMISTIC task {} from slave {} ({}) due to numOnSlave {}", taskRequest.getRequest().getId(), slaveId, host, numOnSlave);
          return SlaveMatchState.SLAVE_SATURATED;
        }
        break;
      case GREEDY:
    }

    return SlaveMatchState.OK;
  }

  private boolean isSlaveAttributesMatch(SingularityOfferHolder offer, SingularityTaskRequest taskRequest) {
    if (offer.hasReservedSlaveAttributes()) {
      Map<String, String> reservedSlaveAttributes = offer.getReservedSlaveAttributes();

      if ((taskRequest.getRequest().getRequiredSlaveAttributes().isPresent() && !taskRequest.getRequest().getRequiredSlaveAttributes().get().isEmpty())
          || (taskRequest.getRequest().getAllowedSlaveAttributes().isPresent() && !taskRequest.getRequest().getAllowedSlaveAttributes().get().isEmpty())) {
        Map<String, String> mergedAttributes = taskRequest.getRequest().getRequiredSlaveAttributes().or(new HashMap<String, String>());
        mergedAttributes.putAll(taskRequest.getRequest().getAllowedSlaveAttributes().or(new HashMap<String, String>()));
        if (!slaveAndRackHelper.hasRequiredAttributes(mergedAttributes, reservedSlaveAttributes)) {
          LOG.trace("Slaves with attributes {} are reserved for matching tasks. Task with attributes {} does not match", reservedSlaveAttributes, taskRequest.getRequest().getRequiredSlaveAttributes().or(Collections.emptyMap()));
          return true;
        }
      } else {
        LOG.trace("Slaves with attributes {} are reserved for matching tasks. No attributes specified for task {}", reservedSlaveAttributes, taskRequest.getPendingTask().getPendingTaskId().getId());
        return true;
      }
    }

    if (taskRequest.getRequest().getRequiredSlaveAttributes().isPresent()
        && !slaveAndRackHelper.hasRequiredAttributes(offer.getTextAttributes(), taskRequest.getRequest().getRequiredSlaveAttributes().get())) {
      LOG.trace("Task requires slave with attributes {}, (slave attributes are {})", taskRequest.getRequest().getRequiredSlaveAttributes().get(), offer.getTextAttributes());
      return true;
    }

    return false;
  }

  private boolean isAllowBounceToSameHost(SingularityRequest request) {
    if (request.getAllowBounceToSameHost().isPresent()) {
      return request.getAllowBounceToSameHost().get();
    } else {
      return configuration.isAllowBounceToSameHost();
    }
  }

  private boolean isRackOk(Multiset<String> countPerRack, String sanitizedRackId, int numDesiredInstances, String requestId, String slaveId, String host, double numCleaningOnSlave, SingularitySchedulerStateCache stateCache) {
    int racksAccountedFor = countPerRack.elementSet().size();
    double numPerRack = numDesiredInstances / (double) stateCache.getNumActiveRacks();
    if (racksAccountedFor < stateCache.getNumActiveRacks()) {
      if (countPerRack.count(sanitizedRackId) < Math.max(numPerRack, 1)) {
        return true;
      }
    } else {
      Integer rackMin = null;
      for (String rackId : countPerRack.elementSet()) {
        if (rackMin == null || countPerRack.count(rackId) < rackMin) {
          rackMin = countPerRack.count(rackId);
        }
      }
      if (rackMin == null || rackMin < (int) numPerRack) {
        if (countPerRack.count(sanitizedRackId) < (int) numPerRack) {
          return true;
        }
      } else if (countPerRack.count(sanitizedRackId) < numPerRack) {
        return true;
      }
    }

    LOG.trace("Rejecting RackSensitive task {} from slave {} ({}) due to numOnRack {} and cleaningOnSlave {}", requestId, slaveId, host, countPerRack.count(sanitizedRackId), numCleaningOnSlave);
    return false;
  }

  public void slaveLost(SlaveID slaveIdObj) {
    final String slaveId = slaveIdObj.getValue();

    Optional<SingularitySlave> slave = slaveManager.getObject(slaveId);

    if (slave.isPresent()) {
      MachineState previousState = slave.get().getCurrentState().getState();
      slaveManager.changeState(slave.get(), MachineState.DEAD, Optional.absent(), Optional.absent());
      if (configuration.getDisasterDetection().isEnabled()) {
        updateDisasterCounter(previousState);
      }

      checkRackAfterSlaveLoss(slave.get());
    } else {
      LOG.warn("Lost a slave {}, but didn't know about it", slaveId);
    }
  }

  private void updateDisasterCounter(MachineState previousState) {
    if (previousState == MachineState.ACTIVE) {
      activeSlavesLost.getAndIncrement();
    }
  }

  private void checkRackAfterSlaveLoss(SingularitySlave lostSlave) {
    List<SingularitySlave> slaves = slaveManager.getObjectsFiltered(MachineState.ACTIVE);

    int numInRack = 0;

    for (SingularitySlave slave : slaves) {
      if (slave.getRackId().equals(lostSlave.getRackId())) {
        numInRack++;
      }
    }

    LOG.info("Found {} slaves left in rack {}", numInRack, lostSlave.getRackId());

    if (numInRack == 0) {
      rackManager.changeState(lostSlave.getRackId(), MachineState.DEAD, Optional.absent(), Optional.absent());
    }
  }

  public void loadSlavesAndRacksFromMaster(MesosMasterStateObject state, boolean isStartup) {
    Map<String, SingularitySlave> activeSlavesById = slaveManager.getObjectsByIdForState(MachineState.ACTIVE);
    Map<String, SingularityRack> activeRacksById = rackManager.getObjectsByIdForState(MachineState.ACTIVE);

    Map<String, SingularityRack> remainingActiveRacks = Maps.newHashMap(activeRacksById);

    int slaves = 0;
    int racks = 0;

    for (MesosMasterSlaveObject slaveJsonObject : state.getSlaves()) {
      String slaveId = slaveJsonObject.getId();
      String rackId = slaveAndRackHelper.getRackId(slaveJsonObject.getAttributes());
      Map<String, String> textAttributes = slaveAndRackHelper.getTextAttributes(slaveJsonObject.getAttributes());
      String host = slaveAndRackHelper.getMaybeTruncatedHost(slaveJsonObject.getHostname());

      if (activeSlavesById.containsKey(slaveId)) {
        SingularitySlave slave = activeSlavesById.get(slaveId);
        if (slave != null && (!slave.getResources().isPresent() || !slave.getResources().get().equals(slaveJsonObject.getResources()))) {
          LOG.trace("Found updated resources ({}) for slave {}", slaveJsonObject.getResources(), slave);
          slaveManager.saveObject(slave.withResources(slaveJsonObject.getResources()));
        }
        activeSlavesById.remove(slaveId);
      } else {
        SingularitySlave newSlave = new SingularitySlave(slaveId, host, rackId, textAttributes, Optional.of(slaveJsonObject.getResources()));

        if (check(newSlave, slaveManager) == CheckResult.NEW) {
          slaves++;
        }
      }

      if (activeRacksById.containsKey(rackId)) {
        remainingActiveRacks.remove(rackId);
      } else {
        SingularityRack rack = new SingularityRack(rackId);

        if (check(rack, rackManager) == CheckResult.NEW) {
          racks++;
        }
      }
    }

    for (SingularitySlave leftOverSlave : activeSlavesById.values()) {
      slaveManager.changeState(leftOverSlave, isStartup ? MachineState.MISSING_ON_STARTUP : MachineState.DEAD, Optional.absent(), Optional.absent());
    }

    for (SingularityRack leftOverRack : remainingActiveRacks.values()) {
      rackManager.changeState(leftOverRack, isStartup ? MachineState.MISSING_ON_STARTUP : MachineState.DEAD, Optional.absent(), Optional.absent());
    }

    LOG.info("Found {} new racks ({} missing) and {} new slaves ({} missing)", racks, remainingActiveRacks.size(), slaves, activeSlavesById.size());
  }

  public enum CheckResult {
    NEW, NOT_ACCEPTING_TASKS, ALREADY_ACTIVE;
  }

  private <T extends SingularityMachineAbstraction<T>> CheckResult check(T object, AbstractMachineManager<T> manager) {
    Optional<T> existingObject = manager.getObject(object.getId());

    if (!existingObject.isPresent()) {
      manager.saveObject(object);

      return CheckResult.NEW;
    }

    MachineState currentState = existingObject.get().getCurrentState().getState();

    switch (currentState) {
      case ACTIVE:
        return CheckResult.ALREADY_ACTIVE;
      case DEAD:
      case MISSING_ON_STARTUP:
        manager.changeState(object.getId(), MachineState.ACTIVE, Optional.absent(), Optional.absent());
        return CheckResult.NEW;
      case FROZEN:
      case DECOMMISSIONED:
      case DECOMMISSIONING:
      case STARTING_DECOMMISSION:
        return CheckResult.NOT_ACCEPTING_TASKS;
    }

    throw new IllegalStateException(String.format("Invalid state %s for %s", currentState, object.getId()));
  }

  @Timed
  public CheckResult checkOffer(Offer offer) {
    final String slaveId = offer.getSlaveId().getValue();
    final String rackId = slaveAndRackHelper.getRackIdOrDefault(offer);
    final String host = slaveAndRackHelper.getMaybeTruncatedHost(offer);
    final Map<String, String> textAttributes = slaveAndRackHelper.getTextAttributes(offer);

    final SingularitySlave slave = new SingularitySlave(slaveId, host, rackId, textAttributes, Optional.absent());

    CheckResult result = check(slave, slaveManager);

    if (result == CheckResult.NEW) {
      if (inactiveSlaveManager.isInactive(slave.getHost())) {
        LOG.info("Slave {} on inactive host {} attempted to rejoin. Marking as decommissioned.", slave, host);
        slaveManager.changeState(slave, MachineState.STARTING_DECOMMISSION,
            Optional.of(String.format("Slave %s on inactive host %s attempted to rejoin cluster.", slaveId, host)),
            Optional.absent());
      } else {
        LOG.info("Offer revealed a new slave {}", slave);
      }
    }

    final SingularityRack rack = new SingularityRack(rackId);

    if (check(rack, rackManager) == CheckResult.NEW) {
      LOG.info("Offer revealed a new rack {}", rack);
    }

    return result;
  }

  @Timed
  public void checkStateAfterFinishedTask(SingularityTaskId taskId, String slaveId, SingularitySchedulerStateCache stateCache) {
    Optional<SingularitySlave> slave = slaveManager.getObject(slaveId);

    if (!slave.isPresent()) {
      final String message = String.format("Couldn't find slave with id %s for task %s", slaveId, taskId);
      LOG.warn(message);
      exceptionNotifier.notify(message, ImmutableMap.of("slaveId", slaveId, "taskId", taskId.toString()));
      return;
    }

    if (slave.get().getCurrentState().getState() == MachineState.DECOMMISSIONING) {
      if (!hasTaskLeftOnSlave(taskId, slaveId, stateCache)) {
        slaveManager.changeState(slave.get(), MachineState.DECOMMISSIONED, slave.get().getCurrentState().getMessage(), slave.get().getCurrentState().getUser());
      }
    }

    Optional<SingularityRack> rack = rackManager.getObject(slave.get().getRackId());

    if (!rack.isPresent()) {
      final String message = String.format("Couldn't find rack with id %s for task %s", slave.get().getRackId(), taskId);
      LOG.warn(message);
      exceptionNotifier.notify(message, ImmutableMap.of("rackId", slave.get().getRackId(), "taskId", taskId.toString()));
      return;
    }

    if (rack.get().getCurrentState().getState() == MachineState.DECOMMISSIONING) {
      if (!hasTaskLeftOnRack(taskId, stateCache)) {
        rackManager.changeState(rack.get(), MachineState.DECOMMISSIONED, rack.get().getCurrentState().getMessage(), rack.get().getCurrentState().getUser());
      }
    }
  }

  private boolean hasTaskLeftOnRack(SingularityTaskId taskId, SingularitySchedulerStateCache stateCache) {
    for (SingularityTaskId activeTaskId : stateCache.getActiveTaskIds()) {
      if (!activeTaskId.equals(taskId) && activeTaskId.getSanitizedRackId().equals(taskId.getSanitizedRackId())) {
        return true;
      }
    }

    return false;
  }

  private boolean hasTaskLeftOnSlave(SingularityTaskId taskId, String slaveId, SingularitySchedulerStateCache stateCache) {
    for (SingularityTaskId activeTaskId : stateCache.getActiveTaskIds()) {
      if (!activeTaskId.equals(taskId) && activeTaskId.getSanitizedHost().equals(taskId.getSanitizedHost())) {
        Optional<SingularityTask> maybeTask = taskManager.getTask(activeTaskId);
        if (maybeTask.isPresent() && slaveId.equals(maybeTask.get().getOffer().getSlaveId().getValue())) {
          return true;
        }
      }
    }

    return false;
  }

}<|MERGE_RESOLUTION|>--- conflicted
+++ resolved
@@ -108,31 +108,7 @@
       }
     }
 
-<<<<<<< HEAD
     if (!isSlaveAttributesMatch(offer, taskRequest)) {
-=======
-    if (offer.hasReservedSlaveAttributes()) {
-      Map<String, String> reservedSlaveAttributes = offer.getReservedSlaveAttributes();
-
-      if ((taskRequest.getRequest().getRequiredSlaveAttributes().isPresent() && !taskRequest.getRequest().getRequiredSlaveAttributes().get().isEmpty())
-        || (taskRequest.getRequest().getAllowedSlaveAttributes().isPresent() && !taskRequest.getRequest().getAllowedSlaveAttributes().get().isEmpty())) {
-        Map<String, String> mergedAttributes = new HashMap<>();
-        mergedAttributes.putAll(taskRequest.getRequest().getRequiredSlaveAttributes().or(new HashMap<>()));
-        mergedAttributes.putAll(taskRequest.getRequest().getAllowedSlaveAttributes().or(new HashMap<>()));
-        if (!slaveAndRackHelper.hasRequiredAttributes(mergedAttributes, reservedSlaveAttributes)) {
-          LOG.trace("Slaves with attributes {} are reserved for matching tasks. Task with attributes {} does not match", reservedSlaveAttributes, taskRequest.getRequest().getRequiredSlaveAttributes().or(Collections.<String, String>emptyMap()));
-          return SlaveMatchState.SLAVE_ATTRIBUTES_DO_NOT_MATCH;
-        }
-      } else {
-        LOG.trace("Slaves with attributes {} are reserved for matching tasks. No attributes specified for task {}", reservedSlaveAttributes, taskRequest.getPendingTask().getPendingTaskId().getId());
-        return SlaveMatchState.SLAVE_ATTRIBUTES_DO_NOT_MATCH;
-      }
-    }
-
-    if (taskRequest.getRequest().getRequiredSlaveAttributes().isPresent()
-      && !slaveAndRackHelper.hasRequiredAttributes(offer.getTextAttributes(), taskRequest.getRequest().getRequiredSlaveAttributes().get())) {
-      LOG.trace("Task requires slave with attributes {}, (slave attributes are {})", taskRequest.getRequest().getRequiredSlaveAttributes().get(), offer.getTextAttributes());
->>>>>>> 163ddbbb
       return SlaveMatchState.SLAVE_ATTRIBUTES_DO_NOT_MATCH;
     }
 
