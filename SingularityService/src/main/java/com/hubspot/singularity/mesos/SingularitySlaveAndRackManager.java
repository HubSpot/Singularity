package com.hubspot.singularity.mesos;

import java.util.Collection;
import java.util.Collections;
import java.util.HashMap;
import java.util.List;
import java.util.Map;
import java.util.concurrent.atomic.AtomicInteger;

import javax.inject.Singleton;

import org.apache.mesos.Protos.Offer;
import org.apache.mesos.Protos.SlaveID;
import org.slf4j.Logger;
import org.slf4j.LoggerFactory;

import com.codahale.metrics.annotation.Timed;
import com.google.common.base.Optional;
import com.google.common.collect.HashMultiset;
import com.google.common.collect.ImmutableMap;
import com.google.common.collect.Maps;
import com.google.common.collect.Multiset;
import com.google.inject.Inject;
import com.google.inject.name.Named;
import com.hubspot.mesos.json.MesosMasterSlaveObject;
import com.hubspot.mesos.json.MesosMasterStateObject;
import com.hubspot.singularity.MachineState;
import com.hubspot.singularity.SingularityMachineAbstraction;
import com.hubspot.singularity.SingularityPendingRequest.PendingType;
import com.hubspot.singularity.SingularityPendingTask;
import com.hubspot.singularity.SingularityRack;
import com.hubspot.singularity.SingularityRequest;
import com.hubspot.singularity.SingularitySlave;
import com.hubspot.singularity.SingularityTask;
import com.hubspot.singularity.SingularityTaskId;
import com.hubspot.singularity.SingularityTaskRequest;
import com.hubspot.singularity.SlaveMatchState;
import com.hubspot.singularity.SlavePlacement;
import com.hubspot.singularity.config.SingularityConfiguration;
import com.hubspot.singularity.data.AbstractMachineManager;
import com.hubspot.singularity.data.InactiveSlaveManager;
import com.hubspot.singularity.data.RackManager;
import com.hubspot.singularity.data.SlaveManager;
import com.hubspot.singularity.data.TaskManager;
import com.hubspot.singularity.scheduler.SingularitySchedulerStateCache;
import com.hubspot.singularity.sentry.SingularityExceptionNotifier;

@Singleton
public class SingularitySlaveAndRackManager {

  private static final Logger LOG = LoggerFactory.getLogger(SingularitySlaveAndRackManager.class);

  private final SingularityConfiguration configuration;

  private final SingularityExceptionNotifier exceptionNotifier;
  private final RackManager rackManager;
  private final SlaveManager slaveManager;
  private final TaskManager taskManager;
  private final InactiveSlaveManager inactiveSlaveManager;
  private final SingularitySlaveAndRackHelper slaveAndRackHelper;
  private final AtomicInteger activeSlavesLost;

  @Inject
  SingularitySlaveAndRackManager(SingularitySlaveAndRackHelper slaveAndRackHelper, SingularityConfiguration configuration, SingularityExceptionNotifier exceptionNotifier,
                                 RackManager rackManager, SlaveManager slaveManager, TaskManager taskManager, InactiveSlaveManager inactiveSlaveManager,
                                 @Named(SingularityMesosModule.ACTIVE_SLAVES_LOST_COUNTER) AtomicInteger activeSlavesLost) {
    this.configuration = configuration;

    this.exceptionNotifier = exceptionNotifier;
    this.slaveAndRackHelper = slaveAndRackHelper;

    this.rackManager = rackManager;
    this.slaveManager = slaveManager;
    this.taskManager = taskManager;
    this.inactiveSlaveManager = inactiveSlaveManager;
    this.activeSlavesLost = activeSlavesLost;
  }

  public SlaveMatchState doesOfferMatch(SingularityOfferHolder offerHolder, SingularityTaskRequest taskRequest, SingularitySchedulerStateCache stateCache) {
    LOG.info("OfferHolder: {}", offerHolder);
    final String host = offerHolder.getHostname();
    final String rackId = offerHolder.getRackId();
    final String slaveId = offerHolder.getSlaveId();

    final MachineState currentSlaveState = stateCache.getSlave(slaveId).get().getCurrentState().getState();

    if (currentSlaveState == MachineState.FROZEN) {
      return SlaveMatchState.SLAVE_FROZEN;
    }

    if (currentSlaveState.isDecommissioning()) {
      return SlaveMatchState.SLAVE_DECOMMISSIONING;
    }

    final MachineState currentRackState = stateCache.getRack(rackId).get().getCurrentState().getState();

    if (currentRackState == MachineState.FROZEN) {
      return SlaveMatchState.RACK_FROZEN;
    }

    if (currentRackState.isDecommissioning()) {
      return SlaveMatchState.RACK_DECOMMISSIONING;
    }

    if (!taskRequest.getRequest().getRackAffinity().or(Collections.emptyList()).isEmpty()) {
      if (!taskRequest.getRequest().getRackAffinity().get().contains(rackId)) {
        LOG.trace("Task {} requires a rack in {} (current rack {})", taskRequest.getPendingTask().getPendingTaskId(), taskRequest.getRequest().getRackAffinity().get(), rackId);
        return SlaveMatchState.RACK_AFFINITY_NOT_MATCHING;
      }
    }

<<<<<<< HEAD
    if (!isSlaveAttributesMatch(offer, taskRequest)) {
=======
    if (!isSlaveAttributesMatch(offerHolder, taskRequest)) {
>>>>>>> 11bf48d4
      return SlaveMatchState.SLAVE_ATTRIBUTES_DO_NOT_MATCH;
    }

    final SlavePlacement slavePlacement = taskRequest.getRequest().getSlavePlacement().or(configuration.getDefaultSlavePlacement());

    if (!taskRequest.getRequest().isRackSensitive() && slavePlacement == SlavePlacement.GREEDY) {
      // todo: account for this or let this behavior continue?
      return SlaveMatchState.NOT_RACK_OR_SLAVE_PARTICULAR;
    }

    final int numDesiredInstances = taskRequest.getRequest().getInstancesSafe();
    boolean allowBounceToSameHost = isAllowBounceToSameHost(taskRequest.getRequest());
    Multiset<String> countPerRack = HashMultiset.create(stateCache.getNumActiveRacks());
    double numOnSlave = 0;
    double numCleaningOnSlave = 0;
    double numFromSameBounceOnSlave = 0;
    double numOtherDeploysOnSlave = 0;
    boolean taskLaunchedFromBounceWithActionId = taskRequest.getPendingTask().getPendingTaskId().getPendingType() == PendingType.BOUNCE && taskRequest.getPendingTask().getActionId().isPresent();

    final String sanitizedHost = offerHolder.getSanitizedHost();
    final String sanitizedRackId = offerHolder.getSanitizedRackId();
    Collection<SingularityTaskId> cleaningTasks = stateCache.getCleaningTasks();

    for (SingularityTaskId taskId : stateCache.getActiveTaskIdsForRequest(taskRequest.getRequest().getId())) {
      // TODO consider using executorIds

      if (!cleaningTasks.contains(taskId) && taskRequest.getDeploy().getId().equals(taskId.getDeployId())) {
        countPerRack.add(taskId.getSanitizedRackId());
      }

      if (!taskId.getSanitizedHost().equals(sanitizedHost)) {
        continue;
      }

      if (taskRequest.getDeploy().getId().equals(taskId.getDeployId())) {
        if (cleaningTasks.contains(taskId)) {
          numCleaningOnSlave++;
        } else {
          numOnSlave++;
        }
        if (taskLaunchedFromBounceWithActionId) {
          Optional<SingularityTask> maybeTask = taskManager.getTask(taskId);
          boolean errorInTaskData = false;
          if (maybeTask.isPresent()) {
            SingularityPendingTask pendingTask = maybeTask.get().getTaskRequest().getPendingTask();
            if (pendingTask.getPendingTaskId().getPendingType() == PendingType.BOUNCE) {
              if (pendingTask.getActionId().isPresent()) {
                if (pendingTask.getActionId().get().equals(taskRequest.getPendingTask().getActionId().get())) {
                  numFromSameBounceOnSlave++;
                }
              } else {
                // No actionId present on bounce, fall back to more restrictive placement strategy
                errorInTaskData = true;
              }
            }
          } else {
            // Could not find appropriate task data, fall back to more restrictive placement strategy
            errorInTaskData = true;
          }
          if (errorInTaskData) {
            allowBounceToSameHost = false;
          }
        }
      } else {
        numOtherDeploysOnSlave++;
      }
    }

    if (taskRequest.getRequest().isRackSensitive()) {
      final boolean isRackOk = isRackOk(countPerRack, sanitizedRackId, numDesiredInstances, taskRequest.getRequest().getId(), slaveId, host, numCleaningOnSlave, stateCache);

      if (!isRackOk) {
        return SlaveMatchState.RACK_SATURATED;
      }
    }

    switch (slavePlacement) {
      case SEPARATE:
      case SEPARATE_BY_DEPLOY:
      case SPREAD_ALL_SLAVES:
        if (allowBounceToSameHost && taskLaunchedFromBounceWithActionId) {
          if (numFromSameBounceOnSlave > 0) {
            LOG.trace("Rejecting SEPARATE task {} from slave {} ({}) due to numFromSameBounceOnSlave {}", taskRequest.getRequest().getId(), slaveId, host, numFromSameBounceOnSlave);
            return SlaveMatchState.SLAVE_SATURATED;
          }
        } else {
          if (numOnSlave > 0 || numCleaningOnSlave > 0) {
            LOG.trace("Rejecting {} task {} from slave {} ({}) due to numOnSlave {} numCleaningOnSlave {}", slavePlacement.name(), taskRequest.getRequest().getId(), slaveId, host, numOnSlave, numCleaningOnSlave);
            return SlaveMatchState.SLAVE_SATURATED;
          }
        }
        break;
      case SEPARATE_BY_REQUEST:
        if (numOnSlave > 0 || numCleaningOnSlave > 0 || numOtherDeploysOnSlave > 0) {
          LOG.trace("Rejecting SEPARATE_BY_REQUEST task {} from slave {} ({}) due to numOnSlave {} numCleaningOnSlave {} numOtherDeploysOnSlave {}", taskRequest.getRequest().getId(), slaveId, host, numOnSlave, numCleaningOnSlave, numOtherDeploysOnSlave);
          return SlaveMatchState.SLAVE_SATURATED;
        }
        break;
      case OPTIMISTIC:
        final double numPerSlave = numDesiredInstances / (double) stateCache.getNumActiveSlaves();

        final boolean isSlaveOk = numOnSlave < numPerSlave;

        if (!isSlaveOk) {
          LOG.trace("Rejecting OPTIMISTIC task {} from slave {} ({}) due to numOnSlave {}", taskRequest.getRequest().getId(), slaveId, host, numOnSlave);
          return SlaveMatchState.SLAVE_SATURATED;
        }
        break;
      case GREEDY:
    }

    return SlaveMatchState.OK;
  }

  private boolean isSlaveAttributesMatch(SingularityOfferHolder offer, SingularityTaskRequest taskRequest) {
    if (offer.hasReservedSlaveAttributes()) {
      Map<String, String> reservedSlaveAttributes = offer.getReservedSlaveAttributes();

      if ((taskRequest.getRequest().getRequiredSlaveAttributes().isPresent() && !taskRequest.getRequest().getRequiredSlaveAttributes().get().isEmpty())
          || (taskRequest.getRequest().getAllowedSlaveAttributes().isPresent() && !taskRequest.getRequest().getAllowedSlaveAttributes().get().isEmpty())) {
        Map<String, String> mergedAttributes = new HashMap<>();
        mergedAttributes.putAll(taskRequest.getRequest().getRequiredSlaveAttributes().or(new HashMap<>()));
        mergedAttributes.putAll(taskRequest.getRequest().getAllowedSlaveAttributes().or(new HashMap<>()));
        if (!slaveAndRackHelper.hasRequiredAttributes(mergedAttributes, reservedSlaveAttributes)) {
          LOG.trace("Slaves with attributes {} are reserved for matching tasks. Task with attributes {} does not match", reservedSlaveAttributes, taskRequest.getRequest().getRequiredSlaveAttributes().or(Collections.emptyMap()));
          return false;
        }
      } else {
        LOG.trace("Slaves with attributes {} are reserved for matching tasks. No attributes specified for task {}", reservedSlaveAttributes, taskRequest.getPendingTask().getPendingTaskId().getId());
        return false;
      }
    }

    if (taskRequest.getRequest().getRequiredSlaveAttributes().isPresent()
        && !slaveAndRackHelper.hasRequiredAttributes(offer.getTextAttributes(), taskRequest.getRequest().getRequiredSlaveAttributes().get())) {
      LOG.trace("Task requires slave with attributes {}, (slave attributes are {})", taskRequest.getRequest().getRequiredSlaveAttributes().get(), offer.getTextAttributes());
      return false;
    }

    return true;
  }

  private boolean isAllowBounceToSameHost(SingularityRequest request) {
    if (request.getAllowBounceToSameHost().isPresent()) {
      return request.getAllowBounceToSameHost().get();
    } else {
      return configuration.isAllowBounceToSameHost();
    }
  }

  private boolean isRackOk(Multiset<String> countPerRack, String sanitizedRackId, int numDesiredInstances, String requestId, String slaveId, String host, double numCleaningOnSlave, SingularitySchedulerStateCache stateCache) {
    int racksAccountedFor = countPerRack.elementSet().size();
    double numPerRack = numDesiredInstances / (double) stateCache.getNumActiveRacks();
    if (racksAccountedFor < stateCache.getNumActiveRacks()) {
      if (countPerRack.count(sanitizedRackId) < Math.max(numPerRack, 1)) {
        return true;
      }
    } else {
      Integer rackMin = null;
      for (String rackId : countPerRack.elementSet()) {
        if (rackMin == null || countPerRack.count(rackId) < rackMin) {
          rackMin = countPerRack.count(rackId);
        }
      }
      if (rackMin == null || rackMin < (int) numPerRack) {
        if (countPerRack.count(sanitizedRackId) < (int) numPerRack) {
          return true;
        }
      } else if (countPerRack.count(sanitizedRackId) < numPerRack) {
        return true;
      }
    }

    LOG.trace("Rejecting RackSensitive task {} from slave {} ({}) due to numOnRack {} and cleaningOnSlave {}", requestId, slaveId, host, countPerRack.count(sanitizedRackId), numCleaningOnSlave);
    return false;
  }

  public void slaveLost(SlaveID slaveIdObj) {
    final String slaveId = slaveIdObj.getValue();

    Optional<SingularitySlave> slave = slaveManager.getObject(slaveId);

    if (slave.isPresent()) {
      MachineState previousState = slave.get().getCurrentState().getState();
      slaveManager.changeState(slave.get(), MachineState.DEAD, Optional.absent(), Optional.absent());
      if (configuration.getDisasterDetection().isEnabled()) {
        updateDisasterCounter(previousState);
      }

      checkRackAfterSlaveLoss(slave.get());
    } else {
      LOG.warn("Lost a slave {}, but didn't know about it", slaveId);
    }
  }

  private void updateDisasterCounter(MachineState previousState) {
    if (previousState == MachineState.ACTIVE) {
      activeSlavesLost.getAndIncrement();
    }
  }

  private void checkRackAfterSlaveLoss(SingularitySlave lostSlave) {
    List<SingularitySlave> slaves = slaveManager.getObjectsFiltered(MachineState.ACTIVE);

    int numInRack = 0;

    for (SingularitySlave slave : slaves) {
      if (slave.getRackId().equals(lostSlave.getRackId())) {
        numInRack++;
      }
    }

    LOG.info("Found {} slaves left in rack {}", numInRack, lostSlave.getRackId());

    if (numInRack == 0) {
      rackManager.changeState(lostSlave.getRackId(), MachineState.DEAD, Optional.absent(), Optional.absent());
    }
  }

  public void loadSlavesAndRacksFromMaster(MesosMasterStateObject state, boolean isStartup) {
    Map<String, SingularitySlave> activeSlavesById = slaveManager.getObjectsByIdForState(MachineState.ACTIVE);
    Map<String, SingularityRack> activeRacksById = rackManager.getObjectsByIdForState(MachineState.ACTIVE);

    Map<String, SingularityRack> remainingActiveRacks = Maps.newHashMap(activeRacksById);

    int slaves = 0;
    int racks = 0;

    for (MesosMasterSlaveObject slaveJsonObject : state.getSlaves()) {
      String slaveId = slaveJsonObject.getId();
      String rackId = slaveAndRackHelper.getRackId(slaveJsonObject.getAttributes());
      Map<String, String> textAttributes = slaveAndRackHelper.getTextAttributes(slaveJsonObject.getAttributes());
      String host = slaveAndRackHelper.getMaybeTruncatedHost(slaveJsonObject.getHostname());

      if (activeSlavesById.containsKey(slaveId)) {
        SingularitySlave slave = activeSlavesById.get(slaveId);
        if (slave != null && (!slave.getResources().isPresent() || !slave.getResources().get().equals(slaveJsonObject.getResources()))) {
          LOG.trace("Found updated resources ({}) for slave {}", slaveJsonObject.getResources(), slave);
          slaveManager.saveObject(slave.withResources(slaveJsonObject.getResources()));
        }
        activeSlavesById.remove(slaveId);
      } else {
        SingularitySlave newSlave = new SingularitySlave(slaveId, host, rackId, textAttributes, Optional.of(slaveJsonObject.getResources()));

        if (check(newSlave, slaveManager) == CheckResult.NEW) {
          slaves++;
        }
      }

      if (activeRacksById.containsKey(rackId)) {
        remainingActiveRacks.remove(rackId);
      } else {
        SingularityRack rack = new SingularityRack(rackId);

        if (check(rack, rackManager) == CheckResult.NEW) {
          racks++;
        }
      }
    }

    for (SingularitySlave leftOverSlave : activeSlavesById.values()) {
      slaveManager.changeState(leftOverSlave, isStartup ? MachineState.MISSING_ON_STARTUP : MachineState.DEAD, Optional.absent(), Optional.absent());
    }

    for (SingularityRack leftOverRack : remainingActiveRacks.values()) {
      rackManager.changeState(leftOverRack, isStartup ? MachineState.MISSING_ON_STARTUP : MachineState.DEAD, Optional.absent(), Optional.absent());
    }

    LOG.info("Found {} new racks ({} missing) and {} new slaves ({} missing)", racks, remainingActiveRacks.size(), slaves, activeSlavesById.size());
  }

  public enum CheckResult {
    NEW, NOT_ACCEPTING_TASKS, ALREADY_ACTIVE;
  }

  private <T extends SingularityMachineAbstraction<T>> CheckResult check(T object, AbstractMachineManager<T> manager) {
    Optional<T> existingObject = manager.getObject(object.getId());

    if (!existingObject.isPresent()) {
      manager.saveObject(object);

      return CheckResult.NEW;
    }

    MachineState currentState = existingObject.get().getCurrentState().getState();

    switch (currentState) {
      case ACTIVE:
        return CheckResult.ALREADY_ACTIVE;
      case DEAD:
      case MISSING_ON_STARTUP:
        manager.changeState(object.getId(), MachineState.ACTIVE, Optional.absent(), Optional.absent());
        return CheckResult.NEW;
      case FROZEN:
      case DECOMMISSIONED:
      case DECOMMISSIONING:
      case STARTING_DECOMMISSION:
        return CheckResult.NOT_ACCEPTING_TASKS;
    }

    throw new IllegalStateException(String.format("Invalid state %s for %s", currentState, object.getId()));
  }

  @Timed
  public CheckResult checkOffer(Offer offer) {
    final String slaveId = offer.getSlaveId().getValue();
    final String rackId = slaveAndRackHelper.getRackIdOrDefault(offer);
    final String host = slaveAndRackHelper.getMaybeTruncatedHost(offer);
    final Map<String, String> textAttributes = slaveAndRackHelper.getTextAttributes(offer);

    final SingularitySlave slave = new SingularitySlave(slaveId, host, rackId, textAttributes, Optional.absent());

    CheckResult result = check(slave, slaveManager);

    if (result == CheckResult.NEW) {
      if (inactiveSlaveManager.isInactive(slave.getHost())) {
        LOG.info("Slave {} on inactive host {} attempted to rejoin. Marking as decommissioned.", slave, host);
        slaveManager.changeState(slave, MachineState.STARTING_DECOMMISSION,
            Optional.of(String.format("Slave %s on inactive host %s attempted to rejoin cluster.", slaveId, host)),
            Optional.absent());
      } else {
        LOG.info("Offer revealed a new slave {}", slave);
      }
    }

    final SingularityRack rack = new SingularityRack(rackId);

    if (check(rack, rackManager) == CheckResult.NEW) {
      LOG.info("Offer revealed a new rack {}", rack);
    }

    return result;
  }

  @Timed
  public void checkStateAfterFinishedTask(SingularityTaskId taskId, String slaveId, SingularitySchedulerStateCache stateCache) {
    Optional<SingularitySlave> slave = slaveManager.getObject(slaveId);

    if (!slave.isPresent()) {
      final String message = String.format("Couldn't find slave with id %s for task %s", slaveId, taskId);
      LOG.warn(message);
      exceptionNotifier.notify(message, ImmutableMap.of("slaveId", slaveId, "taskId", taskId.toString()));
      return;
    }

    if (slave.get().getCurrentState().getState() == MachineState.DECOMMISSIONING) {
      if (!hasTaskLeftOnSlave(taskId, slaveId, stateCache)) {
        slaveManager.changeState(slave.get(), MachineState.DECOMMISSIONED, slave.get().getCurrentState().getMessage(), slave.get().getCurrentState().getUser());
      }
    }

    Optional<SingularityRack> rack = rackManager.getObject(slave.get().getRackId());

    if (!rack.isPresent()) {
      final String message = String.format("Couldn't find rack with id %s for task %s", slave.get().getRackId(), taskId);
      LOG.warn(message);
      exceptionNotifier.notify(message, ImmutableMap.of("rackId", slave.get().getRackId(), "taskId", taskId.toString()));
      return;
    }

    if (rack.get().getCurrentState().getState() == MachineState.DECOMMISSIONING) {
      if (!hasTaskLeftOnRack(taskId, stateCache)) {
        rackManager.changeState(rack.get(), MachineState.DECOMMISSIONED, rack.get().getCurrentState().getMessage(), rack.get().getCurrentState().getUser());
      }
    }
  }

  private boolean hasTaskLeftOnRack(SingularityTaskId taskId, SingularitySchedulerStateCache stateCache) {
    for (SingularityTaskId activeTaskId : stateCache.getActiveTaskIds()) {
      if (!activeTaskId.equals(taskId) && activeTaskId.getSanitizedRackId().equals(taskId.getSanitizedRackId())) {
        return true;
      }
    }

    return false;
  }

  private boolean hasTaskLeftOnSlave(SingularityTaskId taskId, String slaveId, SingularitySchedulerStateCache stateCache) {
    for (SingularityTaskId activeTaskId : stateCache.getActiveTaskIds()) {
      if (!activeTaskId.equals(taskId) && activeTaskId.getSanitizedHost().equals(taskId.getSanitizedHost())) {
        Optional<SingularityTask> maybeTask = taskManager.getTask(activeTaskId);
        if (maybeTask.isPresent() && slaveId.equals(maybeTask.get().getSlaveId().getValue())) {
          return true;
        }
      }
    }

    return false;
  }

}<|MERGE_RESOLUTION|>--- conflicted
+++ resolved
@@ -109,11 +109,7 @@
       }
     }
 
-<<<<<<< HEAD
-    if (!isSlaveAttributesMatch(offer, taskRequest)) {
-=======
     if (!isSlaveAttributesMatch(offerHolder, taskRequest)) {
->>>>>>> 11bf48d4
       return SlaveMatchState.SLAVE_ATTRIBUTES_DO_NOT_MATCH;
     }
 
