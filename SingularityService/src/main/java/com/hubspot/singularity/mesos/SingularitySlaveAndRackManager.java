--- conflicted
+++ resolved
@@ -23,12 +23,10 @@
 import com.hubspot.mesos.json.MesosMasterStateObject;
 import com.hubspot.singularity.MachineState;
 import com.hubspot.singularity.SingularityMachineAbstraction;
-import com.hubspot.singularity.SingularityOfferState;
 import com.hubspot.singularity.SingularityRack;
 import com.hubspot.singularity.SingularitySlave;
 import com.hubspot.singularity.SingularityTask;
 import com.hubspot.singularity.SingularityTaskId;
-import com.hubspot.singularity.SingularityTaskOfferResult;
 import com.hubspot.singularity.SingularityTaskRequest;
 import com.hubspot.singularity.SlaveMatchState;
 import com.hubspot.singularity.SlavePlacement;
@@ -65,61 +63,28 @@
     this.taskManager = taskManager;
   }
 
-<<<<<<< HEAD
-  public enum SlaveMatchState {
-    OK(true),
-    NOT_RACK_OR_SLAVE_PARTICULAR(true),
-    RACK_SATURATED(false),
-    SLAVE_SATURATED(false),
-    SLAVE_DECOMMISSIONING(false),
-    RACK_DECOMMISSIONING(false),
-    RACK_AFFINITY_NOT_MATCHING(false),
-    SLAVE_ATTRIBUTES_DO_NOT_MATCH(false),
-    SLAVE_FROZEN(false),
-    RACK_FROZEN(false);
-
-    private final boolean isMatchAllowed;
-
-    private SlaveMatchState(boolean isMatchAllowed) {
-      this.isMatchAllowed = isMatchAllowed;
-    }
-
-    public boolean isMatchAllowed() {
-      return isMatchAllowed;
-    }
-
-  }
-
-  public SlaveMatchState doesOfferMatch(Protos.Offer offer, SingularityTaskRequest taskRequest, SingularitySchedulerStateCache stateCache, SingularityOfferState offerState) {
-=======
   public SlaveMatchState doesOfferMatch(Protos.Offer offer, SingularityTaskRequest taskRequest, SingularitySchedulerStateCache stateCache) {
->>>>>>> e1a19ef2
     final String host = offer.getHostname();
     final String rackId = slaveAndRackHelper.getRackIdOrDefault(offer);
     final String slaveId = offer.getSlaveId().getValue();
-    final SingularityTaskOfferResult offerResult = offerState.getOfferResult(taskRequest.getPendingTask().getPendingTaskId());
 
     final MachineState currentSlaveState = stateCache.getSlave(slaveId).get().getCurrentState().getState();
 
     if (currentSlaveState == MachineState.FROZEN) {
-      offerResult.addOfferDeclinedReason(host, "Slave is frozen");
       return SlaveMatchState.SLAVE_FROZEN;
     }
 
     if (currentSlaveState.isDecommissioning()) {
-      offerResult.addOfferDeclinedReason(host, "Slave is decommissioning");
       return SlaveMatchState.SLAVE_DECOMMISSIONING;
     }
 
     final MachineState currentRackState = stateCache.getRack(rackId).get().getCurrentState().getState();
 
     if (currentRackState == MachineState.FROZEN) {
-      offerResult.addOfferDeclinedReason(host, "Rack is frozeon");
       return SlaveMatchState.RACK_FROZEN;
     }
 
     if (currentRackState.isDecommissioning()) {
-      offerResult.addOfferDeclinedReason(host, "Rack is decommissioning");
       return SlaveMatchState.RACK_DECOMMISSIONING;
     }
 
@@ -127,10 +92,6 @@
       if (!taskRequest.getRequest().getRackAffinity().get().contains(rackId)) {
         String message = String.format("Task %s requires a rack in %s (current rack %s)", taskRequest.getPendingTask().getPendingTaskId(), taskRequest.getRequest().getRackAffinity().get(), rackId);
         LOG.trace(message);
-<<<<<<< HEAD
-        offerResult.addOfferDeclinedReason(host, message);
-=======
->>>>>>> e1a19ef2
         return SlaveMatchState.RACK_AFFINITY_NOT_MATCHING;
       }
     }
@@ -141,10 +102,6 @@
         !slaveAndRackHelper.hasRequiredAttributes(taskRequest.getRequest().getRequiredSlaveAttributes().get(), reservedSlaveAttributes)) {
         String message = String.format("Slaves with attributes %s are reserved for matching tasks. Task with attributes %s does not match", reservedSlaveAttributes, taskRequest.getRequest().getRequiredSlaveAttributes().or(Collections.<String, String>emptyMap()));
         LOG.trace(message);
-<<<<<<< HEAD
-        offerResult.addOfferDeclinedReason(host, message);
-=======
->>>>>>> e1a19ef2
         return SlaveMatchState.SLAVE_ATTRIBUTES_DO_NOT_MATCH;
       }
     }
@@ -153,17 +110,12 @@
       && !slaveAndRackHelper.hasRequiredAttributes(slaveAndRackHelper.getTextAttributes(offer), taskRequest.getRequest().getRequiredSlaveAttributes().get())) {
       String message = String.format("Task requires slave with attributes %s, (slave attributes are %s)", taskRequest.getRequest().getRequiredSlaveAttributes().get(), slaveAndRackHelper.getTextAttributes(offer));
       LOG.trace(message);
-<<<<<<< HEAD
-      offerResult.addOfferDeclinedReason(host, message);
-=======
->>>>>>> e1a19ef2
       return SlaveMatchState.SLAVE_ATTRIBUTES_DO_NOT_MATCH;
     }
 
     final SlavePlacement slavePlacement = taskRequest.getRequest().getSlavePlacement().or(configuration.getDefaultSlavePlacement());
 
     if (!taskRequest.getRequest().isRackSensitive() && slavePlacement == SlavePlacement.GREEDY) {
-      offerResult.setLaunchedTaskInfo(Optional.of(host), Optional.of(offer.getId().getValue()));
       return SlaveMatchState.NOT_RACK_OR_SLAVE_PARTICULAR;
     }
 
@@ -203,10 +155,6 @@
       if (!isRackOk) {
         String message = String.format("Rejecting RackSensitive task %s from slave %s (%s) due to numOnRack %s and cleaningOnSlave %s", taskRequest.getRequest().getId(), slaveId, host, numOnRack, numCleaningOnSlave);
         LOG.trace(message);
-<<<<<<< HEAD
-        offerResult.addOfferDeclinedReason(host, message);
-=======
->>>>>>> e1a19ef2
         return SlaveMatchState.RACK_SATURATED;
       }
     }
@@ -217,10 +165,6 @@
         if (numOnSlave > 0 || numCleaningOnSlave > 0) {
           String message = String.format("Rejecting SEPARATE task %s from slave %s (%s) due to numOnSlave %s numCleaningOnSlave %s", taskRequest.getRequest().getId(), slaveId, host, numOnSlave, numCleaningOnSlave);
           LOG.trace(message);
-<<<<<<< HEAD
-          offerResult.addOfferDeclinedReason(host, message);
-=======
->>>>>>> e1a19ef2
           return SlaveMatchState.SLAVE_SATURATED;
         }
         break;
@@ -228,10 +172,6 @@
         if (numOnSlave > 0 || numCleaningOnSlave > 0 || numOtherDeploysOnSlave > 0) {
           String message = String.format("Rejecting SEPARATE task %s from slave %s (%s) due to numOnSlave %s numCleaningOnSlave %s numOtherDeploysOnSlave %s", taskRequest.getRequest().getId(), slaveId, host, numOnSlave, numCleaningOnSlave, numOtherDeploysOnSlave);
           LOG.trace(message);
-<<<<<<< HEAD
-          offerResult.addOfferDeclinedReason(host, message);
-=======
->>>>>>> e1a19ef2
           return SlaveMatchState.SLAVE_SATURATED;
         }
         break;
@@ -243,17 +183,12 @@
         if (!isSlaveOk) {
           String message = String.format("Rejecting OPTIMISTIC task %s from slave %s (%s) due to numOnSlave %s", taskRequest.getRequest().getId(), slaveId, host, numOnSlave);
           LOG.trace(message);
-<<<<<<< HEAD
-          offerResult.addOfferDeclinedReason(host, message);
-=======
->>>>>>> e1a19ef2
           return SlaveMatchState.SLAVE_SATURATED;
         }
         break;
       case GREEDY:
     }
 
-    offerResult.setLaunchedTaskInfo(Optional.of(host), Optional.of(offer.getId().getValue()));
     return SlaveMatchState.OK;
   }
 
