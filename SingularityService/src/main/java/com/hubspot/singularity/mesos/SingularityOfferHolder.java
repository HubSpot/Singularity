package com.hubspot.singularity.mesos;

import java.util.HashSet;
import java.util.List;
import java.util.Map;
import java.util.Set;
import java.util.stream.Collectors;

import org.apache.mesos.Protos;
import org.apache.mesos.Protos.Offer;
import org.apache.mesos.Protos.Resource;
import org.apache.mesos.Protos.Status;
import org.apache.mesos.Protos.TaskInfo;
import org.apache.mesos.SchedulerDriver;
import org.slf4j.Logger;
import org.slf4j.LoggerFactory;

import com.google.common.base.Optional;
import com.google.common.collect.Lists;
import com.hubspot.mesos.JavaUtils;
import com.hubspot.mesos.MesosUtils;
import com.hubspot.singularity.SingularityPendingTaskId;
import com.hubspot.singularity.SingularityTask;
import com.hubspot.singularity.SingularityTaskId;

public class SingularityOfferHolder {

  private static final Logger LOG = LoggerFactory.getLogger(SingularityMesosScheduler.class);

  private final List<Protos.Offer> offers;
  private final List<SingularityTask> acceptedTasks;
  private final Set<SingularityPendingTaskId> rejectedPendingTaskIds;
  private List<Resource> currentResources;
  private Set<String> roles;

  private final String rackId;
  private final String slaveId;
  private final String hostname;
  private final String sanitizedHost;
  private final String sanitizedRackId;

  private final Map<String, String> textAttributes;
  private final Map<String, String> reservedSlaveAttributes;

  public SingularityOfferHolder(List<Protos.Offer> offers, int taskSizeHint, String rackId, String slaveId, String hostname, Map<String, String> textAttributes, Map<String, String> reservedSlaveAttributes) {
    this.rackId = rackId;
    this.slaveId = slaveId;
    this.hostname = hostname;
    this.offers = offers;
    this.roles = MesosUtils.getRoles(offers.get(0));
    this.acceptedTasks = Lists.newArrayListWithExpectedSize(taskSizeHint);
    this.currentResources = offers.size()  > 1 ? MesosUtils.combineResources(offers.stream().map(Protos.Offer::getResourcesList).collect(Collectors.toList())) : offers.get(0).getResourcesList();
    this.rejectedPendingTaskIds = new HashSet<>();
    this.sanitizedHost = JavaUtils.getReplaceHyphensWithUnderscores(hostname);
    this.sanitizedRackId = JavaUtils.getReplaceHyphensWithUnderscores(rackId);
    this.textAttributes = textAttributes;
    this.reservedSlaveAttributes = reservedSlaveAttributes;
  }

  public Map<String, String> getTextAttributes() {
    return textAttributes;
  }

  public String getRackId() {
    return rackId;
  }

  public String getSlaveId() {
    return slaveId;
  }

  public boolean hasReservedSlaveAttributes() {
    return !reservedSlaveAttributes.isEmpty();
  }

  public Map<String, String> getReservedSlaveAttributes() {
    return reservedSlaveAttributes;
  }

  public String getHostname() {
    return hostname;
  }

  public String getSanitizedHost() {
    return sanitizedHost;
  }

  public String getSanitizedRackId() {
    return sanitizedRackId;
  }

  public Set<String> getRoles() {
    return roles;
  }

  public void addRejectedTask(SingularityPendingTaskId pendingTaskId) {
    rejectedPendingTaskIds.add(pendingTaskId);
  }

  public boolean hasRejectedPendingTaskAlready(SingularityPendingTaskId pendingTaskId) {
    return rejectedPendingTaskIds.contains(pendingTaskId);
  }

  public void addMatchedTask(SingularityTask task) {
    LOG.trace("Accepting task {} for offers {}", task.getTaskId(), offers.stream().map(Offer::getId).collect(Collectors.toList()));
    acceptedTasks.add(task);

    // subtract task resources from offer
    currentResources = MesosUtils.subtractResources(currentResources, task.getMesosTask().getResourcesList());

    // subtract executor resources from offer, if any are defined
    if (task.getMesosTask().hasExecutor() && task.getMesosTask().getExecutor().getResourcesCount() > 0) {
      currentResources = MesosUtils.subtractResources(currentResources, task.getMesosTask().getExecutor().getResourcesList());
    }
  }

  public List<Offer> launchTasksAndGetUnusedOffers(SchedulerDriver driver) {
    final List<TaskInfo> toLaunch = Lists.newArrayListWithCapacity(acceptedTasks.size());
    final List<SingularityTaskId> taskIds = Lists.newArrayListWithCapacity(acceptedTasks.size());

    for (SingularityTask task : acceptedTasks) {
      taskIds.add(task.getTaskId());
      toLaunch.add(task.getMesosTask());
      LOG.debug("Launching {} with offer {}", task.getTaskId(), offers.get(0).getId());
      LOG.trace("Launching {} mesos task: {}", task.getTaskId(), MesosUtils.formatForLogging(task.getMesosTask()));
    }

    // At this point, `currentResources` contains a list of unused resources, because we subtracted out the required resources of every task we accepted.
    // Let's try and reclaim offers by trying to pull each offer's list of resources out of the combined pool of leftover resources.
    // n.b., This is currently not optimal. We just look through the offers in this instance and try to reclaim them with no particular priority or order.
    Map<Boolean, List<Offer>> partitionedOffers = offers.stream().collect(Collectors.partitioningBy(offer -> {
      List<Long> ports = MesosUtils.getAllPorts(offer.getResourcesList());
      boolean offerCanBeReclaimedFromUnusedResources = offer.getResourcesList().stream()
          // When matching resource requirements with resource offers, we need to take roles into account.
          // Therefore, before we can check if this offer can be reclaimed from the pool of Resources in this SingularityOfferHolder,
          // we have to group the offer's Resources by role first.
          .collect(Collectors.groupingBy(Resource::getRole))
          .entrySet().stream()
          .map((entry) -> {
            // Now, for each set of offer Resources grouped by role...
            String role = entry.getKey();
            List<Resource> offerResources = entry.getValue();
            Optional<String> maybeRole = (!role.equals("") && !role.equals("*")) ? Optional.of(role) : Optional.absent();
            // ...Check if we can pull the Resources belonging to this offer out of the pool of `currentResources`.
            return MesosUtils.doesOfferMatchResources(
                maybeRole,
                MesosUtils.buildResourcesFromMesosResourceList(offerResources, maybeRole),
                currentResources,
                ports
            );
          }).reduce(true, (x, y) -> x && y);
      //      ^ the `reduce()` call determines whether we can pull *every* role-group of Resources belonging to this offer
      //        out of the combined `currentResources` pool.

      if (offerCanBeReclaimedFromUnusedResources) {
        // We can reclaim this offer in its entirety! Pull all of its resources out of the combined pool for this SingularityOfferHolder instance.
<<<<<<< HEAD
        LOG.info(
            "Able to reclaim offer {} from unused resources in OfferHolder from host {}. cpu: {}, mem: {}, disk: {}",
            offer.getId(), offer.getHostname(), MesosUtils.getNumCpus(offer), MesosUtils.getMemory(offer), MesosUtils.getDisk(offer)
=======
        LOG.trace(
            "Able to reclaim offer {} from unused resources in OfferHolder from host {}. cpu: {}, mem: {}, disk: {}",
            offer.getId().getValue(), offer.getHostname(), MesosUtils.getNumCpus(offer), MesosUtils.getMemory(offer), MesosUtils.getDisk(offer)
>>>>>>> 4108966f
        );
        currentResources = MesosUtils.subtractResources(currentResources, offer.getResourcesList());
      }

      return offerCanBeReclaimedFromUnusedResources;
    }));

    List<Offer> leftoverOffers = partitionedOffers.get(true);
    List<Offer> neededOffers = partitionedOffers.get(false);

    Status initialStatus = driver.launchTasks(neededOffers.stream().map(Protos.Offer::getId).collect(Collectors.toList()), toLaunch);

    LOG.info("{} tasks ({}) launched with status {}", taskIds.size(), taskIds, initialStatus);
    return leftoverOffers;
  }

  public List<SingularityTask> getAcceptedTasks() {
    return acceptedTasks;
  }

  public List<Resource> getCurrentResources() {
    return currentResources;
  }

  public List<Protos.Offer> getOffers() {
    return offers;
  }

  @Override
  public String toString() {
    return "SingularityOfferHolder{" +
        "offers=" + offers +
        ", acceptedTasks=" + acceptedTasks +
        ", rejectedPendingTaskIds=" + rejectedPendingTaskIds +
        ", currentResources=" + currentResources +
        ", roles=" + roles +
        ", rackId='" + rackId + '\'' +
        ", slaveId='" + slaveId + '\'' +
        ", hostname='" + hostname + '\'' +
        ", sanitizedHost='" + sanitizedHost + '\'' +
        ", sanitizedRackId='" + sanitizedRackId + '\'' +
        ", textAttributes=" + textAttributes +
        ", reservedSlaveAttributes=" + reservedSlaveAttributes +
        '}';
  }
}<|MERGE_RESOLUTION|>--- conflicted
+++ resolved
@@ -154,15 +154,9 @@
 
       if (offerCanBeReclaimedFromUnusedResources) {
         // We can reclaim this offer in its entirety! Pull all of its resources out of the combined pool for this SingularityOfferHolder instance.
-<<<<<<< HEAD
-        LOG.info(
-            "Able to reclaim offer {} from unused resources in OfferHolder from host {}. cpu: {}, mem: {}, disk: {}",
-            offer.getId(), offer.getHostname(), MesosUtils.getNumCpus(offer), MesosUtils.getMemory(offer), MesosUtils.getDisk(offer)
-=======
         LOG.trace(
             "Able to reclaim offer {} from unused resources in OfferHolder from host {}. cpu: {}, mem: {}, disk: {}",
             offer.getId().getValue(), offer.getHostname(), MesosUtils.getNumCpus(offer), MesosUtils.getMemory(offer), MesosUtils.getDisk(offer)
->>>>>>> 4108966f
         );
         currentResources = MesosUtils.subtractResources(currentResources, offer.getResourcesList());
       }
