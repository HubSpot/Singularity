--- conflicted
+++ resolved
@@ -108,19 +108,11 @@
     acceptedTasks.add(taskHolder);
 
     // subtract task resources from offer
-<<<<<<< HEAD
-    subtractResources(task.getMesosTask().getResources());
-
-    // subtract executor resources from offer, if any are defined
-    if (task.getMesosTask().hasExecutor() && task.getMesosTask().getExecutor().getResourcesCount() > 0) {
-      subtractResources(task.getMesosTask().getExecutor().getResourcesList());
-=======
-    currentResources = MesosUtils.subtractResources(currentResources, taskHolder.getMesosTask().getResourcesList());
+    subtractResources(taskHolder.getMesosTask().getResourcesList());
 
     // subtract executor resources from offer, if any are defined
     if (taskHolder.getMesosTask().hasExecutor() && taskHolder.getMesosTask().getExecutor().getResourcesCount() > 0) {
-      currentResources = MesosUtils.subtractResources(currentResources, taskHolder.getMesosTask().getExecutor().getResourcesList());
->>>>>>> 7ceeb141
+      subtractResources(taskHolder.getMesosTask().getExecutor().getResourcesList());
     }
   }
 
