--- conflicted
+++ resolved
@@ -108,11 +108,7 @@
     acceptedTasks.add(task);
 
     // subtract task resources from offer
-<<<<<<< HEAD
-    subtractResources(task.getMesosTask().getResourcesList());
-=======
-    currentResources = MesosUtils.subtractResources(currentResources, task.getMesosTask().getResources());
->>>>>>> c1a949c1
+    subtractResources(task.getMesosTask().getResources());
 
     // subtract executor resources from offer, if any are defined
     if (task.getMesosTask().hasExecutor() && task.getMesosTask().getExecutor().getResourcesCount() > 0) {
@@ -120,15 +116,11 @@
     }
   }
 
-<<<<<<< HEAD
   public void subtractResources(List<Resource> resources) {
     currentResources = MesosUtils.subtractResources(currentResources, resources);
   }
 
-  public List<Offer> launchTasksAndGetUnusedOffers(SchedulerDriver driver) {
-=======
   public List<Offer> launchTasksAndGetUnusedOffers(SingularityMesosSchedulerClient schedulerClient) {
->>>>>>> c1a949c1
     final List<TaskInfo> toLaunch = Lists.newArrayListWithCapacity(acceptedTasks.size());
     final List<SingularityTaskId> taskIds = Lists.newArrayListWithCapacity(acceptedTasks.size());
 
