package com.hubspot.singularity.mesos;

import java.util.Collection;
import java.util.Collections;
import java.util.List;
import java.util.Set;

import org.apache.mesos.Protos;
import org.apache.mesos.Protos.TaskState;
import org.apache.mesos.Scheduler;
import org.apache.mesos.SchedulerDriver;
import org.slf4j.Logger;
import org.slf4j.LoggerFactory;

import com.google.common.base.Optional;
import com.google.common.collect.Lists;
import com.google.common.collect.Sets;
import com.google.inject.Inject;
import com.google.inject.Provider;
import com.google.inject.name.Named;
import com.hubspot.mesos.JavaUtils;
import com.hubspot.mesos.MesosUtils;
import com.hubspot.mesos.Resources;
import com.hubspot.singularity.ExtendedTaskState;
import com.hubspot.singularity.SingularityCreateResult;
import com.hubspot.singularity.SingularityPendingDeploy;
import com.hubspot.singularity.SingularityServiceModule;
import com.hubspot.singularity.SingularityTask;
import com.hubspot.singularity.SingularityTaskHistoryUpdate;
import com.hubspot.singularity.SingularityTaskHistoryUpdate.SimplifiedTaskState;
import com.hubspot.singularity.SingularityTaskId;
import com.hubspot.singularity.SingularityTaskRequest;
import com.hubspot.singularity.SingularityTaskStatusHolder;
import com.hubspot.singularity.config.MesosConfiguration;
import com.hubspot.singularity.data.DeployManager;
import com.hubspot.singularity.data.TaskManager;
import com.hubspot.singularity.mesos.SingularitySlaveAndRackManager.SlaveMatchState;
import com.hubspot.singularity.scheduler.SingularityHealthchecker;
import com.hubspot.singularity.scheduler.SingularityNewTaskChecker;
import com.hubspot.singularity.scheduler.SingularityScheduler;
import com.hubspot.singularity.scheduler.SingularitySchedulerStateCache;

public class SingularityMesosScheduler implements Scheduler {

  private static final Logger LOG = LoggerFactory.getLogger(SingularityMesosScheduler.class);

  private final Resources defaultResources;
  private final TaskManager taskManager;
  private final DeployManager deployManager;
  private final SingularityScheduler scheduler;
  private final SingularityMesosTaskBuilder mesosTaskBuilder;
  private final SingularityHealthchecker healthchecker;
  private final SingularityNewTaskChecker newTaskChecker;
  private final SingularitySlaveAndRackManager slaveAndRackManager;
  private final SingularityLogSupport logSupport;

  private final Provider<SingularitySchedulerStateCache> stateCacheProvider;
  private final String serverId;

  @Inject
  public SingularityMesosScheduler(MesosConfiguration mesosConfiguration, TaskManager taskManager, SingularityScheduler scheduler, SingularitySlaveAndRackManager slaveAndRackManager, SingularityNewTaskChecker newTaskChecker,
      SingularityMesosTaskBuilder mesosTaskBuilder, SingularityLogSupport logSupport, Provider<SingularitySchedulerStateCache> stateCacheProvider, SingularityHealthchecker healthchecker, DeployManager deployManager,
      @Named(SingularityServiceModule.SERVER_ID_PROPERTY) String serverId) {
    defaultResources = new Resources(mesosConfiguration.getDefaultCpus(), mesosConfiguration.getDefaultMemory(), 0);
    this.taskManager = taskManager;
    this.deployManager = deployManager;
    this.newTaskChecker = newTaskChecker;
    this.slaveAndRackManager = slaveAndRackManager;
    this.scheduler = scheduler;
    this.mesosTaskBuilder = mesosTaskBuilder;
    this.logSupport = logSupport;
    this.stateCacheProvider = stateCacheProvider;
    this.healthchecker = healthchecker;
    this.serverId = serverId;
  }

  @Override
  public void registered(SchedulerDriver driver, Protos.FrameworkID frameworkId, Protos.MasterInfo masterInfo) {
    LOG.info("Registered driver {}, with frameworkId {} and master {}", driver, frameworkId, masterInfo);
  }

  @Override
  public void reregistered(SchedulerDriver driver, Protos.MasterInfo masterInfo) {
    LOG.info("Reregistered driver {}, with master {}", driver, masterInfo);
  }

  @Override
  public void resourceOffers(SchedulerDriver driver, List<Protos.Offer> offers) {
    LOG.info("Received {} offer(s)", offers.size());

    final long start = System.currentTimeMillis();

    final SingularitySchedulerStateCache stateCache = stateCacheProvider.get();

    scheduler.checkForDecomissions(stateCache);
    scheduler.drainPendingQueue(stateCache);

    final Set<Protos.OfferID> acceptedOffers = Sets.newHashSetWithExpectedSize(offers.size());

    for (Protos.Offer offer : offers) {
      slaveAndRackManager.checkOffer(offer);
    }

    int numDueTasks = 0;

    try {
      final List<SingularityTaskRequest> taskRequests = scheduler.getDueTasks();

      for (SingularityTaskRequest taskRequest : taskRequests) {
        LOG.trace("Task {} is due", taskRequest.getPendingTask().getPendingTaskId());
      }

      numDueTasks = taskRequests.size();

      final List<SingularityOfferHolder> offerHolders = Lists.newArrayListWithCapacity(offers.size());

      for (Protos.Offer offer : offers) {
        offerHolders.add(new SingularityOfferHolder(offer, numDueTasks));
      }

      boolean addedTaskInLastLoop = true;

      while (!taskRequests.isEmpty() && addedTaskInLastLoop) {
        addedTaskInLastLoop = false;
        Collections.shuffle(offerHolders);

        for (SingularityOfferHolder offerHolder : offerHolders) {
          Optional<SingularityTask> accepted = match(taskRequests, stateCache, offerHolder);
          if (accepted.isPresent()) {
            offerHolder.addMatchedTask(accepted.get());
            addedTaskInLastLoop = true;
            taskRequests.remove(accepted.get().getTaskRequest());
          }

          if (taskRequests.isEmpty()) {
            break;
          }
        }
      }

      for (SingularityOfferHolder offerHolder : offerHolders) {
        if (!offerHolder.getAcceptedTasks().isEmpty()) {
          offerHolder.launchTasks(driver);

          acceptedOffers.add(offerHolder.getOffer().getId());
        } else {
          driver.declineOffer(offerHolder.getOffer().getId());
        }
      }

    } catch (Throwable t) {
      LOG.error("Received fatal error while accepting offers - will decline all available offers", t);

      for (Protos.Offer offer : offers) {
        if (acceptedOffers.contains(offer.getId())) {
          continue;
        }

        driver.declineOffer(offer.getId());
      }

      throw t;
    }

    LOG.info("Finished handling {} offer(s) ({}), {} accepted, {} declined, {} outstanding tasks", offers.size(), JavaUtils.duration(start), acceptedOffers.size(),
        offers.size() - acceptedOffers.size(), numDueTasks - acceptedOffers.size());
  }

  private Optional<SingularityTask> match(Collection<SingularityTaskRequest> taskRequests, SingularitySchedulerStateCache stateCache, SingularityOfferHolder offerHolder) {

    for (SingularityTaskRequest taskRequest : taskRequests) {
      Resources taskResources = defaultResources;

      if (taskRequest.getDeploy().getResources().isPresent()) {
        taskResources = taskRequest.getDeploy().getResources().get();
      }

      LOG.trace("Attempting to match task {} resources {} with remaining offer resources {}", taskRequest.getPendingTask().getPendingTaskId(), taskResources, offerHolder.getCurrentResources());

      final boolean matchesResources = MesosUtils.doesOfferMatchResources(taskResources, offerHolder.getCurrentResources());
      final SlaveMatchState slaveMatchState = slaveAndRackManager.doesOfferMatch(offerHolder.getOffer(), taskRequest, stateCache);

      if (matchesResources && slaveMatchState.isMatchAllowed()) {
        final SingularityTask task = mesosTaskBuilder.buildTask(offerHolder.getOffer(), offerHolder.getCurrentResources(), taskRequest, taskResources);

        LOG.trace("Accepted and built task {}", task);

        LOG.info("Launching task {} slot on slave {} ({})", task.getTaskId(), offerHolder.getOffer().getSlaveId().getValue(), offerHolder.getOffer().getHostname());

        taskManager.createTaskAndDeletePendingTask(task);

        stateCache.getActiveTaskIds().add(task.getTaskId());
        stateCache.getScheduledTasks().remove(taskRequest.getPendingTask());

        return Optional.of(task);
      } else {
        LOG.trace("Ignoring offer {} for task {}; matched resources: {}, slave match state: {}", offerHolder.getOffer().getId(), taskRequest.getPendingTask().getPendingTaskId(), matchesResources, slaveMatchState);
      }
    }

    return Optional.absent();
  }

  @Override
  public void offerRescinded(SchedulerDriver driver, Protos.OfferID offerId) {
    LOG.info("Offer {} rescinded", offerId);
  }


  /**
   * 1- we have a previous update, and this is a duplicate of it (ignore)
   * 2- we don't have a previous update, 2 cases:
   *  a - this task has already been destroyed (we can ignore it then)
   *  b - we've never heard of this task (very unlikely since we first write a status into zk before we launch a task)
   */
  private boolean isDuplicateOrIgnorableStatusUpdate(Optional<SingularityTaskStatusHolder> previousTaskStatusHolder, final SingularityTaskStatusHolder newTaskStatusHolder) {
    if (!previousTaskStatusHolder.isPresent()) {
      return true;
    }

    if (!previousTaskStatusHolder.get().getTaskStatus().isPresent()) { // this is our launch state
      return false;
    }

    return previousTaskStatusHolder.get().getTaskStatus().get().getState() == newTaskStatusHolder.getTaskStatus().get().getState();
  }

  private void saveNewTaskStatusHolder(SingularityTaskId taskIdObj, SingularityTaskStatusHolder newTaskStatusHolder, ExtendedTaskState taskState) {
    if (taskState.isDone()) {
      taskManager.deleteLastActiveTaskStatus(taskIdObj);
    } else {
      taskManager.saveLastActiveTaskStatus(newTaskStatusHolder);
    }
  }

  @Override
  public void statusUpdate(SchedulerDriver driver, Protos.TaskStatus status) {
    final String taskId = status.getTaskId().getValue();

    long timestamp = System.currentTimeMillis();

    if (status.hasTimestamp()) {
      timestamp = (long) status.getTimestamp() * 1000;
    }

    LOG.debug("Task {} is now {} ({}) at {} ", taskId, status.getState(), status.getMessage(), timestamp);

    final SingularityTaskId taskIdObj = SingularityTaskId.fromString(taskId);
<<<<<<< HEAD
    final Optional<SingularityTask> maybeActiveTask = taskManager.getActiveTask(taskId);
=======
    final SingularityTaskStatusHolder newTaskStatusHolder = new SingularityTaskStatusHolder(taskIdObj, Optional.of(status), System.currentTimeMillis(), serverId);
    final Optional<SingularityTaskStatusHolder> previousTaskStatusHolder = taskManager.getLastActiveTaskStatus(taskIdObj);
>>>>>>> d00b12f6
    final ExtendedTaskState taskState = ExtendedTaskState.fromTaskState(status.getState());

    if (isDuplicateOrIgnorableStatusUpdate(previousTaskStatusHolder, newTaskStatusHolder)) {
      LOG.trace("Ignoring status update {} to {}", taskState, taskIdObj);
      saveNewTaskStatusHolder(taskIdObj, newTaskStatusHolder, taskState);
      return;
    }

    final Optional<SingularityTask> maybeActiveTask = taskManager.getActiveTask(taskId);
    Optional<SingularityPendingDeploy> pendingDeploy = null;

    if (maybeActiveTask.isPresent() && status.getState() == TaskState.TASK_RUNNING) {
      pendingDeploy = deployManager.getPendingDeploy(taskIdObj.getRequestId());

      healthchecker.enqueueHealthcheck(maybeActiveTask.get(), pendingDeploy);
    }

    final SingularityTaskHistoryUpdate taskUpdate = new SingularityTaskHistoryUpdate(taskIdObj, timestamp, taskState, status.hasMessage() ? Optional.of(status.getMessage()) : Optional.<String> absent());

    if (taskState.isDone() && !maybeActiveTask.isPresent() && !taskManager.taskHistoryUpdateExists(taskUpdate)) {
      if (SingularityTaskHistoryUpdate.getCurrentState(taskManager.getTaskHistoryUpdates(taskIdObj)) == SimplifiedTaskState.DONE) {
        LOG.info("Ignoring taskUpdate {} because task {} is already done from a different update", status.getState(), taskIdObj);
        return;
      }
    }

    final SingularityCreateResult taskHistoryUpdateCreateResult = taskManager.saveTaskHistoryUpdate(taskUpdate);

    logSupport.checkDirectory(taskIdObj);

    if (taskState.isDone()) {
      healthchecker.cancelHealthcheck(taskId);
      newTaskChecker.cancelNewTaskCheck(taskId);

      taskManager.deleteKilledRecord(taskIdObj);

      scheduler.handleCompletedTask(maybeActiveTask, taskIdObj, timestamp, taskState, taskHistoryUpdateCreateResult, stateCacheProvider.get());

<<<<<<< HEAD
      taskManager.deleteLastActiveTaskStatus(taskIdObj);
    } else {
      if (maybeActiveTask.isPresent()) {
        if (pendingDeploy == null) {
          pendingDeploy = deployManager.getPendingDeploy(taskIdObj.getRequestId());
        }

        if (!pendingDeploy.isPresent() || !pendingDeploy.get().getDeployMarker().getDeployId().equals(taskIdObj.getDeployId())) {
          newTaskChecker.enqueueNewTaskCheck(maybeActiveTask.get());
        }
=======
      // TODO do we need a new task check if we have hit TASK_RUNNING?
      if (!pendingDeploy.isPresent() || !pendingDeploy.get().getDeployMarker().getDeployId().equals(taskIdObj.getDeployId())) {
        newTaskChecker.enqueueNewTaskCheck(maybeActiveTask.get());
>>>>>>> d00b12f6
      }

      taskManager.saveLastActiveTaskStatus(taskIdObj, status);
    }

    saveNewTaskStatusHolder(taskIdObj, newTaskStatusHolder, taskState);
  }

  @Override
  public void frameworkMessage(SchedulerDriver driver, Protos.ExecutorID executorId, Protos.SlaveID slaveId, byte[] data) {
    LOG.info("Framework message from executor {} on slave {} with data {}", executorId, slaveId, JavaUtils.toString(data));
  }

  @Override
  public void disconnected(SchedulerDriver driver) {
    LOG.warn("Scheduler/Driver disconnected");
  }

  @Override
  public void slaveLost(SchedulerDriver driver, Protos.SlaveID slaveId) {
    LOG.warn("Lost a slave {}", slaveId);

    slaveAndRackManager.slaveLost(slaveId);
  }

  @Override
  public void executorLost(SchedulerDriver driver, Protos.ExecutorID executorId, Protos.SlaveID slaveId, int status) {
    LOG.warn("Lost an executor {} on slave {} with status {}", executorId, slaveId, status);
  }

  @Override
  public void error(SchedulerDriver driver, String message) {
    LOG.warn("Error from mesos: {}", message);
  }

}<|MERGE_RESOLUTION|>--- conflicted
+++ resolved
@@ -27,7 +27,6 @@
 import com.hubspot.singularity.SingularityServiceModule;
 import com.hubspot.singularity.SingularityTask;
 import com.hubspot.singularity.SingularityTaskHistoryUpdate;
-import com.hubspot.singularity.SingularityTaskHistoryUpdate.SimplifiedTaskState;
 import com.hubspot.singularity.SingularityTaskId;
 import com.hubspot.singularity.SingularityTaskRequest;
 import com.hubspot.singularity.SingularityTaskStatusHolder;
@@ -246,12 +245,8 @@
     LOG.debug("Task {} is now {} ({}) at {} ", taskId, status.getState(), status.getMessage(), timestamp);
 
     final SingularityTaskId taskIdObj = SingularityTaskId.fromString(taskId);
-<<<<<<< HEAD
-    final Optional<SingularityTask> maybeActiveTask = taskManager.getActiveTask(taskId);
-=======
     final SingularityTaskStatusHolder newTaskStatusHolder = new SingularityTaskStatusHolder(taskIdObj, Optional.of(status), System.currentTimeMillis(), serverId);
     final Optional<SingularityTaskStatusHolder> previousTaskStatusHolder = taskManager.getLastActiveTaskStatus(taskIdObj);
->>>>>>> d00b12f6
     final ExtendedTaskState taskState = ExtendedTaskState.fromTaskState(status.getState());
 
     if (isDuplicateOrIgnorableStatusUpdate(previousTaskStatusHolder, newTaskStatusHolder)) {
@@ -270,14 +265,6 @@
     }
 
     final SingularityTaskHistoryUpdate taskUpdate = new SingularityTaskHistoryUpdate(taskIdObj, timestamp, taskState, status.hasMessage() ? Optional.of(status.getMessage()) : Optional.<String> absent());
-
-    if (taskState.isDone() && !maybeActiveTask.isPresent() && !taskManager.taskHistoryUpdateExists(taskUpdate)) {
-      if (SingularityTaskHistoryUpdate.getCurrentState(taskManager.getTaskHistoryUpdates(taskIdObj)) == SimplifiedTaskState.DONE) {
-        LOG.info("Ignoring taskUpdate {} because task {} is already done from a different update", status.getState(), taskIdObj);
-        return;
-      }
-    }
-
     final SingularityCreateResult taskHistoryUpdateCreateResult = taskManager.saveTaskHistoryUpdate(taskUpdate);
 
     logSupport.checkDirectory(taskIdObj);
@@ -289,26 +276,15 @@
       taskManager.deleteKilledRecord(taskIdObj);
 
       scheduler.handleCompletedTask(maybeActiveTask, taskIdObj, timestamp, taskState, taskHistoryUpdateCreateResult, stateCacheProvider.get());
-
-<<<<<<< HEAD
-      taskManager.deleteLastActiveTaskStatus(taskIdObj);
-    } else {
-      if (maybeActiveTask.isPresent()) {
-        if (pendingDeploy == null) {
-          pendingDeploy = deployManager.getPendingDeploy(taskIdObj.getRequestId());
-        }
-
-        if (!pendingDeploy.isPresent() || !pendingDeploy.get().getDeployMarker().getDeployId().equals(taskIdObj.getDeployId())) {
-          newTaskChecker.enqueueNewTaskCheck(maybeActiveTask.get());
-        }
-=======
+    } else if (maybeActiveTask.isPresent()) {
+      if (pendingDeploy == null) {
+        pendingDeploy = deployManager.getPendingDeploy(taskIdObj.getRequestId());
+      }
+
       // TODO do we need a new task check if we have hit TASK_RUNNING?
       if (!pendingDeploy.isPresent() || !pendingDeploy.get().getDeployMarker().getDeployId().equals(taskIdObj.getDeployId())) {
         newTaskChecker.enqueueNewTaskCheck(maybeActiveTask.get());
->>>>>>> d00b12f6
-      }
-
-      taskManager.saveLastActiveTaskStatus(taskIdObj, status);
+      }
     }
 
     saveNewTaskStatusHolder(taskIdObj, newTaskStatusHolder, taskState);
