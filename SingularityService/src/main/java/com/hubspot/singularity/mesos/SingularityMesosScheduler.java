package com.hubspot.singularity.mesos;

import java.util.ArrayList;
import java.util.List;
import java.util.Set;
import java.util.concurrent.atomic.AtomicLong;

import javax.inject.Singleton;

import org.apache.mesos.Protos;
import org.apache.mesos.Protos.Offer;
import org.apache.mesos.Scheduler;
import org.apache.mesos.SchedulerDriver;
import org.slf4j.Logger;
import org.slf4j.LoggerFactory;

import com.codahale.metrics.annotation.Timed;
import com.google.common.collect.Sets;
import com.google.inject.Inject;
import com.google.inject.name.Named;
import com.hubspot.mesos.JavaUtils;
import com.hubspot.mesos.MesosUtils;
import com.hubspot.singularity.SingularityAction;
import com.hubspot.singularity.SingularityMainModule;
import com.hubspot.singularity.config.SingularityConfiguration;
import com.hubspot.singularity.data.DisasterManager;
import com.hubspot.singularity.mesos.SingularitySlaveAndRackManager.CheckResult;

@Singleton
public class SingularityMesosScheduler implements Scheduler {

  private static final Logger LOG = LoggerFactory.getLogger(SingularityMesosScheduler.class);

  private final SingularityMesosFrameworkMessageHandler messageHandler;
  private final SingularitySlaveAndRackManager slaveAndRackManager;
  private final DisasterManager disasterManager;
  private final SchedulerDriverSupplier schedulerDriverSupplier;
  private final OfferCache offerCache;
  private final SingularityMesosOfferScheduler offerScheduler;
  private final SingularityMesosStatusUpdateHandler statusUpdateHandler;
  private final boolean offerCacheEnabled;
  private final boolean delayWhenStatusUpdateDeltaTooLarge;
  private final long delayWhenDeltaOverMs;
  private final AtomicLong statusUpdateDeltaAvg;

  @Inject
  public SingularityMesosScheduler(SingularityMesosFrameworkMessageHandler messageHandler, SingularitySlaveAndRackManager slaveAndRackManager, SchedulerDriverSupplier schedulerDriverSupplier,
      OfferCache offerCache, SingularityMesosOfferScheduler offerScheduler, SingularityMesosStatusUpdateHandler statusUpdateHandler, DisasterManager disasterManager, SingularityConfiguration configuration,
      @Named(SingularityMainModule.STATUS_UPDATE_DELTA_30S_AVERAGE) AtomicLong statusUpdateDeltaAvg) {
    this.messageHandler = messageHandler;
    this.slaveAndRackManager = slaveAndRackManager;
    this.schedulerDriverSupplier = schedulerDriverSupplier;
    this.disasterManager = disasterManager;
    this.offerCache = offerCache;
    this.offerScheduler = offerScheduler;
    this.statusUpdateHandler = statusUpdateHandler;
    this.offerCacheEnabled = configuration.isCacheOffers();
    this.delayWhenStatusUpdateDeltaTooLarge = configuration.isDelayOfferProcessingForLargeStatusUpdateDelta();
    this.delayWhenDeltaOverMs = configuration.getDelayPollersWhenDeltaOverMs();
    this.statusUpdateDeltaAvg = statusUpdateDeltaAvg;
  }

  @Override
  public void registered(SchedulerDriver driver, Protos.FrameworkID frameworkId, Protos.MasterInfo masterInfo) {
    LOG.info("Registered driver {}, with frameworkId {} and master {}", driver, frameworkId, masterInfo);
    schedulerDriverSupplier.setSchedulerDriver(driver);
  }

  @Override
  public void reregistered(SchedulerDriver driver, Protos.MasterInfo masterInfo) {
    LOG.info("Reregistered driver {}, with master {}", driver, masterInfo);
    schedulerDriverSupplier.setSchedulerDriver(driver);
  }

  @Override
  @Timed
  public void resourceOffers(SchedulerDriver driver, List<Protos.Offer> offers) {
    final long start = System.currentTimeMillis();
    LOG.info("Received {} offer(s)", offers.size());
    boolean delclineImmediately = false;
    if (disasterManager.isDisabled(SingularityAction.PROCESS_OFFERS)) {
      LOG.info("Processing offers is currently disabled, declining {} offers", offers.size());
      delclineImmediately = true;
    }
    if (delayWhenStatusUpdateDeltaTooLarge && statusUpdateDeltaAvg.get() > delayWhenDeltaOverMs) {
      LOG.info("Status update delta is too large ({}), declining offers while status updates catch up", statusUpdateDeltaAvg.get());
      delclineImmediately = true;
    }

    if (delclineImmediately) {
      for (Protos.Offer offer : offers) {
        driver.declineOffer(offer.getId());
      }
      return;
    }

    if (offerCacheEnabled) {
      if (disasterManager.isDisabled(SingularityAction.CACHE_OFFERS)) {
        offerCache.disableOfferCache();
      } else {
        offerCache.enableOfferCache();
      }
    }

    List<Protos.Offer> offersToCheck = new ArrayList<>(offers);

    for (Offer offer : offers) {
      String rolesInfo = MesosUtils.getRoles(offer).toString();
      LOG.debug("Received offer ID {} with roles {} from {} ({}) for {} cpu(s), {} memory, {} ports, and {} disk", offer.getId().getValue(), rolesInfo, offer.getHostname(), offer.getSlaveId().getValue(), MesosUtils.getNumCpus(offer), MesosUtils.getMemory(offer),
          MesosUtils.getNumPorts(offer), MesosUtils.getDisk(offer));

      CheckResult checkResult = slaveAndRackManager.checkOffer(offer);
      if (checkResult == CheckResult.NOT_ACCEPTING_TASKS) {
        driver.declineOffer(offer.getId());
        offersToCheck.remove(offer);
        LOG.debug("Will decline offer {}, slave {} is not currently in a state to launch tasks", offer.getId().getValue(), offer.getHostname());
      }
    }

    final Set<Protos.OfferID> acceptedOffers = Sets.newHashSetWithExpectedSize(offersToCheck.size());

    try {
<<<<<<< HEAD
      List<SingularityOfferHolder> offerHolders = offerScheduler.checkOffers(offers);
=======
      List<SingularityOfferHolder> offerHolders = offerScheduler.checkOffers(offersToCheck, acceptedOffers);
>>>>>>> dbad407c

      for (SingularityOfferHolder offerHolder : offerHolders) {
        if (!offerHolder.getAcceptedTasks().isEmpty()) {
          offerHolder.launchTasks(driver);

          acceptedOffers.add(offerHolder.getOffer().getId());
        } else {
          offerCache.cacheOffer(driver, start, offerHolder.getOffer());
        }
      }
    } catch (Throwable t) {
      LOG.error("Received fatal error while handling offers - will decline all available offers", t);

      for (Protos.Offer offer : offersToCheck) {
        if (acceptedOffers.contains(offer.getId())) {
          continue;
        }

        driver.declineOffer(offer.getId());
      }

      throw t;
    }

    LOG.info("Finished handling {} new offer(s) ({}), {} accepted, {} declined/cached", offers.size(), JavaUtils.duration(start), acceptedOffers.size(),
        offers.size() - acceptedOffers.size());
  }

  @Override
  public void offerRescinded(SchedulerDriver driver, Protos.OfferID offerId) {
    LOG.info("Offer {} rescinded", offerId);

    offerCache.rescindOffer(driver, offerId);
  }

  @Override
  public void statusUpdate(SchedulerDriver driver, Protos.TaskStatus status) {
    statusUpdateHandler.processStatusUpdate(status);
  }

  @Override
  public void frameworkMessage(SchedulerDriver driver, Protos.ExecutorID executorId, Protos.SlaveID slaveId, byte[] data) {
    LOG.info("Framework message from executor {} on slave {} with {} bytes of data", executorId, slaveId, data.length);

    messageHandler.handleMessage(executorId, slaveId, data);
  }

  @Override
  public void disconnected(SchedulerDriver driver) {
    schedulerDriverSupplier.setSchedulerDriver(null);
    LOG.warn("Scheduler/Driver disconnected");
  }

  @Override
  public void slaveLost(SchedulerDriver driver, Protos.SlaveID slaveId) {
    LOG.warn("Lost a slave {}", slaveId);

    slaveAndRackManager.slaveLost(slaveId);
  }

  @Override
  public void executorLost(SchedulerDriver driver, Protos.ExecutorID executorId, Protos.SlaveID slaveId, int status) {
    LOG.warn("Lost an executor {} on slave {} with status {}", executorId, slaveId, status);
  }

  @Override
  public void error(SchedulerDriver driver, String message) {
    LOG.warn("Error from mesos: {}", message);
  }

  public boolean isConnected() {
    return schedulerDriverSupplier.get().isPresent();
  }

}<|MERGE_RESOLUTION|>--- conflicted
+++ resolved
@@ -120,11 +120,7 @@
     final Set<Protos.OfferID> acceptedOffers = Sets.newHashSetWithExpectedSize(offersToCheck.size());
 
     try {
-<<<<<<< HEAD
       List<SingularityOfferHolder> offerHolders = offerScheduler.checkOffers(offers);
-=======
-      List<SingularityOfferHolder> offerHolders = offerScheduler.checkOffers(offersToCheck, acceptedOffers);
->>>>>>> dbad407c
 
       for (SingularityOfferHolder offerHolder : offerHolders) {
         if (!offerHolder.getAcceptedTasks().isEmpty()) {
