--- conflicted
+++ resolved
@@ -45,24 +45,9 @@
   private final AtomicLong statusUpdateDeltaAvg;
 
   @Inject
-<<<<<<< HEAD
-  SingularityMesosScheduler(MesosConfiguration mesosConfiguration, SingularityConfiguration configuration, TaskManager taskManager, PriorityManager priorityManager, SingularityScheduler scheduler, SingularitySlaveAndRackManager slaveAndRackManager,
-      SingularityNewTaskChecker newTaskChecker, SingularityMesosTaskBuilder mesosTaskBuilder, SingularityLogSupport logSupport, RequestManager requestManager,
-      Provider<SingularitySchedulerStateCache> stateCacheProvider, SingularityHealthchecker healthchecker, DeployManager deployManager, SingularityExceptionNotifier exceptionNotifier,SingularityMesosFrameworkMessageHandler messageHandler,
-      @Named(SingularityMainModule.SERVER_ID_PROPERTY) String serverId, SchedulerDriverSupplier schedulerDriverSupplier, SingularityTaskSizeOptimizer taskSizeOptimizer, final IdTranscoder<SingularityTaskId> taskIdTranscoder, CustomExecutorConfiguration customExecutorConfiguration) {
-    this.defaultResources = new Resources(mesosConfiguration.getDefaultCpus(), mesosConfiguration.getDefaultGpus(), mesosConfiguration.getDefaultMemory(), 0, mesosConfiguration.getDefaultDisk());
-    this.defaultCustomExecutorResources = new Resources(customExecutorConfiguration.getNumCpus(), customExecutorConfiguration.getNumGpus(), customExecutorConfiguration.getMemoryMb(), 0, customExecutorConfiguration.getDiskMb());
-    this.taskManager = taskManager;
-    this.deployManager = deployManager;
-    this.priorityManager = priorityManager;
-    this.newTaskChecker = newTaskChecker;
-    this.slaveAndRackManager = slaveAndRackManager;
-    this.scheduler = scheduler;
-=======
   public SingularityMesosScheduler(SingularityMesosFrameworkMessageHandler messageHandler, SingularitySlaveAndRackManager slaveAndRackManager, SchedulerDriverSupplier schedulerDriverSupplier,
       OfferCache offerCache, SingularityMesosOfferScheduler offerScheduler, SingularityMesosStatusUpdateHandler statusUpdateHandler, DisasterManager disasterManager, SingularityConfiguration configuration,
       @Named(SingularityMainModule.STATUS_UPDATE_DELTA_30S_AVERAGE) AtomicLong statusUpdateDeltaAvg) {
->>>>>>> 0d09f7e5
     this.messageHandler = messageHandler;
     this.slaveAndRackManager = slaveAndRackManager;
     this.schedulerDriverSupplier = schedulerDriverSupplier;
@@ -93,17 +78,10 @@
   public void resourceOffers(SchedulerDriver driver, List<Protos.Offer> offers) {
     final long start = System.currentTimeMillis();
     LOG.info("Received {} offer(s)", offers.size());
-<<<<<<< HEAD
-
-    for (Offer offer : offers) {
-      LOG.debug("Received offer ID {} from {} ({}) for {} cpu(s), {} gpu(s), {} memory, {} ports, and {} disk", offer.getId().getValue(), offer.getHostname(), offer.getSlaveId().getValue(), MesosUtils.getNumCpus(offer),
-    	  MesosUtils.getNumGpus(offer), MesosUtils.getMemory(offer), MesosUtils.getNumPorts(offer), MesosUtils.getDisk(offer));
-=======
     boolean delclineImmediately = false;
     if (disasterManager.isDisabled(SingularityAction.PROCESS_OFFERS)) {
       LOG.info("Processing offers is currently disabled, declining {} offers", offers.size());
       delclineImmediately = true;
->>>>>>> 0d09f7e5
     }
     if (delayWhenStatusUpdateDeltaTooLarge && statusUpdateDeltaAvg.get() > delayWhenDeltaOverMs) {
       LOG.info("Status update delta is too large ({}), declining offers while status updates catch up", statusUpdateDeltaAvg.get());
