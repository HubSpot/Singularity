--- conflicted
+++ resolved
@@ -125,23 +125,12 @@
 
       for (SingularityOfferHolder offerHolder : offerHolders) {
         if (!offerHolder.getAcceptedTasks().isEmpty()) {
-<<<<<<< HEAD
-          // Here we're launching tasks by accepting every offer the master gave us for this host (i.e., all tasks in this offer holder).
-          // We want to launch these tasks using only the offers absolutely necessary, and cache the rest.
           List<Offer> leftoverOffers = offerHolder.launchTasksAndGetUnusedOffers(driver);
 
           leftoverOffers.forEach((o) -> {
             offerCache.cacheOffer(driver, start, o);
           });
 
-=======
-          List<Offer> leftoverOffers = offerHolder.launchTasksAndGetUnusedOffers(driver);
-
-          leftoverOffers.forEach((o) -> {
-            offerCache.cacheOffer(driver, start, o);
-          });
-
->>>>>>> 4108966f
           List<Offer> offersAcceptedFromSlave = offerHolder.getOffers();
           offersAcceptedFromSlave.removeAll(leftoverOffers);
           acceptedOffers.addAll(offersAcceptedFromSlave.stream().map(Offer::getId).collect(Collectors.toList()));
