package com.hubspot.singularity.mesos;

import java.util.List;
import java.util.Set;

import javax.inject.Singleton;

import org.apache.mesos.Protos;
import org.apache.mesos.Protos.Offer;
import org.apache.mesos.Scheduler;
import org.apache.mesos.SchedulerDriver;
import org.slf4j.Logger;
import org.slf4j.LoggerFactory;

import com.codahale.metrics.annotation.Timed;
import com.google.common.collect.Sets;
import com.google.inject.Inject;
import com.hubspot.mesos.JavaUtils;
import com.hubspot.mesos.MesosUtils;

@Singleton
public class SingularityMesosScheduler implements Scheduler {

  private static final Logger LOG = LoggerFactory.getLogger(SingularityMesosScheduler.class);

  private final SingularityMesosFrameworkMessageHandler messageHandler;
  private final SingularitySlaveAndRackManager slaveAndRackManager;

  private final SchedulerDriverSupplier schedulerDriverSupplier;
  private final OfferCache offerCache;

  private final SingularityMesosOfferScheduler offerScheduler;

  private final SingularityMesosStatusUpdateHandler statusUpdateHandler;

  @Inject
  public SingularityMesosScheduler(SingularityMesosFrameworkMessageHandler messageHandler, SingularitySlaveAndRackManager slaveAndRackManager, SchedulerDriverSupplier schedulerDriverSupplier,
      OfferCache offerCache, SingularityMesosOfferScheduler offerScheduler, SingularityMesosStatusUpdateHandler statusUpdateHandler) {
    this.messageHandler = messageHandler;
    this.slaveAndRackManager = slaveAndRackManager;
    this.schedulerDriverSupplier = schedulerDriverSupplier;
    this.offerCache = offerCache;
    this.offerScheduler = offerScheduler;
    this.statusUpdateHandler = statusUpdateHandler;
  }

  @Override
  public void registered(SchedulerDriver driver, Protos.FrameworkID frameworkId, Protos.MasterInfo masterInfo) {
    LOG.info("Registered driver {}, with frameworkId {} and master {}", driver, frameworkId, masterInfo);
    schedulerDriverSupplier.setSchedulerDriver(driver);
  }

  @Override
  public void reregistered(SchedulerDriver driver, Protos.MasterInfo masterInfo) {
    LOG.info("Reregistered driver {}, with master {}", driver, masterInfo);
    schedulerDriverSupplier.setSchedulerDriver(driver);
  }

  @Override
  @Timed
  public void resourceOffers(SchedulerDriver driver, List<Protos.Offer> offers) {
    LOG.info("Received {} offer(s)", offers.size());

    for (Offer offer : offers) {
      String rolesInfo = MesosUtils.getRoles(offer).toString();
      LOG.debug("Received offer ID {} with roles {} from {} ({}) for {} cpu(s), {} memory, {} ports, and {} disk", offer.getId().getValue(), rolesInfo, offer.getHostname(), offer.getSlaveId().getValue(), MesosUtils.getNumCpus(offer), MesosUtils.getMemory(offer),
          MesosUtils.getNumPorts(offer), MesosUtils.getDisk(offer));
    }

    final long start = System.currentTimeMillis();

    final Set<Protos.OfferID> acceptedOffers = Sets.newHashSetWithExpectedSize(offers.size());

    try {
<<<<<<< HEAD
      final List<SingularityTaskRequest> taskRequests = getSortedDueTasks(scheduler.getDueTasks());

      for (SingularityTaskRequest taskRequest : taskRequests) {
        LOG.trace("Task {} is due", taskRequest.getPendingTask().getPendingTaskId());
      }

      removeTasksAffectedByPriorityFreeze(taskRequests);

      numDueTasks = taskRequests.size();

      final List<SingularityOfferHolder> offerHolders = Lists.newArrayListWithCapacity(offers.size());
      final Map<String, Map<String, Integer>> tasksPerOfferPerRequest = new HashMap<>();
      for (Protos.Offer offer : offers) {
        offerHolders.add(new SingularityOfferHolder(offer, numDueTasks));
      }

      boolean addedTaskInLastLoop = true;

      while (!taskRequests.isEmpty() && addedTaskInLastLoop) {
        addedTaskInLastLoop = false;
        Collections.shuffle(offerHolders);

        for (SingularityOfferHolder offerHolder : offerHolders) {
          if (configuration.getMaxTasksPerOffer() > 0 && offerHolder.getAcceptedTasks().size() >= configuration.getMaxTasksPerOffer()) {
            LOG.trace("Offer {} is full ({}) - skipping", offerHolder.getOffer(), offerHolder.getAcceptedTasks().size());
            continue;
          }

          Optional<SingularityTask> accepted = match(taskRequests, stateCache, offerHolder, tasksPerOfferPerRequest);
          if (accepted.isPresent()) {
            offerHolder.addMatchedTask(accepted.get());
            addedTaskInLastLoop = true;
            taskRequests.remove(accepted.get().getTaskRequest());
            numDueTasks--;
          }

          if (taskRequests.isEmpty()) {
            break;
          }
        }
      }
=======
      List<SingularityOfferHolder> offerHolders = offerScheduler.checkOffers(offers, acceptedOffers);
>>>>>>> ed905c96

      for (SingularityOfferHolder offerHolder : offerHolders) {
        if (!offerHolder.getAcceptedTasks().isEmpty()) {
          offerHolder.launchTasks(driver);

          acceptedOffers.add(offerHolder.getOffer().getId());
        } else {
          offerCache.cacheOffer(driver, start, offerHolder.getOffer());
        }
      }
    } catch (Throwable t) {
      LOG.error("Received fatal error while handling offers - will decline all available offers", t);

      for (Protos.Offer offer : offers) {
        if (acceptedOffers.contains(offer.getId())) {
          continue;
        }

        driver.declineOffer(offer.getId());
      }

      throw t;
    }

<<<<<<< HEAD
    LOG.info("Finished handling {} offer(s) ({}), {} accepted, {} declined, {} outstanding tasks", offers.size(), JavaUtils.duration(start), acceptedOffers.size(),
        offers.size() - acceptedOffers.size(), numDueTasks);
  }

  public List<SingularityTaskRequest> getSortedDueTasks(List<SingularityTaskRequest> dueTasks) {
    long now = System.currentTimeMillis();
    List<SingularityTaskRequestWithPriority> taskRequestWithPriorities = new ArrayList<>();
    for (SingularityTaskRequest taskRequest : dueTasks) {
      taskRequestWithPriorities.add(new SingularityTaskRequestWithPriority(taskRequest, getWeightedPriority(taskRequest, now)));
    }
    Collections.sort(taskRequestWithPriorities, SingularityTaskRequestWithPriority.weightedPriorityComparator());
    List<SingularityTaskRequest> taskRequests = new ArrayList<>();
    for (SingularityTaskRequestWithPriority taskRequestWithPriority : taskRequestWithPriorities) {
      taskRequests.add(taskRequestWithPriority.getTaskRequest());
    }
    return taskRequests;
  }

  private double getWeightedPriority(SingularityTaskRequest taskRequest, long now) {
    Long overdueMillis = Math.max(now - taskRequest.getPendingTask().getPendingTaskId().getNextRunAt(), 1);
    Double requestPriority = priorityManager.getTaskPriorityLevelForRequest(taskRequest.getRequest());
    return overdueMillis * Math.pow(requestPriority, configuration.getSchedulerPriorityWeightFactor());
  }

  private Optional<SingularityTask> match(Collection<SingularityTaskRequest> taskRequests, SingularitySchedulerStateCache stateCache, SingularityOfferHolder offerHolder, Map<String, Map<String, Integer>> tasksPerOfferPerRequest) {
    String offerId = offerHolder.getOffer().getId().getValue();
    for (SingularityTaskRequest taskRequest : taskRequests) {
      if (tooManyTasksPerOfferForRequest(tasksPerOfferPerRequest, offerId, taskRequest)) {
        LOG.debug("Skipping task request for request id {}, too many tasks already scheduled using offer {}", taskRequest.getRequest().getId(), offerId);
        continue;
      }

      final Resources taskResources = taskRequest.getPendingTask().getResources().or(taskRequest.getDeploy().getResources()).or(defaultResources);

      // only factor in executor resources if we're running a custom executor
      final Resources executorResources = taskRequest.getDeploy().getCustomExecutorCmd().isPresent() ? taskRequest.getDeploy().getCustomExecutorResources().or(defaultCustomExecutorResources) : Resources.EMPTY_RESOURCES;

      final Resources totalResources = Resources.add(taskResources, executorResources);

      final List<Long> requestedPorts = new ArrayList<>();

      if (taskRequest.getDeploy().getContainerInfo().isPresent() && taskRequest.getDeploy().getContainerInfo().get().getDocker().isPresent()) {
        requestedPorts.addAll(taskRequest.getDeploy().getContainerInfo().get().getDocker().get().getLiteralHostPorts());
      }

      Optional<String> requiredRole = taskRequest.getRequest().getRequiredRole();
      LOG.trace("Attempting to match task {} resources {} with required role '{}' ({} for task + {} for executor) with remaining offer resources {}", taskRequest.getPendingTask().getPendingTaskId(), totalResources, requiredRole.or("*"),taskResources, executorResources, offerHolder.getCurrentResources());

      final boolean matchesResources = MesosUtils.doesOfferMatchResources(requiredRole, totalResources, offerHolder.getCurrentResources(), requestedPorts);
      final SlaveMatchState slaveMatchState = slaveAndRackManager.doesOfferMatch(offerHolder.getOffer(), taskRequest, stateCache);

      if (matchesResources && slaveMatchState.isMatchAllowed()) {
        final SingularityTask task = mesosTaskBuilder.buildTask(offerHolder.getOffer(), offerHolder.getCurrentResources(), taskRequest, taskResources, executorResources);

        final SingularityTask zkTask = taskSizeOptimizer.getSizeOptimizedTask(task);

        LOG.trace("Accepted and built task {}", zkTask);

        LOG.info("Launching task {} slot on slave {} ({})", task.getTaskId(), offerHolder.getOffer().getSlaveId().getValue(), offerHolder.getOffer().getHostname());

        taskManager.createTaskAndDeletePendingTask(zkTask);

        stateCache.getActiveTaskIds().add(task.getTaskId());
        addRequestToMapByOfferId(tasksPerOfferPerRequest, offerId, taskRequest.getRequest().getId());
        stateCache.getScheduledTasks().remove(taskRequest.getPendingTask());

        return Optional.of(task);
      } else {
        String rolesInfo = MesosUtils.getRoles(offerHolder.getOffer()).toString();
        LOG.trace("Ignoring offer {} with roles {} on {} for task {}; matched resources: {}, slave match state: {}", offerHolder.getOffer().getId(), rolesInfo, offerHolder.getOffer().getHostname(), taskRequest
                .getPendingTask().getPendingTaskId(), matchesResources, slaveMatchState);
      }
    }

    return Optional.absent();
  }

  private void addRequestToMapByOfferId(Map<String, Map<String, Integer>> tasksPerOfferPerRequest, String offerId, String requestId) {
    if (tasksPerOfferPerRequest.containsKey(offerId)) {
      if (tasksPerOfferPerRequest.get(offerId).containsKey(requestId)) {
        int count = tasksPerOfferPerRequest.get(offerId).get(requestId);
        tasksPerOfferPerRequest.get(offerId).put(requestId, count + 1);
      } else {
        tasksPerOfferPerRequest.get(offerId).put(requestId, 0);
      }
    } else {
      tasksPerOfferPerRequest.put(offerId, new HashMap<String, Integer>());
      tasksPerOfferPerRequest.get(offerId).put(requestId, 1);
    }
  }

  private boolean tooManyTasksPerOfferForRequest(Map<String, Map<String, Integer>> tasksPerOfferPerRequest, String offerId, SingularityTaskRequest taskRequest) {
    if (!tasksPerOfferPerRequest.containsKey(offerId)) {
      return false;
    }
    if (!tasksPerOfferPerRequest.get(offerId).containsKey(taskRequest.getRequest().getId())) {
      return false;
    }

    int maxPerOfferPerRequest = taskRequest.getRequest().getMaxTasksPerOffer().or(configuration.getMaxTasksPerOfferPerRequest());
    if (!(maxPerOfferPerRequest > 0)) {
      return false;
    }
    return tasksPerOfferPerRequest.get(offerId).get(taskRequest.getRequest().getId()) > maxPerOfferPerRequest;
=======
    LOG.info("Finished handling {} new offer(s) ({}), {} accepted, {} cached", offers.size(), JavaUtils.duration(start), acceptedOffers.size(),
        offers.size() - acceptedOffers.size());
>>>>>>> ed905c96
  }

  @Override
  public void offerRescinded(SchedulerDriver driver, Protos.OfferID offerId) {
    LOG.info("Offer {} rescinded", offerId);

    offerCache.rescindOffer(driver, offerId);
  }

  @Override
  public void statusUpdate(SchedulerDriver driver, Protos.TaskStatus status) {
    statusUpdateHandler.enqueueStatusUpdate(status);
  }

  @Override
  public void frameworkMessage(SchedulerDriver driver, Protos.ExecutorID executorId, Protos.SlaveID slaveId, byte[] data) {
    LOG.info("Framework message from executor {} on slave {} with {} bytes of data", executorId, slaveId, data.length);

    messageHandler.handleMessage(executorId, slaveId, data);
  }

  @Override
  public void disconnected(SchedulerDriver driver) {
    schedulerDriverSupplier.setSchedulerDriver(null);
    LOG.warn("Scheduler/Driver disconnected");
  }

  @Override
  public void slaveLost(SchedulerDriver driver, Protos.SlaveID slaveId) {
    LOG.warn("Lost a slave {}", slaveId);

    slaveAndRackManager.slaveLost(slaveId);
  }

  @Override
  public void executorLost(SchedulerDriver driver, Protos.ExecutorID executorId, Protos.SlaveID slaveId, int status) {
    LOG.warn("Lost an executor {} on slave {} with status {}", executorId, slaveId, status);
  }

  @Override
  public void error(SchedulerDriver driver, String message) {
    LOG.warn("Error from mesos: {}", message);
  }

  public boolean isConnected() {
    return schedulerDriverSupplier.get().isPresent();
  }

}<|MERGE_RESOLUTION|>--- conflicted
+++ resolved
@@ -72,51 +72,7 @@
     final Set<Protos.OfferID> acceptedOffers = Sets.newHashSetWithExpectedSize(offers.size());
 
     try {
-<<<<<<< HEAD
-      final List<SingularityTaskRequest> taskRequests = getSortedDueTasks(scheduler.getDueTasks());
-
-      for (SingularityTaskRequest taskRequest : taskRequests) {
-        LOG.trace("Task {} is due", taskRequest.getPendingTask().getPendingTaskId());
-      }
-
-      removeTasksAffectedByPriorityFreeze(taskRequests);
-
-      numDueTasks = taskRequests.size();
-
-      final List<SingularityOfferHolder> offerHolders = Lists.newArrayListWithCapacity(offers.size());
-      final Map<String, Map<String, Integer>> tasksPerOfferPerRequest = new HashMap<>();
-      for (Protos.Offer offer : offers) {
-        offerHolders.add(new SingularityOfferHolder(offer, numDueTasks));
-      }
-
-      boolean addedTaskInLastLoop = true;
-
-      while (!taskRequests.isEmpty() && addedTaskInLastLoop) {
-        addedTaskInLastLoop = false;
-        Collections.shuffle(offerHolders);
-
-        for (SingularityOfferHolder offerHolder : offerHolders) {
-          if (configuration.getMaxTasksPerOffer() > 0 && offerHolder.getAcceptedTasks().size() >= configuration.getMaxTasksPerOffer()) {
-            LOG.trace("Offer {} is full ({}) - skipping", offerHolder.getOffer(), offerHolder.getAcceptedTasks().size());
-            continue;
-          }
-
-          Optional<SingularityTask> accepted = match(taskRequests, stateCache, offerHolder, tasksPerOfferPerRequest);
-          if (accepted.isPresent()) {
-            offerHolder.addMatchedTask(accepted.get());
-            addedTaskInLastLoop = true;
-            taskRequests.remove(accepted.get().getTaskRequest());
-            numDueTasks--;
-          }
-
-          if (taskRequests.isEmpty()) {
-            break;
-          }
-        }
-      }
-=======
       List<SingularityOfferHolder> offerHolders = offerScheduler.checkOffers(offers, acceptedOffers);
->>>>>>> ed905c96
 
       for (SingularityOfferHolder offerHolder : offerHolders) {
         if (!offerHolder.getAcceptedTasks().isEmpty()) {
@@ -141,115 +97,8 @@
       throw t;
     }
 
-<<<<<<< HEAD
-    LOG.info("Finished handling {} offer(s) ({}), {} accepted, {} declined, {} outstanding tasks", offers.size(), JavaUtils.duration(start), acceptedOffers.size(),
-        offers.size() - acceptedOffers.size(), numDueTasks);
-  }
-
-  public List<SingularityTaskRequest> getSortedDueTasks(List<SingularityTaskRequest> dueTasks) {
-    long now = System.currentTimeMillis();
-    List<SingularityTaskRequestWithPriority> taskRequestWithPriorities = new ArrayList<>();
-    for (SingularityTaskRequest taskRequest : dueTasks) {
-      taskRequestWithPriorities.add(new SingularityTaskRequestWithPriority(taskRequest, getWeightedPriority(taskRequest, now)));
-    }
-    Collections.sort(taskRequestWithPriorities, SingularityTaskRequestWithPriority.weightedPriorityComparator());
-    List<SingularityTaskRequest> taskRequests = new ArrayList<>();
-    for (SingularityTaskRequestWithPriority taskRequestWithPriority : taskRequestWithPriorities) {
-      taskRequests.add(taskRequestWithPriority.getTaskRequest());
-    }
-    return taskRequests;
-  }
-
-  private double getWeightedPriority(SingularityTaskRequest taskRequest, long now) {
-    Long overdueMillis = Math.max(now - taskRequest.getPendingTask().getPendingTaskId().getNextRunAt(), 1);
-    Double requestPriority = priorityManager.getTaskPriorityLevelForRequest(taskRequest.getRequest());
-    return overdueMillis * Math.pow(requestPriority, configuration.getSchedulerPriorityWeightFactor());
-  }
-
-  private Optional<SingularityTask> match(Collection<SingularityTaskRequest> taskRequests, SingularitySchedulerStateCache stateCache, SingularityOfferHolder offerHolder, Map<String, Map<String, Integer>> tasksPerOfferPerRequest) {
-    String offerId = offerHolder.getOffer().getId().getValue();
-    for (SingularityTaskRequest taskRequest : taskRequests) {
-      if (tooManyTasksPerOfferForRequest(tasksPerOfferPerRequest, offerId, taskRequest)) {
-        LOG.debug("Skipping task request for request id {}, too many tasks already scheduled using offer {}", taskRequest.getRequest().getId(), offerId);
-        continue;
-      }
-
-      final Resources taskResources = taskRequest.getPendingTask().getResources().or(taskRequest.getDeploy().getResources()).or(defaultResources);
-
-      // only factor in executor resources if we're running a custom executor
-      final Resources executorResources = taskRequest.getDeploy().getCustomExecutorCmd().isPresent() ? taskRequest.getDeploy().getCustomExecutorResources().or(defaultCustomExecutorResources) : Resources.EMPTY_RESOURCES;
-
-      final Resources totalResources = Resources.add(taskResources, executorResources);
-
-      final List<Long> requestedPorts = new ArrayList<>();
-
-      if (taskRequest.getDeploy().getContainerInfo().isPresent() && taskRequest.getDeploy().getContainerInfo().get().getDocker().isPresent()) {
-        requestedPorts.addAll(taskRequest.getDeploy().getContainerInfo().get().getDocker().get().getLiteralHostPorts());
-      }
-
-      Optional<String> requiredRole = taskRequest.getRequest().getRequiredRole();
-      LOG.trace("Attempting to match task {} resources {} with required role '{}' ({} for task + {} for executor) with remaining offer resources {}", taskRequest.getPendingTask().getPendingTaskId(), totalResources, requiredRole.or("*"),taskResources, executorResources, offerHolder.getCurrentResources());
-
-      final boolean matchesResources = MesosUtils.doesOfferMatchResources(requiredRole, totalResources, offerHolder.getCurrentResources(), requestedPorts);
-      final SlaveMatchState slaveMatchState = slaveAndRackManager.doesOfferMatch(offerHolder.getOffer(), taskRequest, stateCache);
-
-      if (matchesResources && slaveMatchState.isMatchAllowed()) {
-        final SingularityTask task = mesosTaskBuilder.buildTask(offerHolder.getOffer(), offerHolder.getCurrentResources(), taskRequest, taskResources, executorResources);
-
-        final SingularityTask zkTask = taskSizeOptimizer.getSizeOptimizedTask(task);
-
-        LOG.trace("Accepted and built task {}", zkTask);
-
-        LOG.info("Launching task {} slot on slave {} ({})", task.getTaskId(), offerHolder.getOffer().getSlaveId().getValue(), offerHolder.getOffer().getHostname());
-
-        taskManager.createTaskAndDeletePendingTask(zkTask);
-
-        stateCache.getActiveTaskIds().add(task.getTaskId());
-        addRequestToMapByOfferId(tasksPerOfferPerRequest, offerId, taskRequest.getRequest().getId());
-        stateCache.getScheduledTasks().remove(taskRequest.getPendingTask());
-
-        return Optional.of(task);
-      } else {
-        String rolesInfo = MesosUtils.getRoles(offerHolder.getOffer()).toString();
-        LOG.trace("Ignoring offer {} with roles {} on {} for task {}; matched resources: {}, slave match state: {}", offerHolder.getOffer().getId(), rolesInfo, offerHolder.getOffer().getHostname(), taskRequest
-                .getPendingTask().getPendingTaskId(), matchesResources, slaveMatchState);
-      }
-    }
-
-    return Optional.absent();
-  }
-
-  private void addRequestToMapByOfferId(Map<String, Map<String, Integer>> tasksPerOfferPerRequest, String offerId, String requestId) {
-    if (tasksPerOfferPerRequest.containsKey(offerId)) {
-      if (tasksPerOfferPerRequest.get(offerId).containsKey(requestId)) {
-        int count = tasksPerOfferPerRequest.get(offerId).get(requestId);
-        tasksPerOfferPerRequest.get(offerId).put(requestId, count + 1);
-      } else {
-        tasksPerOfferPerRequest.get(offerId).put(requestId, 0);
-      }
-    } else {
-      tasksPerOfferPerRequest.put(offerId, new HashMap<String, Integer>());
-      tasksPerOfferPerRequest.get(offerId).put(requestId, 1);
-    }
-  }
-
-  private boolean tooManyTasksPerOfferForRequest(Map<String, Map<String, Integer>> tasksPerOfferPerRequest, String offerId, SingularityTaskRequest taskRequest) {
-    if (!tasksPerOfferPerRequest.containsKey(offerId)) {
-      return false;
-    }
-    if (!tasksPerOfferPerRequest.get(offerId).containsKey(taskRequest.getRequest().getId())) {
-      return false;
-    }
-
-    int maxPerOfferPerRequest = taskRequest.getRequest().getMaxTasksPerOffer().or(configuration.getMaxTasksPerOfferPerRequest());
-    if (!(maxPerOfferPerRequest > 0)) {
-      return false;
-    }
-    return tasksPerOfferPerRequest.get(offerId).get(taskRequest.getRequest().getId()) > maxPerOfferPerRequest;
-=======
     LOG.info("Finished handling {} new offer(s) ({}), {} accepted, {} cached", offers.size(), JavaUtils.duration(start), acceptedOffers.size(),
         offers.size() - acceptedOffers.size());
->>>>>>> ed905c96
   }
 
   @Override
