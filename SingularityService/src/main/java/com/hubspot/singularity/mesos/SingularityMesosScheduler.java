package com.hubspot.singularity.mesos;

import java.util.ArrayList;
import java.util.List;
import java.util.Set;
import java.util.concurrent.atomic.AtomicLong;
import java.util.stream.Collectors;

import javax.inject.Singleton;

import org.apache.mesos.Protos;
import org.apache.mesos.Protos.Offer;
import org.apache.mesos.Scheduler;
import org.apache.mesos.SchedulerDriver;
import org.slf4j.Logger;
import org.slf4j.LoggerFactory;

import com.codahale.metrics.annotation.Timed;
import com.google.common.collect.Sets;
import com.google.inject.Inject;
import com.google.inject.name.Named;
import com.hubspot.mesos.JavaUtils;
import com.hubspot.mesos.MesosUtils;
import com.hubspot.singularity.SingularityAction;
import com.hubspot.singularity.SingularityMainModule;
import com.hubspot.singularity.config.SingularityConfiguration;
import com.hubspot.singularity.data.DisasterManager;
import com.hubspot.singularity.mesos.SingularitySlaveAndRackManager.CheckResult;

@Singleton
public class SingularityMesosScheduler implements Scheduler {

  private static final Logger LOG = LoggerFactory.getLogger(SingularityMesosScheduler.class);

  private final SingularityMesosFrameworkMessageHandler messageHandler;
  private final SingularitySlaveAndRackManager slaveAndRackManager;
  private final DisasterManager disasterManager;
  private final SchedulerDriverSupplier schedulerDriverSupplier;
  private final OfferCache offerCache;
  private final SingularityMesosOfferScheduler offerScheduler;
  private final SingularityMesosStatusUpdateHandler statusUpdateHandler;
  private final boolean offerCacheEnabled;
  private final boolean delayWhenStatusUpdateDeltaTooLarge;
  private final long delayWhenDeltaOverMs;
  private final AtomicLong statusUpdateDeltaAvg;

  @Inject
  public SingularityMesosScheduler(SingularityMesosFrameworkMessageHandler messageHandler, SingularitySlaveAndRackManager slaveAndRackManager, SchedulerDriverSupplier schedulerDriverSupplier,
      OfferCache offerCache, SingularityMesosOfferScheduler offerScheduler, SingularityMesosStatusUpdateHandler statusUpdateHandler, DisasterManager disasterManager, SingularityConfiguration configuration,
      @Named(SingularityMainModule.STATUS_UPDATE_DELTA_30S_AVERAGE) AtomicLong statusUpdateDeltaAvg) {
    this.messageHandler = messageHandler;
    this.slaveAndRackManager = slaveAndRackManager;
    this.schedulerDriverSupplier = schedulerDriverSupplier;
    this.disasterManager = disasterManager;
    this.offerCache = offerCache;
    this.offerScheduler = offerScheduler;
    this.statusUpdateHandler = statusUpdateHandler;
    this.offerCacheEnabled = configuration.isCacheOffers();
    this.delayWhenStatusUpdateDeltaTooLarge = configuration.isDelayOfferProcessingForLargeStatusUpdateDelta();
    this.delayWhenDeltaOverMs = configuration.getDelayPollersWhenDeltaOverMs();
    this.statusUpdateDeltaAvg = statusUpdateDeltaAvg;
  }

  @Override
  public void registered(SchedulerDriver driver, Protos.FrameworkID frameworkId, Protos.MasterInfo masterInfo) {
    LOG.info("Registered driver {}, with frameworkId {} and master {}", driver, frameworkId, masterInfo);
    schedulerDriverSupplier.setSchedulerDriver(driver);
  }

  @Override
  public void reregistered(SchedulerDriver driver, Protos.MasterInfo masterInfo) {
    LOG.info("Reregistered driver {}, with master {}", driver, masterInfo);
    schedulerDriverSupplier.setSchedulerDriver(driver);
  }

  @Override
  @Timed
  public void resourceOffers(SchedulerDriver driver, List<Protos.Offer> offers) {
    final long start = System.currentTimeMillis();
    LOG.info("Received {} offer(s)", offers.size());
    boolean delclineImmediately = false;
    if (disasterManager.isDisabled(SingularityAction.PROCESS_OFFERS)) {
      LOG.info("Processing offers is currently disabled, declining {} offers", offers.size());
      delclineImmediately = true;
    }
    if (delayWhenStatusUpdateDeltaTooLarge && statusUpdateDeltaAvg.get() > delayWhenDeltaOverMs) {
      LOG.info("Status update delta is too large ({}), declining offers while status updates catch up", statusUpdateDeltaAvg.get());
      delclineImmediately = true;
    }

    if (delclineImmediately) {
      for (Protos.Offer offer : offers) {
        driver.declineOffer(offer.getId());
      }
      return;
    }

    if (offerCacheEnabled) {
      if (disasterManager.isDisabled(SingularityAction.CACHE_OFFERS)) {
        offerCache.disableOfferCache();
      } else {
        offerCache.enableOfferCache();
      }
    }

    List<Protos.Offer> offersToCheck = new ArrayList<>(offers);

    for (Offer offer : offers) {
      String rolesInfo = MesosUtils.getRoles(offer).toString();
      LOG.debug("Received offer ID {} with roles {} from {} ({}) for {} cpu(s), {} memory, {} ports, and {} disk", offer.getId().getValue(), rolesInfo, offer.getHostname(), offer.getSlaveId().getValue(), MesosUtils.getNumCpus(offer), MesosUtils.getMemory(offer),
          MesosUtils.getNumPorts(offer), MesosUtils.getDisk(offer));

      CheckResult checkResult = slaveAndRackManager.checkOffer(offer);
      if (checkResult == CheckResult.NOT_ACCEPTING_TASKS) {
        driver.declineOffer(offer.getId());
        offersToCheck.remove(offer);
        LOG.debug("Will decline offer {}, slave {} is not currently in a state to launch tasks", offer.getId().getValue(), offer.getHostname());
      }
    }

    final Set<Protos.OfferID> acceptedOffers = Sets.newHashSetWithExpectedSize(offersToCheck.size());

    try {
      List<SingularityOfferHolder> offerHolders = offerScheduler.checkOffers(offers);

      for (SingularityOfferHolder offerHolder : offerHolders) {
        if (!offerHolder.getAcceptedTasks().isEmpty()) {
<<<<<<< HEAD
          // Here we're launching tasks by accepting every offer the master gave us for this host (i.e., all tasks in this offer holder).
          // We want to launch these tasks using only the offers absolutely necessary, and cache the rest.
=======
>>>>>>> 4108966f
          List<Offer> leftoverOffers = offerHolder.launchTasksAndGetUnusedOffers(driver);

          leftoverOffers.forEach((o) -> {
            offerCache.cacheOffer(driver, start, o);
          });

          List<Offer> offersAcceptedFromSlave = offerHolder.getOffers();
          offersAcceptedFromSlave.removeAll(leftoverOffers);
          acceptedOffers.addAll(offersAcceptedFromSlave.stream().map(Offer::getId).collect(Collectors.toList()));
        } else {
          offerHolder.getOffers().forEach((o) -> offerCache.cacheOffer(driver, start, o));
        }
      }
    } catch (Throwable t) {
      LOG.error("Received fatal error while handling offers - will decline all available offers", t);

      for (Protos.Offer offer : offersToCheck) {
        if (acceptedOffers.contains(offer.getId())) {
          continue;
        }

        driver.declineOffer(offer.getId());
      }

      throw t;
    }

    LOG.info("Finished handling {} new offer(s) ({}), {} accepted, {} declined/cached", offers.size(), JavaUtils.duration(start), acceptedOffers.size(),
        offers.size() - acceptedOffers.size());
  }

  @Override
  public void offerRescinded(SchedulerDriver driver, Protos.OfferID offerId) {
    LOG.info("Offer {} rescinded", offerId);

    offerCache.rescindOffer(driver, offerId);
  }

  @Override
  public void statusUpdate(SchedulerDriver driver, Protos.TaskStatus status) {
    statusUpdateHandler.processStatusUpdate(status);
  }

  @Override
  public void frameworkMessage(SchedulerDriver driver, Protos.ExecutorID executorId, Protos.SlaveID slaveId, byte[] data) {
    LOG.info("Framework message from executor {} on slave {} with {} bytes of data", executorId, slaveId, data.length);

    messageHandler.handleMessage(executorId, slaveId, data);
  }

  @Override
  public void disconnected(SchedulerDriver driver) {
    schedulerDriverSupplier.setSchedulerDriver(null);
    LOG.warn("Scheduler/Driver disconnected");
  }

  @Override
  public void slaveLost(SchedulerDriver driver, Protos.SlaveID slaveId) {
    LOG.warn("Lost a slave {}", slaveId);

    slaveAndRackManager.slaveLost(slaveId);
  }

  @Override
  public void executorLost(SchedulerDriver driver, Protos.ExecutorID executorId, Protos.SlaveID slaveId, int status) {
    LOG.warn("Lost an executor {} on slave {} with status {}", executorId, slaveId, status);
  }

  @Override
  public void error(SchedulerDriver driver, String message) {
    LOG.warn("Error from mesos: {}", message);
  }

  public boolean isConnected() {
    return schedulerDriverSupplier.get().isPresent();
  }

}<|MERGE_RESOLUTION|>--- conflicted
+++ resolved
@@ -125,11 +125,6 @@
 
       for (SingularityOfferHolder offerHolder : offerHolders) {
         if (!offerHolder.getAcceptedTasks().isEmpty()) {
-<<<<<<< HEAD
-          // Here we're launching tasks by accepting every offer the master gave us for this host (i.e., all tasks in this offer holder).
-          // We want to launch these tasks using only the offers absolutely necessary, and cache the rest.
-=======
->>>>>>> 4108966f
           List<Offer> leftoverOffers = offerHolder.launchTasksAndGetUnusedOffers(driver);
 
           leftoverOffers.forEach((o) -> {
