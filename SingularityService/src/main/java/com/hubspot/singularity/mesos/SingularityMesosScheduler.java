--- conflicted
+++ resolved
@@ -100,11 +100,7 @@
     final Set<Protos.OfferID> acceptedOffers = Sets.newHashSetWithExpectedSize(offersToCheck.size());
 
     try {
-<<<<<<< HEAD
-      List<SingularityOfferHolder> offerHolders = offerScheduler.checkOffers(offersToCheck, acceptedOffers);
-=======
       SingularityOfferProcessingResult offerResult = offerScheduler.checkOffers(offers);
->>>>>>> 4efa0c20
 
       for (SingularityOfferHolder offerHolder : offerResult.getOfferHolders()) {
         if (!offerHolder.getAcceptedTasks().isEmpty()) {
