--- conflicted
+++ resolved
@@ -306,11 +306,7 @@
   private Optional<String> getStatusMessage(Protos.TaskStatus status, Optional<SingularityTask> task) {
     if (status.hasMessage() && !Strings.isNullOrEmpty(status.getMessage())) {
       return Optional.of(status.getMessage());
-<<<<<<< HEAD
-    } else if (status.hasReason() && status.getReason() == Protos.TaskStatus.Reason.REASON_MEMORY_LIMIT) {
-=======
     } else if (status.hasReason() && status.getReason() == Reason.REASON_CONTAINER_LIMITATION_MEMORY) {
->>>>>>> 61ee1faf
       if (task.isPresent() && task.get().getTaskRequest().getDeploy().getResources().isPresent()) {
           return Optional.of(String.format("Task exceeded memory limit of %s MB", task.get().getTaskRequest().getDeploy().getResources().get().getMemoryMb()));
       }
