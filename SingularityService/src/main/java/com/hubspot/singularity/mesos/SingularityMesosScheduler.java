--- conflicted
+++ resolved
@@ -28,12 +28,10 @@
 import com.hubspot.singularity.InvalidSingularityTaskIdException;
 import com.hubspot.singularity.SingularityCreateResult;
 import com.hubspot.singularity.SingularityMainModule;
-import com.hubspot.singularity.SingularityOfferState;
 import com.hubspot.singularity.SingularityPendingDeploy;
 import com.hubspot.singularity.SingularityTask;
 import com.hubspot.singularity.SingularityTaskHistoryUpdate;
 import com.hubspot.singularity.SingularityTaskId;
-import com.hubspot.singularity.SingularityTaskOfferResult;
 import com.hubspot.singularity.SingularityTaskRequest;
 import com.hubspot.singularity.SingularityTaskStatusHolder;
 import com.hubspot.singularity.SlaveMatchState;
@@ -41,7 +39,6 @@
 import com.hubspot.singularity.config.MesosConfiguration;
 import com.hubspot.singularity.config.SingularityConfiguration;
 import com.hubspot.singularity.data.DeployManager;
-import com.hubspot.singularity.data.StateManager;
 import com.hubspot.singularity.data.TaskManager;
 import com.hubspot.singularity.data.transcoders.IdTranscoder;
 import com.hubspot.singularity.data.transcoders.SingularityTranscoderException;
@@ -56,7 +53,6 @@
 public class SingularityMesosScheduler implements Scheduler {
 
   private static final Logger LOG = LoggerFactory.getLogger(SingularityMesosScheduler.class);
-  private static final int KEEP_OFFER_DECISIONS_FOR_MINUTES = 5;
 
   private final Resources defaultResources;
   private final Resources defaultCustomExecutorResources;
@@ -71,7 +67,6 @@
   private final SingularitySlaveAndRackManager slaveAndRackManager;
   private final SingularitySchedulerPriority schedulerPriority;
   private final SingularityLogSupport logSupport;
-  private final StateManager stateManager;
 
   private final SingularityExceptionNotifier exceptionNotifier;
 
@@ -85,11 +80,7 @@
   SingularityMesosScheduler(MesosConfiguration mesosConfiguration, SingularityConfiguration configuration, TaskManager taskManager, SingularityScheduler scheduler, SingularitySlaveAndRackManager slaveAndRackManager,
       SingularitySchedulerPriority schedulerPriority, SingularityNewTaskChecker newTaskChecker, SingularityMesosTaskBuilder mesosTaskBuilder, SingularityLogSupport logSupport,
       Provider<SingularitySchedulerStateCache> stateCacheProvider, SingularityHealthchecker healthchecker, DeployManager deployManager, SingularityExceptionNotifier exceptionNotifier,SingularityMesosFrameworkMessageHandler messageHandler,
-<<<<<<< HEAD
-      @Named(SingularityMainModule.SERVER_ID_PROPERTY) String serverId, SchedulerDriverSupplier schedulerDriverSupplier, final IdTranscoder<SingularityTaskId> taskIdTranscoder, CustomExecutorConfiguration customExecutorConfiguration, StateManager stateManager) {
-=======
       @Named(SingularityMainModule.SERVER_ID_PROPERTY) String serverId, SchedulerDriverSupplier schedulerDriverSupplier, final IdTranscoder<SingularityTaskId> taskIdTranscoder, CustomExecutorConfiguration customExecutorConfiguration) {
->>>>>>> 200cf2e6
     this.defaultResources = new Resources(mesosConfiguration.getDefaultCpus(), mesosConfiguration.getDefaultMemory(), 0);
     this.defaultCustomExecutorResources = new Resources(customExecutorConfiguration.getNumCpus(), customExecutorConfiguration.getMemoryMb(), 0);
     this.taskManager = taskManager;
@@ -108,7 +99,6 @@
     this.taskIdTranscoder = taskIdTranscoder;
     this.exceptionNotifier = exceptionNotifier;
     this.configuration = configuration;
-    this.stateManager = stateManager;
   }
 
   @Override
@@ -150,19 +140,11 @@
 
     try {
       final List<SingularityTaskRequest> taskRequests = scheduler.getDueTasks();
-      //final SingularityOfferState offerState = stateManager.getOfferState();
-      final SingularityOfferState offerState = SingularityOfferState.emptyState();
-      boolean shouldUpdateOfferState = !taskRequests.isEmpty();
-
       schedulerPriority.sortTaskRequestsInPriorityOrder(taskRequests);
 
       for (SingularityTaskRequest taskRequest : taskRequests) {
         LOG.trace("Task {} is due", taskRequest.getPendingTask().getPendingTaskId());
-<<<<<<< HEAD
-        offerState.addOfferResult(new SingularityTaskOfferResult(taskRequest.getPendingTask().getPendingTaskId()));
-=======
         taskRequest.getPendingTask().clearUnmatchedOffers();
->>>>>>> 200cf2e6
       }
 
       numDueTasks = taskRequests.size();
@@ -185,7 +167,7 @@
             continue;
           }
 
-          Optional<SingularityTask> accepted = match(taskRequests, stateCache, offerHolder, offerState);
+          Optional<SingularityTask> accepted = match(taskRequests, stateCache, offerHolder);
           if (accepted.isPresent()) {
             offerHolder.addMatchedTask(accepted.get());
             addedTaskInLastLoop = true;
@@ -208,11 +190,6 @@
         }
       }
 
-<<<<<<< HEAD
-      if (shouldUpdateOfferState) {
-        offerState.trimOldData(KEEP_OFFER_DECISIONS_FOR_MINUTES);
-        stateManager.updateOfferState(offerState);
-=======
       for (SingularityTaskRequest taskRequest : taskRequests) {
         try {
           if (!taskRequest.getPendingTask().getUnmatchedOffers().isEmpty()) {
@@ -221,7 +198,6 @@
         } catch (Exception e) {
           LOG.error(String.format("Could not save unmatchedOffers for pending task %s", taskRequest.getPendingTask().getPendingTaskId()));
         }
->>>>>>> 200cf2e6
       }
 
     } catch (Throwable t) {
@@ -242,7 +218,7 @@
         offers.size() - acceptedOffers.size(), numDueTasks - acceptedOffers.size());
   }
 
-  private Optional<SingularityTask> match(Collection<SingularityTaskRequest> taskRequests, SingularitySchedulerStateCache stateCache, SingularityOfferHolder offerHolder, SingularityOfferState offerState) {
+  private Optional<SingularityTask> match(Collection<SingularityTaskRequest> taskRequests, SingularitySchedulerStateCache stateCache, SingularityOfferHolder offerHolder) {
 
     for (SingularityTaskRequest taskRequest : taskRequests) {
       final Resources taskResources = taskRequest.getDeploy().getResources().or(defaultResources);
@@ -255,7 +231,7 @@
       LOG.trace("Attempting to match task {} resources {} ({} for task + {} for executor) with remaining offer resources {}", taskRequest.getPendingTask().getPendingTaskId(), totalResources, taskResources, executorResources, offerHolder.getCurrentResources());
 
       final boolean matchesResources = MesosUtils.doesOfferMatchResources(totalResources, offerHolder.getCurrentResources());
-      final SlaveMatchState slaveMatchState = slaveAndRackManager.doesOfferMatch(offerHolder.getOffer(), taskRequest, stateCache, offerState);
+      final SlaveMatchState slaveMatchState = slaveAndRackManager.doesOfferMatch(offerHolder.getOffer(), taskRequest, stateCache);
 
       if (matchesResources && slaveMatchState.isMatchAllowed()) {
         final SingularityTask task = mesosTaskBuilder.buildTask(offerHolder.getOffer(), offerHolder.getCurrentResources(), taskRequest, taskResources, executorResources);
