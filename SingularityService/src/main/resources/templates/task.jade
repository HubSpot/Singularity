doctype html
html
  head

    title

    meta(http-equiv="Content-Type", content="text/html; charset=utf-8")
    meta(name="viewport", content="width=320, target-densitydpi=device-dpi")

    style(type='text/css')
      body { margin: 0; padding: 0 }
      body, * { font-family: "Helvetica Neue", Arial, Helvetica, sans-serif; -webkit-text-size-adjust: 90% }
      @media (max-width: 800px) {
        #background { background: #fff !important; padding: 0 !important }
      }
      pre { font-size: 12px; line-height: 18px; overflow: auto; white-space: pre; }
      code, pre, code *, pre * { font-family: Menlo, Monaco, Consolas, "Courier New", monospace; }

  body(style="margin: 0; padding: 0")
    div#background(style="background: #eee; padding: 20px")
      div(style="background: #fff; padding: 20px; width: 540px; max-width: 100%; color: #444; border-radius: 5px; margin: 0 auto")

        //- Header
        div(style="padding-bottom: 20px")
          div(style="border-top: 10px solid #df4210; padding: 20px; background: #eee; border-radius: 4px; text-align: center")
            h1(style="font-weight: normal; margin: 0 0 12px; line-height: 1.3") #{ requestId }
            h2(style="font-weight: normal; margin: 0 0 21px; line-height: 1") #{ status }
            if singularityTaskLink
              a(style="background: #08c; color: #fff; padding: 10px 20px; display: inline-block; text-decoration: none; font-size: 13px; letter-spacing: .08em; text-transform: uppercase; border-radius: 3px", href="#{ singularityTaskLink }") View task

        //- Status
        div(style="padding-bottom: 20px")
          div(style="padding-bottom: 12px; margin: 15px 0; border-bottom: 1px solid #eee")
            h3(style="margin: 0; font-size: 20px; line-height: 1") Status
          p
            if taskStateLost
              | This is likely an infrastructure issue. No action is required.
            if taskStateFinished
              if !requestAlwaysRunning
                | The task finished running and exited with a normal exit code. No action is required.
              else
                | The task finished running and exited with a normal exit code. Since this task was not part of a scheduled request, it is worth investigating whether this was the expected behavior. Often this means the task actually failed and exited with an incorrect exit code.
            if taskStateKilled
              | The task was killed by either Singularity, the OOM killer, or user action.
            if taskStateFailed
              | The task failed with a non-zero exit code. Consider investigating to see if there is an application level error.
            if taskStateRunning
              | The task has been running for #{ runTime }. Consider checking whether this task is running correctly.
              ul
                li This is a one-time notification about this task.
                li It was expected to run for a maximum of #{ expectedRunTime }.
                li This can be configured on a per-request basis with scheduledExpectedRuntimeMillis, otherwise it is calculated based on the schedule or historical average.
                li The warning threshold is #{ warningThreshold } of expectedRunTime. (part of global configuration.)
          if requestScheduled
            if !taskStateRunning
              if taskWillRetry
                p Singularity will retry the task #{ numRetries } times before it resumes on its normal schedule.
              if !taskWillRetry
                p Singularity will run the task again on its normal schedule.
          if requestOneOff
            p Singularity will not run your task again unless manually instructed.
          else if requestRunOnce
            p Singularity will not run your task again until it is deployed.
          else if !requestScheduled
            p Singularity will continue to restart your task immediately.
          if !taskStateFinished
            if !taskStateRunning
              if !taskRan
                p(style="margin-bottom: 0") <b>Recommended course of action: </b> None. Singularity was not able to launch this task on the desired slave. For further assistance email #{ adminEmails }.
              else
                if taskStateFailed
                  p(style="margin-bottom: 0") <b>Recommended course of action: </b> Check Singularity for logs or ssh into the slave.
                if taskStateLost
                  p(style="margin-bottom: 0") <b>Recommended course of action: </b> None. The slave process hosting the task or the underlying slave hardware likely failed. You may want to check the slave or monitoring systems as it is possible, though unlikely, that the task may still be running.

        //- History
        div(style="padding-bottom: 20px")
          div(style="padding-bottom: 12px; margin: 15px 0; border-bottom: 1px solid #eee")
            h3(style="margin: 0; font-size: 20px; line-height: 1") History
          table(style="border: 0; border-collapse: collapse; background: #eee")
            tr
              th(style="border: 0; border-collapse: collapse; padding: 12px; color: #444; border-bottom: 1px solid #ccc; text-align: left") Status
              th(style="border: 0; border-collapse: collapse; padding: 12px; color: #444; border-bottom: 1px solid #ccc; text-align: left") Message
              th(style="border: 0; border-collapse: collapse; padding: 12px; color: #444; border-bottom: 1px solid #ccc; text-align: left") Time
            each taskUpdate, i in taskUpdates
              tr
                td(style="border: 0; border-collapse: collapse; padding: 12px; color: #444")= taskUpdate.update
                td(style="border: 0; border-collapse: collapse; padding: 12px; color: #444")= taskUpdate.message
                td(style="border: 0; border-collapse: collapse; padding: 12px; color: #444")= taskUpdate.date

        //- Info
        div(style="padding-bottom: 20px")
          div(style="padding-bottom: 12px; margin: 15px 0; border-bottom: 1px solid #eee")
            h3(style="margin: 0; font-size: 20px; line-height: 1") Info
          dl
            dt(style="font-weight: bold; margin: 0 0 9px") Request ID
            dd(style="background: #eee; display: block; margin: 0 0 17px; padding: 10px 14px; border-radius: 3px") #{ requestId }
            dt(style="font-weight: bold; margin: 0 0 9px") Deploy ID
            dd(style="background: #eee; display: block; margin: 0 0 17px; padding: 10px 14px; border-radius: 3px") #{ deployId }
            dt(style="font-weight: bold; margin: 0 0 9px") Task ID
            dd(style="background: #eee; display: block; margin: 0 0 17px; padding: 10px 14px; border-radius: 3px") #{ taskId }
            dt(style="font-weight: bold; margin: 0 0 9px") Hostname of slave task ran on
            dd(style="background: #eee; display: block; margin: 0 0 17px; padding: 10px 14px; border-radius: 3px") #{ slaveHostname }
            dt(style="font-weight: bold; margin: 0 0 9px") Directory
            dd(style="background: #eee; display: block; margin: 0 0 17px; padding: 10px 14px; border-radius: 3px") #{ taskDirectory }

        //- Files
        div
          div(style="padding-bottom: 12px; margin: 15px 0; border-bottom: 1px solid #eee")
            h3(style="margin: 0; font-size: 20px; line-height: 1") Files
          dl(style="margin-bottom: 0")
            each log in logTails
              dt(style="font-weight: bold; margin: 0 0 9px")
                if log.link
                  a(href="#{ log.link }") #{ log.file }
                else
                  #{ log.file }
              dd(style="background: #eee; display: block; margin: 0 0 17px; padding: 10px 14px; border-radius: 3px")
                if log.log
                  pre(style="white-space: pre; margin: 0")
                    code(style="font-family: Menlo, Monaco, Consolas, Courier, monospace; white-space: pre;")
                      #{ log.log }
                else
                  | #{ log.path } not available. The task either did not start, output anything, or the slave hosting the log files was unavailable over http.

        //- Metadata
        if taskHasMetadata
          div(style="padding-bottom: 20px")
            div(style="padding-bottom: 12px; margin: 15px 0; border-bottom: 1px solid #eee")
              h3(style="margin: 0; font-size: 20px; line-height: 1") Metadata
            each taskMetadataElement, i in taskMetadata
<<<<<<< HEAD
              h4(style="margin: 0; margin-top: 5; font-size: 20px; line-height: 1")
                #{ taskMetadataElement.level }: #{ taskMetadataElement.type } - #{ taskMetadataElement.date }
                if taskMetadataElement.user
                  |  by #{ taskMetadataElement.user }
              p(style="margin: 0; margin-top: 5; line-height: 1") <b> #{ taskMetadataElement.title } </b>
              if taskMetadataElement.message
                p(style="margin-bottom: 5") <b>Message: </b> #{ taskMetadataElement.message }
=======
              strong(style="margin: 0; margin-top: 5; line-height: 1")
                #{ taskMetadataElement.level } (#{ taskMetadataElement.type }) - #{ taskMetadataElement.date }
              if taskMetadataElement.user
                p
                  strong(style="margin: 0; line-height: 1") by
                  //- Note the extra space on the next line
                  |   #{ taskMetadataElement.user }
              div(style="background: #eee; display: block; margin: 0 0 17px; padding: 10px 14px; border-radius: 3px")
                p(style="margin: 0; margin-top: 5; line-height: 1") <b> #{ taskMetadataElement.title } </b>
                if taskMetadataElement.message
                  p #{ taskMetadataElement.message }
>>>>>>> dce3e0bd
<|MERGE_RESOLUTION|>--- conflicted
+++ resolved
@@ -129,15 +129,6 @@
             div(style="padding-bottom: 12px; margin: 15px 0; border-bottom: 1px solid #eee")
               h3(style="margin: 0; font-size: 20px; line-height: 1") Metadata
             each taskMetadataElement, i in taskMetadata
-<<<<<<< HEAD
-              h4(style="margin: 0; margin-top: 5; font-size: 20px; line-height: 1")
-                #{ taskMetadataElement.level }: #{ taskMetadataElement.type } - #{ taskMetadataElement.date }
-                if taskMetadataElement.user
-                  |  by #{ taskMetadataElement.user }
-              p(style="margin: 0; margin-top: 5; line-height: 1") <b> #{ taskMetadataElement.title } </b>
-              if taskMetadataElement.message
-                p(style="margin-bottom: 5") <b>Message: </b> #{ taskMetadataElement.message }
-=======
               strong(style="margin: 0; margin-top: 5; line-height: 1")
                 #{ taskMetadataElement.level } (#{ taskMetadataElement.type }) - #{ taskMetadataElement.date }
               if taskMetadataElement.user
@@ -148,5 +139,4 @@
               div(style="background: #eee; display: block; margin: 0 0 17px; padding: 10px 14px; border-radius: 3px")
                 p(style="margin: 0; margin-top: 5; line-height: 1") <b> #{ taskMetadataElement.title } </b>
                 if taskMetadataElement.message
-                  p #{ taskMetadataElement.message }
->>>>>>> dce3e0bd
+                  p #{ taskMetadataElement.message }