<?xml version="1.0" encoding="UTF-8"?>
<project xmlns="http://maven.apache.org/POM/4.0.0" xmlns:xsi="http://www.w3.org/2001/XMLSchema-instance"
  xsi:schemaLocation="http://maven.apache.org/POM/4.0.0 http://maven.apache.org/xsd/maven-4.0.0.xsd">
  <modelVersion>4.0.0</modelVersion>

  <parent>
    <groupId>com.hubspot</groupId>
    <artifactId>Singularity</artifactId>
<<<<<<< HEAD
    <version>0.3.0</version>
=======
    <version>0.2.20</version>
>>>>>>> af27ef27
    <relativePath>../pom.xml</relativePath>
  </parent>

  <artifactId>SingularityService</artifactId>

  <repositories>
    <repository>
      <id>sonatype-nexus-snapshots</id>
      <name>Sonatype Nexus Snapshots</name>
      <url>http://oss.sonatype.org/content/repositories/snapshots</url>
    </repository>
    <repository>
      <id>repo.codahale.com</id>
      <url>http://repo.codahale.com/</url>
    </repository>
  </repositories>

  <dependencies>

    <dependency>
      <groupId>de.neuland-bfi</groupId>
      <artifactId>jade4j</artifactId>
      <version>0.4.0</version>
    </dependency>

    <dependency>
      <groupId>com.hubspot</groupId>
      <artifactId>SingularityBase</artifactId>
<<<<<<< HEAD
      <version>0.3.0</version>
=======
      <version>0.2.20</version>
>>>>>>> af27ef27
    </dependency>

    <dependency>
      <groupId>com.hubspot.dropwizard</groupId>
      <artifactId>dropwizard-guice</artifactId>
      <version>0.7.0-SNAPSHOT</version>
    </dependency>

    <dependency>
      <groupId>io.dropwizard</groupId>
      <artifactId>dropwizard-jdbi</artifactId>
      <version>0.7.0-SNAPSHOT</version>
    </dependency>

    <dependency>
      <groupId>io.dropwizard</groupId>
      <artifactId>dropwizard-migrations</artifactId>
      <version>0.7.0-SNAPSHOT</version>
    </dependency>

    <dependency>
      <groupId>org.antlr</groupId>
      <artifactId>stringtemplate</artifactId>
      <version>3.2.1</version>
    </dependency>

    <dependency>
      <groupId>io.dropwizard</groupId>
      <artifactId>dropwizard-assets</artifactId>
      <version>0.7.0-SNAPSHOT</version>
    </dependency>

    <dependency>
      <groupId>com.hubspot.jackson</groupId>
      <artifactId>jackson-jaxrs-propertyfiltering</artifactId>
      <version>0.4.0</version>
    </dependency>

    <dependency>
      <groupId>mysql</groupId>
      <artifactId>mysql-connector-java</artifactId>
      <version>5.1.26</version>
    </dependency>

    <dependency>
      <groupId>org.apache.curator</groupId>
      <artifactId>curator-recipes</artifactId>
      <version>2.2.0-incubating</version>
      <exclusions>
        <exclusion>
          <artifactId>slf4j-log4j12</artifactId>
          <groupId>org.slf4j</groupId>
        </exclusion>
      </exclusions>
    </dependency>

    <dependency>
      <groupId>org.quartz-scheduler</groupId>
      <artifactId>quartz</artifactId>
      <version>2.2.1</version>
      <exclusions>
        <exclusion>
          <groupId>org.slf4j</groupId>
          <artifactId>slf4j-api</artifactId>
        </exclusion>
      </exclusions>
    </dependency>

    <dependency>
      <groupId>com.ning</groupId>
      <artifactId>async-http-client</artifactId>
      <version>1.7.20</version>
      <exclusions>
        <exclusion>
          <artifactId>slf4j-log4j12</artifactId>
          <groupId>org.slf4j</groupId>
        </exclusion>
      </exclusions>
    </dependency>

  </dependencies>

  <build>
    <plugins>
      <plugin>
        <groupId>org.apache.maven.plugins</groupId>
        <artifactId>maven-compiler-plugin</artifactId>
        <version>2.3.2</version>
        <configuration>
          <source>${java.abi}</source>
          <target>${java.abi}</target>
          <encoding>UTF-8</encoding>
        </configuration>
      </plugin>
      <plugin>
        <groupId>org.apache.maven.plugins</groupId>
        <artifactId>maven-source-plugin</artifactId>
        <version>2.1.2</version>
        <executions>
          <execution>
            <id>attach-sources</id>
            <goals>
              <goal>jar</goal>
            </goals>
          </execution>
        </executions>
      </plugin>
      <plugin>
        <groupId>org.apache.maven.plugins</groupId>
        <artifactId>maven-resources-plugin</artifactId>
        <version>2.5</version>
        <configuration>
          <outputDirectory />
          <encoding>UTF-8</encoding>
        </configuration>
      </plugin>
      <plugin>
        <groupId>org.apache.maven.plugins</groupId>
        <artifactId>maven-jar-plugin</artifactId>
        <version>2.3.2</version>
        <configuration>
          <archive>
            <manifest>
              <addDefaultImplementationEntries>true</addDefaultImplementationEntries>
            </manifest>
          </archive>
        </configuration>
      </plugin>
      <plugin>
        <groupId>org.apache.maven.plugins</groupId>
        <artifactId>maven-shade-plugin</artifactId>
        <version>${java.abi}</version>
        <configuration>
          <createDependencyReducedPom>true</createDependencyReducedPom>
          <filters>
            <filter>
              <artifact>*:*</artifact>
              <excludes>
                <exclude>META-INF/*.SF</exclude>
                <exclude>META-INF/*.DSA</exclude>
                <exclude>META-INF/*.RSA</exclude>
              </excludes>
            </filter>
          </filters>
        </configuration>
        <executions>
          <execution>
            <phase>package</phase>
            <goals>
              <goal>shade</goal>
            </goals>
            <configuration>
              <transformers>
                <transformer
                  implementation="org.apache.maven.plugins.shade.resource.ServicesResourceTransformer" />
                <transformer
                  implementation="org.apache.maven.plugins.shade.resource.ManifestResourceTransformer">
                  <mainClass>com.hubspot.singularity.SingularityService</mainClass>
                </transformer>
              </transformers>
            </configuration>
          </execution>
        </executions>
      </plugin>
      <plugin>
        <!-- You'll probably want to remove this for your project. I'm just 
          using it here so that dropwizard-example doesn't get deployed as a library. -->
        <groupId>org.apache.maven.plugins</groupId>
        <artifactId>maven-deploy-plugin</artifactId>
        <version>2.7</version>
        <configuration>
          <skip>true</skip>
        </configuration>
      </plugin>
      <plugin>
        <groupId>org.apache.maven.plugins</groupId>
        <artifactId>maven-site-plugin</artifactId>
        <version>3.0</version>
        <configuration>
          <skip>true</skip>
          <skipDeploy>true</skipDeploy>
        </configuration>
      </plugin>
    </plugins>
  </build>

</project><|MERGE_RESOLUTION|>--- conflicted
+++ resolved
@@ -6,11 +6,7 @@
   <parent>
     <groupId>com.hubspot</groupId>
     <artifactId>Singularity</artifactId>
-<<<<<<< HEAD
     <version>0.3.0</version>
-=======
-    <version>0.2.20</version>
->>>>>>> af27ef27
     <relativePath>../pom.xml</relativePath>
   </parent>
 
@@ -39,11 +35,7 @@
     <dependency>
       <groupId>com.hubspot</groupId>
       <artifactId>SingularityBase</artifactId>
-<<<<<<< HEAD
       <version>0.3.0</version>
-=======
-      <version>0.2.20</version>
->>>>>>> af27ef27
     </dependency>
 
     <dependency>
