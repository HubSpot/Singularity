<?xml version="1.0" encoding="UTF-8"?>
<project xmlns="http://maven.apache.org/POM/4.0.0" xmlns:xsi="http://www.w3.org/2001/XMLSchema-instance" xsi:schemaLocation="http://maven.apache.org/POM/4.0.0 http://maven.apache.org/xsd/maven-4.0.0.xsd">
  <modelVersion>4.0.0</modelVersion>

  <parent>
    <groupId>com.hubspot</groupId>
    <artifactId>Singularity</artifactId>
    <version>0.21.0-SNAPSHOT</version>
  </parent>

  <artifactId>SingularityService</artifactId>

  <properties>
    <basepom.shaded.main-class>com.hubspot.singularity.SingularityService</basepom.shaded.main-class>
  </properties>

  <dependencyManagement>
<<<<<<< HEAD
    <dependencies>
      <dependency>
        <groupId>com.squareup.okhttp3</groupId>
        <artifactId>okhttp</artifactId>
        <version>3.10.0</version>
      </dependency>
    </dependencies>
  </dependencyManagement>

=======
    <!-- TODO: Push up to hubspot basepom? -->
    <dependencies>
      <dependency>
      <groupId>org.postgresql</groupId>
      <artifactId>postgresql</artifactId>
      <version>42.2.4</version>
      <scope>runtime</scope>
    </dependency>
    </dependencies>
  </dependencyManagement>
>>>>>>> 6d1a8e1e
  <dependencies>

    <dependency>
      <groupId>aopalliance</groupId>
      <artifactId>aopalliance</artifactId>
    </dependency>

    <dependency>
      <groupId>ch.qos.logback</groupId>
      <artifactId>logback-classic</artifactId>
    </dependency>

    <dependency>
      <groupId>com.amazonaws</groupId>
      <artifactId>aws-java-sdk-core</artifactId>
    </dependency>

    <dependency>
      <groupId>com.amazonaws</groupId>
      <artifactId>aws-java-sdk-s3</artifactId>
    </dependency>

    <dependency>
      <groupId>com.fasterxml.jackson.core</groupId>
      <artifactId>jackson-annotations</artifactId>
    </dependency>

    <dependency>
      <groupId>com.fasterxml.jackson.core</groupId>
      <artifactId>jackson-core</artifactId>
    </dependency>

    <dependency>
      <groupId>com.fasterxml.jackson.core</groupId>
      <artifactId>jackson-databind</artifactId>
    </dependency>

    <dependency>
      <groupId>com.fasterxml.jackson.dataformat</groupId>
      <artifactId>jackson-dataformat-yaml</artifactId>
    </dependency>

    <dependency>
      <groupId>com.fasterxml.jackson.datatype</groupId>
      <artifactId>jackson-datatype-guava</artifactId>
    </dependency>

    <dependency>
      <groupId>com.google.code.findbugs</groupId>
      <artifactId>annotations</artifactId>
    </dependency>

    <dependency>
      <groupId>com.google.guava</groupId>
      <artifactId>guava</artifactId>
    </dependency>

    <dependency>
      <groupId>com.google.inject</groupId>
      <artifactId>guice</artifactId>
    </dependency>

    <dependency>
      <groupId>com.google.inject.extensions</groupId>
      <artifactId>guice-multibindings</artifactId>
    </dependency>

    <dependency>
      <groupId>com.google.protobuf</groupId>
      <artifactId>protobuf-java</artifactId>
    </dependency>

    <dependency>
      <groupId>com.hubspot</groupId>
      <artifactId>BaragonCore</artifactId>
    </dependency>

    <dependency>
      <groupId>com.hubspot</groupId>
      <artifactId>SingularityBase</artifactId>
    </dependency>

    <dependency>
      <groupId>com.hubspot</groupId>
      <artifactId>SingularityMesosClient</artifactId>
    </dependency>

    <dependency>
      <groupId>com.hubspot.dropwizard</groupId>
      <artifactId>dropwizard-guicier</artifactId>
    </dependency>

    <dependency>
      <groupId>com.hubspot.jackson</groupId>
      <artifactId>jackson-datatype-protobuf</artifactId>
    </dependency>

    <dependency>
      <groupId>com.hubspot.jackson</groupId>
      <artifactId>jackson-jaxrs-propertyfiltering</artifactId>
    </dependency>

    <dependency>
      <groupId>com.mesosphere.mesos.rx.java</groupId>
      <artifactId>mesos-rxjava-client</artifactId>
    </dependency>

    <dependency>
      <groupId>com.mesosphere.mesos.rx.java</groupId>
      <artifactId>mesos-rxjava-protobuf-client</artifactId>
    </dependency>

    <dependency>
      <groupId>com.mesosphere.mesos.rx.java</groupId>
      <artifactId>mesos-rxjava-util</artifactId>
    </dependency>

    <dependency>
      <groupId>com.ning</groupId>
      <artifactId>async-http-client</artifactId>
    </dependency>

    <dependency>
      <groupId>com.squareup.okhttp3</groupId>
      <artifactId>okhttp</artifactId>
    </dependency>

    <dependency>
      <groupId>com.palominolabs.metrics</groupId>
      <artifactId>metrics-guice</artifactId>
    </dependency>

    <dependency>
      <groupId>com.squarespace.jersey2-guice</groupId>
      <artifactId>jersey2-guice-impl</artifactId>
    </dependency>

    <dependency>
      <groupId>com.sun.mail</groupId>
      <artifactId>javax.mail</artifactId>
    </dependency>

    <dependency>
      <groupId>de.neuland-bfi</groupId>
      <artifactId>jade4j</artifactId>
    </dependency>

    <dependency>
      <groupId>io.dropwizard</groupId>
      <artifactId>dropwizard-assets</artifactId>
    </dependency>

    <dependency>
      <groupId>io.dropwizard</groupId>
      <artifactId>dropwizard-auth</artifactId>
    </dependency>

    <dependency>
      <groupId>io.dropwizard</groupId>
      <artifactId>dropwizard-configuration</artifactId>
    </dependency>

    <dependency>
      <groupId>io.dropwizard</groupId>
      <artifactId>dropwizard-core</artifactId>
    </dependency>

    <dependency>
      <groupId>io.dropwizard</groupId>
      <artifactId>dropwizard-db</artifactId>
    </dependency>

    <dependency>
      <groupId>io.dropwizard</groupId>
      <artifactId>dropwizard-jackson</artifactId>
    </dependency>

    <dependency>
      <groupId>io.dropwizard</groupId>
      <artifactId>dropwizard-jdbi</artifactId>
    </dependency>

    <dependency>
      <groupId>io.dropwizard</groupId>
      <artifactId>dropwizard-jersey</artifactId>
    </dependency>

    <dependency>
      <groupId>io.dropwizard</groupId>
      <artifactId>dropwizard-jetty</artifactId>
    </dependency>

    <dependency>
      <groupId>io.dropwizard</groupId>
      <artifactId>dropwizard-lifecycle</artifactId>
    </dependency>

    <dependency>
      <groupId>io.dropwizard</groupId>
      <artifactId>dropwizard-migrations</artifactId>
    </dependency>

    <dependency>
      <groupId>io.dropwizard</groupId>
      <artifactId>dropwizard-views</artifactId>
    </dependency>

    <dependency>
      <groupId>io.dropwizard.metrics</groupId>
      <artifactId>metrics-annotation</artifactId>
    </dependency>

    <dependency>
      <groupId>io.dropwizard.metrics</groupId>
      <artifactId>metrics-core</artifactId>
    </dependency>

    <dependency>
      <groupId>io.dropwizard.metrics</groupId>
      <artifactId>metrics-graphite</artifactId>
    </dependency>

    <dependency>
      <groupId>io.dropwizard.metrics</groupId>
      <artifactId>metrics-healthchecks</artifactId>
    </dependency>

    <dependency>
      <groupId>io.netty</groupId>
      <artifactId>netty-codec</artifactId>
    </dependency>

    <dependency>
      <groupId>io.netty</groupId>
      <artifactId>netty-common</artifactId>
    </dependency>

    <dependency>
      <groupId>io.reactivex</groupId>
      <artifactId>rxjava</artifactId>
    </dependency>

    <dependency>
      <groupId>io.swagger.core.v3</groupId>
      <artifactId>swagger-annotations</artifactId>
    </dependency>

    <dependency>
      <groupId>io.swagger.core.v3</groupId>
      <artifactId>swagger-jaxrs2</artifactId>
    </dependency>

    <dependency>
      <groupId>javax.inject</groupId>
      <artifactId>javax.inject</artifactId>
    </dependency>

    <dependency>
      <groupId>javax.servlet</groupId>
      <artifactId>javax.servlet-api</artifactId>
    </dependency>

    <dependency>
      <groupId>javax.validation</groupId>
      <artifactId>validation-api</artifactId>
    </dependency>

    <dependency>
      <groupId>javax.ws.rs</groupId>
      <artifactId>javax.ws.rs-api</artifactId>
    </dependency>

    <dependency>
      <groupId>joda-time</groupId>
      <artifactId>joda-time</artifactId>
    </dependency>

    <dependency>
      <groupId>net.kencochrane.raven</groupId>
      <artifactId>raven</artifactId>
    </dependency>

    <dependency>
      <groupId>org.apache.commons</groupId>
      <artifactId>commons-lang3</artifactId>
    </dependency>

    <dependency>
      <groupId>org.apache.curator</groupId>
      <artifactId>curator-client</artifactId>
    </dependency>

    <dependency>
      <groupId>org.apache.curator</groupId>
      <artifactId>curator-framework</artifactId>
    </dependency>

    <dependency>
      <groupId>org.apache.curator</groupId>
      <artifactId>curator-recipes</artifactId>
    </dependency>

    <dependency>
      <groupId>org.apache.directory.api</groupId>
      <artifactId>api-all</artifactId>
    </dependency>

    <dependency>
      <groupId>org.apache.mesos</groupId>
      <artifactId>mesos</artifactId>
    </dependency>

    <dependency>
      <groupId>org.apache.zookeeper</groupId>
      <artifactId>zookeeper</artifactId>
    </dependency>

    <dependency>
      <groupId>org.dmfs</groupId>
      <artifactId>lib-recur</artifactId>
    </dependency>

    <dependency>
      <groupId>org.dmfs</groupId>
      <artifactId>rfc5545-datetime</artifactId>
    </dependency>

    <dependency>
      <groupId>org.eclipse.jetty</groupId>
      <artifactId>jetty-server</artifactId>
    </dependency>

    <dependency>
      <groupId>org.eclipse.jetty</groupId>
      <artifactId>jetty-servlets</artifactId>
    </dependency>

    <dependency>
      <groupId>org.eclipse.jetty</groupId>
      <artifactId>jetty-util</artifactId>
    </dependency>

    <dependency>
      <groupId>org.glassfish.hk2</groupId>
      <artifactId>hk2-api</artifactId>
    </dependency>

    <dependency>
      <groupId>org.glassfish.jersey.core</groupId>
      <artifactId>jersey-server</artifactId>
    </dependency>

    <dependency>
      <groupId>org.hibernate</groupId>
      <artifactId>hibernate-validator</artifactId>
    </dependency>

    <dependency>
      <groupId>org.iq80.snappy</groupId>
      <artifactId>snappy</artifactId>
    </dependency>

    <dependency>
      <groupId>org.jdbi</groupId>
      <artifactId>jdbi</artifactId>
    </dependency>

    <dependency>
      <groupId>org.liquibase</groupId>
      <artifactId>liquibase-core</artifactId>
    </dependency>

    <dependency>
      <groupId>org.quartz-scheduler</groupId>
      <artifactId>quartz</artifactId>
    </dependency>

    <dependency>
      <groupId>org.slf4j</groupId>
      <artifactId>slf4j-api</artifactId>
    </dependency>

    <dependency>
      <groupId>com.hubspot</groupId>
      <artifactId>SingularityUI</artifactId>
      <scope>runtime</scope>
    </dependency>

    <dependency>
      <groupId>io.dropwizard</groupId>
      <artifactId>dropwizard-views-mustache</artifactId>
      <scope>runtime</scope>
    </dependency>

    <dependency>
      <groupId>mysql</groupId>
      <artifactId>mysql-connector-java</artifactId>
      <scope>runtime</scope>
    </dependency>
    <dependency>
      <groupId>org.postgresql</groupId>
      <artifactId>postgresql</artifactId>
      <scope>runtime</scope>
    </dependency>

    <dependency>
      <groupId>org.antlr</groupId>
      <artifactId>stringtemplate</artifactId>
      <scope>runtime</scope>
    </dependency>

    <!-- for jade -->
    <dependency>
      <groupId>org.slf4j</groupId>
      <artifactId>jcl-over-slf4j</artifactId>
      <scope>runtime</scope>
    </dependency>

    <!-- test dependencies -->
    <dependency>
      <groupId>com.h2database</groupId>
      <artifactId>h2</artifactId>
      <scope>test</scope>
    </dependency>

    <dependency>
      <groupId>com.jayway.awaitility</groupId>
      <artifactId>awaitility</artifactId>
      <scope>test</scope>
    </dependency>

    <dependency>
      <groupId>junit</groupId>
      <artifactId>junit</artifactId>
      <scope>test</scope>
    </dependency>

    <dependency>
      <groupId>org.apache.curator</groupId>
      <artifactId>curator-test</artifactId>
      <scope>test</scope>
    </dependency>

    <dependency>
      <groupId>org.assertj</groupId>
      <artifactId>assertj-core</artifactId>
      <scope>test</scope>
    </dependency>

    <dependency>
      <groupId>org.mockito</groupId>
      <artifactId>mockito-core</artifactId>
      <scope>test</scope>
    </dependency>

  </dependencies>

  <build>
    <pluginManagement>
      <plugins>
        <plugin>
          <artifactId>maven-surefire-plugin</artifactId>
          <configuration>
            <forkedProcessTimeoutInSeconds>300</forkedProcessTimeoutInSeconds>
          </configuration>
        </plugin>
      </plugins>
    </pluginManagement>
  </build>

  <profiles>
    <profile>
      <id>build-docker-image</id>
      <activation>
        <property>
          <name>env.DOCKER_HOST</name>
        </property>
      </activation>
      <build>
        <plugins>
          <plugin>
            <groupId>org.jolokia</groupId>
            <artifactId>docker-maven-plugin</artifactId>
            <configuration>
              <images>
                <image>
                  <name>hubspot/singularityservice:${project.version}</name>
                  <build>
                    <from>openjdk:8-jre</from>
                    <maintainer>platform-infrastructure-groups@hubspot.com</maintainer>
                    <ports>
                      <port>7099</port>
                    </ports>
                    <entryPoint>
                      <exec>
                        <arg>/etc/singularity/start.sh</arg>
                      </exec>
                    </entryPoint>
                    <cmd>
                      <exec>
                        <args>server</args>
                        <args>/etc/singularity/singularity.yaml</args>
                      </exec>
                    </cmd>
                    <assembly>
                      <mode>dir</mode>
                      <basedir>/</basedir>
                      <inline>
                        <fileSets>
                          <fileSet>
                            <directory>${project.basedir}/src/main/docker</directory>
                            <outputDirectory>/etc/singularity</outputDirectory>
                          </fileSet>
                        </fileSets>
                        <files>
                          <file>
                            <source>${project.basedir}/target/${project.name}-${project.version}-shaded.jar</source>
                            <destName>${project.name}.jar</destName>
                            <outputDirectory>/</outputDirectory>
                          </file>
                          <file>
                            <source>${project.basedir}/../mysql/migrations.sql</source>
                            <destName>migrations.sql</destName>
                            <outputDirectory>/etc/singularity</outputDirectory>
                          </file>
                        </files>
                      </inline>
                    </assembly>
                  </build>
                </image>
              </images>
            </configuration>
          </plugin>
        </plugins>
      </build>
    </profile>
  </profiles>
</project>
<!-- Local Variables: -->
<!-- mode: nxml -->
<!-- nxml-child-indent: 2 -->
<!-- End: --><|MERGE_RESOLUTION|>--- conflicted
+++ resolved
@@ -15,7 +15,6 @@
   </properties>
 
   <dependencyManagement>
-<<<<<<< HEAD
     <dependencies>
       <dependency>
         <groupId>com.squareup.okhttp3</groupId>
@@ -23,9 +22,7 @@
         <version>3.10.0</version>
       </dependency>
     </dependencies>
-  </dependencyManagement>
-
-=======
+
     <!-- TODO: Push up to hubspot basepom? -->
     <dependencies>
       <dependency>
@@ -36,7 +33,6 @@
     </dependency>
     </dependencies>
   </dependencyManagement>
->>>>>>> 6d1a8e1e
   <dependencies>
 
     <dependency>
