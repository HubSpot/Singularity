--- conflicted
+++ resolved
@@ -350,14 +350,11 @@
     </dependency>
 
     <dependency>
-<<<<<<< HEAD
-=======
       <groupId>com.squarespace.jersey2-guice</groupId>
       <artifactId>jersey2-guice-impl</artifactId>
     </dependency>
 
     <dependency>
->>>>>>> c0c16da4
       <groupId>junit</groupId>
       <artifactId>junit</artifactId>
       <scope>test</scope>
