--- conflicted
+++ resolved
@@ -23,12 +23,13 @@
 
     <dependency>
       <groupId>com.hubspot</groupId>
-<<<<<<< HEAD
       <artifactId>SingularityServiceBase</artifactId>
-=======
+    </dependency>
+
+    <dependency>
+      <groupId>com.hubspot</groupId>
       <artifactId>SingularityUI</artifactId>
       <scope>runtime</scope>
->>>>>>> 1d534e60
     </dependency>
 
     <dependency>
@@ -555,8 +556,6 @@
               </execution>
             </executions>
           </plugin>
-<<<<<<< HEAD
-=======
           <plugin>
             <groupId>org.codehaus.mojo</groupId>
             <artifactId>build-helper-maven-plugin</artifactId>
@@ -577,7 +576,6 @@
               </execution>
             </executions>
           </plugin>
->>>>>>> 1d534e60
         </plugins>
       </build>
     </profile>
