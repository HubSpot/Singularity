--- conflicted
+++ resolved
@@ -350,8 +350,6 @@
     </dependency>
 
     <dependency>
-<<<<<<< HEAD
-=======
       <groupId>com.hubspot</groupId>
       <artifactId>HorizonCore</artifactId>
     </dependency>
@@ -362,7 +360,6 @@
     </dependency>
 
     <dependency>
->>>>>>> 190ca6ae
       <groupId>junit</groupId>
       <artifactId>junit</artifactId>
       <scope>test</scope>
