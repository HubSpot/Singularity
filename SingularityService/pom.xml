<?xml version="1.0" encoding="UTF-8"?>
<project xmlns="http://maven.apache.org/POM/4.0.0" xmlns:xsi="http://www.w3.org/2001/XMLSchema-instance" xsi:schemaLocation="http://maven.apache.org/POM/4.0.0 http://maven.apache.org/xsd/maven-4.0.0.xsd">
  <modelVersion>4.0.0</modelVersion>

  <parent>
    <groupId>com.hubspot</groupId>
    <artifactId>Singularity</artifactId>
    <version>0.23.0-SNAPSHOT</version>
  </parent>

  <artifactId>SingularityService</artifactId>

  <properties>
    <basepom.shaded.main-class>com.hubspot.singularity.SingularityService</basepom.shaded.main-class>
  </properties>

<<<<<<< HEAD
  <dependencyManagement>
    <dependencies>
      <dependency>
        <groupId>com.squareup.okhttp3</groupId>
        <artifactId>okhttp</artifactId>
        <version>3.10.0</version>
      </dependency>
    </dependencies>
  </dependencyManagement>
=======
>>>>>>> c407af37
  <dependencies>

    <dependency>
      <groupId>aopalliance</groupId>
      <artifactId>aopalliance</artifactId>
    </dependency>

    <dependency>
      <groupId>ch.qos.logback</groupId>
      <artifactId>logback-classic</artifactId>
    </dependency>

    <dependency>
      <groupId>com.amazonaws</groupId>
      <artifactId>aws-java-sdk-core</artifactId>
    </dependency>

    <dependency>
      <groupId>com.amazonaws</groupId>
      <artifactId>aws-java-sdk-s3</artifactId>
    </dependency>

    <dependency>
      <groupId>com.fasterxml.jackson.core</groupId>
      <artifactId>jackson-annotations</artifactId>
    </dependency>

    <dependency>
      <groupId>com.fasterxml.jackson.core</groupId>
      <artifactId>jackson-core</artifactId>
    </dependency>

    <dependency>
      <groupId>com.fasterxml.jackson.core</groupId>
      <artifactId>jackson-databind</artifactId>
    </dependency>

    <dependency>
      <groupId>com.fasterxml.jackson.dataformat</groupId>
      <artifactId>jackson-dataformat-yaml</artifactId>
    </dependency>

    <dependency>
      <groupId>com.fasterxml.jackson.datatype</groupId>
      <artifactId>jackson-datatype-guava</artifactId>
    </dependency>

    <dependency>
      <groupId>com.google.code.findbugs</groupId>
      <artifactId>annotations</artifactId>
    </dependency>

    <dependency>
      <groupId>com.google.guava</groupId>
      <artifactId>guava</artifactId>
    </dependency>

    <dependency>
      <groupId>com.google.inject</groupId>
      <artifactId>guice</artifactId>
    </dependency>

    <dependency>
      <groupId>com.google.inject.extensions</groupId>
      <artifactId>guice-multibindings</artifactId>
    </dependency>

    <dependency>
      <groupId>com.google.protobuf</groupId>
      <artifactId>protobuf-java</artifactId>
    </dependency>

    <dependency>
      <groupId>com.hubspot</groupId>
      <artifactId>BaragonCore</artifactId>
    </dependency>

    <dependency>
      <groupId>com.hubspot</groupId>
      <artifactId>SingularityBase</artifactId>
    </dependency>

    <dependency>
      <groupId>com.hubspot</groupId>
      <artifactId>SingularityMesosClient</artifactId>
    </dependency>

    <dependency>
      <groupId>com.hubspot.dropwizard</groupId>
      <artifactId>dropwizard-guicier</artifactId>
    </dependency>

    <dependency>
      <groupId>com.hubspot.jackson</groupId>
      <artifactId>jackson-datatype-protobuf</artifactId>
    </dependency>

    <dependency>
      <groupId>com.hubspot.jackson</groupId>
      <artifactId>jackson-jaxrs-propertyfiltering</artifactId>
    </dependency>

    <dependency>
      <groupId>com.hubspot.mesos.rx.java</groupId>
      <artifactId>mesos-rxjava-client</artifactId>
    </dependency>

    <dependency>
      <groupId>com.hubspot.mesos.rx.java</groupId>
      <artifactId>mesos-rxjava-protobuf-client</artifactId>
    </dependency>

    <dependency>
      <groupId>com.hubspot.mesos.rx.java</groupId>
      <artifactId>mesos-rxjava-util</artifactId>
    </dependency>

    <dependency>
      <groupId>com.ning</groupId>
      <artifactId>async-http-client</artifactId>
    </dependency>

    <dependency>
      <groupId>com.squareup.okhttp3</groupId>
      <artifactId>okhttp</artifactId>
    </dependency>

    <dependency>
      <groupId>com.palominolabs.metrics</groupId>
      <artifactId>metrics-guice</artifactId>
    </dependency>

    <dependency>
      <groupId>com.squarespace.jersey2-guice</groupId>
      <artifactId>jersey2-guice-impl</artifactId>
    </dependency>

    <dependency>
      <groupId>com.sun.mail</groupId>
      <artifactId>javax.mail</artifactId>
    </dependency>

    <dependency>
      <groupId>de.neuland-bfi</groupId>
      <artifactId>jade4j</artifactId>
    </dependency>

    <dependency>
      <groupId>io.dropwizard</groupId>
      <artifactId>dropwizard-assets</artifactId>
    </dependency>

    <dependency>
      <groupId>io.dropwizard</groupId>
      <artifactId>dropwizard-auth</artifactId>
    </dependency>

    <dependency>
      <groupId>io.dropwizard</groupId>
      <artifactId>dropwizard-configuration</artifactId>
    </dependency>

    <dependency>
      <groupId>io.dropwizard</groupId>
      <artifactId>dropwizard-core</artifactId>
    </dependency>

    <dependency>
      <groupId>io.dropwizard</groupId>
      <artifactId>dropwizard-db</artifactId>
    </dependency>

    <dependency>
      <groupId>io.dropwizard</groupId>
      <artifactId>dropwizard-jackson</artifactId>
    </dependency>

    <dependency>
      <groupId>io.dropwizard</groupId>
      <artifactId>dropwizard-jdbi</artifactId>
    </dependency>

    <dependency>
      <groupId>io.dropwizard</groupId>
      <artifactId>dropwizard-jersey</artifactId>
    </dependency>

    <dependency>
      <groupId>io.dropwizard</groupId>
      <artifactId>dropwizard-jetty</artifactId>
    </dependency>

    <dependency>
      <groupId>io.dropwizard</groupId>
      <artifactId>dropwizard-lifecycle</artifactId>
    </dependency>

    <dependency>
      <groupId>io.dropwizard</groupId>
      <artifactId>dropwizard-migrations</artifactId>
    </dependency>

    <dependency>
      <groupId>io.dropwizard</groupId>
      <artifactId>dropwizard-views</artifactId>
    </dependency>

    <dependency>
      <groupId>io.dropwizard.metrics</groupId>
      <artifactId>metrics-annotation</artifactId>
    </dependency>

    <dependency>
      <groupId>io.dropwizard.metrics</groupId>
      <artifactId>metrics-core</artifactId>
    </dependency>

    <dependency>
      <groupId>io.dropwizard.metrics</groupId>
      <artifactId>metrics-graphite</artifactId>
    </dependency>

    <dependency>
      <groupId>io.dropwizard.metrics</groupId>
      <artifactId>metrics-healthchecks</artifactId>
    </dependency>

    <dependency>
      <groupId>io.netty</groupId>
      <artifactId>netty-codec</artifactId>
    </dependency>

    <dependency>
      <groupId>io.netty</groupId>
      <artifactId>netty-common</artifactId>
    </dependency>

    <dependency>
      <groupId>io.reactivex</groupId>
      <artifactId>rxjava</artifactId>
    </dependency>

    <dependency>
      <groupId>io.swagger.core.v3</groupId>
      <artifactId>swagger-annotations</artifactId>
    </dependency>

    <dependency>
      <groupId>io.swagger.core.v3</groupId>
      <artifactId>swagger-jaxrs2</artifactId>
    </dependency>

    <dependency>
      <groupId>javax.inject</groupId>
      <artifactId>javax.inject</artifactId>
    </dependency>

    <dependency>
      <groupId>javax.servlet</groupId>
      <artifactId>javax.servlet-api</artifactId>
    </dependency>

    <dependency>
      <groupId>javax.validation</groupId>
      <artifactId>validation-api</artifactId>
    </dependency>

    <dependency>
      <groupId>javax.ws.rs</groupId>
      <artifactId>javax.ws.rs-api</artifactId>
    </dependency>

    <dependency>
      <groupId>joda-time</groupId>
      <artifactId>joda-time</artifactId>
    </dependency>

    <dependency>
      <groupId>net.kencochrane.raven</groupId>
      <artifactId>raven</artifactId>
    </dependency>

    <dependency>
      <groupId>org.apache.commons</groupId>
      <artifactId>commons-lang3</artifactId>
    </dependency>

    <dependency>
      <groupId>org.apache.curator</groupId>
      <artifactId>curator-client</artifactId>
    </dependency>

    <dependency>
      <groupId>org.apache.curator</groupId>
      <artifactId>curator-framework</artifactId>
    </dependency>

    <dependency>
      <groupId>org.apache.curator</groupId>
      <artifactId>curator-recipes</artifactId>
    </dependency>

    <dependency>
      <groupId>org.apache.directory.api</groupId>
      <artifactId>api-all</artifactId>
    </dependency>

    <dependency>
      <groupId>org.apache.mesos</groupId>
      <artifactId>mesos</artifactId>
    </dependency>

    <dependency>
      <groupId>org.apache.zookeeper</groupId>
      <artifactId>zookeeper</artifactId>
    </dependency>

    <dependency>
      <groupId>org.dmfs</groupId>
      <artifactId>lib-recur</artifactId>
    </dependency>

    <dependency>
      <groupId>org.dmfs</groupId>
      <artifactId>rfc5545-datetime</artifactId>
    </dependency>

    <dependency>
      <groupId>org.eclipse.jetty</groupId>
      <artifactId>jetty-server</artifactId>
    </dependency>

    <dependency>
      <groupId>org.eclipse.jetty</groupId>
      <artifactId>jetty-servlets</artifactId>
    </dependency>

    <dependency>
      <groupId>org.eclipse.jetty</groupId>
      <artifactId>jetty-util</artifactId>
    </dependency>

    <dependency>
      <groupId>org.glassfish.hk2</groupId>
      <artifactId>hk2-api</artifactId>
    </dependency>

    <dependency>
      <groupId>org.glassfish.jersey.core</groupId>
      <artifactId>jersey-server</artifactId>
    </dependency>

    <dependency>
      <groupId>org.hibernate</groupId>
      <artifactId>hibernate-validator</artifactId>
    </dependency>

    <dependency>
      <groupId>org.iq80.snappy</groupId>
      <artifactId>snappy</artifactId>
    </dependency>

    <dependency>
      <groupId>org.jdbi</groupId>
      <artifactId>jdbi</artifactId>
    </dependency>

    <dependency>
      <groupId>org.liquibase</groupId>
      <artifactId>liquibase-core</artifactId>
    </dependency>

    <dependency>
      <groupId>org.quartz-scheduler</groupId>
      <artifactId>quartz</artifactId>
    </dependency>

    <dependency>
      <groupId>org.slf4j</groupId>
      <artifactId>slf4j-api</artifactId>
    </dependency>

    <dependency>
      <groupId>com.hubspot</groupId>
      <artifactId>SingularityUI</artifactId>
      <scope>runtime</scope>
    </dependency>

    <dependency>
      <groupId>io.dropwizard</groupId>
      <artifactId>dropwizard-views-mustache</artifactId>
      <scope>runtime</scope>
    </dependency>

    <dependency>
      <groupId>mysql</groupId>
      <artifactId>mysql-connector-java</artifactId>
      <scope>runtime</scope>
    </dependency>

    <dependency>
      <groupId>org.antlr</groupId>
      <artifactId>stringtemplate</artifactId>
      <scope>runtime</scope>
    </dependency>

    <dependency>
      <groupId>javax.activation</groupId>
      <artifactId>activation</artifactId>
    </dependency>

    <!-- for jade -->
    <dependency>
      <groupId>org.slf4j</groupId>
      <artifactId>jcl-over-slf4j</artifactId>
      <scope>runtime</scope>
    </dependency>

    <!-- test dependencies -->
    <dependency>
      <groupId>com.h2database</groupId>
      <artifactId>h2</artifactId>
      <scope>test</scope>
    </dependency>

    <dependency>
      <groupId>com.jayway.awaitility</groupId>
      <artifactId>awaitility</artifactId>
      <scope>test</scope>
    </dependency>

    <dependency>
      <groupId>junit</groupId>
      <artifactId>junit</artifactId>
      <scope>test</scope>
    </dependency>

    <dependency>
      <groupId>org.apache.curator</groupId>
      <artifactId>curator-test</artifactId>
      <scope>test</scope>
    </dependency>

    <dependency>
      <groupId>org.assertj</groupId>
      <artifactId>assertj-core</artifactId>
      <scope>test</scope>
    </dependency>

    <dependency>
      <groupId>org.mockito</groupId>
      <artifactId>mockito-core</artifactId>
      <scope>test</scope>
    </dependency>
    <dependency>
      <groupId>com.github.rholder</groupId>
      <artifactId>guava-retrying</artifactId>
    </dependency>

  </dependencies>

  <build>
    <pluginManagement>
      <plugins>
        <plugin>
          <artifactId>maven-surefire-plugin</artifactId>
          <configuration>
            <forkedProcessTimeoutInSeconds>300</forkedProcessTimeoutInSeconds>
          </configuration>
        </plugin>
      </plugins>
    </pluginManagement>
  </build>

  <profiles>
    <profile>
      <id>postgresql</id>
      <properties>
        <singularitybase.db.driver>postgres</singularitybase.db.driver>
      </properties>
      <dependencyManagement>
        <!-- TODO: Push up to hubspot basepom? -->
        <dependencies>
          <dependency>
          <groupId>org.postgresql</groupId>
          <artifactId>postgresql</artifactId>
          <version>42.2.4</version>
          <scope>runtime</scope>
        </dependency>
        </dependencies>
      </dependencyManagement>
      <dependencies>
        <dependency>
          <groupId>org.postgresql</groupId>
          <artifactId>postgresql</artifactId>
          <scope>runtime</scope>
        </dependency>
      </dependencies>
    </profile>
    <profile>
      <id>build-docker-image</id>
      <activation>
        <property>
          <name>env.DOCKER_HOST</name>
        </property>
      </activation>
      <build>
        <plugins>
          <plugin>
            <groupId>org.jolokia</groupId>
            <artifactId>docker-maven-plugin</artifactId>
            <configuration>
              <images>
                <image>
                  <name>hubspot/singularityservice:${project.version}</name>
                  <build>
                    <from>openjdk:8-jre</from>
                    <maintainer>platform-infrastructure-groups@hubspot.com</maintainer>
                    <ports>
                      <port>7099</port>
                    </ports>
                    <entryPoint>
                      <exec>
                        <arg>/etc/singularity/start.sh</arg>
                      </exec>
                    </entryPoint>
                    <cmd>
                      <exec>
                        <args>server</args>
                        <args>/etc/singularity/singularity.yaml</args>
                      </exec>
                    </cmd>
                    <assembly>
                      <mode>dir</mode>
                      <basedir>/</basedir>
                      <inline>
                        <fileSets>
                          <fileSet>
                            <directory>${project.basedir}/src/main/docker</directory>
                            <outputDirectory>/etc/singularity</outputDirectory>
                          </fileSet>
                        </fileSets>
                        <files>
                          <file>
                            <source>${project.basedir}/target/${project.name}-${project.version}-shaded.jar</source>
                            <destName>${project.name}.jar</destName>
                            <outputDirectory>/</outputDirectory>
                          </file>
                          <file>
                            <source>${project.basedir}/../${singularitybase.db.driver}/migrations.sql</source>
                            <destName>migrations.sql</destName>
                            <outputDirectory>/etc/singularity</outputDirectory>
                          </file>
                        </files>
                      </inline>
                    </assembly>
                  </build>
                </image>
              </images>
            </configuration>
          </plugin>
        </plugins>
      </build>
    </profile>
  </profiles>
</project>
<!-- Local Variables: -->
<!-- mode: nxml -->
<!-- nxml-child-indent: 2 -->
<!-- End: --><|MERGE_RESOLUTION|>--- conflicted
+++ resolved
@@ -14,7 +14,6 @@
     <basepom.shaded.main-class>com.hubspot.singularity.SingularityService</basepom.shaded.main-class>
   </properties>
 
-<<<<<<< HEAD
   <dependencyManagement>
     <dependencies>
       <dependency>
@@ -24,8 +23,6 @@
       </dependency>
     </dependencies>
   </dependencyManagement>
-=======
->>>>>>> c407af37
   <dependencies>
 
     <dependency>
