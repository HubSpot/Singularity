<?xml version="1.0" encoding="UTF-8"?>
<project xmlns="http://maven.apache.org/POM/4.0.0" xmlns:xsi="http://www.w3.org/2001/XMLSchema-instance" xsi:schemaLocation="http://maven.apache.org/POM/4.0.0 http://maven.apache.org/xsd/maven-4.0.0.xsd">
  <modelVersion>4.0.0</modelVersion>

  <parent>
    <groupId>com.hubspot</groupId>
    <artifactId>Singularity</artifactId>
    <version>0.20.0-SNAPSHOT</version>
  </parent>

  <artifactId>SingularityService</artifactId>

  <properties>
    <basepom.shaded.main-class>com.hubspot.singularity.SingularityService</basepom.shaded.main-class>
  </properties>

  <dependencyManagement>
    <dependencies>
      <dependency>
        <groupId>com.squareup.okhttp3</groupId>
        <artifactId>okhttp</artifactId>
        <version>3.10.0</version>
      </dependency>
    </dependencies>
  </dependencyManagement>

  <dependencies>

    <dependency>
      <groupId>aopalliance</groupId>
      <artifactId>aopalliance</artifactId>
    </dependency>

    <dependency>
      <groupId>ch.qos.logback</groupId>
      <artifactId>logback-classic</artifactId>
    </dependency>

    <dependency>
      <groupId>com.amazonaws</groupId>
      <artifactId>aws-java-sdk-core</artifactId>
    </dependency>

    <dependency>
      <groupId>com.amazonaws</groupId>
      <artifactId>aws-java-sdk-s3</artifactId>
    </dependency>

    <dependency>
      <groupId>com.fasterxml.jackson.core</groupId>
      <artifactId>jackson-annotations</artifactId>
    </dependency>

    <dependency>
      <groupId>com.fasterxml.jackson.core</groupId>
      <artifactId>jackson-core</artifactId>
    </dependency>

    <dependency>
      <groupId>com.fasterxml.jackson.core</groupId>
      <artifactId>jackson-databind</artifactId>
    </dependency>

    <dependency>
      <groupId>com.fasterxml.jackson.dataformat</groupId>
      <artifactId>jackson-dataformat-yaml</artifactId>
    </dependency>

    <dependency>
      <groupId>com.fasterxml.jackson.datatype</groupId>
      <artifactId>jackson-datatype-guava</artifactId>
    </dependency>

    <dependency>
      <groupId>com.google.code.findbugs</groupId>
      <artifactId>annotations</artifactId>
    </dependency>

    <dependency>
      <groupId>com.google.guava</groupId>
      <artifactId>guava</artifactId>
    </dependency>

    <dependency>
      <groupId>com.google.inject</groupId>
      <artifactId>guice</artifactId>
    </dependency>

    <dependency>
      <groupId>com.google.inject.extensions</groupId>
      <artifactId>guice-multibindings</artifactId>
    </dependency>

    <dependency>
      <groupId>com.google.protobuf</groupId>
      <artifactId>protobuf-java</artifactId>
    </dependency>

    <dependency>
      <groupId>com.hubspot</groupId>
      <artifactId>BaragonCore</artifactId>
    </dependency>

    <dependency>
      <groupId>com.hubspot</groupId>
      <artifactId>SingularityBase</artifactId>
    </dependency>

    <dependency>
      <groupId>com.hubspot</groupId>
      <artifactId>SingularityMesosClient</artifactId>
    </dependency>

    <dependency>
      <groupId>com.hubspot.dropwizard</groupId>
      <artifactId>dropwizard-guicier</artifactId>
    </dependency>

    <dependency>
      <groupId>com.hubspot.jackson</groupId>
      <artifactId>jackson-datatype-protobuf</artifactId>
    </dependency>

    <dependency>
      <groupId>com.hubspot.jackson</groupId>
      <artifactId>jackson-jaxrs-propertyfiltering</artifactId>
    </dependency>

    <dependency>
      <groupId>com.mesosphere.mesos.rx.java</groupId>
      <artifactId>mesos-rxjava-client</artifactId>
    </dependency>

    <dependency>
      <groupId>com.mesosphere.mesos.rx.java</groupId>
      <artifactId>mesos-rxjava-protobuf-client</artifactId>
    </dependency>

    <dependency>
      <groupId>com.mesosphere.mesos.rx.java</groupId>
      <artifactId>mesos-rxjava-util</artifactId>
    </dependency>

    <dependency>
      <groupId>com.ning</groupId>
      <artifactId>async-http-client</artifactId>
    </dependency>

    <dependency>
      <groupId>com.palominolabs.metrics</groupId>
      <artifactId>metrics-guice</artifactId>
    </dependency>

    <dependency>
      <groupId>com.squarespace.jersey2-guice</groupId>
      <artifactId>jersey2-guice-impl</artifactId>
    </dependency>

    <dependency>
      <groupId>com.sun.mail</groupId>
      <artifactId>javax.mail</artifactId>
    </dependency>

    <dependency>
      <groupId>de.neuland-bfi</groupId>
      <artifactId>jade4j</artifactId>
    </dependency>

    <dependency>
<<<<<<< HEAD
      <groupId>com.ning</groupId>
      <artifactId>async-http-client</artifactId>
    </dependency>

    <dependency>
      <groupId>com.squareup.okhttp3</groupId>
      <artifactId>okhttp</artifactId>
    </dependency>

    <dependency>
=======
>>>>>>> 394b4d37
      <groupId>io.dropwizard</groupId>
      <artifactId>dropwizard-assets</artifactId>
    </dependency>

    <dependency>
      <groupId>io.dropwizard</groupId>
      <artifactId>dropwizard-auth</artifactId>
    </dependency>

    <dependency>
      <groupId>io.dropwizard</groupId>
      <artifactId>dropwizard-configuration</artifactId>
    </dependency>

    <dependency>
      <groupId>io.dropwizard</groupId>
      <artifactId>dropwizard-core</artifactId>
    </dependency>

    <dependency>
      <groupId>io.dropwizard</groupId>
      <artifactId>dropwizard-db</artifactId>
    </dependency>

    <dependency>
      <groupId>io.dropwizard</groupId>
      <artifactId>dropwizard-jackson</artifactId>
    </dependency>

    <dependency>
      <groupId>io.dropwizard</groupId>
      <artifactId>dropwizard-jdbi</artifactId>
    </dependency>

    <dependency>
      <groupId>io.dropwizard</groupId>
      <artifactId>dropwizard-jersey</artifactId>
    </dependency>

    <dependency>
      <groupId>io.dropwizard</groupId>
      <artifactId>dropwizard-jetty</artifactId>
    </dependency>

    <dependency>
      <groupId>io.dropwizard</groupId>
      <artifactId>dropwizard-lifecycle</artifactId>
    </dependency>

    <dependency>
      <groupId>io.dropwizard</groupId>
      <artifactId>dropwizard-migrations</artifactId>
    </dependency>

    <dependency>
      <groupId>io.dropwizard</groupId>
      <artifactId>dropwizard-views</artifactId>
    </dependency>

    <dependency>
      <groupId>io.dropwizard.metrics</groupId>
      <artifactId>metrics-annotation</artifactId>
    </dependency>

    <dependency>
      <groupId>io.dropwizard.metrics</groupId>
      <artifactId>metrics-core</artifactId>
    </dependency>

    <dependency>
      <groupId>io.dropwizard.metrics</groupId>
      <artifactId>metrics-graphite</artifactId>
    </dependency>

    <dependency>
      <groupId>io.dropwizard.metrics</groupId>
      <artifactId>metrics-healthchecks</artifactId>
    </dependency>

    <dependency>
      <groupId>io.netty</groupId>
      <artifactId>netty-codec</artifactId>
    </dependency>

    <dependency>
      <groupId>io.netty</groupId>
      <artifactId>netty-common</artifactId>
    </dependency>

    <dependency>
      <groupId>io.reactivex</groupId>
      <artifactId>rxjava</artifactId>
    </dependency>

    <dependency>
      <groupId>io.swagger.core.v3</groupId>
      <artifactId>swagger-annotations</artifactId>
    </dependency>

    <dependency>
      <groupId>io.swagger.core.v3</groupId>
      <artifactId>swagger-jaxrs2</artifactId>
    </dependency>

    <dependency>
      <groupId>javax.inject</groupId>
      <artifactId>javax.inject</artifactId>
    </dependency>

    <dependency>
      <groupId>javax.servlet</groupId>
      <artifactId>javax.servlet-api</artifactId>
    </dependency>

    <dependency>
      <groupId>javax.validation</groupId>
      <artifactId>validation-api</artifactId>
    </dependency>

    <dependency>
      <groupId>javax.ws.rs</groupId>
      <artifactId>javax.ws.rs-api</artifactId>
    </dependency>

    <dependency>
      <groupId>joda-time</groupId>
      <artifactId>joda-time</artifactId>
    </dependency>

    <dependency>
      <groupId>net.kencochrane.raven</groupId>
      <artifactId>raven</artifactId>
    </dependency>

    <dependency>
      <groupId>org.apache.commons</groupId>
      <artifactId>commons-lang3</artifactId>
    </dependency>

    <dependency>
      <groupId>org.apache.curator</groupId>
      <artifactId>curator-client</artifactId>
    </dependency>

    <dependency>
      <groupId>org.apache.curator</groupId>
      <artifactId>curator-framework</artifactId>
    </dependency>

    <dependency>
      <groupId>org.apache.curator</groupId>
      <artifactId>curator-recipes</artifactId>
    </dependency>

    <dependency>
      <groupId>org.apache.directory.api</groupId>
      <artifactId>api-all</artifactId>
    </dependency>

    <dependency>
      <groupId>org.apache.mesos</groupId>
      <artifactId>mesos</artifactId>
    </dependency>

    <dependency>
      <groupId>org.apache.zookeeper</groupId>
      <artifactId>zookeeper</artifactId>
    </dependency>

    <dependency>
      <groupId>org.dmfs</groupId>
      <artifactId>lib-recur</artifactId>
    </dependency>

    <dependency>
      <groupId>org.dmfs</groupId>
      <artifactId>rfc5545-datetime</artifactId>
    </dependency>

    <dependency>
      <groupId>org.eclipse.jetty</groupId>
      <artifactId>jetty-server</artifactId>
    </dependency>

    <dependency>
      <groupId>org.eclipse.jetty</groupId>
      <artifactId>jetty-servlets</artifactId>
    </dependency>

    <dependency>
      <groupId>org.eclipse.jetty</groupId>
      <artifactId>jetty-util</artifactId>
    </dependency>

    <dependency>
      <groupId>org.glassfish.hk2</groupId>
      <artifactId>hk2-api</artifactId>
    </dependency>

    <dependency>
      <groupId>org.glassfish.jersey.core</groupId>
      <artifactId>jersey-server</artifactId>
    </dependency>

    <dependency>
      <groupId>org.hibernate</groupId>
      <artifactId>hibernate-validator</artifactId>
    </dependency>

    <dependency>
      <groupId>org.iq80.snappy</groupId>
      <artifactId>snappy</artifactId>
    </dependency>

    <dependency>
      <groupId>org.jdbi</groupId>
      <artifactId>jdbi</artifactId>
    </dependency>

    <dependency>
      <groupId>org.liquibase</groupId>
      <artifactId>liquibase-core</artifactId>
    </dependency>

    <dependency>
      <groupId>org.quartz-scheduler</groupId>
      <artifactId>quartz</artifactId>
    </dependency>

    <dependency>
      <groupId>org.slf4j</groupId>
      <artifactId>slf4j-api</artifactId>
    </dependency>

    <dependency>
      <groupId>com.hubspot</groupId>
      <artifactId>SingularityUI</artifactId>
      <scope>runtime</scope>
    </dependency>

    <dependency>
      <groupId>io.dropwizard</groupId>
      <artifactId>dropwizard-views-mustache</artifactId>
      <scope>runtime</scope>
    </dependency>

    <dependency>
      <groupId>mysql</groupId>
      <artifactId>mysql-connector-java</artifactId>
      <scope>runtime</scope>
    </dependency>

    <dependency>
      <groupId>org.antlr</groupId>
      <artifactId>stringtemplate</artifactId>
      <scope>runtime</scope>
    </dependency>

    <!-- for jade -->
    <dependency>
      <groupId>org.slf4j</groupId>
      <artifactId>jcl-over-slf4j</artifactId>
      <scope>runtime</scope>
    </dependency>

    <!-- test dependencies -->
    <dependency>
      <groupId>com.h2database</groupId>
      <artifactId>h2</artifactId>
      <scope>test</scope>
    </dependency>

    <dependency>
      <groupId>com.jayway.awaitility</groupId>
      <artifactId>awaitility</artifactId>
      <scope>test</scope>
    </dependency>

    <dependency>
      <groupId>junit</groupId>
      <artifactId>junit</artifactId>
      <scope>test</scope>
    </dependency>

    <dependency>
      <groupId>org.apache.curator</groupId>
      <artifactId>curator-test</artifactId>
      <scope>test</scope>
    </dependency>

    <dependency>
      <groupId>org.assertj</groupId>
      <artifactId>assertj-core</artifactId>
      <scope>test</scope>
    </dependency>

    <dependency>
      <groupId>org.mockito</groupId>
      <artifactId>mockito-core</artifactId>
      <scope>test</scope>
    </dependency>

  </dependencies>

  <build>
    <pluginManagement>
      <plugins>
        <plugin>
          <artifactId>maven-surefire-plugin</artifactId>
          <configuration>
            <forkedProcessTimeoutInSeconds>300</forkedProcessTimeoutInSeconds>
          </configuration>
        </plugin>
      </plugins>
    </pluginManagement>
  </build>

  <profiles>
    <profile>
      <id>build-docker-image</id>
      <activation>
        <property>
          <name>env.DOCKER_HOST</name>
        </property>
      </activation>
      <build>
        <plugins>
          <plugin>
            <groupId>org.jolokia</groupId>
            <artifactId>docker-maven-plugin</artifactId>
            <configuration>
              <images>
                <image>
                  <name>hubspot/singularityservice:${project.version}</name>
                  <build>
                    <from>openjdk:8-jre</from>
                    <maintainer>platform-infrastructure-groups@hubspot.com</maintainer>
                    <ports>
                      <port>7099</port>
                    </ports>
                    <entryPoint>
                      <exec>
                        <arg>/etc/singularity/start.sh</arg>
                      </exec>
                    </entryPoint>
                    <cmd>
                      <exec>
                        <args>server</args>
                        <args>/etc/singularity/singularity.yaml</args>
                      </exec>
                    </cmd>
                    <assembly>
                      <mode>dir</mode>
                      <basedir>/</basedir>
                      <inline>
                        <fileSets>
                          <fileSet>
                            <directory>${project.basedir}/src/main/docker</directory>
                            <outputDirectory>/etc/singularity</outputDirectory>
                          </fileSet>
                        </fileSets>
                        <files>
                          <file>
                            <source>${project.basedir}/target/${project.name}-${project.version}-shaded.jar</source>
                            <destName>${project.name}.jar</destName>
                            <outputDirectory>/</outputDirectory>
                          </file>
                          <file>
                            <source>${project.basedir}/../mysql/migrations.sql</source>
                            <destName>migrations.sql</destName>
                            <outputDirectory>/etc/singularity</outputDirectory>
                          </file>
                        </files>
                      </inline>
                    </assembly>
                  </build>
                </image>
              </images>
            </configuration>
          </plugin>
        </plugins>
      </build>
    </profile>
  </profiles>
</project>
<!-- Local Variables: -->
<!-- mode: nxml -->
<!-- nxml-child-indent: 2 -->
<!-- End: --><|MERGE_RESOLUTION|>--- conflicted
+++ resolved
@@ -147,6 +147,11 @@
     </dependency>
 
     <dependency>
+      <groupId>com.squareup.okhttp3</groupId>
+      <artifactId>okhttp</artifactId>
+    </dependency>
+
+    <dependency>
       <groupId>com.palominolabs.metrics</groupId>
       <artifactId>metrics-guice</artifactId>
     </dependency>
@@ -167,19 +172,6 @@
     </dependency>
 
     <dependency>
-<<<<<<< HEAD
-      <groupId>com.ning</groupId>
-      <artifactId>async-http-client</artifactId>
-    </dependency>
-
-    <dependency>
-      <groupId>com.squareup.okhttp3</groupId>
-      <artifactId>okhttp</artifactId>
-    </dependency>
-
-    <dependency>
-=======
->>>>>>> 394b4d37
       <groupId>io.dropwizard</groupId>
       <artifactId>dropwizard-assets</artifactId>
     </dependency>
