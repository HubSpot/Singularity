--- conflicted
+++ resolved
@@ -1,10 +1,6 @@
 # Singularity REST API
 
-<<<<<<< HEAD
-Version: 0.6.0-SNAPSHOT
-=======
 Version: 0.7.0
->>>>>>> 61ee1faf
 
 Endpoints:
 - [`/api/deploys`](#endpoint-/api/deploys) - Manages Singularity Deploys for existing requests
@@ -2479,10 +2475,6 @@
 | argumentsCount | int | optional |  |
 | urisCount | int | optional |  |
 | argumentsList | Array[string] | optional |  |
-<<<<<<< HEAD
-| containerOrBuilder | [ContainerInfoOrBuilder](#model-ContainerInfoOrBuilder) | optional |  |
-=======
->>>>>>> 61ee1faf
 | user | string | optional |  |
 | container | [ContainerInfo](#model-ContainerInfo) | optional |  |
 | value | string | optional |  |
@@ -2598,10 +2590,6 @@
 | initialized | boolean | optional |  |
 | nameBytes | [ByteString](#model-ByteString) | optional |  |
 | name | string | optional |  |
-<<<<<<< HEAD
-| nameBytes | [ByteString](#model-ByteString) | optional |  |
-=======
->>>>>>> 61ee1faf
 | environment | string | optional |  |
 | ports | [Ports](#model-Ports) | optional |  |
 | visibility | [Visibility](#model-Visibility) | optional |  Allowable values: FRAMEWORK, CLUSTER, EXTERNAL |
@@ -2859,15 +2847,9 @@
 | container | [ContainerInfo](#model-ContainerInfo) | optional |  |
 | name | string | optional |  |
 | nameBytes | [ByteString](#model-ByteString) | optional |  |
-<<<<<<< HEAD
-| frameworkId | [FrameworkID](#model-FrameworkID) | optional |  |
-| sourceBytes | [ByteString](#model-ByteString) | optional |  |
-| command | [CommandInfo](#model-CommandInfo) | optional |  |
-=======
 | command | [CommandInfo](#model-CommandInfo) | optional |  |
 | frameworkId | [FrameworkID](#model-FrameworkID) | optional |  |
 | sourceBytes | [ByteString](#model-ByteString) | optional |  |
->>>>>>> 61ee1faf
 | frameworkIdOrBuilder | [FrameworkIDOrBuilder](#model-FrameworkIDOrBuilder) | optional |  |
 | executorIdOrBuilder | [ExecutorIDOrBuilder](#model-ExecutorIDOrBuilder) | optional |  |
 | resourcesList | [List[Resource]](#model-List[Resource]) | optional |  |
@@ -2922,17 +2904,11 @@
 | serializedSize | int | optional |  |
 | allFields | [Map[FieldDescriptor,Object]](#model-Map[FieldDescriptor,Object]) | optional |  |
 | descriptorForType | [Descriptor](#model-Descriptor) | optional |  |
-<<<<<<< HEAD
-| goPackage | string | optional |  |
-| uninterpretedOptionList | [List[UninterpretedOption]](#model-List[UninterpretedOption]) | optional |  |
-| javaPackage | string | optional |  |
-=======
 | javaPackage | string | optional |  |
 | uninterpretedOptionList | [List[UninterpretedOption]](#model-List[UninterpretedOption]) | optional |  |
 | goPackage | string | optional |  |
 | unknownFields | [UnknownFieldSet](#model-UnknownFieldSet) | optional |  |
 | uninterpretedOptionOrBuilderList | [List[? extends com.google.protobuf.DescriptorProtos$UninterpretedOptionOrBuilder]](#model-List[? extends com.google.protobuf.DescriptorProtos$UninterpretedOptionOrBuilder]) | optional |  |
->>>>>>> 61ee1faf
 | javaGenerateEqualsAndHash | boolean | optional |  |
 | unknownFields | [UnknownFieldSet](#model-UnknownFieldSet) | optional |  |
 | uninterpretedOptionOrBuilderList | [List[? extends com.google.protobuf.DescriptorProtos$UninterpretedOptionOrBuilder]](#model-List[? extends com.google.protobuf.DescriptorProtos$UninterpretedOptionOrBuilder]) | optional |  |
@@ -3352,10 +3328,7 @@
 | loadBalancerOptions | [Map[string,Object]](#model-Map[string,Object]) | optional | Map (Key/Value) of options for the load balancer. |
 | maxTaskRetries | int | optional | allowed at most this many failed tasks to be retried before failing the deploy |
 | loadBalancerPortIndex | int | optional | Send this port to the load balancer api (e.g. 0 for first port), defaults to first port |
-<<<<<<< HEAD
-=======
 | loadBalancerTemplate | string | optional | Name of load balancer template to use if not using the default template |
->>>>>>> 61ee1faf
 | customExecutorCmd | string | optional | Custom Mesos executor |
 | env | [Map[string,string]](#model-Map[string,string]) | optional | Map of environment variable definitions. |
 | customExecutorResources | [Resources](#model-Resources) | optional | Resources to allocate for custom mesos executor |
