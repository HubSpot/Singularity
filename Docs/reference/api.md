# Singularity REST API

Version: 0.13.0-SNAPSHOT

Endpoints:
- [`/api/deploys`](#endpoint-/api/deploys) - Manages Singularity Deploys for existing requests
- [`/api/disasters`](#endpoint-/api/disasters) - Manages Singularity Deploys for existing requests
- [`/api/history`](#endpoint-/api/history) - Manages historical data for tasks, requests, and deploys.
- [`/api/logs`](#endpoint-/api/logs) - Manages Singularity task logs stored in S3.
- [`/api/racks`](#endpoint-/api/racks) - Manages Singularity racks.
<<<<<<< HEAD
- [`/api/racks`](#endpoint-/api/racks) - Manages whether or not to schedule tasks based on their priority levels.
=======
- [`/api/requests`](#endpoint-/api/requests) - Manages Singularity Request Groups, which are collections of one or more Singularity Requests
>>>>>>> 4c88da62
- [`/api/requests`](#endpoint-/api/requests) - Manages Singularity Requests, the parent object for any deployed task
- [`/api/requests`](#endpoint-/api/requests) - Manages Singularity Request Groups, which are collections of one or more Singularity Requests
- [`/api/sandbox`](#endpoint-/api/sandbox) - Provides a proxy to Mesos sandboxes.
- [`/api/slaves`](#endpoint-/api/slaves) - Manages Singularity slaves.
- [`/api/state`](#endpoint-/api/state) - Provides information about the current state of Singularity.
- [`/api/tasks`](#endpoint-/api/tasks) - Manages Singularity tasks.
- [`/api/test`](#endpoint-/api/test) - Misc testing endpoints.
- [`/api/webhooks`](#endpoint-/api/webhooks) - Manages Singularity webhooks.

Models:
- [`EmbeddedArtifact`](#model-EmbeddedArtifact)
- [`ExecutorData`](#model-ExecutorData)
- [`ExternalArtifact`](#model-ExternalArtifact)
- [`LoadBalancerRequestId`](#model-LoadBalancerRequestId)
- [`MesosFileChunkObject`](#model-MesosFileChunkObject)
- [`MesosResourcesObject`](#model-MesosResourcesObject)
- [`MesosTaskStatisticsObject`](#model-MesosTaskStatisticsObject)
- [`Resources`](#model-Resources)
- [`S3Artifact`](#model-S3Artifact)
- [`S3ArtifactSignature`](#model-S3ArtifactSignature)
- [`Set`](#model-Set)
- [`SingularityBounceRequest`](#model-SingularityBounceRequest)
- [`SingularityContainerInfo`](#model-SingularityContainerInfo)
- [`SingularityDeleteRequestRequest`](#model-SingularityDeleteRequestRequest)
- [`SingularityDeploy`](#model-SingularityDeploy)
- [`SingularityDeployFailure`](#model-SingularityDeployFailure)
- [`SingularityDeployHistory`](#model-SingularityDeployHistory)
- [`SingularityDeployMarker`](#model-SingularityDeployMarker)
- [`SingularityDeployProgress`](#model-SingularityDeployProgress)
- [`SingularityDeployRequest`](#model-SingularityDeployRequest)
- [`SingularityDeployResult`](#model-SingularityDeployResult)
- [`SingularityDeployStatistics`](#model-SingularityDeployStatistics)
- [`SingularityDeployUpdate`](#model-SingularityDeployUpdate)
- [`SingularityDisabledAction`](#model-SingularityDisabledAction)
- [`SingularityDisabledActionRequest`](#model-SingularityDisabledActionRequest)
- [`SingularityDisaster`](#model-SingularityDisaster)
- [`SingularityDisasterDataPoint`](#model-SingularityDisasterDataPoint)
- [`SingularityDisastersData`](#model-SingularityDisastersData)
- [`SingularityDockerInfo`](#model-SingularityDockerInfo)
- [`SingularityDockerParameter`](#model-SingularityDockerParameter)
- [`SingularityDockerPortMapping`](#model-SingularityDockerPortMapping)
- [`SingularityExitCooldownRequest`](#model-SingularityExitCooldownRequest)
- [`SingularityExpiringBounce`](#model-SingularityExpiringBounce)
- [`SingularityExpiringPause`](#model-SingularityExpiringPause)
- [`SingularityExpiringScale`](#model-SingularityExpiringScale)
- [`SingularityExpiringSkipHealthchecks`](#model-SingularityExpiringSkipHealthchecks)
- [`SingularityHostState`](#model-SingularityHostState)
- [`SingularityKillTaskRequest`](#model-SingularityKillTaskRequest)
- [`SingularityLoadBalancerUpdate`](#model-SingularityLoadBalancerUpdate)
- [`SingularityMachineChangeRequest`](#model-SingularityMachineChangeRequest)
- [`SingularityMachineStateHistoryUpdate`](#model-SingularityMachineStateHistoryUpdate)
- [`SingularityMesosTaskLabel`](#model-SingularityMesosTaskLabel)
- [`SingularityPauseRequest`](#model-SingularityPauseRequest)
- [`SingularityPendingDeploy`](#model-SingularityPendingDeploy)
- [`SingularityPendingRequest`](#model-SingularityPendingRequest)
- [`SingularityPendingTask`](#model-SingularityPendingTask)
- [`SingularityPendingTaskId`](#model-SingularityPendingTaskId)
- [`SingularityPriorityFreeze`](#model-SingularityPriorityFreeze)
- [`SingularityPriorityFreezeParent`](#model-SingularityPriorityFreezeParent)
- [`SingularityRack`](#model-SingularityRack)
- [`SingularityRequest`](#model-SingularityRequest)
- [`SingularityRequestCleanup`](#model-SingularityRequestCleanup)
- [`SingularityRequestDeployState`](#model-SingularityRequestDeployState)
- [`SingularityRequestGroup`](#model-SingularityRequestGroup)
- [`SingularityRequestHistory`](#model-SingularityRequestHistory)
- [`SingularityRequestParent`](#model-SingularityRequestParent)
- [`SingularityRunNowRequest`](#model-SingularityRunNowRequest)
- [`SingularitySandbox`](#model-SingularitySandbox)
- [`SingularitySandboxFile`](#model-SingularitySandboxFile)
- [`SingularityScaleRequest`](#model-SingularityScaleRequest)
- [`SingularityShellCommand`](#model-SingularityShellCommand)
- [`SingularitySkipHealthchecksRequest`](#model-SingularitySkipHealthchecksRequest)
- [`SingularitySlave`](#model-SingularitySlave)
- [`SingularityState`](#model-SingularityState)
- [`SingularityTask`](#model-SingularityTask)
- [`SingularityTaskCleanup`](#model-SingularityTaskCleanup)
- [`SingularityTaskHealthcheckResult`](#model-SingularityTaskHealthcheckResult)
- [`SingularityTaskHistory`](#model-SingularityTaskHistory)
- [`SingularityTaskHistoryUpdate`](#model-SingularityTaskHistoryUpdate)
- [`SingularityTaskId`](#model-SingularityTaskId)
- [`SingularityTaskIdHistory`](#model-SingularityTaskIdHistory)
- [`SingularityTaskMetadata`](#model-SingularityTaskMetadata)
- [`SingularityTaskMetadataRequest`](#model-SingularityTaskMetadataRequest)
- [`SingularityTaskReconciliationStatistics`](#model-SingularityTaskReconciliationStatistics)
- [`SingularityTaskRequest`](#model-SingularityTaskRequest)
- [`SingularityTaskShellCommandHistory`](#model-SingularityTaskShellCommandHistory)
- [`SingularityTaskShellCommandRequest`](#model-SingularityTaskShellCommandRequest)
- [`SingularityTaskShellCommandRequestId`](#model-SingularityTaskShellCommandRequestId)
- [`SingularityTaskShellCommandUpdate`](#model-SingularityTaskShellCommandUpdate)
- [`SingularityUnpauseRequest`](#model-SingularityUnpauseRequest)
- [`SingularityUpdatePendingDeployRequest`](#model-SingularityUpdatePendingDeployRequest)
- [`SingularityVolume`](#model-SingularityVolume)
- [`SingularityWebhook`](#model-SingularityWebhook)
- [`SingularityWebhookSummary`](#model-SingularityWebhookSummary)

- - -

## Endpoints
### <a name="endpoint-/api/deploys"></a> /api/deploys
#### Overview
Manages Singularity Deploys for existing requests

#### **POST** `/api/deploys/update`

Update the target active instance count for a pending deploy


###### Parameters
**body**

| Parameter | Required | Description | Data Type |
|-----------|----------|-------------|-----------|
| body | true |  | [SingularityUpdatePendingDeployRequest](#model-linkType)</a> |

###### Response
[SingularityRequestParent](#model-SingularityRequestParent)


###### Errors
| Status Code | Reason      | Response Model |
|-------------|-------------|----------------|
| 400    | Deploy is not in the pending state pending or is not not present | - |


- - -
#### **GET** `/api/deploys/pending`

Retrieve the list of current pending deploys


###### Parameters
- No parameters

###### Response
[List[SingularityPendingDeploy]](#model-SingularityPendingDeploy)


###### Errors
| Status Code | Reason      | Response Model |
|-------------|-------------|----------------|
| - | - | - |


- - -
#### **DELETE** `/api/deploys/deploy/{deployId}/request/{requestId}`

Cancel a pending deployment (best effort - the deploy may still succeed or fail)


###### Parameters
**path**

| Parameter | Required | Description | Data Type |
|-----------|----------|-------------|-----------|
| requestId | true | The Singularity Request Id from which the deployment is removed. | string |
| deployId | true | The Singularity Deploy Id that should be removed. | string |

###### Response
[SingularityRequestParent](#model-SingularityRequestParent)


###### Errors
| Status Code | Reason      | Response Model |
|-------------|-------------|----------------|
| 400    | Deploy is not in the pending state pending or is not not present | - |


- - -
#### **POST** `/api/deploys`

Start a new deployment for a Request


###### Parameters
**body**

| Parameter | Required | Description | Data Type |
|-----------|----------|-------------|-----------|
| body | true |  | [SingularityDeployRequest](#model-linkType)</a> |

###### Response
[SingularityRequestParent](#model-SingularityRequestParent)


###### Errors
| Status Code | Reason      | Response Model |
|-------------|-------------|----------------|
| 400    | Deploy object is invalid | - |
| 409    | A current deploy is in progress. It may be canceled by calling DELETE | - |


- - -
### <a name="endpoint-/api/disasters"></a> /api/disasters
#### Overview
Manages Singularity Deploys for existing requests

#### **GET** `/api/disasters/stats`

Get current data related to disaster detection


###### Parameters
- No parameters

###### Response
[SingularityDisastersData](#model-SingularityDisastersData)


###### Errors
| Status Code | Reason      | Response Model |
|-------------|-------------|----------------|
| - | - | - |


- - -
#### **POST** `/api/disasters/enable`

Allow the automated poller to disable actions when a disaster is detected


###### Parameters
- No parameters

###### Response



###### Errors
| Status Code | Reason      | Response Model |
|-------------|-------------|----------------|
| - | - | - |


- - -
#### **POST** `/api/disasters/disabled-actions/{action}`

Disable a specific action


###### Parameters
**path**

| Parameter | Required | Description | Data Type |
|-----------|----------|-------------|-----------|
| action | true |  | string |
**body**

| Parameter | Required | Description | Data Type |
|-----------|----------|-------------|-----------|
| body | false |  | [SingularityDisabledActionRequest](#model-linkType)</a> |

###### Response



###### Errors
| Status Code | Reason      | Response Model |
|-------------|-------------|----------------|
| - | - | - |


- - -
#### **DELETE** `/api/disasters/disabled-actions/{action}`

Re-enable a specific action if it has been disabled


###### Parameters
**path**

| Parameter | Required | Description | Data Type |
|-----------|----------|-------------|-----------|
| action | true |  | string |

###### Response



###### Errors
| Status Code | Reason      | Response Model |
|-------------|-------------|----------------|
| - | - | - |


- - -
#### **GET** `/api/disasters/disabled-actions`

Get a list of actions that are currently disable


###### Parameters
- No parameters

###### Response
[List[SingularityDisabledAction]](#model-SingularityDisabledAction)


###### Errors
| Status Code | Reason      | Response Model |
|-------------|-------------|----------------|
| - | - | - |


- - -
#### **POST** `/api/disasters/disable`

Do not allow the automated poller to disable actions when a disaster is detected


###### Parameters
- No parameters

###### Response



###### Errors
| Status Code | Reason      | Response Model |
|-------------|-------------|----------------|
| - | - | - |


- - -
<<<<<<< HEAD
#### **DELETE** `/api/disasters/active/{type}`

Remove an active disaster (make it inactive)
=======
#### **POST** `/api/disasters/active/{type}`

Create a new active disaster
>>>>>>> 4c88da62


###### Parameters
**path**

| Parameter | Required | Description | Data Type |
|-----------|----------|-------------|-----------|
| type | true |  | string |

###### Response



###### Errors
| Status Code | Reason      | Response Model |
|-------------|-------------|----------------|
| - | - | - |


- - -
<<<<<<< HEAD
#### **POST** `/api/disasters/active/{type}`

Create a new active disaster
=======
#### **DELETE** `/api/disasters/active/{type}`

Remove an active disaster (make it inactive)
>>>>>>> 4c88da62


###### Parameters
**path**

| Parameter | Required | Description | Data Type |
|-----------|----------|-------------|-----------|
| type | true |  | string |

###### Response



###### Errors
| Status Code | Reason      | Response Model |
|-------------|-------------|----------------|
| - | - | - |


- - -
#### **GET** `/api/disasters/active`

Get a list of current active disasters


###### Parameters
- No parameters

###### Response
List[string]


###### Errors
| Status Code | Reason      | Response Model |
|-------------|-------------|----------------|
| - | - | - |


- - -
### <a name="endpoint-/api/history"></a> /api/history
#### Overview
Manages historical data for tasks, requests, and deploys.

#### **GET** `/api/history/tasks/withmetadata`

Retrieve the history sorted by startedAt for all inactive tasks.


###### Parameters
**query**

| Parameter | Required | Description | Data Type |
|-----------|----------|-------------|-----------|
| requestId | false | Optional Request ID to match | string |
| deployId | false | Optional deploy ID to match | string |
| runId | false | Optional runId to match | string |
| host | false | Optional host to match | string |
| lastTaskStatus | false | Optional last task status to match | string |
| startedBefore | false | Optionally match only tasks started before | long |
| startedAfter | false | Optionally match only tasks started after | long |
| updatedBefore | false | Optionally match tasks last updated before | long |
| updatedAfter | false | Optionally match tasks last updated after | long |
| orderDirection | false | Sort direction | string |
| count | false | Maximum number of items to return | int |
| page | false | Which page of items to view | int |

###### Response
[UNKNOWN[SingularityTaskIdHistory]](#model-UNKNOWN[SingularityTaskIdHistory])


###### Errors
| Status Code | Reason      | Response Model |
|-------------|-------------|----------------|
| - | - | - |


- - -
#### **GET** `/api/history/tasks`

Retrieve the history sorted by startedAt for all inactive tasks.


###### Parameters
**query**

| Parameter | Required | Description | Data Type |
|-----------|----------|-------------|-----------|
| requestId | false | Optional Request ID to match | string |
| deployId | false | Optional deploy ID to match | string |
| runId | false | Optional runId to match | string |
| host | false | Optional host to match | string |
| lastTaskStatus | false | Optional last task status to match | string |
| startedBefore | false | Optionally match only tasks started before | long |
| startedAfter | false | Optionally match only tasks started after | long |
| updatedBefore | false | Optionally match tasks last updated before | long |
| updatedAfter | false | Optionally match tasks last updated after | long |
| orderDirection | false | Sort direction | string |
| count | false | Maximum number of items to return | int |
| page | false | Which page of items to view | int |

###### Response
[List[SingularityTaskIdHistory]](#model-SingularityTaskIdHistory)


###### Errors
| Status Code | Reason      | Response Model |
|-------------|-------------|----------------|
| - | - | - |


- - -
#### **GET** `/api/history/task/{taskId}`

Retrieve the history for a specific task.


###### Parameters
**path**

| Parameter | Required | Description | Data Type |
|-----------|----------|-------------|-----------|
| taskId | true | Task ID to look up | string |

###### Response
[SingularityTaskHistory](#model-SingularityTaskHistory)


###### Errors
| Status Code | Reason      | Response Model |
|-------------|-------------|----------------|
| - | - | - |


- - -
#### **GET** `/api/history/requests/search`

Search for requests.


###### Parameters
**query**

| Parameter | Required | Description | Data Type |
|-----------|----------|-------------|-----------|
| requestIdLike | false | Request ID prefix to search for | string |
| count | false | Maximum number of items to return | int |
| page | false | Which page of items to view | int |

###### Response
[UNKNOWN[string]](#model-UNKNOWN[string])


###### Errors
| Status Code | Reason      | Response Model |
|-------------|-------------|----------------|
| - | - | - |


- - -
#### **GET** `/api/history/request/{requestId}/tasks/withmetadata`

Retrieve the history count for all inactive tasks of a specific request.


###### Parameters
**path**

| Parameter | Required | Description | Data Type |
|-----------|----------|-------------|-----------|
| requestId | true | Request ID to match | string |
**query**

| Parameter | Required | Description | Data Type |
|-----------|----------|-------------|-----------|
| deployId | false | Optional deploy ID to match | string |
| runId | false | Optional runId to match | string |
| host | false | Optional host to match | string |
| lastTaskStatus | false | Optional last task status to match | string |
| startedBefore | false | Optionally match only tasks started before | long |
| startedAfter | false | Optionally match only tasks started after | long |
| updatedBefore | false | Optionally match tasks last updated before | long |
| updatedAfter | false | Optionally match tasks last updated after | long |
| orderDirection | false | Sort direction | string |
| count | false | Maximum number of items to return | int |
| page | false | Which page of items to view | int |

###### Response
[UNKNOWN[SingularityTaskIdHistory]](#model-UNKNOWN[SingularityTaskIdHistory])


###### Errors
| Status Code | Reason      | Response Model |
|-------------|-------------|----------------|
| - | - | - |


- - -
#### **GET** `/api/history/request/{requestId}/tasks/active`

Retrieve the history for all active tasks of a specific request.


###### Parameters
**path**

| Parameter | Required | Description | Data Type |
|-----------|----------|-------------|-----------|
| requestId | true | Request ID to look up | string |

###### Response
[List[SingularityTaskIdHistory]](#model-SingularityTaskIdHistory)


###### Errors
| Status Code | Reason      | Response Model |
|-------------|-------------|----------------|
| - | - | - |


- - -
#### **GET** `/api/history/request/{requestId}/tasks`

Retrieve the history sorted by startedAt for all inactive tasks of a specific request.


###### Parameters
**path**

| Parameter | Required | Description | Data Type |
|-----------|----------|-------------|-----------|
| requestId | true | Request ID to match | string |
**query**

| Parameter | Required | Description | Data Type |
|-----------|----------|-------------|-----------|
| deployId | false | Optional deploy ID to match | string |
| runId | false | Optional runId to match | string |
| host | false | Optional host to match | string |
| lastTaskStatus | false | Optional last task status to match | string |
| startedBefore | false | Optionally match only tasks started before | long |
| startedAfter | false | Optionally match only tasks started after | long |
| updatedBefore | false | Optionally match tasks last updated before | long |
| updatedAfter | false | Optionally match tasks last updated after | long |
| orderDirection | false | Sort direction | string |
| count | false | Maximum number of items to return | int |
| page | false | Which page of items to view | int |

###### Response
[List[SingularityTaskIdHistory]](#model-SingularityTaskIdHistory)


###### Errors
| Status Code | Reason      | Response Model |
|-------------|-------------|----------------|
| - | - | - |


- - -
#### **GET** `/api/history/request/{requestId}/run/{runId}`

Retrieve the history for a task by runId


###### Parameters
**path**

| Parameter | Required | Description | Data Type |
|-----------|----------|-------------|-----------|
| requestId | true | Request ID to look up | string |
| runId | true | runId to look up | string |

###### Response
[SingularityTaskIdHistory](#model-SingularityTaskIdHistory)


###### Errors
| Status Code | Reason      | Response Model |
|-------------|-------------|----------------|
| - | - | - |


- - -
#### **GET** `/api/history/request/{requestId}/requests/withmetadata`

Get request history for a single request


###### Parameters
**path**

| Parameter | Required | Description | Data Type |
|-----------|----------|-------------|-----------|
| requestId | true | Request ID to look up | string |
**query**

| Parameter | Required | Description | Data Type |
|-----------|----------|-------------|-----------|
| count | false | Maximum number of items to return | int |
| page | false | Which page of items to view | int |

###### Response
[UNKNOWN[SingularityRequestHistory]](#model-UNKNOWN[SingularityRequestHistory])


###### Errors
| Status Code | Reason      | Response Model |
|-------------|-------------|----------------|
| - | - | - |


- - -
#### **GET** `/api/history/request/{requestId}/requests`

Get request history for a single request


###### Parameters
**path**

| Parameter | Required | Description | Data Type |
|-----------|----------|-------------|-----------|
| requestId | true | Request ID to look up | string |
**query**

| Parameter | Required | Description | Data Type |
|-----------|----------|-------------|-----------|
| count | false | Maximum number of items to return | int |
| page | false | Which page of items to view | int |

###### Response
[List[SingularityRequestHistory]](#model-SingularityRequestHistory)


###### Errors
| Status Code | Reason      | Response Model |
|-------------|-------------|----------------|
| - | - | - |


- - -
#### **GET** `/api/history/request/{requestId}/deploys/withmetadata`

Get deploy history with metadata for a single request


###### Parameters
**path**

| Parameter | Required | Description | Data Type |
|-----------|----------|-------------|-----------|
| requestId | true | Request ID to look up | string |
**query**

| Parameter | Required | Description | Data Type |
|-----------|----------|-------------|-----------|
| count | false | Maximum number of items to return | int |
| page | false | Which page of items to view | int |

###### Response
[UNKNOWN[SingularityDeployHistory]](#model-UNKNOWN[SingularityDeployHistory])


###### Errors
| Status Code | Reason      | Response Model |
|-------------|-------------|----------------|
| - | - | - |


- - -
#### **GET** `/api/history/request/{requestId}/deploys`

Get deploy history for a single request


###### Parameters
**path**

| Parameter | Required | Description | Data Type |
|-----------|----------|-------------|-----------|
| requestId | true | Request ID to look up | string |
**query**

| Parameter | Required | Description | Data Type |
|-----------|----------|-------------|-----------|
| count | false | Maximum number of items to return | int |
| page | false | Which page of items to view | int |

###### Response
[List[SingularityDeployHistory]](#model-SingularityDeployHistory)


###### Errors
| Status Code | Reason      | Response Model |
|-------------|-------------|----------------|
| - | - | - |


- - -
#### **GET** `/api/history/request/{requestId}/deploy/{deployId}/tasks/inactive/withmetadata`

Retrieve the task history for a specific deploy.


###### Parameters
**path**

| Parameter | Required | Description | Data Type |
|-----------|----------|-------------|-----------|
| requestId | true | Request ID for deploy | string |
| deployId | true | Deploy ID | string |
**query**

| Parameter | Required | Description | Data Type |
|-----------|----------|-------------|-----------|
| count | false | Maximum number of items to return | int |
| page | false | Which page of items to view | int |

###### Response
[UNKNOWN[SingularityTaskIdHistory]](#model-UNKNOWN[SingularityTaskIdHistory])


###### Errors
| Status Code | Reason      | Response Model |
|-------------|-------------|----------------|
| - | - | - |


- - -
#### **GET** `/api/history/request/{requestId}/deploy/{deployId}/tasks/inactive`

Retrieve the task history for a specific deploy.


###### Parameters
**path**

| Parameter | Required | Description | Data Type |
|-----------|----------|-------------|-----------|
| requestId | true | Request ID for deploy | string |
| deployId | true | Deploy ID | string |
**query**

| Parameter | Required | Description | Data Type |
|-----------|----------|-------------|-----------|
| count | false | Maximum number of items to return | int |
| page | false | Which page of items to view | int |

###### Response
[List[SingularityTaskIdHistory]](#model-SingularityTaskIdHistory)


###### Errors
| Status Code | Reason      | Response Model |
|-------------|-------------|----------------|
| - | - | - |


- - -
#### **GET** `/api/history/request/{requestId}/deploy/{deployId}/tasks/active`

Retrieve the task history for a specific deploy.


###### Parameters
**path**

| Parameter | Required | Description | Data Type |
|-----------|----------|-------------|-----------|
| requestId | true | Request ID for deploy | string |
| deployId | true | Deploy ID | string |

###### Response
[List[SingularityTaskIdHistory]](#model-SingularityTaskIdHistory)


###### Errors
| Status Code | Reason      | Response Model |
|-------------|-------------|----------------|
| - | - | - |


- - -
#### **GET** `/api/history/request/{requestId}/deploy/{deployId}`

Retrieve the history for a specific deploy.


###### Parameters
**path**

| Parameter | Required | Description | Data Type |
|-----------|----------|-------------|-----------|
| requestId | true | Request ID for deploy | string |
| deployId | true | Deploy ID | string |

###### Response
[SingularityDeployHistory](#model-SingularityDeployHistory)


###### Errors
| Status Code | Reason      | Response Model |
|-------------|-------------|----------------|
| - | - | - |


- - -
#### **GET** `/api/history/request/{requestId}/command-line-args`

Get a list of recently used command line args for an on-demand or scheduled request


###### Parameters
**path**

| Parameter | Required | Description | Data Type |
|-----------|----------|-------------|-----------|
| requestId | true | Request ID to look up | string |
**query**

| Parameter | Required | Description | Data Type |
|-----------|----------|-------------|-----------|
| count | false | Max number of recent args to return | int |

###### Response
[Set](#model-Set)


###### Errors
| Status Code | Reason      | Response Model |
|-------------|-------------|----------------|
| - | - | - |


- - -
### <a name="endpoint-/api/logs"></a> /api/logs
#### Overview
Manages Singularity task logs stored in S3.

#### **GET** `/api/logs/task/{taskId}`

Retrieve the list of logs stored in S3 for a specific task.


###### Parameters
**path**

| Parameter | Required | Description | Data Type |
|-----------|----------|-------------|-----------|
| taskId | true | The task ID to search for | string |
**query**

| Parameter | Required | Description | Data Type |
|-----------|----------|-------------|-----------|
| start | false | Start timestamp (millis, 13 digit) | long |
| end | false | End timestamp (mills, 13 digit) | long |

###### Response
[List[SingularityS3Log]](#model-SingularityS3Log)


###### Errors
| Status Code | Reason      | Response Model |
|-------------|-------------|----------------|
| - | - | - |


- - -
#### **GET** `/api/logs/request/{requestId}/deploy/{deployId}`

Retrieve the list of logs stored in S3 for a specific deploy.


###### Parameters
**path**

| Parameter | Required | Description | Data Type |
|-----------|----------|-------------|-----------|
| requestId | true | The request ID to search for | string |
| deployId | true | The deploy ID to search for | string |
**query**

| Parameter | Required | Description | Data Type |
|-----------|----------|-------------|-----------|
| start | false | Start timestamp (millis, 13 digit) | long |
| end | false | End timestamp (mills, 13 digit) | long |

###### Response
[List[SingularityS3Log]](#model-SingularityS3Log)


###### Errors
| Status Code | Reason      | Response Model |
|-------------|-------------|----------------|
| - | - | - |


- - -
#### **GET** `/api/logs/request/{requestId}`

Retrieve the list of logs stored in S3 for a specific request.


###### Parameters
**path**

| Parameter | Required | Description | Data Type |
|-----------|----------|-------------|-----------|
| requestId | true | The request ID to search for | string |
**query**

| Parameter | Required | Description | Data Type |
|-----------|----------|-------------|-----------|
| start | false | Start timestamp (millis, 13 digit) | long |
| end | false | End timestamp (mills, 13 digit) | long |

###### Response
[List[SingularityS3Log]](#model-SingularityS3Log)


###### Errors
| Status Code | Reason      | Response Model |
|-------------|-------------|----------------|
| - | - | - |


- - -
### <a name="endpoint-/api/racks"></a> /api/racks
#### Overview
<<<<<<< HEAD
=======
Manages whether or not to schedule tasks based on their priority levels.

#### **DELETE** `/api/priority/freeze`

Stops the active priority freeze.


###### Parameters
- No parameters

###### Response



###### Errors
| Status Code | Reason      | Response Model |
|-------------|-------------|----------------|
| 202    | The active priority freeze was deleted. | - |
| 400    | There was no active priority freeze to delete. | - |


- - -
#### **POST** `/api/priority/freeze`

Stop scheduling tasks below a certain priority level.


###### Parameters
**body**

| Parameter | Required | Description | Data Type |
|-----------|----------|-------------|-----------|
| body | false |  | [SingularityPriorityFreeze](#model-linkType)</a> |

###### Response
[SingularityPriorityFreezeParent](#model-SingularityPriorityFreezeParent)


###### Errors
| Status Code | Reason      | Response Model |
|-------------|-------------|----------------|
| 200    | The priority freeze request was accepted. | - |
| 400    | There was a validation error with the priority freeze request. | - |


- - -
#### **GET** `/api/priority/freeze`

Get information about the active priority freeze.


###### Parameters
- No parameters

###### Response
[SingularityPriorityFreezeParent](#model-SingularityPriorityFreezeParent)


###### Errors
| Status Code | Reason      | Response Model |
|-------------|-------------|----------------|
| 200    | The active priority freeze. | - |
| 404    | There was no active priority freeze. | - |


- - -
### <a name="endpoint-/api/racks"></a> /api/racks
#### Overview
>>>>>>> 4c88da62
Manages Singularity racks.

#### **POST** `/api/racks/rack/{rackId}/freeze`

Freeze a specific rack


###### Parameters
**path**

| Parameter | Required | Description | Data Type |
|-----------|----------|-------------|-----------|
| rackId | true | Rack ID | string |
**body**

| Parameter | Required | Description | Data Type |
|-----------|----------|-------------|-----------|
| body | false |  | [SingularityMachineChangeRequest](#model-linkType)</a> |

###### Response



###### Errors
| Status Code | Reason      | Response Model |
|-------------|-------------|----------------|
| - | - | - |


- - -
#### **POST** `/api/racks/rack/{rackId}/decommission`

Begin decommissioning a specific active rack


###### Parameters
**path**

| Parameter | Required | Description | Data Type |
|-----------|----------|-------------|-----------|
| rackId | true | Active rack ID | string |
**body**

| Parameter | Required | Description | Data Type |
|-----------|----------|-------------|-----------|
| body | false |  | [SingularityMachineChangeRequest](#model-linkType)</a> |

###### Response



###### Errors
| Status Code | Reason      | Response Model |
|-------------|-------------|----------------|
| - | - | - |


- - -
#### **POST** `/api/racks/rack/{rackId}/activate`

Activate a decomissioning rack, canceling decomission without erasing history


###### Parameters
**path**

| Parameter | Required | Description | Data Type |
|-----------|----------|-------------|-----------|
| rackId | true | Active rackId | string |
**body**

| Parameter | Required | Description | Data Type |
|-----------|----------|-------------|-----------|
| body | false |  | [SingularityMachineChangeRequest](#model-linkType)</a> |

###### Response



###### Errors
| Status Code | Reason      | Response Model |
|-------------|-------------|----------------|
| - | - | - |


- - -
#### **GET** `/api/racks/rack/{rackId}`

Retrieve the history of a given rack


###### Parameters
**path**

| Parameter | Required | Description | Data Type |
|-----------|----------|-------------|-----------|
| rackId | true | Rack ID | string |

###### Response
[List[SingularityMachineStateHistoryUpdate]](#model-SingularityMachineStateHistoryUpdate)


###### Errors
| Status Code | Reason      | Response Model |
|-------------|-------------|----------------|
| - | - | - |


- - -
#### **DELETE** `/api/racks/rack/{rackId}`

Remove a known rack, erasing history. This operation will cancel decommissioning of racks


###### Parameters
**path**

| Parameter | Required | Description | Data Type |
|-----------|----------|-------------|-----------|
| rackId | true | Rack ID | string |

###### Response



###### Errors
| Status Code | Reason      | Response Model |
|-------------|-------------|----------------|
| - | - | - |


- - -
#### **GET** `/api/racks/`

Retrieve the list of all known racks, optionally filtering by a particular state


###### Parameters
**query**

| Parameter | Required | Description | Data Type |
|-----------|----------|-------------|-----------|
| state | false | Optionally specify a particular state to filter racks by | string |

###### Response
[List[SingularityRack]](#model-SingularityRack)


###### Errors
| Status Code | Reason      | Response Model |
|-------------|-------------|----------------|
| - | - | - |


- - -
### <a name="endpoint-/api/racks"></a> /api/racks
#### Overview
<<<<<<< HEAD
Manages whether or not to schedule tasks based on their priority levels.
=======
Manages Singularity Request Groups, which are collections of one or more Singularity Requests

#### **GET** `/api/groups/group/{requestGroupId}`

Get a specific Singularity request group by ID


###### Parameters
**path**

| Parameter | Required | Description | Data Type |
|-----------|----------|-------------|-----------|
| requestGroupId | true |  | string |

###### Response
[SingularityRequestGroup](#model-SingularityRequestGroup)


###### Errors
| Status Code | Reason      | Response Model |
|-------------|-------------|----------------|
| - | - | - |


- - -
#### **DELETE** `/api/groups/group/{requestGroupId}`

Delete a specific Singularity request group by ID


###### Parameters
**path**

| Parameter | Required | Description | Data Type |
|-----------|----------|-------------|-----------|
| requestGroupId | true |  | string |

###### Response



###### Errors
| Status Code | Reason      | Response Model |
|-------------|-------------|----------------|
| - | - | - |


- - -
#### **GET** `/api/groups`

Get a list of Singularity request groups


###### Parameters
- No parameters

###### Response
[List[SingularityRequestGroup]](#model-SingularityRequestGroup)


###### Errors
| Status Code | Reason      | Response Model |
|-------------|-------------|----------------|
| - | - | - |


- - -
#### **POST** `/api/groups`

Create a Singularity request group


###### Parameters
**body**

| Parameter | Required | Description | Data Type |
|-----------|----------|-------------|-----------|
| body | false |  | [SingularityRequestGroup](#model-linkType)</a> |

###### Response
[SingularityRequestGroup](#model-SingularityRequestGroup)


###### Errors
| Status Code | Reason      | Response Model |
|-------------|-------------|----------------|
| - | - | - |


- - -
### <a name="endpoint-/api/requests"></a> /api/requests
#### Overview
Manages Singularity Requests, the parent object for any deployed task
>>>>>>> 4c88da62

#### **GET** `/api/priority/freeze`

Get information about the active priority freeze.


###### Parameters
- No parameters

###### Response
[SingularityPriorityFreezeParent](#model-SingularityPriorityFreezeParent)


###### Errors
| Status Code | Reason      | Response Model |
|-------------|-------------|----------------|
| 200    | The active priority freeze. | - |
| 404    | There was no active priority freeze. | - |


- - -
#### **DELETE** `/api/priority/freeze`

Stops the active priority freeze.


###### Parameters
- No parameters

###### Response



###### Errors
| Status Code | Reason      | Response Model |
|-------------|-------------|----------------|
| 202    | The active priority freeze was deleted. | - |
| 400    | There was no active priority freeze to delete. | - |


- - -
#### **POST** `/api/priority/freeze`

Stop scheduling tasks below a certain priority level.


###### Parameters
**body**

| Parameter | Required | Description | Data Type |
|-----------|----------|-------------|-----------|
| body | false |  | [SingularityPriorityFreeze](#model-linkType)</a> |

###### Response
[SingularityPriorityFreezeParent](#model-SingularityPriorityFreezeParent)


###### Errors
| Status Code | Reason      | Response Model |
|-------------|-------------|----------------|
| 200    | The priority freeze request was accepted. | - |
| 400    | There was a validation error with the priority freeze request. | - |


- - -
### <a name="endpoint-/api/requests"></a> /api/requests
#### Overview
Manages Singularity Requests, the parent object for any deployed task

#### **POST** `/api/requests/request/{requestId}/unpause`

Unpause a Singularity Request, scheduling new tasks immediately


###### Parameters
**path**

| Parameter | Required | Description | Data Type |
|-----------|----------|-------------|-----------|
| requestId | true | The request ID to unpause | string |
**body**

| Parameter | Required | Description | Data Type |
|-----------|----------|-------------|-----------|
| body | false |  | [SingularityUnpauseRequest](#model-linkType)</a> |

###### Response
[SingularityRequestParent](#model-SingularityRequestParent)


###### Errors
| Status Code | Reason      | Response Model |
|-------------|-------------|----------------|
| 409    | Request is not paused | - |


- - -
#### **DELETE** `/api/requests/request/{requestId}/skipHealthchecks`

Delete/cancel the expiring skipHealthchecks. This makes the skipHealthchecks request permanent.


###### Parameters
**path**

| Parameter | Required | Description | Data Type |
|-----------|----------|-------------|-----------|
| requestId | true | The Request ID | string |

###### Response
[SingularityRequestParent](#model-SingularityRequestParent)


###### Errors
| Status Code | Reason      | Response Model |
|-------------|-------------|----------------|
| 404    | No Request or expiring skipHealthchecks request for that ID | - |


- - -
#### **PUT** `/api/requests/request/{requestId}/skipHealthchecks`

Update the skipHealthchecks field for the request, possibly temporarily


###### Parameters
**path**

| Parameter | Required | Description | Data Type |
|-----------|----------|-------------|-----------|
| requestId | true | The Request ID to scale | string |
**body**

| Parameter | Required | Description | Data Type |
|-----------|----------|-------------|-----------|
| body | false | SkipHealtchecks options | [SingularitySkipHealthchecksRequest](#model-linkType)</a> |

###### Response
[SingularityRequestParent](#model-SingularityRequestParent)


###### Errors
| Status Code | Reason      | Response Model |
|-------------|-------------|----------------|
| 404    | No Request with that ID | - |


- - -
#### **DELETE** `/api/requests/request/{requestId}/skip-healthchecks`

Delete/cancel the expiring skipHealthchecks. This makes the skipHealthchecks request permanent.


###### Parameters
**path**

| Parameter | Required | Description | Data Type |
|-----------|----------|-------------|-----------|
| requestId | true | The Request ID | string |

###### Response
[SingularityRequestParent](#model-SingularityRequestParent)


###### Errors
| Status Code | Reason      | Response Model |
|-------------|-------------|----------------|
| 404    | No Request or expiring skipHealthchecks request for that ID | - |


- - -
#### **PUT** `/api/requests/request/{requestId}/skip-healthchecks`

Update the skipHealthchecks field for the request, possibly temporarily


###### Parameters
**path**

| Parameter | Required | Description | Data Type |
|-----------|----------|-------------|-----------|
| requestId | true | The Request ID to scale | string |
**body**

| Parameter | Required | Description | Data Type |
|-----------|----------|-------------|-----------|
| body | false | SkipHealtchecks options | [SingularitySkipHealthchecksRequest](#model-linkType)</a> |

###### Response
[SingularityRequestParent](#model-SingularityRequestParent)


###### Errors
| Status Code | Reason      | Response Model |
|-------------|-------------|----------------|
| 404    | No Request with that ID | - |


- - -
#### **PUT** `/api/requests/request/{requestId}/scale`

Scale the number of instances up or down for a specific Request


###### Parameters
**path**

| Parameter | Required | Description | Data Type |
|-----------|----------|-------------|-----------|
| requestId | true | The Request ID to scale | string |
**body**

| Parameter | Required | Description | Data Type |
|-----------|----------|-------------|-----------|
| body | false | Object to hold number of instances to request | [SingularityScaleRequest](#model-linkType)</a> |

###### Response
[SingularityRequestParent](#model-SingularityRequestParent)


###### Errors
| Status Code | Reason      | Response Model |
|-------------|-------------|----------------|
| 404    | No Request with that ID | - |


- - -
#### **DELETE** `/api/requests/request/{requestId}/scale`

Delete/cancel the expiring scale. This makes the scale request permanent.


###### Parameters
**path**

| Parameter | Required | Description | Data Type |
|-----------|----------|-------------|-----------|
| requestId | true | The Request ID | string |

###### Response
[SingularityRequestParent](#model-SingularityRequestParent)


###### Errors
| Status Code | Reason      | Response Model |
|-------------|-------------|----------------|
| 404    | No Request or expiring scale request for that ID | - |


- - -
#### **GET** `/api/requests/request/{requestId}/run/{runId}`

Retrieve an active task by runId


###### Parameters
**path**

| Parameter | Required | Description | Data Type |
|-----------|----------|-------------|-----------|
| requestId | true |  | string |
| runId | true |  | string |

###### Response
[SingularityTaskId](#model-SingularityTaskId)


###### Errors
| Status Code | Reason      | Response Model |
|-------------|-------------|----------------|
| - | - | - |


- - -
#### **POST** `/api/requests/request/{requestId}/run`

Schedule a one-off or scheduled Singularity request for immediate execution.


###### Parameters
**path**

| Parameter | Required | Description | Data Type |
|-----------|----------|-------------|-----------|
| requestId | true | The request ID to run | string |
**body**

| Parameter | Required | Description | Data Type |
|-----------|----------|-------------|-----------|
| body | false |  | [SingularityRunNowRequest](#model-linkType)</a> |

###### Response
[SingularityRequestParent](#model-SingularityRequestParent)


###### Errors
| Status Code | Reason      | Response Model |
|-------------|-------------|----------------|
| 400    | Singularity Request is not scheduled or one-off | - |


- - -
#### **POST** `/api/requests/request/{requestId}/pause`

Pause a Singularity request, future tasks will not run until it is manually unpaused. API can optionally choose to kill existing tasks


###### Parameters
**path**

| Parameter | Required | Description | Data Type |
|-----------|----------|-------------|-----------|
| requestId | true | The request ID to pause | string |
**body**

| Parameter | Required | Description | Data Type |
|-----------|----------|-------------|-----------|
| body | false | Pause Request Options | [SingularityPauseRequest](#model-linkType)</a> |

###### Response
[SingularityRequestParent](#model-SingularityRequestParent)


###### Errors
| Status Code | Reason      | Response Model |
|-------------|-------------|----------------|
| 409    | Request is already paused or being cleaned | - |


- - -
#### **DELETE** `/api/requests/request/{requestId}/pause`

Delete/cancel the expiring pause. This makes the pause request permanent.


###### Parameters
**path**

| Parameter | Required | Description | Data Type |
|-----------|----------|-------------|-----------|
| requestId | true | The Request ID | string |

###### Response
[SingularityRequestParent](#model-SingularityRequestParent)


###### Errors
| Status Code | Reason      | Response Model |
|-------------|-------------|----------------|
| 404    | No Request or expiring pause request for that ID | - |


- - -
#### **POST** `/api/requests/request/{requestId}/exit-cooldown`

Immediately exits cooldown, scheduling new tasks immediately


###### Parameters
**path**

| Parameter | Required | Description | Data Type |
|-----------|----------|-------------|-----------|
| requestId | true |  | string |
**body**

| Parameter | Required | Description | Data Type |
|-----------|----------|-------------|-----------|
| body | false |  | [SingularityExitCooldownRequest](#model-linkType)</a> |

###### Response
[SingularityRequestParent](#model-SingularityRequestParent)


###### Errors
| Status Code | Reason      | Response Model |
|-------------|-------------|----------------|
| 409    | Request is not in cooldown | - |


- - -
#### **DELETE** `/api/requests/request/{requestId}/bounce`

Delete/cancel the expiring bounce. This makes the bounce request permanent.


###### Parameters
**path**

| Parameter | Required | Description | Data Type |
|-----------|----------|-------------|-----------|
| requestId | true | The Request ID | string |

###### Response
[SingularityRequestParent](#model-SingularityRequestParent)


###### Errors
| Status Code | Reason      | Response Model |
|-------------|-------------|----------------|
| 404    | No Request or expiring bounce request for that ID | - |


- - -
#### **POST** `/api/requests/request/{requestId}/bounce`

Bounce a specific Singularity request. A bounce launches replacement task(s), and then kills the original task(s) if the replacement(s) are healthy.


###### Parameters
**path**

| Parameter | Required | Description | Data Type |
|-----------|----------|-------------|-----------|
| requestId | true | The request ID to bounce | string |
**body**

| Parameter | Required | Description | Data Type |
|-----------|----------|-------------|-----------|
| body | false | Bounce request options | [SingularityBounceRequest](#model-linkType)</a> |

###### Response
[SingularityRequestParent](#model-SingularityRequestParent)


###### Errors
| Status Code | Reason      | Response Model |
|-------------|-------------|----------------|
| - | - | - |


- - -
#### **GET** `/api/requests/request/{requestId}`

Retrieve a specific Request by ID


###### Parameters
**path**

| Parameter | Required | Description | Data Type |
|-----------|----------|-------------|-----------|
| requestId | true | Request ID | string |

###### Response
[SingularityRequestParent](#model-SingularityRequestParent)


###### Errors
| Status Code | Reason      | Response Model |
|-------------|-------------|----------------|
| 404    | No Request with that ID | - |


- - -
#### **DELETE** `/api/requests/request/{requestId}`

Delete a specific Request by ID and return the deleted Request


###### Parameters
**path**

| Parameter | Required | Description | Data Type |
|-----------|----------|-------------|-----------|
| requestId | true | The request ID to delete. | string |
**body**

| Parameter | Required | Description | Data Type |
|-----------|----------|-------------|-----------|
| body | false | Delete options | [SingularityDeleteRequestRequest](#model-linkType)</a> |

###### Response
[SingularityRequest](#model-SingularityRequest)


###### Errors
| Status Code | Reason      | Response Model |
|-------------|-------------|----------------|
| 404    | No Request with that ID | - |


- - -
#### **GET** `/api/requests/queued/pending`

Retrieve the list of pending requests


###### Parameters
- No parameters

###### Response
[List[SingularityPendingRequest]](#model-SingularityPendingRequest)


###### Errors
| Status Code | Reason      | Response Model |
|-------------|-------------|----------------|
| - | - | - |


- - -
#### **GET** `/api/requests/queued/cleanup`

Retrieve the list of requests being cleaned up


###### Parameters
- No parameters

###### Response
[List[SingularityRequestCleanup]](#model-SingularityRequestCleanup)


###### Errors
| Status Code | Reason      | Response Model |
|-------------|-------------|----------------|
| - | - | - |


- - -
#### **GET** `/api/requests/paused`

Retrieve the list of paused requests


###### Parameters
- No parameters

###### Response
[List[SingularityRequestParent]](#model-SingularityRequestParent)


###### Errors
| Status Code | Reason      | Response Model |
|-------------|-------------|----------------|
| - | - | - |


- - -
#### **GET** `/api/requests/lbcleanup`

Retrieve the list of tasks being cleaned from load balancers.


###### Parameters
- No parameters

###### Response
[UNKNOWN[string]](#model-UNKNOWN[string])


###### Errors
| Status Code | Reason      | Response Model |
|-------------|-------------|----------------|
| - | - | - |


- - -
#### **GET** `/api/requests/finished`

Retreive the list of finished requests (Scheduled requests which have exhausted their schedules)


###### Parameters
- No parameters

###### Response
[List[SingularityRequestParent]](#model-SingularityRequestParent)


###### Errors
| Status Code | Reason      | Response Model |
|-------------|-------------|----------------|
| - | - | - |


- - -
#### **GET** `/api/requests/cooldown`

Retrieve the list of requests in system cooldown


###### Parameters
- No parameters

###### Response
[List[SingularityRequestParent]](#model-SingularityRequestParent)


###### Errors
| Status Code | Reason      | Response Model |
|-------------|-------------|----------------|
| - | - | - |


- - -
#### **GET** `/api/requests/active`

Retrieve the list of active requests


###### Parameters
- No parameters

###### Response
[List[SingularityRequestParent]](#model-SingularityRequestParent)


###### Errors
| Status Code | Reason      | Response Model |
|-------------|-------------|----------------|
| - | - | - |


- - -
#### **GET** `/api/requests`

Retrieve the list of all requests


###### Parameters
- No parameters

###### Response
[List[SingularityRequestParent]](#model-SingularityRequestParent)


###### Errors
| Status Code | Reason      | Response Model |
|-------------|-------------|----------------|
| - | - | - |


- - -
#### **POST** `/api/requests`

Create or update a Singularity Request


###### Parameters
**body**

| Parameter | Required | Description | Data Type |
|-----------|----------|-------------|-----------|
| body | false | The Singularity request to create or update | [SingularityRequest](#model-linkType)</a> |

###### Response
[SingularityRequestParent](#model-SingularityRequestParent)


###### Errors
| Status Code | Reason      | Response Model |
|-------------|-------------|----------------|
| 400    | Request object is invalid | - |
| 409    | Request object is being cleaned. Try again shortly | - |


- - -
### <a name="endpoint-/api/requests"></a> /api/requests
#### Overview
Manages Singularity Request Groups, which are collections of one or more Singularity Requests

#### **GET** `/api/groups/group/{requestGroupId}`

Get a specific Singularity request group by ID


###### Parameters
**path**

| Parameter | Required | Description | Data Type |
|-----------|----------|-------------|-----------|
| requestGroupId | true |  | string |

###### Response
[SingularityRequestGroup](#model-SingularityRequestGroup)


###### Errors
| Status Code | Reason      | Response Model |
|-------------|-------------|----------------|
| - | - | - |


- - -
#### **DELETE** `/api/groups/group/{requestGroupId}`

Delete a specific Singularity request group by ID


###### Parameters
**path**

| Parameter | Required | Description | Data Type |
|-----------|----------|-------------|-----------|
| requestGroupId | true |  | string |

###### Response



###### Errors
| Status Code | Reason      | Response Model |
|-------------|-------------|----------------|
| - | - | - |


- - -
#### **GET** `/api/groups`

Get a list of Singularity request groups


###### Parameters
- No parameters

###### Response
[List[SingularityRequestGroup]](#model-SingularityRequestGroup)


###### Errors
| Status Code | Reason      | Response Model |
|-------------|-------------|----------------|
| - | - | - |


- - -
#### **POST** `/api/groups`

Create a Singularity request group


###### Parameters
**body**

| Parameter | Required | Description | Data Type |
|-----------|----------|-------------|-----------|
| body | false |  | [SingularityRequestGroup](#model-linkType)</a> |

###### Response
[SingularityRequestGroup](#model-SingularityRequestGroup)


###### Errors
| Status Code | Reason      | Response Model |
|-------------|-------------|----------------|
| - | - | - |


- - -
### <a name="endpoint-/api/sandbox"></a> /api/sandbox
#### Overview
Provides a proxy to Mesos sandboxes.

#### **GET** `/api/sandbox/{taskId}/read`

Retrieve part of the contents of a file in a specific task&#39;s sandbox.


###### Parameters
**path**

| Parameter | Required | Description | Data Type |
|-----------|----------|-------------|-----------|
| taskId | true | The task ID of the sandbox to read from | string |
**query**

| Parameter | Required | Description | Data Type |
|-----------|----------|-------------|-----------|
| path | false | The path to the file to be read | string |
| grep | false | Optional string to grep for | string |
| offset | false | Byte offset to start reading from | long |
| length | false | Maximum number of bytes to read | long |

###### Response
[MesosFileChunkObject](#model-MesosFileChunkObject)


###### Errors
| Status Code | Reason      | Response Model |
|-------------|-------------|----------------|
| - | - | - |


- - -
#### **GET** `/api/sandbox/{taskId}/browse`

Retrieve information about a specific task&#39;s sandbox.


###### Parameters
**path**

| Parameter | Required | Description | Data Type |
|-----------|----------|-------------|-----------|
| taskId | true | The task ID to browse | string |
**query**

| Parameter | Required | Description | Data Type |
|-----------|----------|-------------|-----------|
| path | false | The path to browse from | string |

###### Response
[SingularitySandbox](#model-SingularitySandbox)


###### Errors
| Status Code | Reason      | Response Model |
|-------------|-------------|----------------|
| - | - | - |


- - -
### <a name="endpoint-/api/slaves"></a> /api/slaves
#### Overview
Manages Singularity slaves.

#### **POST** `/api/slaves/slave/{slaveId}/freeze`

Freeze tasks on a specific slave


###### Parameters
**path**

| Parameter | Required | Description | Data Type |
|-----------|----------|-------------|-----------|
| slaveId | true | Slave ID | string |
**body**

| Parameter | Required | Description | Data Type |
|-----------|----------|-------------|-----------|
| body | false |  | [SingularityMachineChangeRequest](#model-linkType)</a> |

###### Response



###### Errors
| Status Code | Reason      | Response Model |
|-------------|-------------|----------------|
| - | - | - |


- - -
#### **GET** `/api/slaves/slave/{slaveId}/details`

Get information about a particular slave


###### Parameters
**path**

| Parameter | Required | Description | Data Type |
|-----------|----------|-------------|-----------|
| slaveId | true | Slave ID | string |

###### Response
[SingularitySlave](#model-SingularitySlave)


###### Errors
| Status Code | Reason      | Response Model |
|-------------|-------------|----------------|
| - | - | - |


- - -
#### **POST** `/api/slaves/slave/{slaveId}/decommission`

Begin decommissioning a specific active slave


###### Parameters
**path**

| Parameter | Required | Description | Data Type |
|-----------|----------|-------------|-----------|
| slaveId | true | Active slaveId | string |
**body**

| Parameter | Required | Description | Data Type |
|-----------|----------|-------------|-----------|
| body | false |  | [SingularityMachineChangeRequest](#model-linkType)</a> |

###### Response



###### Errors
| Status Code | Reason      | Response Model |
|-------------|-------------|----------------|
| - | - | - |


- - -
#### **POST** `/api/slaves/slave/{slaveId}/activate`

Activate a decomissioning slave, canceling decomission without erasing history


###### Parameters
**path**

| Parameter | Required | Description | Data Type |
|-----------|----------|-------------|-----------|
| slaveId | true | Active slaveId | string |
**body**

| Parameter | Required | Description | Data Type |
|-----------|----------|-------------|-----------|
| body | false |  | [SingularityMachineChangeRequest](#model-linkType)</a> |

###### Response



###### Errors
| Status Code | Reason      | Response Model |
|-------------|-------------|----------------|
| - | - | - |


- - -
#### **GET** `/api/slaves/slave/{slaveId}`

Retrieve the history of a given slave


###### Parameters
**path**

| Parameter | Required | Description | Data Type |
|-----------|----------|-------------|-----------|
| slaveId | true | Slave ID | string |

###### Response
[List[SingularityMachineStateHistoryUpdate]](#model-SingularityMachineStateHistoryUpdate)


###### Errors
| Status Code | Reason      | Response Model |
|-------------|-------------|----------------|
| - | - | - |


- - -
#### **DELETE** `/api/slaves/slave/{slaveId}`

Remove a known slave, erasing history. This operation will cancel decomissioning of the slave


###### Parameters
**path**

| Parameter | Required | Description | Data Type |
|-----------|----------|-------------|-----------|
| slaveId | true | Active SlaveId | string |

###### Response



###### Errors
| Status Code | Reason      | Response Model |
|-------------|-------------|----------------|
| - | - | - |


- - -
#### **GET** `/api/slaves/`

Retrieve the list of all known slaves, optionally filtering by a particular state


###### Parameters
**query**

| Parameter | Required | Description | Data Type |
|-----------|----------|-------------|-----------|
| state | false | Optionally specify a particular state to filter slaves by | string |

###### Response
[List[SingularitySlave]](#model-SingularitySlave)


###### Errors
| Status Code | Reason      | Response Model |
|-------------|-------------|----------------|
| - | - | - |


- - -
### <a name="endpoint-/api/state"></a> /api/state
#### Overview
Provides information about the current state of Singularity.

#### **GET** `/api/state/task-reconciliation`

Retrieve information about the most recent task reconciliation


###### Parameters
- No parameters

###### Response
[SingularityTaskReconciliationStatistics](#model-SingularityTaskReconciliationStatistics)


###### Errors
| Status Code | Reason      | Response Model |
|-------------|-------------|----------------|
| - | - | - |


- - -
#### **GET** `/api/state/requests/under-provisioned`

Retrieve the list of under-provisioned request IDs.


###### Parameters
**query**

| Parameter | Required | Description | Data Type |
|-----------|----------|-------------|-----------|
| skipCache | false |  | boolean |

###### Response
List[string]


###### Errors
| Status Code | Reason      | Response Model |
|-------------|-------------|----------------|
| - | - | - |


- - -
#### **GET** `/api/state/requests/over-provisioned`

Retrieve the list of over-provisioned request IDs.


###### Parameters
**query**

| Parameter | Required | Description | Data Type |
|-----------|----------|-------------|-----------|
| skipCache | false |  | boolean |

###### Response
List[string]


###### Errors
| Status Code | Reason      | Response Model |
|-------------|-------------|----------------|
| - | - | - |


- - -
#### **GET** `/api/state`

Retrieve information about the current state of Singularity.


###### Parameters
**query**

| Parameter | Required | Description | Data Type |
|-----------|----------|-------------|-----------|
| skipCache | false |  | boolean |
| includeRequestIds | false |  | boolean |

###### Response
[SingularityState](#model-SingularityState)


###### Errors
| Status Code | Reason      | Response Model |
|-------------|-------------|----------------|
| - | - | - |


- - -
### <a name="endpoint-/api/tasks"></a> /api/tasks
#### Overview
Manages Singularity tasks.

#### **GET** `/api/tasks/task/{taskId}/statistics`

Retrieve statistics about a specific active task.


###### Parameters
**path**

| Parameter | Required | Description | Data Type |
|-----------|----------|-------------|-----------|
| taskId | true |  | string |

###### Response
[MesosTaskStatisticsObject](#model-MesosTaskStatisticsObject)


###### Errors
| Status Code | Reason      | Response Model |
|-------------|-------------|----------------|
| - | - | - |


- - -
#### **POST** `/api/tasks/task/{taskId}/metadata`

Post metadata about a task that will be persisted along with it and displayed in the UI


###### Parameters
**path**

| Parameter | Required | Description | Data Type |
|-----------|----------|-------------|-----------|
| taskId | true |  | string |
**body**

| Parameter | Required | Description | Data Type |
|-----------|----------|-------------|-----------|
| body | false |  | [SingularityTaskMetadataRequest](#model-linkType)</a> |

###### Response



###### Errors
| Status Code | Reason      | Response Model |
|-------------|-------------|----------------|
| 400    | Invalid metadata object or doesn&#39;t match allowed types | - |
| 404    | Task doesn&#39;t exist | - |
| 409    | Metadata with this type/timestamp already existed | - |


- - -
#### **POST** `/api/tasks/task/{taskId}/command`

Run a configured shell command against the given task


###### Parameters
**path**

| Parameter | Required | Description | Data Type |
|-----------|----------|-------------|-----------|
| taskId | true |  | string |
**body**

| Parameter | Required | Description | Data Type |
|-----------|----------|-------------|-----------|
| body | false |  | [SingularityShellCommand](#model-linkType)</a> |

###### Response
[SingularityTaskShellCommandRequest](#model-SingularityTaskShellCommandRequest)


###### Errors
| Status Code | Reason      | Response Model |
|-------------|-------------|----------------|
| 400    | Given shell command option doesn&#39;t exist | - |
| 403    | Given shell command doesn&#39;t exist | - |


- - -
#### **GET** `/api/tasks/task/{taskId}/cleanup`

Get the cleanup object for the task, if it exists


###### Parameters
**path**

| Parameter | Required | Description | Data Type |
|-----------|----------|-------------|-----------|
| taskId | true |  | string |

###### Response
[SingularityTaskCleanup](#model-SingularityTaskCleanup)


###### Errors
| Status Code | Reason      | Response Model |
|-------------|-------------|----------------|
| - | - | - |


- - -
#### **GET** `/api/tasks/task/{taskId}`

Retrieve information about a specific active task.


###### Parameters
**path**

| Parameter | Required | Description | Data Type |
|-----------|----------|-------------|-----------|
| taskId | true |  | string |

###### Response
[SingularityTask](#model-SingularityTask)


###### Errors
| Status Code | Reason      | Response Model |
|-------------|-------------|----------------|
| - | - | - |


- - -
#### **DELETE** `/api/tasks/task/{taskId}`

Attempt to kill task, optionally overriding an existing cleanup request (that may be waiting for replacement tasks to become healthy)


###### Parameters
**path**

| Parameter | Required | Description | Data Type |
|-----------|----------|-------------|-----------|
| taskId | true |  | string |
**body**

| Parameter | Required | Description | Data Type |
|-----------|----------|-------------|-----------|
| body | false |  | [SingularityKillTaskRequest](#model-linkType)</a> |

###### Response
[SingularityTaskCleanup](#model-SingularityTaskCleanup)


###### Errors
| Status Code | Reason      | Response Model |
|-------------|-------------|----------------|
| 409    | Task already has a cleanup request (can be overridden with override=true) | - |


- - -
#### **GET** `/api/tasks/scheduled/task/{pendingTaskId}`

Retrieve information about a pending task.


###### Parameters
**path**

| Parameter | Required | Description | Data Type |
|-----------|----------|-------------|-----------|
| pendingTaskId | true |  | string |

###### Response
[SingularityTaskRequest](#model-SingularityTaskRequest)


###### Errors
| Status Code | Reason      | Response Model |
|-------------|-------------|----------------|
| - | - | - |


- - -
#### **GET** `/api/tasks/scheduled/request/{requestId}`

Retrieve list of scheduled tasks for a specific request.


###### Parameters
**path**

| Parameter | Required | Description | Data Type |
|-----------|----------|-------------|-----------|
| requestId | true |  | string |

###### Response
[List[SingularityTaskRequest]](#model-SingularityTaskRequest)


###### Errors
| Status Code | Reason      | Response Model |
|-------------|-------------|----------------|
| - | - | - |


- - -
#### **GET** `/api/tasks/scheduled/ids`

Retrieve list of scheduled task IDs.


###### Parameters
- No parameters

###### Response
[UNKNOWN[SingularityPendingTaskId]](#model-UNKNOWN[SingularityPendingTaskId])


###### Errors
| Status Code | Reason      | Response Model |
|-------------|-------------|----------------|
| - | - | - |


- - -
#### **GET** `/api/tasks/scheduled`

Retrieve list of scheduled tasks.


###### Parameters
- No parameters

###### Response
[List[SingularityTaskRequest]](#model-SingularityTaskRequest)


###### Errors
| Status Code | Reason      | Response Model |
|-------------|-------------|----------------|
| - | - | - |


- - -
#### **GET** `/api/tasks/lbcleanup`

Retrieve the list of tasks being cleaned from load balancers.


###### Parameters
- No parameters

###### Response
[UNKNOWN[SingularityTaskId]](#model-UNKNOWN[SingularityTaskId])


###### Errors
| Status Code | Reason      | Response Model |
|-------------|-------------|----------------|
| - | - | - |


- - -
#### **GET** `/api/tasks/killed`

Retrieve the list of killed tasks.


###### Parameters
- No parameters

###### Response
[UNKNOWN[SingularityKilledTaskIdRecord]](#model-UNKNOWN[SingularityKilledTaskIdRecord])


###### Errors
| Status Code | Reason      | Response Model |
|-------------|-------------|----------------|
| - | - | - |


- - -
#### **GET** `/api/tasks/cleaning`

Retrieve the list of cleaning tasks.


###### Parameters
- No parameters

###### Response
[UNKNOWN[SingularityTaskCleanup]](#model-UNKNOWN[SingularityTaskCleanup])


###### Errors
| Status Code | Reason      | Response Model |
|-------------|-------------|----------------|
| - | - | - |


- - -
#### **GET** `/api/tasks/active/slave/{slaveId}`

Retrieve list of active tasks on a specific slave.


###### Parameters
**path**

| Parameter | Required | Description | Data Type |
|-----------|----------|-------------|-----------|
| slaveId | true |  | string |

###### Response
[UNKNOWN[SingularityTask]](#model-UNKNOWN[SingularityTask])


###### Errors
| Status Code | Reason      | Response Model |
|-------------|-------------|----------------|
| - | - | - |


- - -
#### **GET** `/api/tasks/active`

Retrieve the list of active tasks.


###### Parameters
- No parameters

###### Response
[UNKNOWN[SingularityTask]](#model-UNKNOWN[SingularityTask])


###### Errors
| Status Code | Reason      | Response Model |
|-------------|-------------|----------------|
| - | - | - |


- - -
### <a name="endpoint-/api/test"></a> /api/test
#### Overview
Misc testing endpoints.

#### **POST** `/api/test/stop`

Stop the Mesos scheduler driver.


###### Parameters
- No parameters

###### Response



###### Errors
| Status Code | Reason      | Response Model |
|-------------|-------------|----------------|
| - | - | - |


- - -
#### **POST** `/api/test/start`

Start the Mesos scheduler driver.


###### Parameters
- No parameters

###### Response



###### Errors
| Status Code | Reason      | Response Model |
|-------------|-------------|----------------|
| - | - | - |


- - -
#### **POST** `/api/test/scheduler/statusUpdate/{taskId}/{taskState}`

Force an update for a specific task.


###### Parameters
**path**

| Parameter | Required | Description | Data Type |
|-----------|----------|-------------|-----------|
| taskId | true |  | string |
| taskState | true |  | string |

###### Response



###### Errors
| Status Code | Reason      | Response Model |
|-------------|-------------|----------------|
| - | - | - |


- - -
#### **POST** `/api/test/reconcile`

Start task reconciliation


###### Parameters
- No parameters

###### Response



###### Errors
| Status Code | Reason      | Response Model |
|-------------|-------------|----------------|
| - | - | - |


- - -
#### **POST** `/api/test/notleader`

Make this instanceo of Singularity believe it&#39;s lost leadership.


###### Parameters
- No parameters

###### Response



###### Errors
| Status Code | Reason      | Response Model |
|-------------|-------------|----------------|
| - | - | - |


- - -
#### **POST** `/api/test/leader`

Make this instance of Singularity believe it&#39;s elected leader.


###### Parameters
- No parameters

###### Response



###### Errors
| Status Code | Reason      | Response Model |
|-------------|-------------|----------------|
| - | - | - |


- - -
#### **POST** `/api/test/exception`

Trigger an exception.


###### Parameters
**query**

| Parameter | Required | Description | Data Type |
|-----------|----------|-------------|-----------|
| message | false |  | string |

###### Response



###### Errors
| Status Code | Reason      | Response Model |
|-------------|-------------|----------------|
| - | - | - |


- - -
#### **POST** `/api/test/abort`

Abort the Mesos scheduler driver.


###### Parameters
- No parameters

###### Response



###### Errors
| Status Code | Reason      | Response Model |
|-------------|-------------|----------------|
| - | - | - |


- - -
### <a name="endpoint-/api/webhooks"></a> /api/webhooks
#### Overview
Manages Singularity webhooks.

#### **DELETE** `/api/webhooks/{webhookId}`

Delete a specific webhook.


###### Parameters
**path**

| Parameter | Required | Description | Data Type |
|-----------|----------|-------------|-----------|
| webhookId | true |  | string |

###### Response
string


###### Errors
| Status Code | Reason      | Response Model |
|-------------|-------------|----------------|
| - | - | - |


- - -
#### **GET** `/api/webhooks/task/{webhookId}`

Retrieve a list of queued task updates for a specific webhook.


###### Parameters
**path**

| Parameter | Required | Description | Data Type |
|-----------|----------|-------------|-----------|
| webhookId | true |  | string |

###### Response
[List[SingularityTaskHistoryUpdate]](#model-SingularityTaskHistoryUpdate)


###### Errors
| Status Code | Reason      | Response Model |
|-------------|-------------|----------------|
| - | - | - |


- - -
#### **GET** `/api/webhooks/task`

Retrieve a list of queued task updates for a specific webhook.


###### Parameters
**query**

| Parameter | Required | Description | Data Type |
|-----------|----------|-------------|-----------|
| webhookId | false |  | string |

###### Response
[List[SingularityTaskHistoryUpdate]](#model-SingularityTaskHistoryUpdate)


###### Errors
| Status Code | Reason      | Response Model |
|-------------|-------------|----------------|
| - | - | - |


- - -
#### **GET** `/api/webhooks/summary`

Retrieve a summary of each active webhook


###### Parameters
- No parameters

###### Response
[List[SingularityWebhookSummary]](#model-SingularityWebhookSummary)


###### Errors
| Status Code | Reason      | Response Model |
|-------------|-------------|----------------|
| - | - | - |


- - -
#### **GET** `/api/webhooks/request/{webhookId}`

Retrieve a list of queued request updates for a specific webhook.


###### Parameters
**path**

| Parameter | Required | Description | Data Type |
|-----------|----------|-------------|-----------|
| webhookId | true |  | string |

###### Response
[List[SingularityRequestHistory]](#model-SingularityRequestHistory)


###### Errors
| Status Code | Reason      | Response Model |
|-------------|-------------|----------------|
| - | - | - |


- - -
#### **GET** `/api/webhooks/request`

Retrieve a list of queued request updates for a specific webhook.


###### Parameters
**query**

| Parameter | Required | Description | Data Type |
|-----------|----------|-------------|-----------|
| webhookId | false |  | string |

###### Response
[List[SingularityRequestHistory]](#model-SingularityRequestHistory)


###### Errors
| Status Code | Reason      | Response Model |
|-------------|-------------|----------------|
| - | - | - |


- - -
#### **GET** `/api/webhooks/deploy/{webhookId}`

Retrieve a list of queued deploy updates for a specific webhook.


###### Parameters
**path**

| Parameter | Required | Description | Data Type |
|-----------|----------|-------------|-----------|
| webhookId | true |  | string |

###### Response
[List[SingularityDeployUpdate]](#model-SingularityDeployUpdate)


###### Errors
| Status Code | Reason      | Response Model |
|-------------|-------------|----------------|
| - | - | - |


- - -
#### **GET** `/api/webhooks/deploy`

Retrieve a list of queued deploy updates for a specific webhook.


###### Parameters
**query**

| Parameter | Required | Description | Data Type |
|-----------|----------|-------------|-----------|
| webhookId | false |  | string |

###### Response
[List[SingularityDeployUpdate]](#model-SingularityDeployUpdate)


###### Errors
| Status Code | Reason      | Response Model |
|-------------|-------------|----------------|
| - | - | - |


- - -
<<<<<<< HEAD
#### **POST** `/api/webhooks`

Add a new webhook.


###### Parameters
**body**

| Parameter | Required | Description | Data Type |
|-----------|----------|-------------|-----------|
| body | false |  | [SingularityWebhook](#model-linkType)</a> |

###### Response
string
=======
#### **GET** `/api/webhooks`

Retrieve a list of active webhooks.


###### Parameters
- No parameters

###### Response
[List[SingularityWebhook]](#model-SingularityWebhook)
>>>>>>> 4c88da62


###### Errors
| Status Code | Reason      | Response Model |
|-------------|-------------|----------------|
| - | - | - |


- - -
<<<<<<< HEAD
#### **GET** `/api/webhooks`

Retrieve a list of active webhooks.


###### Parameters
- No parameters

###### Response
[List[SingularityWebhook]](#model-SingularityWebhook)
=======
#### **POST** `/api/webhooks`

Add a new webhook.


###### Parameters
**body**

| Parameter | Required | Description | Data Type |
|-----------|----------|-------------|-----------|
| body | false |  | [SingularityWebhook](#model-linkType)</a> |

###### Response
string
>>>>>>> 4c88da62


###### Errors
| Status Code | Reason      | Response Model |
|-------------|-------------|----------------|
| - | - | - |


- - -
#### **DELETE** `/api/webhooks`

Delete a specific webhook.


###### Parameters
**query**

| Parameter | Required | Description | Data Type |
|-----------|----------|-------------|-----------|
| webhookId | false |  | string |

###### Response
string


###### Errors
| Status Code | Reason      | Response Model |
|-------------|-------------|----------------|
| - | - | - |


- - -

## Data Types

## <a name="model-EmbeddedArtifact"></a> EmbeddedArtifact

| name | type | required | description |
|------|------|----------|-------------|
| targetFolderRelativeToTask | string | optional |  |
| md5sum | string | optional |  |
| filename | string | optional |  |
| name | string | optional |  |
| content | [Array[byte]](#model-byte) | optional |  |


## <a name="model-ExecutorData"></a> ExecutorData

| name | type | required | description |
|------|------|----------|-------------|
| skipLogrotateAndCompress | boolean | optional | If true, do not run logrotate or compress old log files |
| loggingExtraFields | [Map[string,string]](#model-Map[string,string]) | optional |  |
| embeddedArtifacts | [Array[EmbeddedArtifact]](#model-EmbeddedArtifact) | optional | A list of the full content of any embedded artifacts |
| s3Artifacts | [Array[S3Artifact]](#model-S3Artifact) | optional | List of s3 artifacts for the executor to download |
| successfulExitCodes | Array[int] | optional | Allowable exit codes for the task to be considered FINISHED instead of FAILED |
| runningSentinel | string | optional |  |
| logrotateFrequency | [SingularityExecutorLogrotateFrequency](#model-SingularityExecutorLogrotateFrequency) | optional | Run logrotate this often. Can be HOURLY, DAILY, WEEKLY, MONTHLY |
| maxOpenFiles | int | optional | Maximum number of open files the task process is allowed |
| externalArtifacts | [Array[ExternalArtifact]](#model-ExternalArtifact) | optional | A list of external artifacts for the executor to download |
| user | string | optional | Run the task process as this user |
| preserveTaskSandboxAfterFinish | boolean | optional | If true, do not delete files in the task sandbox after the task process has terminated |
| extraCmdLineArgs | Array[string] | optional | Extra arguments in addition to any provided in the cmd field |
| loggingTag | string | optional |  |
| loggingS3Bucket | string | optional | Override the default bucket used by the S3Uploader to store log files |
| sigKillProcessesAfterMillis | long | optional | Send a sigkill to a process if it has not shut down this many millis after being sent a term signal |
| maxTaskThreads | int | optional | Maximum number of threads a task is allowed to use |
| s3ArtifactSignatures | [Array[S3ArtifactSignature]](#model-S3ArtifactSignature) | optional | A list of signatures use to verify downloaded s3artifacts |
| cmd | string | required | Command for the custom executor to run |


## <a name="model-ExternalArtifact"></a> ExternalArtifact

| name | type | required | description |
|------|------|----------|-------------|
| targetFolderRelativeToTask | string | optional |  |
| md5sum | string | optional |  |
| url | string | optional |  |
| filename | string | optional |  |
| filesize | long | optional |  |
| name | string | optional |  |


## <a name="model-LoadBalancerRequestId"></a> LoadBalancerRequestId

| name | type | required | description |
|------|------|----------|-------------|
| requestType | [LoadBalancerRequestType](#model-LoadBalancerRequestType) | optional |  Allowable values: ADD, REMOVE, DEPLOY, DELETE |
| attemptNumber | int | optional |  |
| id | string | optional |  |


## <a name="model-MesosFileChunkObject"></a> MesosFileChunkObject

| name | type | required | description |
|------|------|----------|-------------|
| nextOffset | long | optional |  |
| data | string | optional |  |
| offset | long | optional |  |


## <a name="model-MesosResourcesObject"></a> MesosResourcesObject

| name | type | required | description |
|------|------|----------|-------------|
| properties | [Map[string,Object]](#model-Map[string,Object]) | optional |  |


## <a name="model-MesosTaskStatisticsObject"></a> MesosTaskStatisticsObject

| name | type | required | description |
|------|------|----------|-------------|
| memFileBytes | long | optional |  |
| memLimitBytes | long | optional |  |
| cpusThrottledTimeSecs | double | optional |  |
| cpusSystemTimeSecs | double | optional |  |
| memRssBytes | long | optional |  |
| memAnonBytes | long | optional |  |
| memMappedFileBytes | long | optional |  |
| cpusLimit | int | optional |  |
| timestamp | double | optional |  |
| cpusNrPeriods | long | optional |  |
| cpusUserTimeSecs | double | optional |  |
| cpusNrThrottled | long | optional |  |


## <a name="model-Resources"></a> Resources

| name | type | required | description |
|------|------|----------|-------------|
| numPorts | int | optional |  |
| memoryMb | double | optional |  |
| diskMb | double | optional |  |
| cpus | double | optional |  |


## <a name="model-S3Artifact"></a> S3Artifact

| name | type | required | description |
|------|------|----------|-------------|
| targetFolderRelativeToTask | string | optional |  |
| s3Bucket | string | optional |  |
| md5sum | string | optional |  |
| filename | string | optional |  |
| filesize | long | optional |  |
| s3ObjectKey | string | optional |  |
| name | string | optional |  |


## <a name="model-S3ArtifactSignature"></a> S3ArtifactSignature

| name | type | required | description |
|------|------|----------|-------------|
| targetFolderRelativeToTask | string | optional |  |
| s3Bucket | string | optional |  |
| md5sum | string | optional |  |
| filename | string | optional |  |
| filesize | long | optional |  |
| s3ObjectKey | string | optional |  |
| name | string | optional |  |
| artifactFilename | string | optional |  |


## <a name="model-Set"></a> Set

| name | type | required | description |
|------|------|----------|-------------|
| empty | boolean | optional |  |


## <a name="model-SingularityBounceRequest"></a> SingularityBounceRequest

| name | type | required | description |
|------|------|----------|-------------|
| skipHealthchecks | boolean | optional | Instruct replacement tasks for this bounce only to skip healthchecks |
| durationMillis | long | optional | The number of milliseconds to wait before reversing the effects of this action (letting it expire) |
| message | string | optional | A message to show to users about why this action was taken |
| actionId | string | optional | An id to associate with this action for metadata purposes |
| runShellCommandBeforeKill | [SingularityShellCommand](#model-SingularityShellCommand) | optional | Attempt to run this shell command on each task before it is shut down |
| incremental | boolean | optional | If present and set to true, old tasks will be killed as soon as replacement tasks are available, instead of waiting for all replacement tasks to be healthy |


## <a name="model-SingularityContainerInfo"></a> SingularityContainerInfo

| name | type | required | description |
|------|------|----------|-------------|
| type | [SingularityContainerType](#model-SingularityContainerType) | required | Container type, can be MESOS or DOCKER. Default is MESOS Allowable values: MESOS, DOCKER |
| volumes | [Array[SingularityVolume]](#model-SingularityVolume) | optional | List of volumes to mount. Applicable only to DOCKER container type |
| docker | [SingularityDockerInfo](#model-SingularityDockerInfo) | optional | Information specific to docker runtime settings |


## <a name="model-SingularityDeleteRequestRequest"></a> SingularityDeleteRequestRequest

| name | type | required | description |
|------|------|----------|-------------|
| message | string | optional | A message to show to users about why this action was taken |
| actionId | string | optional | An id to associate with this action for metadata purposes |


## <a name="model-SingularityDeploy"></a> SingularityDeploy

| name | type | required | description |
|------|------|----------|-------------|
| customExecutorId | string | optional | Custom Mesos executor id. |
| resources | [com.hubspot.mesos.Resources](#model-com.hubspot.mesos.Resources) | optional | Resources required for this deploy. |
| uris | Array[string] | optional | List of URIs to download before executing the deploy command. |
| containerInfo | [SingularityContainerInfo](#model-SingularityContainerInfo) | optional | Container information for deployment into a container. |
| loadBalancerDomains | [Set](#model-Set) | optional | List of domains to host this service on, for use with the load balancer api |
| arguments | Array[string] | optional | Command arguments. |
| taskEnv | [Map[int,Map[string,string]]](#model-Map[int,Map[string,string]]) | optional | Map of environment variable overrides for specific task instances. |
| autoAdvanceDeploySteps | boolean | optional | automatically advance to the next target instance count after `deployStepWaitTimeMs` seconds |
| serviceBasePath | string | optional | The base path for the API exposed by the deploy. Used in conjunction with the Load balancer API. |
| customExecutorSource | string | optional | Custom Mesos executor source. |
| metadata | [Map[string,string]](#model-Map[string,string]) | optional | Map of metadata key/value pairs associated with the deployment. |
| healthcheckMaxRetries | int | optional | Maximum number of times to retry an individual healthcheck before failing the deploy. |
| healthcheckTimeoutSeconds | long | optional | Single healthcheck HTTP timeout in seconds. |
<<<<<<< HEAD
=======
| healthcheckProtocol | [com.hubspot.singularity.HealthcheckProtocol](#model-com.hubspot.singularity.HealthcheckProtocol) | optional | Healthcheck protocol - HTTP or HTTPS |
| taskLabels | [Map[int,Map[string,string]]](#model-Map[int,Map[string,string]]) | optional | (Deprecated) Labels for specific tasks associated with this deploy, indexed by instance number |
>>>>>>> 4c88da62
| healthcheckPortIndex | int | optional | Perform healthcheck on this dynamically allocated port (e.g. 0 for first port), defaults to first port |
| healthcheckProtocol | [com.hubspot.singularity.HealthcheckProtocol](#model-com.hubspot.singularity.HealthcheckProtocol) | optional | Healthcheck protocol - HTTP or HTTPS |
| healthcheckMaxTotalTimeoutSeconds | long | optional | Maximum amount of time to wait before failing a deploy for healthchecks to pass. |
| loadBalancerServiceIdOverride | string | optional | Name of load balancer Service ID to use instead of the Request ID |
| mesosTaskLabels | [Map[int,List[SingularityMesosTaskLabel]]](#model-Map[int,List[SingularityMesosTaskLabel]]) | optional | Labels for specific tasks associated with this deploy, indexed by instance number |
| healthcheckUri | string | optional | Deployment Healthcheck URI, if specified will be called after TASK_RUNNING. |
| user | string | optional | Run tasks as this user |
| requestId | string | required | Singularity Request Id which is associated with this deploy. |
| loadBalancerGroups | [Set](#model-Set) | optional | List of load balancer groups associated with this deployment. |
| deployStepWaitTimeMs | int | optional | wait this long between deploy steps |
| skipHealthchecksOnDeploy | boolean | optional | Allows skipping of health checks when deploying. |
| mesosLabels | [Array[SingularityMesosTaskLabel]](#model-SingularityMesosTaskLabel) | optional | Labels for all tasks associated with this deploy |
| healthcheckIntervalSeconds | long | optional | Time to wait after a failed healthcheck to try again in seconds. |
| command | string | optional | Command to execute for this deployment. |
| executorData | [ExecutorData](#model-ExecutorData) | optional | Executor specific information |
| loadBalancerAdditionalRoutes | Array[string] | optional | Additional routes besides serviceBasePath used by this service |
| shell | boolean | optional | Override the shell property on the mesos task |
| timestamp | long | optional | Deploy timestamp. |
| deployInstanceCountPerStep | int | optional | deploy this many instances at a time |
| considerHealthyAfterRunningForSeconds | long | optional | Number of seconds that a service must be healthy to consider the deployment to be successful. |
| loadBalancerOptions | [Map[string,Object]](#model-Map[string,Object]) | optional | Map (Key/Value) of options for the load balancer. |
| maxTaskRetries | int | optional | allowed at most this many failed tasks to be retried before failing the deploy |
| loadBalancerPortIndex | int | optional | Send this port to the load balancer api (e.g. 0 for first port), defaults to first port |
| loadBalancerTemplate | string | optional | Name of load balancer template to use if not using the default template |
| customExecutorCmd | string | optional | Custom Mesos executor |
| env | [Map[string,string]](#model-Map[string,string]) | optional | Map of environment variable definitions. |
| loadBalancerUpstreamGroup | string | optional | Group name to tag all upstreams with in load balancer |
| customExecutorResources | [com.hubspot.mesos.Resources](#model-com.hubspot.mesos.Resources) | optional | Resources to allocate for custom mesos executor |
| version | string | optional | Deploy version |
| id | string | required | Singularity deploy id. |
| deployHealthTimeoutSeconds | long | optional | Number of seconds that Singularity waits for this service to become healthy (for it to download artifacts, start running, and optionally pass healthchecks.) |


## <a name="model-SingularityDeployFailure"></a> SingularityDeployFailure

| name | type | required | description |
|------|------|----------|-------------|
| taskId | [SingularityTaskId](#model-SingularityTaskId) | optional |  |
| message | string | optional |  |
| reason | [SingularityDeployFailureReason](#model-SingularityDeployFailureReason) | optional |  Allowable values: TASK_FAILED_ON_STARTUP, TASK_FAILED_HEALTH_CHECKS, TASK_COULD_NOT_BE_SCHEDULED, TASK_NEVER_ENTERED_RUNNING, TASK_EXPECTED_RUNNING_FINISHED, DEPLOY_CANCELLED, DEPLOY_OVERDUE, FAILED_TO_SAVE_DEPLOY_STATE, LOAD_BALANCER_UPDATE_FAILED, PENDING_DEPLOY_REMOVED |


## <a name="model-SingularityDeployHistory"></a> SingularityDeployHistory

| name | type | required | description |
|------|------|----------|-------------|
| deploy | [SingularityDeploy](#model-SingularityDeploy) | optional |  |
| deployStatistics | [SingularityDeployStatistics](#model-SingularityDeployStatistics) | optional |  |
| deployResult | [SingularityDeployResult](#model-SingularityDeployResult) | optional |  |
| deployMarker | [SingularityDeployMarker](#model-SingularityDeployMarker) | optional |  |


## <a name="model-SingularityDeployMarker"></a> SingularityDeployMarker

| name | type | required | description |
|------|------|----------|-------------|
| user | string | optional |  |
| requestId | string | optional |  |
| message | string | optional |  |
| timestamp | long | optional |  |
| deployId | string | optional |  |


## <a name="model-SingularityDeployProgress"></a> SingularityDeployProgress

| name | type | required | description |
|------|------|----------|-------------|
| autoAdvanceDeploySteps | boolean | optional |  |
| stepComplete | boolean | optional |  |
| deployStepWaitTimeMs | long | optional |  |
| timestamp | long | optional |  |
| deployInstanceCountPerStep | int | optional |  |
| failedDeployTasks | [Set](#model-Set) | optional |  |
| targetActiveInstances | int | optional |  |


## <a name="model-SingularityDeployRequest"></a> SingularityDeployRequest

| name | type | required | description |
|------|------|----------|-------------|
| unpauseOnSuccessfulDeploy | boolean | optional | If deploy is successful, also unpause the request |
| deploy | [SingularityDeploy](#model-SingularityDeploy) | required | The Singularity deploy object, containing all the required details about the Deploy |
| updatedRequest | [SingularityRequest](#model-SingularityRequest) | optional | use this request data for this deploy, and update the request on successful deploy |
| message | string | optional | A message to show users about this deploy (metadata) |


## <a name="model-SingularityDeployResult"></a> SingularityDeployResult

| name | type | required | description |
|------|------|----------|-------------|
| lbUpdate | [SingularityLoadBalancerUpdate](#model-SingularityLoadBalancerUpdate) | optional |  |
| deployState | [DeployState](#model-DeployState) | optional |  Allowable values: SUCCEEDED, FAILED_INTERNAL_STATE, CANCELING, WAITING, OVERDUE, FAILED, CANCELED |
| deployFailures | [Array[SingularityDeployFailure]](#model-SingularityDeployFailure) | optional |  |
| message | string | optional |  |
| timestamp | long | optional |  |


## <a name="model-SingularityDeployStatistics"></a> SingularityDeployStatistics

| name | type | required | description |
|------|------|----------|-------------|
| lastTaskState | [ExtendedTaskState](#model-ExtendedTaskState) | optional |  |
| numFailures | int | optional |  |
| numTasks | int | optional |  |
| averageRuntimeMillis | long | optional |  |
| lastFinishAt | long | optional |  |
| requestId | string | optional |  |
| deployId | string | optional |  |
| numSequentialRetries | int | optional |  |
| numSuccess | int | optional |  |
| instanceSequentialFailureTimestamps | [com.google.common.collect.ListMultimap&lt;java.lang.Integer, java.lang.Long&gt;](#model-com.google.common.collect.ListMultimap&lt;java.lang.Integer, java.lang.Long&gt;) | optional |  |


## <a name="model-SingularityDeployUpdate"></a> SingularityDeployUpdate

| name | type | required | description |
|------|------|----------|-------------|
| deploy | [SingularityDeploy](#model-SingularityDeploy) | optional |  |
| deployResult | [SingularityDeployResult](#model-SingularityDeployResult) | optional |  |
| eventType | [DeployEventType](#model-DeployEventType) | optional |  Allowable values: STARTING, FINISHED |
| deployMarker | [SingularityDeployMarker](#model-SingularityDeployMarker) | optional |  |


## <a name="model-SingularityDisabledAction"></a> SingularityDisabledAction

| name | type | required | description |
|------|------|----------|-------------|
| expiresAt | long | optional |  |
| type | [SingularityAction](#model-SingularityAction) | optional |  Allowable values: BOUNCE_REQUEST, SCALE_REQUEST, REMOVE_REQUEST, CREATE_REQUEST, UPDATE_REQUEST, VIEW_REQUEST, PAUSE_REQUEST, KILL_TASK, BOUNCE_TASK, RUN_SHELL_COMMAND, ADD_METADATA, DEPLOY, CANCEL_DEPLOY, ADD_WEBHOOK, REMOVE_WEBHOOK, VIEW_WEBHOOKS, TASK_RECONCILIATION, ADD_DISASTER, REMOVE_DISASTER, DISABLE_ACTION, ENABLE_ACTION, VIEW_DISASTERS, FREEZE_SLAVE, ACTIVATE_SLAVE, DECOMMISSION_SLAVE, VIEW_SLAVES, FREEZE_RACK, ACTIVATE_RACK, DECOMMISSION_RACK, VIEW_RACKS |
| automaticallyClearable | boolean | optional |  |
| user | string | optional |  |
| message | string | optional |  |


## <a name="model-SingularityDisabledActionRequest"></a> SingularityDisabledActionRequest

| name | type | required | description |
|------|------|----------|-------------|
| type | [SingularityAction](#model-SingularityAction) | required | The type of action to disable Allowable values: BOUNCE_REQUEST, SCALE_REQUEST, REMOVE_REQUEST, CREATE_REQUEST, UPDATE_REQUEST, VIEW_REQUEST, PAUSE_REQUEST, KILL_TASK, BOUNCE_TASK, RUN_SHELL_COMMAND, ADD_METADATA, DEPLOY, CANCEL_DEPLOY, ADD_WEBHOOK, REMOVE_WEBHOOK, VIEW_WEBHOOKS, TASK_RECONCILIATION, ADD_DISASTER, REMOVE_DISASTER, DISABLE_ACTION, ENABLE_ACTION, VIEW_DISASTERS, FREEZE_SLAVE, ACTIVATE_SLAVE, DECOMMISSION_SLAVE, VIEW_SLAVES, FREEZE_RACK, ACTIVATE_RACK, DECOMMISSION_RACK, VIEW_RACKS |
| message | string | optional | An optional message/reason for disabling the action specified |


## <a name="model-SingularityDisaster"></a> SingularityDisaster

| name | type | required | description |
|------|------|----------|-------------|
| type | [SingularityDisasterType](#model-SingularityDisasterType) | optional |  Allowable values: EXCESSIVE_TASK_LAG, LOST_SLAVES, LOST_TASKS, USER_INITIATED |
| active | boolean | optional |  |


## <a name="model-SingularityDisasterDataPoint"></a> SingularityDisasterDataPoint

| name | type | required | description |
|------|------|----------|-------------|
| numLateTasks | int | optional |  |
| numPendingTasks | int | optional |  |
| numActiveTasks | int | optional |  |
| numLostSlaves | int | optional |  |
| numActiveSlaves | int | optional |  |
| timestamp | long | optional |  |
| numLostTasks | int | optional |  |
| avgTaskLagMillis | long | optional |  |


## <a name="model-SingularityDisastersData"></a> SingularityDisastersData

| name | type | required | description |
|------|------|----------|-------------|
| automatedActionsDisabled | boolean | optional |  |
| disasters | [Array[SingularityDisaster]](#model-SingularityDisaster) | optional |  |
| stats | [Array[SingularityDisasterDataPoint]](#model-SingularityDisasterDataPoint) | optional |  |


## <a name="model-SingularityDockerInfo"></a> SingularityDockerInfo

| name | type | required | description |
|------|------|----------|-------------|
| parameters | [Map[string,string]](#model-Map[string,string]) | optional |  |
| forcePullImage | boolean | optional | Always run docker pull even if the image already exists locally |
| dockerParameters | [Array[SingularityDockerParameter]](#model-SingularityDockerParameter) | optional | Other docker run command line options to be set |
| privileged | boolean | required | Controls use of the docker --privleged flag |
| network | [com.hubspot.mesos.SingularityDockerNetworkType](#model-com.hubspot.mesos.SingularityDockerNetworkType) | optional | Docker netowkr type. Value can be BRIDGE, HOST, or NONE |
| portMappings | [Array[SingularityDockerPortMapping]](#model-SingularityDockerPortMapping) | optional | List of port mappings |
| image | string | required | Docker image name |


## <a name="model-SingularityDockerParameter"></a> SingularityDockerParameter

| name | type | required | description |
|------|------|----------|-------------|
| key | string | optional |  |
| value | string | optional |  |


## <a name="model-SingularityDockerPortMapping"></a> SingularityDockerPortMapping

| name | type | required | description |
|------|------|----------|-------------|
| hostPort | int | required | Port number, or index of port from offer on the host |
| containerPort | int | required | Port number, or index of port from offer within the container |
| containerPortType | [SingularityPortMappingType](#model-SingularityPortMappingType) | optional | Container port. Use the port number provided (LITERAL) or the dynamically allocated port at this index (FROM_OFFER) Allowable values: LITERAL, FROM_OFFER |
| protocol | string | optional | Protocol for binding the port. Default is tcp |
| hostPortType | [SingularityPortMappingType](#model-SingularityPortMappingType) | optional | Host port. Use the port number provided (LITERAL) or the dynamically allocated port at this index (FROM_OFFER) Allowable values: LITERAL, FROM_OFFER |


## <a name="model-SingularityExitCooldownRequest"></a> SingularityExitCooldownRequest

| name | type | required | description |
|------|------|----------|-------------|
| skipHealthchecks | boolean | optional | Instruct new tasks that are scheduled immediately while executing cooldown to skip healthchecks |
| message | string | optional | A message to show to users about why this action was taken |
| actionId | string | optional | An id to associate with this action for metadata purposes |


## <a name="model-SingularityExpiringBounce"></a> SingularityExpiringBounce

| name | type | required | description |
|------|------|----------|-------------|
| user | string | optional |  |
| requestId | string | optional |  |
| startMillis | long | optional |  |
| deployId | string | optional |  |
| actionId | string | optional |  |
| expiringAPIRequestObject | [T](#model-T) | optional |  |


## <a name="model-SingularityExpiringPause"></a> SingularityExpiringPause

| name | type | required | description |
|------|------|----------|-------------|
| user | string | optional |  |
| requestId | string | optional |  |
| startMillis | long | optional |  |
| actionId | string | optional |  |
| expiringAPIRequestObject | [T](#model-T) | optional |  |


## <a name="model-SingularityExpiringScale"></a> SingularityExpiringScale

| name | type | required | description |
|------|------|----------|-------------|
| revertToInstances | int | optional |  |
| user | string | optional |  |
| requestId | string | optional |  |
| startMillis | long | optional |  |
| actionId | string | optional |  |
| expiringAPIRequestObject | [T](#model-T) | optional |  |


## <a name="model-SingularityExpiringSkipHealthchecks"></a> SingularityExpiringSkipHealthchecks

| name | type | required | description |
|------|------|----------|-------------|
| user | string | optional |  |
| requestId | string | optional |  |
| startMillis | long | optional |  |
| actionId | string | optional |  |
| expiringAPIRequestObject | [T](#model-T) | optional |  |
| revertToSkipHealthchecks | boolean | optional |  |


## <a name="model-SingularityHostState"></a> SingularityHostState

| name | type | required | description |
|------|------|----------|-------------|
| hostAddress | string | optional |  |
| hostname | string | optional |  |
| mesosConnected | boolean | optional |  |
| driverStatus | string | optional |  |
| master | boolean | optional |  |
| mesosMaster | string | optional |  |
| uptime | long | optional |  |
| millisSinceLastOffer | long | optional |  |


## <a name="model-SingularityKillTaskRequest"></a> SingularityKillTaskRequest

| name | type | required | description |
|------|------|----------|-------------|
| waitForReplacementTask | boolean | optional | If set to true, treats this task kill as a bounce - launching another task and waiting for it to become healthy |
| override | boolean | optional | If set to true, instructs the executor to attempt to immediately kill the task, rather than waiting gracefully |
| message | string | optional | A message to show to users about why this action was taken |
| runShellCommandBeforeKill | [SingularityShellCommand](#model-SingularityShellCommand) | optional | Attempt to run this shell command on each task before it is shut down |
| actionId | string | optional | An id to associate with this action for metadata purposes |


## <a name="model-SingularityLoadBalancerUpdate"></a> SingularityLoadBalancerUpdate

| name | type | required | description |
|------|------|----------|-------------|
| loadBalancerState | [BaragonRequestState](#model-BaragonRequestState) | optional |  Allowable values: UNKNOWN, FAILED, WAITING, SUCCESS, CANCELING, CANCELED, INVALID_REQUEST_NOOP |
| loadBalancerRequestId | [LoadBalancerRequestId](#model-LoadBalancerRequestId) | optional |  |
| uri | string | optional |  |
| method | [LoadBalancerMethod](#model-LoadBalancerMethod) | optional |  Allowable values: PRE_ENQUEUE, ENQUEUE, CHECK_STATE, CANCEL, DELETE |
| message | string | optional |  |
| timestamp | long | optional |  |


## <a name="model-SingularityMachineChangeRequest"></a> SingularityMachineChangeRequest

| name | type | required | description |
|------|------|----------|-------------|
| message | string | optional | A message to show to users about why this action was taken |


## <a name="model-SingularityMachineStateHistoryUpdate"></a> SingularityMachineStateHistoryUpdate

| name | type | required | description |
|------|------|----------|-------------|
| state | [MachineState](#model-MachineState) | optional |  Allowable values: MISSING_ON_STARTUP, ACTIVE, STARTING_DECOMMISSION, DECOMMISSIONING, DECOMMISSIONED, DEAD, FROZEN |
| user | string | optional |  |
| message | string | optional |  |
| timestamp | long | optional |  |
| objectId | string | optional |  |


## <a name="model-SingularityMesosTaskLabel"></a> SingularityMesosTaskLabel

| name | type | required | description |
|------|------|----------|-------------|
| key | string | optional |  |
| value | string | optional |  |


## <a name="model-SingularityPauseRequest"></a> SingularityPauseRequest

| name | type | required | description |
|------|------|----------|-------------|
| durationMillis | long | optional | The number of milliseconds to wait before reversing the effects of this action (letting it expire) |
| killTasks | boolean | optional | If set to false, tasks will be allowed to finish instead of killed immediately |
| message | string | optional | A message to show to users about why this action was taken |
| actionId | string | optional | An id to associate with this action for metadata purposes |
| runShellCommandBeforeKill | [SingularityShellCommand](#model-SingularityShellCommand) | optional | Attempt to run this shell command on each task before it is shut down |


## <a name="model-SingularityPendingDeploy"></a> SingularityPendingDeploy

| name | type | required | description |
|------|------|----------|-------------|
| currentDeployState | [DeployState](#model-DeployState) | optional |  Allowable values: SUCCEEDED, FAILED_INTERNAL_STATE, CANCELING, WAITING, OVERDUE, FAILED, CANCELED |
| updatedRequest | [SingularityRequest](#model-SingularityRequest) | optional |  |
| deployProgress | [SingularityDeployProgress](#model-SingularityDeployProgress) | optional |  |
| lastLoadBalancerUpdate | [SingularityLoadBalancerUpdate](#model-SingularityLoadBalancerUpdate) | optional |  |
| deployMarker | [SingularityDeployMarker](#model-SingularityDeployMarker) | optional |  |


## <a name="model-SingularityPendingRequest"></a> SingularityPendingRequest

| name | type | required | description |
|------|------|----------|-------------|
| resources | [Resources](#model-Resources) | optional |  |
| runId | string | optional |  |
| skipHealthchecks | boolean | optional |  |
| user | string | optional |  |
| requestId | string | optional |  |
| message | string | optional |  |
| timestamp | long | optional |  |
| deployId | string | optional |  |
| actionId | string | optional |  |
| cmdLineArgsList | Array[string] | optional |  |
| pendingType | [PendingType](#model-PendingType) | optional |  Allowable values: IMMEDIATE, ONEOFF, BOUNCE, NEW_DEPLOY, NEXT_DEPLOY_STEP, UNPAUSED, RETRY, UPDATED_REQUEST, DECOMISSIONED_SLAVE_OR_RACK, TASK_DONE, STARTUP, CANCEL_BOUNCE, TASK_BOUNCE, DEPLOY_CANCELLED, DEPLOY_FAILED |


## <a name="model-SingularityPendingTask"></a> SingularityPendingTask

| name | type | required | description |
|------|------|----------|-------------|
| resources | [Resources](#model-Resources) | optional |  |
| runId | string | optional |  |
| skipHealthchecks | boolean | optional |  |
| pendingTaskId | [SingularityPendingTaskId](#model-SingularityPendingTaskId) | optional |  |
| user | string | optional |  |
| message | string | optional |  |
| cmdLineArgsList | Array[string] | optional |  |


## <a name="model-SingularityPendingTaskId"></a> SingularityPendingTaskId

| name | type | required | description |
|------|------|----------|-------------|
| nextRunAt | long | optional |  |
| requestId | string | optional |  |
| deployId | string | optional |  |
| pendingType | [PendingType](#model-PendingType) | optional |  Allowable values: IMMEDIATE, ONEOFF, BOUNCE, NEW_DEPLOY, NEXT_DEPLOY_STEP, UNPAUSED, RETRY, UPDATED_REQUEST, DECOMISSIONED_SLAVE_OR_RACK, TASK_DONE, STARTUP, CANCEL_BOUNCE, TASK_BOUNCE, DEPLOY_CANCELLED, DEPLOY_FAILED |
| instanceNo | int | optional |  |
| createdAt | long | optional |  |
| id | string | optional |  |


## <a name="model-SingularityPriorityFreeze"></a> SingularityPriorityFreeze

| name | type | required | description |
|------|------|----------|-------------|
| killTasks | boolean | required | If true, kill currently running tasks, and do not launch new tasks below the minimumPriorityLevel. If false, do not launch new tasks below minimumPriorityLevel |
| message | string | optional | An optional message/reason for creating the priority kill |
| actionId | string | optional | A unique ID for this priority kill |
| minimumPriorityLevel | double | required | Kill (if killTasks is true) or do not launch (if killTasks is false) tasks below this priority level |


## <a name="model-SingularityPriorityFreezeParent"></a> SingularityPriorityFreezeParent

| name | type | required | description |
|------|------|----------|-------------|
| priorityFreeze | [SingularityPriorityFreeze](#model-SingularityPriorityFreeze) | optional |  |
| user | string | optional |  |
| timestamp | long | optional |  |


## <a name="model-SingularityRack"></a> SingularityRack

| name | type | required | description |
|------|------|----------|-------------|
| currentState | [SingularityMachineStateHistoryUpdate](#model-SingularityMachineStateHistoryUpdate) | optional |  |
| firstSeenAt | long | optional |  |
| id | string | optional |  |


## <a name="model-SingularityRequest"></a> SingularityRequest

| name | type | required | description |
|------|------|----------|-------------|
| hideEvenNumberAcrossRacksHint | boolean | optional |  |
| readOnlyGroups | [Set](#model-Set) | optional | Users in these groups are allowed read only access to this request |
| taskExecutionTimeLimitMillis | long | optional | If set, don't allow any taks for this request to run for longer than this amount of time |
| taskLogErrorRegexCaseSensitive | boolean | optional | Determines if taskLogErrorRegex is case sensitive |
| schedule | string | optional | A schedule in cron, RFC5545, or quartz format |
| skipHealthchecks | boolean | optional | If true, do not run healthchecks |
| waitAtLeastMillisAfterTaskFinishesForReschedule | long | optional | When a scheduled job finishes, wait at least this long before rescheduling it |
| taskPriorityLevel | double | optional | a priority level from 0.0 to 1.0 for all tasks associated with the request |
| rackAffinity | Array[string] | optional | If set, prefer this specific rack when launching tasks |
| emailConfigurationOverrides | [Map[SingularityEmailType,List[SingularityEmailDestination]]](#model-Map[SingularityEmailType,List[SingularityEmailDestination]]) | optional | Overrides for email recipients by email type for this request |
| slavePlacement | [SlavePlacement](#model-SlavePlacement) | optional | Strategy for determining where to place new tasks. Can be SEPARATE, OPTIMISTIC, GREEDY, SEPARATE_BY_DEPLOY, or SEPARATE_BY_REQUEST |
| bounceAfterScale | boolean | optional | Used for SingularityUI. If true, automatically trigger a bounce after changing the request's instance count |
| readWriteGroups | [Set](#model-Set) | optional | Users in these groups are allowed read/write access to this request |
| group | string | optional | Auth group associated with this request. Users in this group are allowed read/write access to this request |
| rackSensitive | boolean | optional | Spread instances for this request evenly across separate racks |
| allowedSlaveAttributes | [Map[string,string]](#model-Map[string,string]) | optional | Allow tasks to run on slaves with these attributes, but do not restrict them to only these slaves |
| owners | Array[string] | optional | A list of emails for the owners of this request |
| requestType | [RequestType](#model-RequestType) | required | The type of request, can be SERVICE, WORKER, SCHEDULED, ON_DEMAND, or RUN_ONCE Allowable values: SERVICE, WORKER, SCHEDULED, ON_DEMAND, RUN_ONCE |
| scheduledExpectedRuntimeMillis | long | optional | Expected time for a non-long-running task to run. Singularity will notify owners if a task exceeds this time |
| quartzSchedule | string | optional | A schedule in quartz format |
| requiredSlaveAttributes | [Map[string,string]](#model-Map[string,string]) | optional | Only allow tasks for this request to run on slaves which have these attributes |
| numRetriesOnFailure | int | optional | For scheduled jobs, retry up to this many times if the job fails |
| loadBalanced | boolean | optional | Indicates that a SERVICE should be load balanced |
| killOldNonLongRunningTasksAfterMillis | long | optional | For non-long-running request types, kill a task after this amount of time if it has been put into CLEANING and has not shut down |
| instances | int | optional | A count of tasks to run for long-running requests |
| scheduleType | [ScheduleType](#model-ScheduleType) | optional | The type of schedule associated with the scheduled field. Can be CRON, QUARTZ, or RFC5545 |
| scheduleTimeZone | string | optional | Time zone to use when running the |
| taskLogErrorRegex | string | optional | Searching for errors in task logs to include in emails using this regex |
| id | string | required | A unique id for the request |


## <a name="model-SingularityRequestCleanup"></a> SingularityRequestCleanup

| name | type | required | description |
|------|------|----------|-------------|
| skipHealthchecks | boolean | optional |  |
| requestId | string | optional |  |
| user | string | optional |  |
| killTasks | boolean | optional |  |
| cleanupType | [RequestCleanupType](#model-RequestCleanupType) | optional |  Allowable values: DELETING, PAUSING, BOUNCE, INCREMENTAL_BOUNCE |
| message | string | optional |  |
| timestamp | long | optional |  |
| deployId | string | optional |  |
| runShellCommandBeforeKill | [SingularityShellCommand](#model-SingularityShellCommand) | optional |  |
| actionId | string | optional |  |


## <a name="model-SingularityRequestDeployState"></a> SingularityRequestDeployState

| name | type | required | description |
|------|------|----------|-------------|
| pendingDeploy | [SingularityDeployMarker](#model-SingularityDeployMarker) | optional |  |
| requestId | string | optional |  |
| activeDeploy | [SingularityDeployMarker](#model-SingularityDeployMarker) | optional |  |


## <a name="model-SingularityRequestGroup"></a> SingularityRequestGroup

| name | type | required | description |
|------|------|----------|-------------|
| metadata | [Map[string,string]](#model-Map[string,string]) | optional |  |
| requestIds | Array[string] | optional |  |
| id | string | optional |  |


## <a name="model-SingularityRequestHistory"></a> SingularityRequestHistory

| name | type | required | description |
|------|------|----------|-------------|
| user | string | optional |  |
| message | string | optional |  |
| request | [SingularityRequest](#model-SingularityRequest) | optional |  |
| eventType | [RequestHistoryType](#model-RequestHistoryType) | optional |  Allowable values: CREATED, UPDATED, DELETED, PAUSED, UNPAUSED, ENTERED_COOLDOWN, EXITED_COOLDOWN, FINISHED, DEPLOYED_TO_UNPAUSE, BOUNCED, SCALED, SCALE_REVERTED |
| createdAt | long | optional |  |


## <a name="model-SingularityRequestParent"></a> SingularityRequestParent

| name | type | required | description |
|------|------|----------|-------------|
| expiringSkipHealthchecks | [SingularityExpiringSkipHealthchecks](#model-SingularityExpiringSkipHealthchecks) | optional |  |
| state | [RequestState](#model-RequestState) | optional |  Allowable values: ACTIVE, DELETED, PAUSED, SYSTEM_COOLDOWN, FINISHED, DEPLOYING_TO_UNPAUSE |
| pendingDeploy | [SingularityDeploy](#model-SingularityDeploy) | optional |  |
| activeDeploy | [SingularityDeploy](#model-SingularityDeploy) | optional |  |
| expiringPause | [SingularityExpiringPause](#model-SingularityExpiringPause) | optional |  |
| expiringBounce | [SingularityExpiringBounce](#model-SingularityExpiringBounce) | optional |  |
| request | [SingularityRequest](#model-SingularityRequest) | optional |  |
| pendingDeployState | [SingularityPendingDeploy](#model-SingularityPendingDeploy) | optional |  |
| expiringScale | [SingularityExpiringScale](#model-SingularityExpiringScale) | optional |  |
| requestDeployState | [SingularityRequestDeployState](#model-SingularityRequestDeployState) | optional |  |


## <a name="model-SingularityRunNowRequest"></a> SingularityRunNowRequest

| name | type | required | description |
|------|------|----------|-------------|
| resources | [Resources](#model-Resources) | optional | Override the resources from the active deploy for this run |
| runId | string | optional | An id to associate with this request which will be associated with the corresponding launched tasks |
| skipHealthchecks | boolean | optional | If set to true, healthchecks will be skipped for this task run |
| commandLineArgs | Array[string] | optional | Command line arguments to be passed to the task |
| message | string | optional | A message to show to users about why this action was taken |


## <a name="model-SingularitySandbox"></a> SingularitySandbox

| name | type | required | description |
|------|------|----------|-------------|
| slaveHostname | string | optional | Hostname of tasks's slave |
| files | [Array[SingularitySandboxFile]](#model-SingularitySandboxFile) | optional | List of files inside sandbox |
| currentDirectory | string | optional | Current directory |
| fullPathToRoot | string | optional | Full path to the root of the Mesos task sandbox |


## <a name="model-SingularitySandboxFile"></a> SingularitySandboxFile

| name | type | required | description |
|------|------|----------|-------------|
| size | long | optional | File size (in bytes) |
| mode | string | optional | File mode |
| mtime | long | optional | Last modified time |
| name | string | optional | Filename |


## <a name="model-SingularityScaleRequest"></a> SingularityScaleRequest

| name | type | required | description |
|------|------|----------|-------------|
| skipHealthchecks | boolean | optional | If set to true, healthchecks will be skipped while scaling this request (only) |
| durationMillis | long | optional | The number of milliseconds to wait before reversing the effects of this action (letting it expire) |
| message | string | optional | A message to show to users about why this action was taken |
| actionId | string | optional | An id to associate with this action for metadata purposes |
| instances | int | optional | The number of instances to scale to |


## <a name="model-SingularityShellCommand"></a> SingularityShellCommand

| name | type | required | description |
|------|------|----------|-------------|
| logfileName | string | optional | File name for shell command output |
| user | string | optional | User who requested the shell command |
| options | Array[string] | optional | Additional options related to the shell command |
| name | string | required | Name of the shell command to run |


## <a name="model-SingularitySkipHealthchecksRequest"></a> SingularitySkipHealthchecksRequest

| name | type | required | description |
|------|------|----------|-------------|
| skipHealthchecks | boolean | optional | If set to true, healthchecks will be skipped for all tasks for this request until reversed |
| durationMillis | long | optional | The number of milliseconds to wait before reversing the effects of this action (letting it expire) |
| message | string | optional | A message to show to users about why this action was taken |
| actionId | string | optional | An id to associate with this action for metadata purposes |


## <a name="model-SingularitySlave"></a> SingularitySlave

| name | type | required | description |
|------|------|----------|-------------|
| resources | [MesosResourcesObject](#model-MesosResourcesObject) | optional |  |
| currentState | [SingularityMachineStateHistoryUpdate](#model-SingularityMachineStateHistoryUpdate) | optional |  |
| attributes | [Map[string,string]](#model-Map[string,string]) | optional |  |
| host | string | optional | Slave hostname |
| rackId | string | optional | Slave rack ID |
| firstSeenAt | long | optional |  |
| id | string | optional |  |


## <a name="model-SingularityState"></a> SingularityState

| name | type | required | description |
|------|------|----------|-------------|
| activeRacks | int | optional |  |
| decomissioningRacks | int | optional |  |
| authDatastoreHealthy | boolean | optional |  |
| generatedAt | long | optional |  |
| activeSlaves | int | optional |  |
| pausedRequests | int | optional |  |
| activeTasks | int | optional |  |
| lbCleanupTasks | int | optional |  |
| overProvisionedRequestIds | Array[string] | optional |  |
| cleaningRequests | int | optional |  |
| deadSlaves | int | optional |  |
| lateTasks | int | optional |  |
| overProvisionedRequests | int | optional |  |
| decommissioningSlaves | int | optional |  |
| unknownRacks | int | optional |  |
| numDeploys | int | optional |  |
| cleaningTasks | int | optional |  |
| launchingTasks | int | optional |  |
| unknownSlaves | int | optional |  |
| activeRequests | int | optional |  |
| futureTasks | int | optional |  |
| lbCleanupRequests | int | optional |  |
| decommissioningRacks | int | optional |  |
| finishedRequests | int | optional |  |
| deadRacks | int | optional |  |
| pendingRequests | int | optional |  |
| maxTaskLag | long | optional |  |
| cooldownRequests | int | optional |  |
| hostStates | [Array[SingularityHostState]](#model-SingularityHostState) | optional |  |
| allRequests | int | optional |  |
| underProvisionedRequests | int | optional |  |
| decomissioningSlaves | int | optional |  |
| oldestDeploy | long | optional |  |
| minimumPriorityLevel | double | optional |  |
| scheduledTasks | int | optional |  |
| underProvisionedRequestIds | Array[string] | optional |  |


## <a name="model-SingularityTask"></a> SingularityTask

| name | type | required | description |
|------|------|----------|-------------|
| taskId | [SingularityTaskId](#model-SingularityTaskId) | optional |  |
| taskRequest | [SingularityTaskRequest](#model-SingularityTaskRequest) | optional |  |
| rackId | string | optional |  |


## <a name="model-SingularityTaskCleanup"></a> SingularityTaskCleanup

| name | type | required | description |
|------|------|----------|-------------|
| taskId | [SingularityTaskId](#model-SingularityTaskId) | optional |  |
| user | string | optional |  |
| cleanupType | [TaskCleanupType](#model-TaskCleanupType) | optional |  Allowable values: USER_REQUESTED, USER_REQUESTED_TASK_BOUNCE, DECOMISSIONING, SCALING_DOWN, BOUNCING, INCREMENTAL_BOUNCE, DEPLOY_FAILED, NEW_DEPLOY_SUCCEEDED, DEPLOY_STEP_FINISHED, DEPLOY_CANCELED, TASK_EXCEEDED_TIME_LIMIT, UNHEALTHY_NEW_TASK, OVERDUE_NEW_TASK, USER_REQUESTED_DESTROY, INCREMENTAL_DEPLOY_FAILED, INCREMENTAL_DEPLOY_CANCELLED, PRIORITY_KILL, REBALANCE_RACKS, PAUSING, PAUSE |
| message | string | optional |  |
| runBeforeKillId | [SingularityTaskShellCommandRequestId](#model-SingularityTaskShellCommandRequestId) | optional |  |
| timestamp | long | optional |  |
| actionId | string | optional |  |


## <a name="model-SingularityTaskHealthcheckResult"></a> SingularityTaskHealthcheckResult

| name | type | required | description |
|------|------|----------|-------------|
| taskId | [SingularityTaskId](#model-SingularityTaskId) | optional |  |
| durationMillis | long | optional |  |
| errorMessage | string | optional |  |
| statusCode | int | optional |  |
| timestamp | long | optional |  |
| responseBody | string | optional |  |


## <a name="model-SingularityTaskHistory"></a> SingularityTaskHistory

| name | type | required | description |
|------|------|----------|-------------|
| directory | string | optional |  |
| task | [SingularityTask](#model-SingularityTask) | optional |  |
| healthcheckResults | [Array[SingularityTaskHealthcheckResult]](#model-SingularityTaskHealthcheckResult) | optional |  |
| loadBalancerUpdates | [Array[SingularityLoadBalancerUpdate]](#model-SingularityLoadBalancerUpdate) | optional |  |
| taskMetadata | [Array[SingularityTaskMetadata]](#model-SingularityTaskMetadata) | optional |  |
| shellCommandHistory | [Array[SingularityTaskShellCommandHistory]](#model-SingularityTaskShellCommandHistory) | optional |  |
| taskUpdates | [Array[SingularityTaskHistoryUpdate]](#model-SingularityTaskHistoryUpdate) | optional |  |


## <a name="model-SingularityTaskHistoryUpdate"></a> SingularityTaskHistoryUpdate

| name | type | required | description |
|------|------|----------|-------------|
| taskId | [SingularityTaskId](#model-SingularityTaskId) | optional |  |
| statusReason | string | optional |  |
| statusMessage | string | optional |  |
| taskState | [ExtendedTaskState](#model-ExtendedTaskState) | optional |  Allowable values: TASK_LAUNCHED, TASK_STAGING, TASK_STARTING, TASK_RUNNING, TASK_CLEANING, TASK_KILLING, TASK_FINISHED, TASK_FAILED, TASK_KILLED, TASK_LOST, TASK_LOST_WHILE_DOWN, TASK_ERROR |
| timestamp | long | optional |  |


## <a name="model-SingularityTaskId"></a> SingularityTaskId

| name | type | required | description |
|------|------|----------|-------------|
| requestId | string | optional |  |
| host | string | optional |  |
| deployId | string | optional |  |
| sanitizedHost | string | optional |  |
| rackId | string | optional |  |
| sanitizedRackId | string | optional |  |
| instanceNo | int | optional |  |
| startedAt | long | optional |  |
| id | string | optional |  |


## <a name="model-SingularityTaskIdHistory"></a> SingularityTaskIdHistory

| name | type | required | description |
|------|------|----------|-------------|
| taskId | [SingularityTaskId](#model-SingularityTaskId) | optional |  |
| runId | string | optional |  |
| updatedAt | long | optional |  |
| lastTaskState | [ExtendedTaskState](#model-ExtendedTaskState) | optional |  |


## <a name="model-SingularityTaskMetadata"></a> SingularityTaskMetadata

| name | type | required | description |
|------|------|----------|-------------|
| taskId | [SingularityTaskId](#model-SingularityTaskId) | optional |  |
| level | [MetadataLevel](#model-MetadataLevel) | optional |  Allowable values: INFO, WARN, ERROR |
| type | string | optional |  |
| user | string | optional |  |
| message | string | optional |  |
| title | string | optional |  |
| timestamp | long | optional |  |


## <a name="model-SingularityTaskMetadataRequest"></a> SingularityTaskMetadataRequest

| name | type | required | description |
|------|------|----------|-------------|
| level | [MetadataLevel](#model-MetadataLevel) | optional | Level of metadata, can be INFO, WARN, or ERROR |
| type | string | required | A type to be associated with this metadata |
| message | string | optional | An optional message |
| title | string | required | A title to be associated with this metadata |


## <a name="model-SingularityTaskReconciliationStatistics"></a> SingularityTaskReconciliationStatistics

| name | type | required | description |
|------|------|----------|-------------|
| taskReconciliationResponseP95 | double | optional |  |
| taskReconciliationResponseStddev | double | optional |  |
| taskReconciliationStartedAt | long | optional |  |
| taskReconciliationResponseCount | long | optional |  |
| taskReconciliationResponseP50 | double | optional |  |
| taskReconciliationResponseMean | double | optional |  |
| taskReconciliationResponseMin | long | optional |  |
| taskReconciliationDurationMillis | long | optional |  |
| taskReconciliationIterations | int | optional |  |
| taskReconciliationResponseP75 | double | optional |  |
| taskReconciliationResponseP99 | double | optional |  |
| taskReconciliationResponseMax | long | optional |  |
| taskReconciliationResponseP999 | double | optional |  |
| taskReconciliationResponseP98 | double | optional |  |


## <a name="model-SingularityTaskRequest"></a> SingularityTaskRequest

| name | type | required | description |
|------|------|----------|-------------|
| deploy | [SingularityDeploy](#model-SingularityDeploy) | optional |  |
| request | [SingularityRequest](#model-SingularityRequest) | optional |  |
| pendingTask | [SingularityPendingTask](#model-SingularityPendingTask) | optional |  |


## <a name="model-SingularityTaskShellCommandHistory"></a> SingularityTaskShellCommandHistory

| name | type | required | description |
|------|------|----------|-------------|
| shellRequest | [SingularityTaskShellCommandRequest](#model-SingularityTaskShellCommandRequest) | optional |  |
| shellUpdates | [Array[SingularityTaskShellCommandUpdate]](#model-SingularityTaskShellCommandUpdate) | optional |  |


## <a name="model-SingularityTaskShellCommandRequest"></a> SingularityTaskShellCommandRequest

| name | type | required | description |
|------|------|----------|-------------|
| taskId | [SingularityTaskId](#model-SingularityTaskId) | optional |  |
| user | string | optional |  |
| timestamp | long | optional |  |
| shellCommand | [SingularityShellCommand](#model-SingularityShellCommand) | optional |  |


## <a name="model-SingularityTaskShellCommandRequestId"></a> SingularityTaskShellCommandRequestId

| name | type | required | description |
|------|------|----------|-------------|
| taskId | [SingularityTaskId](#model-SingularityTaskId) | optional |  |
| name | string | optional |  |
| timestamp | long | optional |  |
| id | string | optional |  |


## <a name="model-SingularityTaskShellCommandUpdate"></a> SingularityTaskShellCommandUpdate

| name | type | required | description |
|------|------|----------|-------------|
| updateType | [UpdateType](#model-UpdateType) | optional |  Allowable values: INVALID, ACKED, STARTED, FINISHED, FAILED |
| outputFilename | string | optional |  |
| message | string | optional |  |
| timestamp | long | optional |  |
| shellRequestId | [SingularityTaskShellCommandRequestId](#model-SingularityTaskShellCommandRequestId) | optional |  |


## <a name="model-SingularityUnpauseRequest"></a> SingularityUnpauseRequest

| name | type | required | description |
|------|------|----------|-------------|
| skipHealthchecks | boolean | optional | If set to true, instructs new tasks that are scheduled immediately while unpausing to skip healthchecks |
| message | string | optional | A message to show to users about why this action was taken |
| actionId | string | optional | An id to associate with this action for metadata purposes |


## <a name="model-SingularityUpdatePendingDeployRequest"></a> SingularityUpdatePendingDeployRequest

| name | type | required | description |
|------|------|----------|-------------|
| requestId | string | required | Request id |
| deployId | string | required | Deploy id |
| targetActiveInstances | int | required | Updated target instance count for the active deploy |


## <a name="model-SingularityVolume"></a> SingularityVolume

| name | type | required | description |
|------|------|----------|-------------|
| hostPath | string | optional |  |
| containerPath | string | optional |  |
| mode | [SingularityDockerVolumeMode](#model-SingularityDockerVolumeMode) | optional |  |


## <a name="model-SingularityWebhook"></a> SingularityWebhook

| name | type | required | description |
|------|------|----------|-------------|
| type | [WebhookType](#model-WebhookType) | optional | Webhook type. Allowable values: TASK, REQUEST, DEPLOY |
| uri | string | optional | URI to POST to. |
| user | string | optional | User that created webhook. |
| timestamp | long | optional |  |
| id | string | optional | Unique ID for webhook. |


## <a name="model-SingularityWebhookSummary"></a> SingularityWebhookSummary

| name | type | required | description |
|------|------|----------|-------------|
| webhook | [SingularityWebhook](#model-SingularityWebhook) | optional |  |
| queueSize | int | optional |  |

<|MERGE_RESOLUTION|>--- conflicted
+++ resolved
@@ -7,14 +7,10 @@
 - [`/api/disasters`](#endpoint-/api/disasters) - Manages Singularity Deploys for existing requests
 - [`/api/history`](#endpoint-/api/history) - Manages historical data for tasks, requests, and deploys.
 - [`/api/logs`](#endpoint-/api/logs) - Manages Singularity task logs stored in S3.
+- [`/api/racks`](#endpoint-/api/racks) - Manages whether or not to schedule tasks based on their priority levels.
 - [`/api/racks`](#endpoint-/api/racks) - Manages Singularity racks.
-<<<<<<< HEAD
-- [`/api/racks`](#endpoint-/api/racks) - Manages whether or not to schedule tasks based on their priority levels.
-=======
 - [`/api/requests`](#endpoint-/api/requests) - Manages Singularity Request Groups, which are collections of one or more Singularity Requests
->>>>>>> 4c88da62
 - [`/api/requests`](#endpoint-/api/requests) - Manages Singularity Requests, the parent object for any deployed task
-- [`/api/requests`](#endpoint-/api/requests) - Manages Singularity Request Groups, which are collections of one or more Singularity Requests
 - [`/api/sandbox`](#endpoint-/api/sandbox) - Provides a proxy to Mesos sandboxes.
 - [`/api/slaves`](#endpoint-/api/slaves) - Manages Singularity slaves.
 - [`/api/state`](#endpoint-/api/state) - Provides information about the current state of Singularity.
@@ -336,44 +332,32 @@
 
 
 - - -
-<<<<<<< HEAD
+#### **POST** `/api/disasters/active/{type}`
+
+Create a new active disaster
+
+
+###### Parameters
+**path**
+
+| Parameter | Required | Description | Data Type |
+|-----------|----------|-------------|-----------|
+| type | true |  | string |
+
+###### Response
+
+
+
+###### Errors
+| Status Code | Reason      | Response Model |
+|-------------|-------------|----------------|
+| - | - | - |
+
+
+- - -
 #### **DELETE** `/api/disasters/active/{type}`
 
 Remove an active disaster (make it inactive)
-=======
-#### **POST** `/api/disasters/active/{type}`
-
-Create a new active disaster
->>>>>>> 4c88da62
-
-
-###### Parameters
-**path**
-
-| Parameter | Required | Description | Data Type |
-|-----------|----------|-------------|-----------|
-| type | true |  | string |
-
-###### Response
-
-
-
-###### Errors
-| Status Code | Reason      | Response Model |
-|-------------|-------------|----------------|
-| - | - | - |
-
-
-- - -
-<<<<<<< HEAD
-#### **POST** `/api/disasters/active/{type}`
-
-Create a new active disaster
-=======
-#### **DELETE** `/api/disasters/active/{type}`
-
-Remove an active disaster (make it inactive)
->>>>>>> 4c88da62
 
 
 ###### Parameters
@@ -1002,8 +986,6 @@
 - - -
 ### <a name="endpoint-/api/racks"></a> /api/racks
 #### Overview
-<<<<<<< HEAD
-=======
 Manages whether or not to schedule tasks based on their priority levels.
 
 #### **DELETE** `/api/priority/freeze`
@@ -1072,7 +1054,6 @@
 - - -
 ### <a name="endpoint-/api/racks"></a> /api/racks
 #### Overview
->>>>>>> 4c88da62
 Manages Singularity racks.
 
 #### **POST** `/api/racks/rack/{rackId}/freeze`
@@ -1228,11 +1209,8 @@
 
 
 - - -
-### <a name="endpoint-/api/racks"></a> /api/racks
+### <a name="endpoint-/api/requests"></a> /api/requests
 #### Overview
-<<<<<<< HEAD
-Manages whether or not to schedule tasks based on their priority levels.
-=======
 Manages Singularity Request Groups, which are collections of one or more Singularity Requests
 
 #### **GET** `/api/groups/group/{requestGroupId}`
@@ -1326,75 +1304,6 @@
 ### <a name="endpoint-/api/requests"></a> /api/requests
 #### Overview
 Manages Singularity Requests, the parent object for any deployed task
->>>>>>> 4c88da62
-
-#### **GET** `/api/priority/freeze`
-
-Get information about the active priority freeze.
-
-
-###### Parameters
-- No parameters
-
-###### Response
-[SingularityPriorityFreezeParent](#model-SingularityPriorityFreezeParent)
-
-
-###### Errors
-| Status Code | Reason      | Response Model |
-|-------------|-------------|----------------|
-| 200    | The active priority freeze. | - |
-| 404    | There was no active priority freeze. | - |
-
-
-- - -
-#### **DELETE** `/api/priority/freeze`
-
-Stops the active priority freeze.
-
-
-###### Parameters
-- No parameters
-
-###### Response
-
-
-
-###### Errors
-| Status Code | Reason      | Response Model |
-|-------------|-------------|----------------|
-| 202    | The active priority freeze was deleted. | - |
-| 400    | There was no active priority freeze to delete. | - |
-
-
-- - -
-#### **POST** `/api/priority/freeze`
-
-Stop scheduling tasks below a certain priority level.
-
-
-###### Parameters
-**body**
-
-| Parameter | Required | Description | Data Type |
-|-----------|----------|-------------|-----------|
-| body | false |  | [SingularityPriorityFreeze](#model-linkType)</a> |
-
-###### Response
-[SingularityPriorityFreezeParent](#model-SingularityPriorityFreezeParent)
-
-
-###### Errors
-| Status Code | Reason      | Response Model |
-|-------------|-------------|----------------|
-| 200    | The priority freeze request was accepted. | - |
-| 400    | There was a validation error with the priority freeze request. | - |
-
-
-- - -
-### <a name="endpoint-/api/requests"></a> /api/requests
-#### Overview
-Manages Singularity Requests, the parent object for any deployed task
 
 #### **POST** `/api/requests/request/{requestId}/unpause`
 
@@ -1475,29 +1384,6 @@
 
 
 - - -
-#### **DELETE** `/api/requests/request/{requestId}/skip-healthchecks`
-
-Delete/cancel the expiring skipHealthchecks. This makes the skipHealthchecks request permanent.
-
-
-###### Parameters
-**path**
-
-| Parameter | Required | Description | Data Type |
-|-----------|----------|-------------|-----------|
-| requestId | true | The Request ID | string |
-
-###### Response
-[SingularityRequestParent](#model-SingularityRequestParent)
-
-
-###### Errors
-| Status Code | Reason      | Response Model |
-|-------------|-------------|----------------|
-| 404    | No Request or expiring skipHealthchecks request for that ID | - |
-
-
-- - -
 #### **PUT** `/api/requests/request/{requestId}/skip-healthchecks`
 
 Update the skipHealthchecks field for the request, possibly temporarily
@@ -1526,6 +1412,29 @@
 
 
 - - -
+#### **DELETE** `/api/requests/request/{requestId}/skip-healthchecks`
+
+Delete/cancel the expiring skipHealthchecks. This makes the skipHealthchecks request permanent.
+
+
+###### Parameters
+**path**
+
+| Parameter | Required | Description | Data Type |
+|-----------|----------|-------------|-----------|
+| requestId | true | The Request ID | string |
+
+###### Response
+[SingularityRequestParent](#model-SingularityRequestParent)
+
+
+###### Errors
+| Status Code | Reason      | Response Model |
+|-------------|-------------|----------------|
+| 404    | No Request or expiring skipHealthchecks request for that ID | - |
+
+
+- - -
 #### **PUT** `/api/requests/request/{requestId}/scale`
 
 Scale the number of instances up or down for a specific Request
@@ -1708,29 +1617,6 @@
 
 
 - - -
-#### **DELETE** `/api/requests/request/{requestId}/bounce`
-
-Delete/cancel the expiring bounce. This makes the bounce request permanent.
-
-
-###### Parameters
-**path**
-
-| Parameter | Required | Description | Data Type |
-|-----------|----------|-------------|-----------|
-| requestId | true | The Request ID | string |
-
-###### Response
-[SingularityRequestParent](#model-SingularityRequestParent)
-
-
-###### Errors
-| Status Code | Reason      | Response Model |
-|-------------|-------------|----------------|
-| 404    | No Request or expiring bounce request for that ID | - |
-
-
-- - -
 #### **POST** `/api/requests/request/{requestId}/bounce`
 
 Bounce a specific Singularity request. A bounce launches replacement task(s), and then kills the original task(s) if the replacement(s) are healthy.
@@ -1759,6 +1645,29 @@
 
 
 - - -
+#### **DELETE** `/api/requests/request/{requestId}/bounce`
+
+Delete/cancel the expiring bounce. This makes the bounce request permanent.
+
+
+###### Parameters
+**path**
+
+| Parameter | Required | Description | Data Type |
+|-----------|----------|-------------|-----------|
+| requestId | true | The Request ID | string |
+
+###### Response
+[SingularityRequestParent](#model-SingularityRequestParent)
+
+
+###### Errors
+| Status Code | Reason      | Response Model |
+|-------------|-------------|----------------|
+| 404    | No Request or expiring bounce request for that ID | - |
+
+
+- - -
 #### **GET** `/api/requests/request/{requestId}`
 
 Retrieve a specific Request by ID
@@ -1983,98 +1892,6 @@
 |-------------|-------------|----------------|
 | 400    | Request object is invalid | - |
 | 409    | Request object is being cleaned. Try again shortly | - |
-
-
-- - -
-### <a name="endpoint-/api/requests"></a> /api/requests
-#### Overview
-Manages Singularity Request Groups, which are collections of one or more Singularity Requests
-
-#### **GET** `/api/groups/group/{requestGroupId}`
-
-Get a specific Singularity request group by ID
-
-
-###### Parameters
-**path**
-
-| Parameter | Required | Description | Data Type |
-|-----------|----------|-------------|-----------|
-| requestGroupId | true |  | string |
-
-###### Response
-[SingularityRequestGroup](#model-SingularityRequestGroup)
-
-
-###### Errors
-| Status Code | Reason      | Response Model |
-|-------------|-------------|----------------|
-| - | - | - |
-
-
-- - -
-#### **DELETE** `/api/groups/group/{requestGroupId}`
-
-Delete a specific Singularity request group by ID
-
-
-###### Parameters
-**path**
-
-| Parameter | Required | Description | Data Type |
-|-----------|----------|-------------|-----------|
-| requestGroupId | true |  | string |
-
-###### Response
-
-
-
-###### Errors
-| Status Code | Reason      | Response Model |
-|-------------|-------------|----------------|
-| - | - | - |
-
-
-- - -
-#### **GET** `/api/groups`
-
-Get a list of Singularity request groups
-
-
-###### Parameters
-- No parameters
-
-###### Response
-[List[SingularityRequestGroup]](#model-SingularityRequestGroup)
-
-
-###### Errors
-| Status Code | Reason      | Response Model |
-|-------------|-------------|----------------|
-| - | - | - |
-
-
-- - -
-#### **POST** `/api/groups`
-
-Create a Singularity request group
-
-
-###### Parameters
-**body**
-
-| Parameter | Required | Description | Data Type |
-|-----------|----------|-------------|-----------|
-| body | false |  | [SingularityRequestGroup](#model-linkType)</a> |
-
-###### Response
-[SingularityRequestGroup](#model-SingularityRequestGroup)
-
-
-###### Errors
-| Status Code | Reason      | Response Model |
-|-------------|-------------|----------------|
-| - | - | - |
 
 
 - - -
@@ -3106,7 +2923,25 @@
 
 
 - - -
-<<<<<<< HEAD
+#### **GET** `/api/webhooks`
+
+Retrieve a list of active webhooks.
+
+
+###### Parameters
+- No parameters
+
+###### Response
+[List[SingularityWebhook]](#model-SingularityWebhook)
+
+
+###### Errors
+| Status Code | Reason      | Response Model |
+|-------------|-------------|----------------|
+| - | - | - |
+
+
+- - -
 #### **POST** `/api/webhooks`
 
 Add a new webhook.
@@ -3121,54 +2956,6 @@
 
 ###### Response
 string
-=======
-#### **GET** `/api/webhooks`
-
-Retrieve a list of active webhooks.
-
-
-###### Parameters
-- No parameters
-
-###### Response
-[List[SingularityWebhook]](#model-SingularityWebhook)
->>>>>>> 4c88da62
-
-
-###### Errors
-| Status Code | Reason      | Response Model |
-|-------------|-------------|----------------|
-| - | - | - |
-
-
-- - -
-<<<<<<< HEAD
-#### **GET** `/api/webhooks`
-
-Retrieve a list of active webhooks.
-
-
-###### Parameters
-- No parameters
-
-###### Response
-[List[SingularityWebhook]](#model-SingularityWebhook)
-=======
-#### **POST** `/api/webhooks`
-
-Add a new webhook.
-
-
-###### Parameters
-**body**
-
-| Parameter | Required | Description | Data Type |
-|-----------|----------|-------------|-----------|
-| body | false |  | [SingularityWebhook](#model-linkType)</a> |
-
-###### Response
-string
->>>>>>> 4c88da62
 
 
 ###### Errors
@@ -3384,16 +3171,13 @@
 | metadata | [Map[string,string]](#model-Map[string,string]) | optional | Map of metadata key/value pairs associated with the deployment. |
 | healthcheckMaxRetries | int | optional | Maximum number of times to retry an individual healthcheck before failing the deploy. |
 | healthcheckTimeoutSeconds | long | optional | Single healthcheck HTTP timeout in seconds. |
-<<<<<<< HEAD
-=======
 | healthcheckProtocol | [com.hubspot.singularity.HealthcheckProtocol](#model-com.hubspot.singularity.HealthcheckProtocol) | optional | Healthcheck protocol - HTTP or HTTPS |
 | taskLabels | [Map[int,Map[string,string]]](#model-Map[int,Map[string,string]]) | optional | (Deprecated) Labels for specific tasks associated with this deploy, indexed by instance number |
->>>>>>> 4c88da62
 | healthcheckPortIndex | int | optional | Perform healthcheck on this dynamically allocated port (e.g. 0 for first port), defaults to first port |
-| healthcheckProtocol | [com.hubspot.singularity.HealthcheckProtocol](#model-com.hubspot.singularity.HealthcheckProtocol) | optional | Healthcheck protocol - HTTP or HTTPS |
 | healthcheckMaxTotalTimeoutSeconds | long | optional | Maximum amount of time to wait before failing a deploy for healthchecks to pass. |
 | loadBalancerServiceIdOverride | string | optional | Name of load balancer Service ID to use instead of the Request ID |
 | mesosTaskLabels | [Map[int,List[SingularityMesosTaskLabel]]](#model-Map[int,List[SingularityMesosTaskLabel]]) | optional | Labels for specific tasks associated with this deploy, indexed by instance number |
+| labels | [Map[string,string]](#model-Map[string,string]) | optional | Labels for all tasks associated with this deploy |
 | healthcheckUri | string | optional | Deployment Healthcheck URI, if specified will be called after TASK_RUNNING. |
 | user | string | optional | Run tasks as this user |
 | requestId | string | required | Singularity Request Id which is associated with this deploy. |
