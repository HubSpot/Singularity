--- conflicted
+++ resolved
@@ -46,14 +46,7 @@
 # Build the app
 gulp build
 
-<<<<<<< HEAD
-# Watch the project and build it when there are changes
-gulp watch
-
-# Same as above, but also start an HTTP server that serves the static files.
-=======
 # Serve the app locally at localhost:3334 and rebuild whenever files are changed.
->>>>>>> cec50006
 gulp serve
 ```
 
@@ -93,13 +86,8 @@
 
 routes:
 
-<<<<<<< HEAD
-  # Redirect static assets to local server (assuming it is on port 3333)
-  ".*/static/.*": "http://localhost:3333/"
-=======
   # Redirect static assets to local server (assuming it is on port 3334)
   ".*/static/.*": "http://localhost:3334/"
->>>>>>> cec50006
 
   # Redirect any API calls to the QA Singularity service (the slash after the domain is necessary)
   ".*/api/.*": "http://docker/"
